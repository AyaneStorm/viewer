/**
 * @file llfloaterimsession.cpp
 * @brief LLFloaterIMSession class definition
 *
 * $LicenseInfo:firstyear=2009&license=viewerlgpl$
 * Second Life Viewer Source Code
 * Copyright (C) 2010, Linden Research, Inc.
 *
 * This library is free software; you can redistribute it and/or
 * modify it under the terms of the GNU Lesser General Public
 * License as published by the Free Software Foundation;
 * version 2.1 of the License only.
 *
 * This library is distributed in the hope that it will be useful,
 * but WITHOUT ANY WARRANTY; without even the implied warranty of
 * MERCHANTABILITY or FITNESS FOR A PARTICULAR PURPOSE.  See the GNU
 * Lesser General Public License for more details.
 *
 * You should have received a copy of the GNU Lesser General Public
 * License along with this library; if not, write to the Free Software
 * Foundation, Inc., 51 Franklin Street, Fifth Floor, Boston, MA  02110-1301  USA
 *
 * Linden Research, Inc., 945 Battery Street, San Francisco, CA  94111  USA
 * $/LicenseInfo$
 */

#include "llviewerprecompiledheaders.h"

#include "llfloaterimsession.h"

#include "lldraghandle.h"
#include "llnotificationsutil.h"

#include "llagent.h"
#include "llappviewer.h"
#include "llavataractions.h"
#include "llavatarnamecache.h"
#include "llbutton.h"
#include "llchannelmanager.h"
#include "llchiclet.h"
#include "llchicletbar.h"
#include "lldonotdisturbnotificationstorage.h"
#include "llfloaterreg.h"
#include "llfloateravatarpicker.h"
#include "llfloaterimcontainer.h" // to replace separate IM Floaters with multifloater container
#include "llinventoryfunctions.h"
//#include "lllayoutstack.h"
#include "llchatentry.h"
#include "lllogchat.h"
#include "llscreenchannel.h"
#include "llsyswellwindow.h"
#include "lltrans.h"
#include "llchathistory.h"
#include "llnotifications.h"
#include "llviewerregion.h"
#include "llviewerwindow.h"
#include "lltransientfloatermgr.h"
#include "llinventorymodel.h"
#include "llrootview.h"
#include "llspeakers.h"
#include "llviewerchat.h"
#include "llnotificationmanager.h"
#include "llautoreplace.h"
#include "llcorehttputil.h"

const F32 ME_TYPING_TIMEOUT = 4.0f;
const F32 OTHER_TYPING_TIMEOUT = 9.0f;

floater_showed_signal_t LLFloaterIMSession::sIMFloaterShowedSignal;

LLFloaterIMSession::LLFloaterIMSession(const LLUUID& session_id)
  : LLFloaterIMSessionTab(session_id),
    mLastMessageIndex(-1),
    mDialog(IM_NOTHING_SPECIAL),
    mTypingStart(),
    mShouldSendTypingState(false),
    mMeTyping(false),
    mOtherTyping(false),
    mSessionNameUpdatedForTyping(false),
    mTypingTimer(),
    mTypingTimeoutTimer(),
    mPositioned(false),
    mSessionInitialized(false),
    mMeTypingTimer(),
    mOtherTypingTimer()
{
    mIsNearbyChat = false;

    initIMSession(session_id);

    setOverlapsScreenChannel(true);

    LLTransientFloaterMgr::getInstance()->addControlView(LLTransientFloaterMgr::IM, this);
    mEnableCallbackRegistrar.add("Avatar.EnableGearItem", boost::bind(&LLFloaterIMSession::enableGearMenuItem, this, _2));
    mCommitCallbackRegistrar.add("Avatar.GearDoToSelected", boost::bind(&LLFloaterIMSession::GearDoToSelected, this, _2));
    mEnableCallbackRegistrar.add("Avatar.CheckGearItem", boost::bind(&LLFloaterIMSession::checkGearMenuItem, this, _2));

    setDocked(true);
}


// virtual
void LLFloaterIMSession::refresh()
{
    if (mMeTyping)
{
<<<<<<< HEAD
		// Send an additional Start Typing packet every ME_TYPING_TIMEOUT seconds
		if (mMeTypingTimer.getElapsedTimeF32() > ME_TYPING_TIMEOUT && false == mShouldSendTypingState)
		{
			LL_DEBUGS("TypingMsgs") << "Send additional Start Typing packet" << LL_ENDL;
			LLIMModel::instance().sendTypingState(mSessionID, mOtherParticipantUUID, true);
			mMeTypingTimer.reset();
		}

		// Time out if user hasn't typed for a while.
		if (mTypingTimeoutTimer.getElapsedTimeF32() > LLAgent::TYPING_TIMEOUT_SECS)
		{
	setTyping(false);
			LL_DEBUGS("TypingMsgs") << "Send stop typing due to timeout" << LL_ENDL;
		}
	}

	// Clear <name is typing> message if no data received for OTHER_TYPING_TIMEOUT seconds
	if (mOtherTyping && mOtherTypingTimer.getElapsedTimeF32() > OTHER_TYPING_TIMEOUT)
	{
		LL_DEBUGS("TypingMsgs") << "Received: is typing cleared due to timeout" << LL_ENDL;
		removeTypingIndicator(mImFromId);
		mOtherTyping = false;
	}
=======
        // Send an additional Start Typing packet every ME_TYPING_TIMEOUT seconds
        if (mMeTypingTimer.getElapsedTimeF32() > ME_TYPING_TIMEOUT && false == mShouldSendTypingState)
        {
            LL_DEBUGS("TypingMsgs") << "Send additional Start Typing packet" << LL_ENDL;
            LLIMModel::instance().sendTypingState(mSessionID, mOtherParticipantUUID, TRUE);
            mMeTypingTimer.reset();
        }

        // Time out if user hasn't typed for a while.
        if (mTypingTimeoutTimer.getElapsedTimeF32() > LLAgent::TYPING_TIMEOUT_SECS)
        {
    setTyping(false);
            LL_DEBUGS("TypingMsgs") << "Send stop typing due to timeout" << LL_ENDL;
        }
    }

    // Clear <name is typing> message if no data received for OTHER_TYPING_TIMEOUT seconds
    if (mOtherTyping && mOtherTypingTimer.getElapsedTimeF32() > OTHER_TYPING_TIMEOUT)
    {
        LL_DEBUGS("TypingMsgs") << "Received: is typing cleared due to timeout" << LL_ENDL;
        removeTypingIndicator(mImFromId);
        mOtherTyping = false;
    }
>>>>>>> e7eced3c

}

// virtual
void LLFloaterIMSession::onTearOffClicked()
{
    LLFloaterIMSessionTab::onTearOffClicked();
}

// virtual
void LLFloaterIMSession::onClickCloseBtn(bool)
{
    LLIMModel::LLIMSession* session = LLIMModel::instance().findIMSession(mSessionID);

    if (session != NULL)
    {
        bool is_call_with_chat = session->isGroupSessionType()
                || session->isAdHocSessionType() || session->isP2PSessionType();

        LLVoiceChannel* voice_channel = LLIMModel::getInstance()->getVoiceChannel(mSessionID);

        if (is_call_with_chat && voice_channel != NULL
                && voice_channel->isActive())
        {
            LLSD payload;
            payload["session_id"] = mSessionID;
            LLNotificationsUtil::add("ConfirmLeaveCall", LLSD(), payload, confirmLeaveCallCallback);
            return;
        }
    }
    else
    {
        LL_WARNS() << "Empty session with id: " << (mSessionID.asString()) << LL_ENDL;
    }

    LLFloaterIMSessionTab::onClickCloseBtn();
}

/* static */
void LLFloaterIMSession::newIMCallback(const LLSD& data)
{
    if (data["num_unread"].asInteger() > 0 || data["from_id"].asUUID().isNull())
    {
        LLUUID session_id = data["session_id"].asUUID();

        LLFloaterIMSession* floater = LLFloaterReg::findTypedInstance<LLFloaterIMSession>("impanel", session_id);

        // update if visible, otherwise will be updated when opened
        if (floater && floater->isInVisibleChain())
        {
            floater->updateMessages();
        }
    }
}

void LLFloaterIMSession::onVisibilityChanged(const LLSD& new_visibility)
{
    bool visible = new_visibility.asBoolean();

    LLVoiceChannel* voice_channel = LLIMModel::getInstance()->getVoiceChannel(mSessionID);

    if (visible && voice_channel &&
        voice_channel->getState() == LLVoiceChannel::STATE_CONNECTED)
    {
        LLFloaterReg::showInstance("voice_call", mSessionID);
    }
    else
    {
        LLFloaterReg::hideInstance("voice_call", mSessionID);
    }
}

void LLFloaterIMSession::onSendMsg( LLUICtrl* ctrl, void* userdata )
{
    LLFloaterIMSession* self = (LLFloaterIMSession*) userdata;
    self->sendMsgFromInputEditor();
    self->setTyping(false);
}

bool LLFloaterIMSession::enableGearMenuItem(const LLSD& userdata)
{
    std::string command = userdata.asString();
    uuid_vec_t selected_uuids;
    selected_uuids.push_back(mOtherParticipantUUID);

    LLFloaterIMContainer* floater_container = LLFloaterIMContainer::getInstance();
    return floater_container->enableContextMenuItem(command, selected_uuids);
}

void LLFloaterIMSession::GearDoToSelected(const LLSD& userdata)
{
    std::string command = userdata.asString();
    uuid_vec_t selected_uuids;
    selected_uuids.push_back(mOtherParticipantUUID);

    LLFloaterIMContainer* floater_container = LLFloaterIMContainer::getInstance();
    floater_container->doToParticipants(command, selected_uuids);
}

bool LLFloaterIMSession::checkGearMenuItem(const LLSD& userdata)
{
    std::string command = userdata.asString();
    uuid_vec_t selected_uuids;
    selected_uuids.push_back(mOtherParticipantUUID);

    LLFloaterIMContainer* floater_container = LLFloaterIMContainer::getInstance();
    return floater_container->checkContextMenuItem(command, selected_uuids);
}

void LLFloaterIMSession::sendMsgFromInputEditor()
{
    if (gAgent.isGodlike()
        || (mDialog != IM_NOTHING_SPECIAL)
        || !mOtherParticipantUUID.isNull())
    {
        if (mInputEditor)
        {
            LLWString text = mInputEditor->getWText();
            LLWStringUtil::trim(text);
            LLWStringUtil::replaceChar(text,182,'\n'); // Convert paragraph symbols back into newlines.
            if(!text.empty())
            {
                updateUsedEmojis(text);

                // Truncate and convert to UTF8 for transport
                std::string utf8_text = wstring_to_utf8str(text);

                sendMsg(utf8_text);

                mInputEditor->setText(LLStringUtil::null);
            }
        }
    }
    else
    {
        LL_INFOS() << "Cannot send IM to everyone unless you're a god." << LL_ENDL;
    }
}

void LLFloaterIMSession::sendMsg(const std::string& msg)
{
    const std::string utf8_text = utf8str_truncate(msg, MAX_MSG_BUF_SIZE - 1);

    if (mSessionInitialized)
    {
        LLIMModel::sendMessage(utf8_text, mSessionID, mOtherParticipantUUID, mDialog);
    }
    else
    {
        //queue up the message to send once the session is initialized
        mQueuedMsgsForInit.append(utf8_text);
    }

    updateMessages();
}

LLFloaterIMSession::~LLFloaterIMSession()
{
    mVoiceChannelStateChangeConnection.disconnect();
    if(LLVoiceClient::instanceExists())
    {
        LLVoiceClient::getInstance()->removeObserver(this);
    }

    LLTransientFloaterMgr::getInstance()->removeControlView(LLTransientFloaterMgr::IM, this);
}


void LLFloaterIMSession::initIMSession(const LLUUID& session_id)
{
    // Change the floater key to bind it to a new session.
    setKey(session_id);

    mSessionID = session_id;
    mSession = LLIMModel::getInstance()->findIMSession(mSessionID);

    if (mSession)
    {
        mIsP2PChat = mSession->isP2PSessionType();
        mSessionInitialized = mSession->mSessionInitialized;
        mDialog = mSession->mType;
    }
}

void LLFloaterIMSession::initIMFloater()
{
<<<<<<< HEAD
	const LLUUID& other_party_id =
			LLIMModel::getInstance()->getOtherParticipantID(mSessionID);
	if (other_party_id.notNull())
	{
		mOtherParticipantUUID = other_party_id;
	}

	boundVoiceChannel();

	mTypingStart = LLTrans::getString("IM_typing_start_string");

	// Show control panel in torn off floaters only.
	mParticipantListPanel->setVisible(!getHost() && gSavedSettings.getBOOL("IMShowControlPanel"));

	// Disable input editor if session cannot accept text
	if ( mSession && !mSession->mTextIMPossible )
	{
		mInputEditor->setEnabled(false);
		mInputEditor->setLabel(LLTrans::getString("IM_unavailable_text_label"));
	}

	if (!mIsP2PChat)
	{
		std::string session_name(LLIMModel::instance().getName(mSessionID));
		updateSessionName(session_name);
	}
=======
    const LLUUID& other_party_id =
            LLIMModel::getInstance()->getOtherParticipantID(mSessionID);
    if (other_party_id.notNull())
    {
        mOtherParticipantUUID = other_party_id;
    }

    boundVoiceChannel();

    mTypingStart = LLTrans::getString("IM_typing_start_string");

    // Show control panel in torn off floaters only.
    mParticipantListPanel->setVisible(!getHost() && gSavedSettings.getBOOL("IMShowControlPanel"));

    // Disable input editor if session cannot accept text
    if ( mSession && !mSession->mTextIMPossible )
    {
        mInputEditor->setEnabled(FALSE);
        mInputEditor->setLabel(LLTrans::getString("IM_unavailable_text_label"));
    }

    if (!mIsP2PChat)
    {
        std::string session_name(LLIMModel::instance().getName(mSessionID));
        updateSessionName(session_name);
    }
>>>>>>> e7eced3c
}

//virtual
bool LLFloaterIMSession::postBuild()
{
<<<<<<< HEAD
	bool result = LLFloaterIMSessionTab::postBuild();
=======
    BOOL result = LLFloaterIMSessionTab::postBuild();
>>>>>>> e7eced3c

    mInputEditor->setMaxTextLength(1023);
    mInputEditor->setAutoreplaceCallback(boost::bind(&LLAutoReplace::autoreplaceCallback, LLAutoReplace::getInstance(), _1, _2, _3, _4, _5));
    mInputEditor->setFocusReceivedCallback( boost::bind(onInputEditorFocusReceived, _1, this) );
    mInputEditor->setFocusLostCallback( boost::bind(onInputEditorFocusLost, _1, this) );
    mInputEditor->setKeystrokeCallback( boost::bind(onInputEditorKeystroke, _1, this) );
    mInputEditor->setCommitCallback(boost::bind(onSendMsg, _1, this));

    setDocked(true);

    LLButton* add_btn = getChild<LLButton>("add_btn");

    // Allow to add chat participants depending on the session type
    add_btn->setEnabled(isInviteAllowed());
    add_btn->setClickedCallback(boost::bind(&LLFloaterIMSession::onAddButtonClicked, this));

    childSetAction("voice_call_btn", boost::bind(&LLFloaterIMSession::onCallButtonClicked, this));

    LLVoiceClient::getInstance()->addObserver(this);

    //*TODO if session is not initialized yet, add some sort of a warning message like "starting session...blablabla"
    //see LLFloaterIMPanel for how it is done (IB)

    initIMFloater();

    return result;
}

void LLFloaterIMSession::onAddButtonClicked()
{
    LLView * button = findChild<LLView>("toolbar_panel")->findChild<LLButton>("add_btn");
    LLFloater* root_floater = gFloaterView->getParentFloater(this);
<<<<<<< HEAD
	LLFloaterAvatarPicker* picker = LLFloaterAvatarPicker::show(boost::bind(&LLFloaterIMSession::addSessionParticipants, this, _1), true, true, false, root_floater->getName(), button);
	if (!picker)
	{
		return;
	}

	// Need to disable 'ok' button when selected users are already in conversation.
	picker->setOkBtnEnableCb(boost::bind(&LLFloaterIMSession::canAddSelectedToChat, this, _1));
	
	if (root_floater)
	{
		root_floater->addDependentFloater(picker);
	}
=======
    LLFloaterAvatarPicker* picker = LLFloaterAvatarPicker::show(boost::bind(&LLFloaterIMSession::addSessionParticipants, this, _1), TRUE, TRUE, FALSE, root_floater->getName(), button);
    if (!picker)
    {
        return;
    }

    // Need to disable 'ok' button when selected users are already in conversation.
    picker->setOkBtnEnableCb(boost::bind(&LLFloaterIMSession::canAddSelectedToChat, this, _1));

    if (root_floater)
    {
        root_floater->addDependentFloater(picker);
    }
>>>>>>> e7eced3c
}

bool LLFloaterIMSession::canAddSelectedToChat(const uuid_vec_t& uuids)
{
    if (!mSession
        || mDialog == IM_SESSION_GROUP_START
        || (mDialog == IM_SESSION_INVITE && gAgent.isInGroup(mSessionID)))
    {
        return false;
    }

    if (mIsP2PChat)
    {
        // For a P2P session just check if we are not adding the other participant.

        for (uuid_vec_t::const_iterator id = uuids.begin();
                id != uuids.end(); ++id)
        {
            if (*id == mOtherParticipantUUID)
            {
                return false;
            }
        }
    }
    else
    {
        // For a conference session we need to check against the list from LLSpeakerMgr,
        // because this list may change when participants join or leave the session.

        LLSpeakerMgr::speaker_list_t speaker_list;
        LLIMSpeakerMgr* speaker_mgr = LLIMModel::getInstance()->getSpeakerManager(mSessionID);
        if (speaker_mgr)
        {
            speaker_mgr->getSpeakerList(&speaker_list, true);
        }

        for (uuid_vec_t::const_iterator id = uuids.begin();
                id != uuids.end(); ++id)
        {
            for (LLSpeakerMgr::speaker_list_t::const_iterator it = speaker_list.begin();
                    it != speaker_list.end(); ++it)
            {
                const LLPointer<LLSpeaker>& speaker = *it;
                if (*id == speaker->mID)
                {
                    return false;
                }
            }
        }
    }

    return true;
}

void LLFloaterIMSession::addSessionParticipants(const uuid_vec_t& uuids)
{
    if (mIsP2PChat)
    {
        LLSD payload;
        LLSD args;

        LLNotificationsUtil::add("ConfirmAddingChatParticipants", args, payload,
                boost::bind(&LLFloaterIMSession::addP2PSessionParticipants, this, _1, _2, uuids));
    }
    else
    {
        if(findInstance(mSessionID))
        {
            // remember whom we have invited, to notify others later, when the invited ones actually join
            mInvitedParticipants.insert(mInvitedParticipants.end(), uuids.begin(), uuids.end());
        }

        inviteToSession(uuids);
    }
}

void LLFloaterIMSession::addP2PSessionParticipants(const LLSD& notification, const LLSD& response, const uuid_vec_t& uuids)
{
    S32 option = LLNotificationsUtil::getSelectedOption(notification, response);
    if (option != 0)
    {
        return;
    }

    LLVoiceChannel* voice_channel = LLIMModel::getInstance()->getVoiceChannel(mSessionID);

    // first check whether this is a voice session
    bool is_voice_call = voice_channel != NULL && voice_channel->isActive();

    uuid_vec_t temp_ids;

    // Add the initial participant of a P2P session
    temp_ids.push_back(mOtherParticipantUUID);
    temp_ids.insert(temp_ids.end(), uuids.begin(), uuids.end());

    // then we can close the current session
    if(findInstance(mSessionID))
    {
        onClose(false);

        // remember whom we have invited, to notify others later, when the invited ones actually join
        mInvitedParticipants.insert(mInvitedParticipants.end(), uuids.begin(), uuids.end());
    }

    // we start a new session so reset the initialization flag
    mSessionInitialized = false;



    // Start a new ad hoc voice call if we invite new participants to a P2P call,
    // or start a text chat otherwise.
    if (is_voice_call)
    {
        LLAvatarActions::startAdhocCall(temp_ids, mSessionID);
    }
    else
    {
        LLAvatarActions::startConference(temp_ids, mSessionID);
    }
}

void LLFloaterIMSession::sendParticipantsAddedNotification(const uuid_vec_t& uuids)
{
    std::string names_string;
    LLAvatarActions::buildResidentsString(uuids, names_string);
    LLStringUtil::format_map_t args;
    args["[NAME]"] = names_string;

    sendMsg(getString(uuids.size() > 1 ? "multiple_participants_added" : "participant_added", args));
}

void LLFloaterIMSession::boundVoiceChannel()
{
    LLVoiceChannel* voice_channel = LLIMModel::getInstance()->getVoiceChannel(mSessionID);
    if(voice_channel)
    {
        mVoiceChannelStateChangeConnection = voice_channel->setStateChangedCallback(
                boost::bind(&LLFloaterIMSession::onVoiceChannelStateChanged, this, _1, _2));

        //call (either p2p, group or ad-hoc) can be already in started state
        bool callIsActive = voice_channel->getState() >= LLVoiceChannel::STATE_CALL_STARTED;
        updateCallBtnState(callIsActive);
    }
}

void LLFloaterIMSession::onCallButtonClicked()
{
    LLVoiceChannel* voice_channel = LLIMModel::getInstance()->getVoiceChannel(mSessionID);
    if (voice_channel)
    {
        bool is_call_active = voice_channel->getState() >= LLVoiceChannel::STATE_CALL_STARTED;
        if (is_call_active)
        {
            gIMMgr->endCall(mSessionID);
        }
        else
        {
            gIMMgr->startCall(mSessionID);
        }
    }
}

void LLFloaterIMSession::onChange(EStatusType status, const std::string &channelURI, bool proximal)
{
    if(status != STATUS_JOINING && status != STATUS_LEFT_CHANNEL)
    {
        enableDisableCallBtn();
    }
}

void LLFloaterIMSession::onVoiceChannelStateChanged(
        const LLVoiceChannel::EState& old_state, const LLVoiceChannel::EState& new_state)
{
    bool callIsActive = new_state >= LLVoiceChannel::STATE_CALL_STARTED;
    updateCallBtnState(callIsActive);
}

void LLFloaterIMSession::updateSessionName(const std::string& name)
{
    if (!name.empty())
    {
        LLFloaterIMSessionTab::updateSessionName(name);
        mTypingStart.setArg("[NAME]", name);
        setTitle (mOtherTyping ? mTypingStart.getString() : name);
        mSessionNameUpdatedForTyping = mOtherTyping;
    }
}

//static
LLFloaterIMSession* LLFloaterIMSession::show(const LLUUID& session_id)
{
    closeHiddenIMToasts();

    if (!gIMMgr->hasSession(session_id))
        return NULL;

    // Test the existence of the floater before we try to create it
    bool exist = findInstance(session_id);

    // Get the floater: this will create the instance if it didn't exist
    LLFloaterIMSession* floater = getInstance(session_id);
    if (!floater)
        return NULL;

    LLFloaterIMContainer* floater_container = LLFloaterIMContainer::getInstance();

<<<<<<< HEAD
	// Do not add again existing floaters
	if (!exist)
	{
		//		LLTabContainer::eInsertionPoint i_pt = user_initiated ? LLTabContainer::RIGHT_OF_CURRENT : LLTabContainer::END;
		// TODO: mantipov: use LLTabContainer::RIGHT_OF_CURRENT if it exists
		LLTabContainer::eInsertionPoint i_pt = LLTabContainer::END;
		if (floater_container)
		{
			floater_container->addFloater(floater, true, i_pt);
		}
	}
=======
    // Do not add again existing floaters
    if (!exist)
    {
        //      LLTabContainer::eInsertionPoint i_pt = user_initiated ? LLTabContainer::RIGHT_OF_CURRENT : LLTabContainer::END;
        // TODO: mantipov: use LLTabContainer::RIGHT_OF_CURRENT if it exists
        LLTabContainer::eInsertionPoint i_pt = LLTabContainer::END;
        if (floater_container)
        {
            floater_container->addFloater(floater, TRUE, i_pt);
        }
    }
>>>>>>> e7eced3c

    floater->openFloater(floater->getKey());

<<<<<<< HEAD
	floater->setVisible(true);
=======
    floater->setVisible(TRUE);
>>>>>>> e7eced3c

    return floater;
}
//static
LLFloaterIMSession* LLFloaterIMSession::findInstance(const LLUUID& session_id)
{
    LLFloaterIMSession* conversation =
            LLFloaterReg::findTypedInstance<LLFloaterIMSession>("impanel", session_id);

    return conversation;
}

LLFloaterIMSession* LLFloaterIMSession::getInstance(const LLUUID& session_id)
{
    LLFloaterIMSession* conversation =
                LLFloaterReg::getTypedInstance<LLFloaterIMSession>("impanel", session_id);

    return conversation;
}

void LLFloaterIMSession::onClose(bool app_quitting)
{
    setTyping(false);

    // The source of much argument and design thrashing
    // Should the window hide or the session close when the X is clicked?
    //
    // Last change:
    // EXT-3516 X Button should end IM session, _ button should hide
    gIMMgr->leaveSession(mSessionID);
    // *TODO: Study why we need to restore the floater before we close it.
    // Might be because we want to save some state data in some clean open state.
    LLFloaterIMSessionTab::restoreFloater();
    // Clean up the conversation *after* the session has been ended
    LLFloaterIMSessionTab::onClose(app_quitting);
}

void LLFloaterIMSession::setDocked(bool docked, bool pop_on_undock)
{
    // update notification channel state
    LLNotificationsUI::LLScreenChannel* channel = static_cast<LLNotificationsUI::LLScreenChannel*>
        (LLNotificationsUI::LLChannelManager::getInstance()->
                                            findChannelByID(LLUUID(gSavedSettings.getString("NotificationChannelUUID"))));

    if(!isChatMultiTab())
    {
        LLTransientDockableFloater::setDocked(docked, pop_on_undock);
    }

    // update notification channel state
    if(channel)
    {
        channel->updateShowToastsState();
        channel->redrawToasts();
    }
}

void LLFloaterIMSession::setMinimized(bool b)
{
    bool wasMinimized = isMinimized();
    LLFloaterIMSessionTab::setMinimized(b);

    //Switching from minimized state to un-minimized state
    if(wasMinimized && !b)
    {
        //When in DND mode, remove stored IM notifications
        //Nearby chat (Null) IMs are not stored while in DND mode, so can ignore removal
        if(gAgent.isDoNotDisturb())
        {
            LLDoNotDisturbNotificationStorage::getInstance()->removeNotification(LLDoNotDisturbNotificationStorage::toastName, mSessionID);
        }
    }
}

void LLFloaterIMSession::setVisible(bool visible)
{
    LLNotificationsUI::LLScreenChannel* channel = static_cast<LLNotificationsUI::LLScreenChannel*>
        (LLNotificationsUI::LLChannelManager::getInstance()->
                                            findChannelByID(LLUUID(gSavedSettings.getString("NotificationChannelUUID"))));

    LLFloaterIMSessionTab::setVisible(visible);

    // update notification channel state
    if(channel)
    {
        channel->updateShowToastsState();
        channel->redrawToasts();
    }

    if(!visible)
    {
        LLChicletPanel * chiclet_panelp = LLChicletBar::getInstance()->getChicletPanel();
        if (NULL != chiclet_panelp)
        {
            LLIMChiclet * chicletp = chiclet_panelp->findChiclet<LLIMChiclet>(mSessionID);
            if(NULL != chicletp)
            {
                chicletp->setToggleState(false);
            }
        }
    }

    if (visible && isInVisibleChain())
    {
        sIMFloaterShowedSignal(mSessionID);
        updateMessages();
    }

}

bool LLFloaterIMSession::getVisible()
{
<<<<<<< HEAD
	bool visible;

	if(isChatMultiTab())
	{
		LLFloaterIMContainer* im_container =
				LLFloaterIMContainer::getInstance();
		
		// Treat inactive floater as invisible.
		bool is_active = im_container->getActiveFloater() == this;
	
		//torn off floater is always inactive
		if (!is_active && getHost() != im_container)
		{
			visible = LLTransientDockableFloater::getVisible();
		}
		else
		{
		// getVisible() returns true when Tabbed IM window is minimized.
			visible = is_active && !im_container->isMinimized()
						&& im_container->getVisible();
		}
	}
	else
	{
		visible = LLTransientDockableFloater::getVisible();
	}

	return visible;
=======
    bool visible;

    if(isChatMultiTab())
    {
        LLFloaterIMContainer* im_container =
                LLFloaterIMContainer::getInstance();

        // Treat inactive floater as invisible.
        bool is_active = im_container->getActiveFloater() == this;

        //torn off floater is always inactive
        if (!is_active && getHost() != im_container)
        {
            visible = LLTransientDockableFloater::getVisible();
        }
        else
        {
        // getVisible() returns TRUE when Tabbed IM window is minimized.
            visible = is_active && !im_container->isMinimized()
                        && im_container->getVisible();
        }
    }
    else
    {
        visible = LLTransientDockableFloater::getVisible();
    }

    return visible;
>>>>>>> e7eced3c
}

void LLFloaterIMSession::setFocus(bool focus)
{
    LLFloaterIMSessionTab::setFocus(focus);

    //When in DND mode, remove stored IM notifications
    //Nearby chat (Null) IMs are not stored while in DND mode, so can ignore removal
    if(focus && gAgent.isDoNotDisturb())
    {
        LLDoNotDisturbNotificationStorage::getInstance()->removeNotification(LLDoNotDisturbNotificationStorage::toastName, mSessionID);
    }
}

//static
bool LLFloaterIMSession::toggle(const LLUUID& session_id)
{
<<<<<<< HEAD
	if(!isChatMultiTab())
	{
		LLFloaterIMSession* floater = LLFloaterReg::findTypedInstance<LLFloaterIMSession>(
				"impanel", session_id);
		if (floater && floater->getVisible() && floater->hasFocus())
		{
			// clicking on chiclet to close floater just hides it to maintain existing
			// scroll/text entry state
			floater->setVisible(false);
			return false;
		}
		else if(floater && ((!floater->isDocked() || floater->getVisible()) && !floater->hasFocus()))
		{
			floater->setVisible(true);
			floater->setFocus(true);
			return true;
		}
	}

	// ensure the list of messages is updated when floater is made visible
	show(session_id);
	return true;
=======
    if(!isChatMultiTab())
    {
        LLFloaterIMSession* floater = LLFloaterReg::findTypedInstance<LLFloaterIMSession>(
                "impanel", session_id);
        if (floater && floater->getVisible() && floater->hasFocus())
        {
            // clicking on chiclet to close floater just hides it to maintain existing
            // scroll/text entry state
            floater->setVisible(false);
            return false;
        }
        else if(floater && ((!floater->isDocked() || floater->getVisible()) && !floater->hasFocus()))
        {
            floater->setVisible(TRUE);
            floater->setFocus(TRUE);
            return true;
        }
    }

    // ensure the list of messages is updated when floater is made visible
    show(session_id);
    return true;
>>>>>>> e7eced3c
}

void LLFloaterIMSession::sessionInitReplyReceived(const LLUUID& im_session_id)
{
    mSessionInitialized = true;

    //will be different only for an ad-hoc im session
    if (mSessionID != im_session_id)
    {
        initIMSession(im_session_id);
        buildConversationViewParticipant();
    }

    initIMFloater();
    LLFloaterIMSessionTab::updateGearBtn();
    //*TODO here we should remove "starting session..." warning message if we added it in postBuild() (IB)

    //need to send delayed messages collected while waiting for session initialization
    if (mQueuedMsgsForInit.size())
    {
        LLSD::array_iterator iter;
        for ( iter = mQueuedMsgsForInit.beginArray();
                    iter != mQueuedMsgsForInit.endArray(); ++iter)
        {
            LLIMModel::sendMessage(iter->asString(), mSessionID,
                mOtherParticipantUUID, mDialog);
        }

        mQueuedMsgsForInit.clear();
    }
}

void LLFloaterIMSession::updateMessages()
{
    std::list<LLSD> messages;

    // we shouldn't reset unread message counters if IM floater doesn't have focus
    LLIMModel::instance().getMessages(
            mSessionID, messages, mLastMessageIndex + 1, hasFocus());

    if (messages.size())
    {
        std::ostringstream message;
        std::list<LLSD>::const_reverse_iterator iter = messages.rbegin();
        std::list<LLSD>::const_reverse_iterator iter_end = messages.rend();
        for (; iter != iter_end; ++iter)
        {
            LLSD msg = *iter;

            std::string time = msg["time"].asString();
            LLUUID from_id = msg["from_id"].asUUID();
            std::string from = msg["from"].asString();
            std::string message = msg["message"].asString();
            bool is_history = msg["is_history"].asBoolean();
            bool is_region_msg = msg["is_region_msg"].asBoolean();

            LLChat chat;
            chat.mFromID = from_id;
            chat.mSessionID = mSessionID;
            chat.mFromName = from;
            chat.mTimeStr = time;
            chat.mChatStyle = is_history ? CHAT_STYLE_HISTORY : chat.mChatStyle;
            if (is_region_msg)
            {
                chat.mSourceType = CHAT_SOURCE_REGION;
            }

            // process offer notification
            if (msg.has("notification_id"))
            {
                chat.mNotifId = msg["notification_id"].asUUID();
                // if notification exists - embed it
                if (LLNotificationsUtil::find(chat.mNotifId) != NULL)
                {
                    // remove embedded notification from channel
                    LLNotificationsUI::LLScreenChannel* channel = static_cast<LLNotificationsUI::LLScreenChannel*>
                            (LLNotificationsUI::LLChannelManager::getInstance()->
                                                                findChannelByID(LLUUID(gSavedSettings.getString("NotificationChannelUUID"))));
                    if (getVisible())
                    {
                        // toast will be automatically closed since it is not storable toast
                        channel->hideToast(chat.mNotifId);
                    }
                }
                // if notification doesn't exist - try to use next message which should be log entry
                else
                {
                    continue;
                }
            }
            //process text message
            else
            {
                chat.mText = message;
            }

            // Add the message to the chat log
            appendMessage(chat);
            mLastMessageIndex = msg["index"].asInteger();

            // if it is a notification - next message is a notification history log, so skip it
            if (chat.mNotifId.notNull() && LLNotificationsUtil::find(chat.mNotifId) != NULL)
            {
                if (++iter == iter_end)
                {
                    break;
                }
                else
                {
                    mLastMessageIndex++;
                }
            }
        }
    }
}

void LLFloaterIMSession::reloadMessages(bool clean_messages/* = false*/)
{
    if (clean_messages)
    {
        LLIMModel::LLIMSession * sessionp = LLIMModel::instance().findIMSession(mSessionID);

        if (NULL != sessionp)
        {
            sessionp->loadHistory();
        }
    }

    mChatHistory->clear();
    mLastMessageIndex = -1;
    updateMessages();
    mInputEditor->setFont(LLViewerChat::getChatFont());
}

// static
void LLFloaterIMSession::onInputEditorFocusReceived( LLFocusableElement* caller, void* userdata )
{
    LLFloaterIMSession* self= (LLFloaterIMSession*) userdata;

    // Allow enabling the LLFloaterIMSession input editor only if session can accept text
    LLIMModel::LLIMSession* im_session =
        LLIMModel::instance().findIMSession(self->mSessionID);
    if( im_session && im_session->mTextIMPossible && !self->mInputEditor->getReadOnly())
    {
        //in disconnected state IM input editor should be disabled
        self->mInputEditor->setEnabled(!gDisconnected);
    }
}

// static
void LLFloaterIMSession::onInputEditorFocusLost(LLFocusableElement* caller, void* userdata)
{
    LLFloaterIMSession* self = (LLFloaterIMSession*) userdata;
    self->setTyping(false);
}

// static
void LLFloaterIMSession::onInputEditorKeystroke(LLTextEditor* caller, void* userdata)
{
    LLFloaterIMSession* self = (LLFloaterIMSession*)userdata;
    LLFloaterIMContainer* im_box = LLFloaterIMContainer::findInstance();
    if (im_box)
    {
        im_box->flashConversationItemWidget(self->mSessionID,false);
    }
    std::string text = self->mInputEditor->getText();

        // Deleting all text counts as stopping typing.
    self->setTyping(!text.empty());
}

void LLFloaterIMSession::setTyping(bool typing)
{
<<<<<<< HEAD
	if ( typing )
	{
		// Started or proceeded typing, reset the typing timeout timer
		mTypingTimeoutTimer.reset();
	}

	if ( mMeTyping != typing )
	{
		// Typing state is changed
		mMeTyping = typing;
		// So, should send current state
		mShouldSendTypingState = true;
		// In case typing is started, send state after some delay
		mTypingTimer.reset();
	}

	// Don't want to send typing indicators to multiple people, potentially too
	// much network traffic. Only send in person-to-person IMs.
	if ( mShouldSendTypingState && mDialog == IM_NOTHING_SPECIAL )
	{
		if ( mMeTyping )
		{
			if ( mTypingTimer.getElapsedTimeF32() > 1.f )
		{
				// Still typing, send 'start typing' notification
				LLIMModel::instance().sendTypingState(mSessionID, mOtherParticipantUUID, true);
				mShouldSendTypingState = false;
				mMeTypingTimer.reset();
			}
		}
		else
		{
			// Send 'stop typing' notification immediately
			LLIMModel::instance().sendTypingState(mSessionID, mOtherParticipantUUID, false);
					mShouldSendTypingState = false;
		}
	}

	if (!mIsNearbyChat)
	{
		LLIMSpeakerMgr* speaker_mgr = LLIMModel::getInstance()->getSpeakerManager(mSessionID);
		if (speaker_mgr)
		{
			speaker_mgr->setSpeakerTyping(gAgent.getID(), false);
		}
	}
=======
    if ( typing )
    {
        // Started or proceeded typing, reset the typing timeout timer
        mTypingTimeoutTimer.reset();
    }

    if ( mMeTyping != typing )
    {
        // Typing state is changed
        mMeTyping = typing;
        // So, should send current state
        mShouldSendTypingState = true;
        // In case typing is started, send state after some delay
        mTypingTimer.reset();
    }

    // Don't want to send typing indicators to multiple people, potentially too
    // much network traffic. Only send in person-to-person IMs.
    if ( mShouldSendTypingState && mDialog == IM_NOTHING_SPECIAL )
    {
        if ( mMeTyping )
        {
            if ( mTypingTimer.getElapsedTimeF32() > 1.f )
        {
                // Still typing, send 'start typing' notification
                LLIMModel::instance().sendTypingState(mSessionID, mOtherParticipantUUID, TRUE);
                mShouldSendTypingState = false;
                mMeTypingTimer.reset();
            }
        }
        else
        {
            // Send 'stop typing' notification immediately
            LLIMModel::instance().sendTypingState(mSessionID, mOtherParticipantUUID, FALSE);
                    mShouldSendTypingState = false;
        }
    }

    if (!mIsNearbyChat)
    {
        LLIMSpeakerMgr* speaker_mgr = LLIMModel::getInstance()->getSpeakerManager(mSessionID);
        if (speaker_mgr)
        {
            speaker_mgr->setSpeakerTyping(gAgent.getID(), FALSE);
        }
    }
>>>>>>> e7eced3c
}

void LLFloaterIMSession::processIMTyping(const LLUUID& from_id, bool typing)
{
    LL_DEBUGS("TypingMsgs") << "typing=" << typing << LL_ENDL;
    if ( typing )
    {
        // other user started typing
        addTypingIndicator(from_id);
        mOtherTypingTimer.reset();
    }
    else
    {
        // other user stopped typing
        removeTypingIndicator(from_id);
    }
}

void LLFloaterIMSession::processAgentListUpdates(const LLSD& body)
{
<<<<<<< HEAD
	uuid_vec_t joined_uuids;

	if (body.isMap() && body.has("agent_updates") && body["agent_updates"].isMap())
	{
		LLSD::map_const_iterator update_it;
		for(update_it = body["agent_updates"].beginMap();
			update_it != body["agent_updates"].endMap();
			++update_it)
		{
			LLUUID agent_id(update_it->first);
			LLSD agent_data = update_it->second;

			if (agent_data.isMap())
			{
				// store the new participants in joined_uuids
				if (agent_data.has("transition") && agent_data["transition"].asString() == "ENTER")
				{
					joined_uuids.push_back(agent_id);
				}

				// process the moderator mutes
				if (agent_id == gAgentID && agent_data.has("info") && agent_data["info"].has("mutes"))
				{
					bool moderator_muted_text = agent_data["info"]["mutes"]["text"].asBoolean();
					mInputEditor->setEnabled(!moderator_muted_text);
					std::string label;
					if (moderator_muted_text)
						label = LLTrans::getString("IM_muted_text_label");
					else
						label = LLTrans::getString("IM_to_label") + " " + LLIMModel::instance().getName(mSessionID);
					mInputEditor->setLabel(label);

					if (moderator_muted_text)
						LLNotificationsUtil::add("TextChatIsMutedByModerator");
				}
			}
		}
	}

	// the vectors need to be sorted for computing the intersection and difference
	std::sort(mInvitedParticipants.begin(), mInvitedParticipants.end());
=======
    uuid_vec_t joined_uuids;

    if (body.isMap() && body.has("agent_updates") && body["agent_updates"].isMap())
    {
        LLSD::map_const_iterator update_it;
        for(update_it = body["agent_updates"].beginMap();
            update_it != body["agent_updates"].endMap();
            ++update_it)
        {
            LLUUID agent_id(update_it->first);
            LLSD agent_data = update_it->second;

            if (agent_data.isMap())
            {
                // store the new participants in joined_uuids
                if (agent_data.has("transition") && agent_data["transition"].asString() == "ENTER")
                {
                    joined_uuids.push_back(agent_id);
                }

                // process the moderator mutes
                if (agent_id == gAgentID && agent_data.has("info") && agent_data["info"].has("mutes"))
                {
                    BOOL moderator_muted_text = agent_data["info"]["mutes"]["text"].asBoolean();
                    mInputEditor->setEnabled(!moderator_muted_text);
                    std::string label;
                    if (moderator_muted_text)
                        label = LLTrans::getString("IM_muted_text_label");
                    else
                        label = LLTrans::getString("IM_to_label") + " " + LLIMModel::instance().getName(mSessionID);
                    mInputEditor->setLabel(label);

                    if (moderator_muted_text)
                        LLNotificationsUtil::add("TextChatIsMutedByModerator");
                }
            }
        }
    }

    // the vectors need to be sorted for computing the intersection and difference
    std::sort(mInvitedParticipants.begin(), mInvitedParticipants.end());
>>>>>>> e7eced3c
    std::sort(joined_uuids.begin(), joined_uuids.end());

    uuid_vec_t intersection; // uuids of invited residents who have joined the conversation
    std::set_intersection(mInvitedParticipants.begin(), mInvitedParticipants.end(),
                          joined_uuids.begin(), joined_uuids.end(),
                          std::back_inserter(intersection));

    if (intersection.size() > 0)
    {
        sendParticipantsAddedNotification(intersection);
    }

    // Remove all joined participants from invited array.
    // The difference between the two vectors (the elements in mInvitedParticipants which are not in joined_uuids)
    // is placed at the beginning of mInvitedParticipants, then all other elements are erased.
    mInvitedParticipants.erase(std::set_difference(mInvitedParticipants.begin(), mInvitedParticipants.end(),
                                                   joined_uuids.begin(), joined_uuids.end(),
                                                   mInvitedParticipants.begin()),
                               mInvitedParticipants.end());
}

void LLFloaterIMSession::processSessionUpdate(const LLSD& session_update)
{
<<<<<<< HEAD
	// *TODO : verify following code when moderated mode will be implemented
	if ( false && session_update.has("moderated_mode") &&
		 session_update["moderated_mode"].has("voice") )
	{
		bool voice_moderated = session_update["moderated_mode"]["voice"];
		const std::string session_label = LLIMModel::instance().getName(mSessionID);

		if (voice_moderated)
		{
			setTitle(session_label + std::string(" ")
							+ LLTrans::getString("IM_moderated_chat_label"));
		}
		else
		{
			setTitle(session_label);
		}

		// *TODO : uncomment this when/if LLPanelActiveSpeakers panel will be added
		//update the speakers dropdown too
		//mSpeakerPanel->setVoiceModerationCtrlMode(voice_moderated);
	}
=======
    // *TODO : verify following code when moderated mode will be implemented
    if ( false && session_update.has("moderated_mode") &&
         session_update["moderated_mode"].has("voice") )
    {
        BOOL voice_moderated = session_update["moderated_mode"]["voice"];
        const std::string session_label = LLIMModel::instance().getName(mSessionID);

        if (voice_moderated)
        {
            setTitle(session_label + std::string(" ")
                            + LLTrans::getString("IM_moderated_chat_label"));
        }
        else
        {
            setTitle(session_label);
        }

        // *TODO : uncomment this when/if LLPanelActiveSpeakers panel will be added
        //update the speakers dropdown too
        //mSpeakerPanel->setVoiceModerationCtrlMode(voice_moderated);
    }
>>>>>>> e7eced3c
}

// virtual
void LLFloaterIMSession::draw()
{
    // add people who were added via dropPerson()
    if (!mPendingParticipants.empty())
    {
        addSessionParticipants(mPendingParticipants);
        mPendingParticipants.clear();
    }

    LLFloaterIMSessionTab::draw();
}

// virtual
<<<<<<< HEAD
bool LLFloaterIMSession::handleDragAndDrop(S32 x, S32 y, MASK mask, bool drop,
									EDragAndDropType cargo_type,
									void* cargo_data,
									EAcceptance* accept,
						   std::string& tooltip_msg)
{
	if (cargo_type == DAD_PERSON)
	{
		if (dropPerson(static_cast<LLUUID*>(cargo_data), drop))
		{
			*accept = ACCEPT_YES_MULTI;
		}
		else
		{
			*accept = ACCEPT_NO;
		}
	}
	else if (mDialog == IM_NOTHING_SPECIAL)
	{
		LLToolDragAndDrop::handleGiveDragAndDrop(mOtherParticipantUUID, mSessionID, drop,
				cargo_type, cargo_data, accept);
	}

	return true;
=======
BOOL LLFloaterIMSession::handleDragAndDrop(S32 x, S32 y, MASK mask, BOOL drop,
                                    EDragAndDropType cargo_type,
                                    void* cargo_data,
                                    EAcceptance* accept,
                           std::string& tooltip_msg)
{
    if (cargo_type == DAD_PERSON)
    {
        if (dropPerson(static_cast<LLUUID*>(cargo_data), drop))
        {
            *accept = ACCEPT_YES_MULTI;
        }
        else
        {
            *accept = ACCEPT_NO;
        }
    }
    else if (mDialog == IM_NOTHING_SPECIAL)
    {
        LLToolDragAndDrop::handleGiveDragAndDrop(mOtherParticipantUUID, mSessionID, drop,
                cargo_type, cargo_data, accept);
    }

    return TRUE;
>>>>>>> e7eced3c
}

bool LLFloaterIMSession::dropPerson(LLUUID* person_id, bool drop)
{
    bool res = person_id && person_id->notNull();
    if(res)
    {
        uuid_vec_t ids;
        ids.push_back(*person_id);

        res = canAddSelectedToChat(ids);
        if(res && drop)
        {
            // these people will be added during the next draw() call
            // (so they can be added all at once)
            mPendingParticipants.push_back(*person_id);
        }
    }

    return res;
}

bool LLFloaterIMSession::isInviteAllowed() const
{
    return ( (IM_SESSION_CONFERENCE_START == mDialog)
             || (IM_SESSION_INVITE == mDialog && !gAgent.isInGroup(mSessionID))
             || mIsP2PChat);
}

bool LLFloaterIMSession::inviteToSession(const uuid_vec_t& ids)
{
    LLViewerRegion* region = gAgent.getRegion();
    bool is_region_exist = region != NULL;

    if (is_region_exist)
    {
        S32 count = ids.size();

        if( isInviteAllowed() && (count > 0) )
        {
            LL_INFOS() << "LLFloaterIMSession::inviteToSession() - inviting participants" << LL_ENDL;

            std::string url = region->getCapability("ChatSessionRequest");

            LLSD data;
            data["params"] = LLSD::emptyArray();
            for (int i = 0; i < count; i++)
            {
                data["params"].append(ids[i]);
            }
            data["method"] = "invite";
            data["session-id"] = mSessionID;

            LLCoreHttpUtil::HttpCoroutineAdapter::messageHttpPost(url, data,
                "Session invite sent", "Session invite failed");
        }
        else
        {
            LL_INFOS() << "LLFloaterIMSession::inviteToSession -"
                    << " no need to invite agents for "
                    << mDialog << LL_ENDL;
            // successful add, because everyone that needed to get added
            // was added.
        }
    }

    return is_region_exist;
}

void LLFloaterIMSession::addTypingIndicator(const LLUUID& from_id)
{
/* Operation of "<name> is typing" state machine:
Not Typing state:

    User types in P2P IM chat ... Send Start Typing, save Started time,
    start Idle Timer (N seconds) go to Typing state

Typing State:

    User enters a non-return character: if Now - Started > ME_TYPING_TIMEOUT, send
    Start Typing, restart Idle Timer
    User enters a return character: stop Idle Timer, send IM and Stop
    Typing, go to Not Typing state
    Idle Timer expires: send Stop Typing, go to Not Typing state

The recipient has a complementary state machine in which a Start Typing
that is not followed by either an IM or another Start Typing within OTHER_TYPING_TIMEOUT
seconds switches the sender out of typing state.

This has the nice quality of being self-healing for lost start/stop
messages while adding messages only for the (relatively rare) case of a
user who types a very long message (one that takes more than ME_TYPING_TIMEOUT seconds
to type).

Note: OTHER_TYPING_TIMEOUT must be > ME_TYPING_TIMEOUT for proper operation of the state machine

*/

<<<<<<< HEAD
	// We may have lost a "stop-typing" packet, don't add it twice
	if (from_id.notNull() && !mOtherTyping)
	{
		mOtherTyping = true;
		mOtherTypingTimer.reset();
		// Save im_info so that removeTypingIndicator can be properly called because a timeout has occurred
		mImFromId = from_id;

		// Update speaker
		LLIMSpeakerMgr* speaker_mgr = LLIMModel::getInstance()->getSpeakerManager(mSessionID);
		if ( speaker_mgr )
		{
			speaker_mgr->setSpeakerTyping(from_id, true);
		}
	}
=======
    // We may have lost a "stop-typing" packet, don't add it twice
    if (from_id.notNull() && !mOtherTyping)
    {
        mOtherTyping = true;
        mOtherTypingTimer.reset();
        // Save im_info so that removeTypingIndicator can be properly called because a timeout has occurred
        mImFromId = from_id;

        // Update speaker
        LLIMSpeakerMgr* speaker_mgr = LLIMModel::getInstance()->getSpeakerManager(mSessionID);
        if ( speaker_mgr )
        {
            speaker_mgr->setSpeakerTyping(from_id, TRUE);
        }
    }
>>>>>>> e7eced3c
}

void LLFloaterIMSession::removeTypingIndicator(const LLUUID& from_id)
{
<<<<<<< HEAD
	if (mOtherTyping)
	{
		mOtherTyping = false;

		if (from_id.notNull())
		{
			// Update speaker
			LLIMSpeakerMgr* speaker_mgr = LLIMModel::getInstance()->getSpeakerManager(mSessionID);
			if (speaker_mgr)
			{
				speaker_mgr->setSpeakerTyping(from_id, false);
			}
		}
	}
=======
    if (mOtherTyping)
    {
        mOtherTyping = false;

        if (from_id.notNull())
        {
            // Update speaker
            LLIMSpeakerMgr* speaker_mgr = LLIMModel::getInstance()->getSpeakerManager(mSessionID);
            if (speaker_mgr)
            {
                speaker_mgr->setSpeakerTyping(from_id, FALSE);
            }
        }
    }
>>>>>>> e7eced3c
}

// static
void LLFloaterIMSession::closeHiddenIMToasts()
{
    class IMToastMatcher: public LLNotificationsUI::LLScreenChannel::Matcher
    {
    public:
        bool matches(const LLNotificationPtr notification) const
        {
            // "notifytoast" type of notifications is reserved for IM notifications
            return "notifytoast" == notification->getType();
        }
    };

    LLNotificationsUI::LLScreenChannel* channel =
            LLNotificationsUI::LLChannelManager::getNotificationScreenChannel();
    if (channel != NULL)
    {
        channel->closeHiddenToasts(IMToastMatcher());
    }
}
// static
void LLFloaterIMSession::confirmLeaveCallCallback(const LLSD& notification, const LLSD& response)
{
    S32 option = LLNotificationsUtil::getSelectedOption(notification, response);
    const LLSD& payload = notification["payload"];
    LLUUID session_id = payload["session_id"];

    LLFloater* im_floater = findInstance(session_id);
    if (option == 0 && im_floater != NULL)
    {
        im_floater->closeFloater();
    }

    return;
}

// static
void LLFloaterIMSession::sRemoveTypingIndicator(const LLSD& data)
{
    LLUUID session_id = data["session_id"];
    if (session_id.isNull())
        return;

    LLUUID from_id = data["from_id"];
    if (gAgentID == from_id || LLUUID::null == from_id)
        return;

    LLFloaterIMSession* floater = LLFloaterIMSession::findInstance(session_id);
    if (!floater)
        return;

    if (IM_NOTHING_SPECIAL != floater->mDialog)
        return;

    floater->removeTypingIndicator();
}

// static
void LLFloaterIMSession::onIMChicletCreated( const LLUUID& session_id )
{
    LLFloaterIMSession::addToHost(session_id);
}

boost::signals2::connection LLFloaterIMSession::setIMFloaterShowedCallback(const floater_showed_signal_t::slot_type& cb)
{
    return LLFloaterIMSession::sIMFloaterShowedSignal.connect(cb);
}<|MERGE_RESOLUTION|>--- conflicted
+++ resolved
@@ -104,36 +104,11 @@
 {
     if (mMeTyping)
 {
-<<<<<<< HEAD
-		// Send an additional Start Typing packet every ME_TYPING_TIMEOUT seconds
-		if (mMeTypingTimer.getElapsedTimeF32() > ME_TYPING_TIMEOUT && false == mShouldSendTypingState)
-		{
-			LL_DEBUGS("TypingMsgs") << "Send additional Start Typing packet" << LL_ENDL;
-			LLIMModel::instance().sendTypingState(mSessionID, mOtherParticipantUUID, true);
-			mMeTypingTimer.reset();
-		}
-
-		// Time out if user hasn't typed for a while.
-		if (mTypingTimeoutTimer.getElapsedTimeF32() > LLAgent::TYPING_TIMEOUT_SECS)
-		{
-	setTyping(false);
-			LL_DEBUGS("TypingMsgs") << "Send stop typing due to timeout" << LL_ENDL;
-		}
-	}
-
-	// Clear <name is typing> message if no data received for OTHER_TYPING_TIMEOUT seconds
-	if (mOtherTyping && mOtherTypingTimer.getElapsedTimeF32() > OTHER_TYPING_TIMEOUT)
-	{
-		LL_DEBUGS("TypingMsgs") << "Received: is typing cleared due to timeout" << LL_ENDL;
-		removeTypingIndicator(mImFromId);
-		mOtherTyping = false;
-	}
-=======
         // Send an additional Start Typing packet every ME_TYPING_TIMEOUT seconds
         if (mMeTypingTimer.getElapsedTimeF32() > ME_TYPING_TIMEOUT && false == mShouldSendTypingState)
         {
             LL_DEBUGS("TypingMsgs") << "Send additional Start Typing packet" << LL_ENDL;
-            LLIMModel::instance().sendTypingState(mSessionID, mOtherParticipantUUID, TRUE);
+            LLIMModel::instance().sendTypingState(mSessionID, mOtherParticipantUUID, true);
             mMeTypingTimer.reset();
         }
 
@@ -152,7 +127,6 @@
         removeTypingIndicator(mImFromId);
         mOtherTyping = false;
     }
->>>>>>> e7eced3c
 
 }
 
@@ -339,34 +313,6 @@
 
 void LLFloaterIMSession::initIMFloater()
 {
-<<<<<<< HEAD
-	const LLUUID& other_party_id =
-			LLIMModel::getInstance()->getOtherParticipantID(mSessionID);
-	if (other_party_id.notNull())
-	{
-		mOtherParticipantUUID = other_party_id;
-	}
-
-	boundVoiceChannel();
-
-	mTypingStart = LLTrans::getString("IM_typing_start_string");
-
-	// Show control panel in torn off floaters only.
-	mParticipantListPanel->setVisible(!getHost() && gSavedSettings.getBOOL("IMShowControlPanel"));
-
-	// Disable input editor if session cannot accept text
-	if ( mSession && !mSession->mTextIMPossible )
-	{
-		mInputEditor->setEnabled(false);
-		mInputEditor->setLabel(LLTrans::getString("IM_unavailable_text_label"));
-	}
-
-	if (!mIsP2PChat)
-	{
-		std::string session_name(LLIMModel::instance().getName(mSessionID));
-		updateSessionName(session_name);
-	}
-=======
     const LLUUID& other_party_id =
             LLIMModel::getInstance()->getOtherParticipantID(mSessionID);
     if (other_party_id.notNull())
@@ -384,7 +330,7 @@
     // Disable input editor if session cannot accept text
     if ( mSession && !mSession->mTextIMPossible )
     {
-        mInputEditor->setEnabled(FALSE);
+        mInputEditor->setEnabled(false);
         mInputEditor->setLabel(LLTrans::getString("IM_unavailable_text_label"));
     }
 
@@ -393,17 +339,12 @@
         std::string session_name(LLIMModel::instance().getName(mSessionID));
         updateSessionName(session_name);
     }
->>>>>>> e7eced3c
 }
 
 //virtual
 bool LLFloaterIMSession::postBuild()
 {
-<<<<<<< HEAD
-	bool result = LLFloaterIMSessionTab::postBuild();
-=======
-    BOOL result = LLFloaterIMSessionTab::postBuild();
->>>>>>> e7eced3c
+    bool result = LLFloaterIMSessionTab::postBuild();
 
     mInputEditor->setMaxTextLength(1023);
     mInputEditor->setAutoreplaceCallback(boost::bind(&LLAutoReplace::autoreplaceCallback, LLAutoReplace::getInstance(), _1, _2, _3, _4, _5));
@@ -436,22 +377,7 @@
 {
     LLView * button = findChild<LLView>("toolbar_panel")->findChild<LLButton>("add_btn");
     LLFloater* root_floater = gFloaterView->getParentFloater(this);
-<<<<<<< HEAD
-	LLFloaterAvatarPicker* picker = LLFloaterAvatarPicker::show(boost::bind(&LLFloaterIMSession::addSessionParticipants, this, _1), true, true, false, root_floater->getName(), button);
-	if (!picker)
-	{
-		return;
-	}
-
-	// Need to disable 'ok' button when selected users are already in conversation.
-	picker->setOkBtnEnableCb(boost::bind(&LLFloaterIMSession::canAddSelectedToChat, this, _1));
-	
-	if (root_floater)
-	{
-		root_floater->addDependentFloater(picker);
-	}
-=======
-    LLFloaterAvatarPicker* picker = LLFloaterAvatarPicker::show(boost::bind(&LLFloaterIMSession::addSessionParticipants, this, _1), TRUE, TRUE, FALSE, root_floater->getName(), button);
+    LLFloaterAvatarPicker* picker = LLFloaterAvatarPicker::show(boost::bind(&LLFloaterIMSession::addSessionParticipants, this, _1), true, true, false, root_floater->getName(), button);
     if (!picker)
     {
         return;
@@ -464,7 +390,6 @@
     {
         root_floater->addDependentFloater(picker);
     }
->>>>>>> e7eced3c
 }
 
 bool LLFloaterIMSession::canAddSelectedToChat(const uuid_vec_t& uuids)
@@ -671,19 +596,6 @@
 
     LLFloaterIMContainer* floater_container = LLFloaterIMContainer::getInstance();
 
-<<<<<<< HEAD
-	// Do not add again existing floaters
-	if (!exist)
-	{
-		//		LLTabContainer::eInsertionPoint i_pt = user_initiated ? LLTabContainer::RIGHT_OF_CURRENT : LLTabContainer::END;
-		// TODO: mantipov: use LLTabContainer::RIGHT_OF_CURRENT if it exists
-		LLTabContainer::eInsertionPoint i_pt = LLTabContainer::END;
-		if (floater_container)
-		{
-			floater_container->addFloater(floater, true, i_pt);
-		}
-	}
-=======
     // Do not add again existing floaters
     if (!exist)
     {
@@ -692,18 +604,13 @@
         LLTabContainer::eInsertionPoint i_pt = LLTabContainer::END;
         if (floater_container)
         {
-            floater_container->addFloater(floater, TRUE, i_pt);
-        }
-    }
->>>>>>> e7eced3c
+            floater_container->addFloater(floater, true, i_pt);
+        }
+    }
 
     floater->openFloater(floater->getKey());
 
-<<<<<<< HEAD
-	floater->setVisible(true);
-=======
-    floater->setVisible(TRUE);
->>>>>>> e7eced3c
+    floater->setVisible(true);
 
     return floater;
 }
@@ -816,36 +723,6 @@
 
 bool LLFloaterIMSession::getVisible()
 {
-<<<<<<< HEAD
-	bool visible;
-
-	if(isChatMultiTab())
-	{
-		LLFloaterIMContainer* im_container =
-				LLFloaterIMContainer::getInstance();
-		
-		// Treat inactive floater as invisible.
-		bool is_active = im_container->getActiveFloater() == this;
-	
-		//torn off floater is always inactive
-		if (!is_active && getHost() != im_container)
-		{
-			visible = LLTransientDockableFloater::getVisible();
-		}
-		else
-		{
-		// getVisible() returns true when Tabbed IM window is minimized.
-			visible = is_active && !im_container->isMinimized()
-						&& im_container->getVisible();
-		}
-	}
-	else
-	{
-		visible = LLTransientDockableFloater::getVisible();
-	}
-
-	return visible;
-=======
     bool visible;
 
     if(isChatMultiTab())
@@ -863,7 +740,7 @@
         }
         else
         {
-        // getVisible() returns TRUE when Tabbed IM window is minimized.
+        // getVisible() returns true when Tabbed IM window is minimized.
             visible = is_active && !im_container->isMinimized()
                         && im_container->getVisible();
         }
@@ -874,7 +751,6 @@
     }
 
     return visible;
->>>>>>> e7eced3c
 }
 
 void LLFloaterIMSession::setFocus(bool focus)
@@ -892,30 +768,6 @@
 //static
 bool LLFloaterIMSession::toggle(const LLUUID& session_id)
 {
-<<<<<<< HEAD
-	if(!isChatMultiTab())
-	{
-		LLFloaterIMSession* floater = LLFloaterReg::findTypedInstance<LLFloaterIMSession>(
-				"impanel", session_id);
-		if (floater && floater->getVisible() && floater->hasFocus())
-		{
-			// clicking on chiclet to close floater just hides it to maintain existing
-			// scroll/text entry state
-			floater->setVisible(false);
-			return false;
-		}
-		else if(floater && ((!floater->isDocked() || floater->getVisible()) && !floater->hasFocus()))
-		{
-			floater->setVisible(true);
-			floater->setFocus(true);
-			return true;
-		}
-	}
-
-	// ensure the list of messages is updated when floater is made visible
-	show(session_id);
-	return true;
-=======
     if(!isChatMultiTab())
     {
         LLFloaterIMSession* floater = LLFloaterReg::findTypedInstance<LLFloaterIMSession>(
@@ -929,8 +781,8 @@
         }
         else if(floater && ((!floater->isDocked() || floater->getVisible()) && !floater->hasFocus()))
         {
-            floater->setVisible(TRUE);
-            floater->setFocus(TRUE);
+            floater->setVisible(true);
+            floater->setFocus(true);
             return true;
         }
     }
@@ -938,7 +790,6 @@
     // ensure the list of messages is updated when floater is made visible
     show(session_id);
     return true;
->>>>>>> e7eced3c
 }
 
 void LLFloaterIMSession::sessionInitReplyReceived(const LLUUID& im_session_id)
@@ -1112,54 +963,6 @@
 
 void LLFloaterIMSession::setTyping(bool typing)
 {
-<<<<<<< HEAD
-	if ( typing )
-	{
-		// Started or proceeded typing, reset the typing timeout timer
-		mTypingTimeoutTimer.reset();
-	}
-
-	if ( mMeTyping != typing )
-	{
-		// Typing state is changed
-		mMeTyping = typing;
-		// So, should send current state
-		mShouldSendTypingState = true;
-		// In case typing is started, send state after some delay
-		mTypingTimer.reset();
-	}
-
-	// Don't want to send typing indicators to multiple people, potentially too
-	// much network traffic. Only send in person-to-person IMs.
-	if ( mShouldSendTypingState && mDialog == IM_NOTHING_SPECIAL )
-	{
-		if ( mMeTyping )
-		{
-			if ( mTypingTimer.getElapsedTimeF32() > 1.f )
-		{
-				// Still typing, send 'start typing' notification
-				LLIMModel::instance().sendTypingState(mSessionID, mOtherParticipantUUID, true);
-				mShouldSendTypingState = false;
-				mMeTypingTimer.reset();
-			}
-		}
-		else
-		{
-			// Send 'stop typing' notification immediately
-			LLIMModel::instance().sendTypingState(mSessionID, mOtherParticipantUUID, false);
-					mShouldSendTypingState = false;
-		}
-	}
-
-	if (!mIsNearbyChat)
-	{
-		LLIMSpeakerMgr* speaker_mgr = LLIMModel::getInstance()->getSpeakerManager(mSessionID);
-		if (speaker_mgr)
-		{
-			speaker_mgr->setSpeakerTyping(gAgent.getID(), false);
-		}
-	}
-=======
     if ( typing )
     {
         // Started or proceeded typing, reset the typing timeout timer
@@ -1185,7 +988,7 @@
             if ( mTypingTimer.getElapsedTimeF32() > 1.f )
         {
                 // Still typing, send 'start typing' notification
-                LLIMModel::instance().sendTypingState(mSessionID, mOtherParticipantUUID, TRUE);
+                LLIMModel::instance().sendTypingState(mSessionID, mOtherParticipantUUID, true);
                 mShouldSendTypingState = false;
                 mMeTypingTimer.reset();
             }
@@ -1193,7 +996,7 @@
         else
         {
             // Send 'stop typing' notification immediately
-            LLIMModel::instance().sendTypingState(mSessionID, mOtherParticipantUUID, FALSE);
+            LLIMModel::instance().sendTypingState(mSessionID, mOtherParticipantUUID, false);
                     mShouldSendTypingState = false;
         }
     }
@@ -1203,10 +1006,9 @@
         LLIMSpeakerMgr* speaker_mgr = LLIMModel::getInstance()->getSpeakerManager(mSessionID);
         if (speaker_mgr)
         {
-            speaker_mgr->setSpeakerTyping(gAgent.getID(), FALSE);
-        }
-    }
->>>>>>> e7eced3c
+            speaker_mgr->setSpeakerTyping(gAgent.getID(), false);
+        }
+    }
 }
 
 void LLFloaterIMSession::processIMTyping(const LLUUID& from_id, bool typing)
@@ -1227,49 +1029,6 @@
 
 void LLFloaterIMSession::processAgentListUpdates(const LLSD& body)
 {
-<<<<<<< HEAD
-	uuid_vec_t joined_uuids;
-
-	if (body.isMap() && body.has("agent_updates") && body["agent_updates"].isMap())
-	{
-		LLSD::map_const_iterator update_it;
-		for(update_it = body["agent_updates"].beginMap();
-			update_it != body["agent_updates"].endMap();
-			++update_it)
-		{
-			LLUUID agent_id(update_it->first);
-			LLSD agent_data = update_it->second;
-
-			if (agent_data.isMap())
-			{
-				// store the new participants in joined_uuids
-				if (agent_data.has("transition") && agent_data["transition"].asString() == "ENTER")
-				{
-					joined_uuids.push_back(agent_id);
-				}
-
-				// process the moderator mutes
-				if (agent_id == gAgentID && agent_data.has("info") && agent_data["info"].has("mutes"))
-				{
-					bool moderator_muted_text = agent_data["info"]["mutes"]["text"].asBoolean();
-					mInputEditor->setEnabled(!moderator_muted_text);
-					std::string label;
-					if (moderator_muted_text)
-						label = LLTrans::getString("IM_muted_text_label");
-					else
-						label = LLTrans::getString("IM_to_label") + " " + LLIMModel::instance().getName(mSessionID);
-					mInputEditor->setLabel(label);
-
-					if (moderator_muted_text)
-						LLNotificationsUtil::add("TextChatIsMutedByModerator");
-				}
-			}
-		}
-	}
-
-	// the vectors need to be sorted for computing the intersection and difference
-	std::sort(mInvitedParticipants.begin(), mInvitedParticipants.end());
-=======
     uuid_vec_t joined_uuids;
 
     if (body.isMap() && body.has("agent_updates") && body["agent_updates"].isMap())
@@ -1293,7 +1052,7 @@
                 // process the moderator mutes
                 if (agent_id == gAgentID && agent_data.has("info") && agent_data["info"].has("mutes"))
                 {
-                    BOOL moderator_muted_text = agent_data["info"]["mutes"]["text"].asBoolean();
+                    bool moderator_muted_text = agent_data["info"]["mutes"]["text"].asBoolean();
                     mInputEditor->setEnabled(!moderator_muted_text);
                     std::string label;
                     if (moderator_muted_text)
@@ -1311,7 +1070,6 @@
 
     // the vectors need to be sorted for computing the intersection and difference
     std::sort(mInvitedParticipants.begin(), mInvitedParticipants.end());
->>>>>>> e7eced3c
     std::sort(joined_uuids.begin(), joined_uuids.end());
 
     uuid_vec_t intersection; // uuids of invited residents who have joined the conversation
@@ -1335,34 +1093,11 @@
 
 void LLFloaterIMSession::processSessionUpdate(const LLSD& session_update)
 {
-<<<<<<< HEAD
-	// *TODO : verify following code when moderated mode will be implemented
-	if ( false && session_update.has("moderated_mode") &&
-		 session_update["moderated_mode"].has("voice") )
-	{
-		bool voice_moderated = session_update["moderated_mode"]["voice"];
-		const std::string session_label = LLIMModel::instance().getName(mSessionID);
-
-		if (voice_moderated)
-		{
-			setTitle(session_label + std::string(" ")
-							+ LLTrans::getString("IM_moderated_chat_label"));
-		}
-		else
-		{
-			setTitle(session_label);
-		}
-
-		// *TODO : uncomment this when/if LLPanelActiveSpeakers panel will be added
-		//update the speakers dropdown too
-		//mSpeakerPanel->setVoiceModerationCtrlMode(voice_moderated);
-	}
-=======
     // *TODO : verify following code when moderated mode will be implemented
     if ( false && session_update.has("moderated_mode") &&
          session_update["moderated_mode"].has("voice") )
     {
-        BOOL voice_moderated = session_update["moderated_mode"]["voice"];
+        bool voice_moderated = session_update["moderated_mode"]["voice"];
         const std::string session_label = LLIMModel::instance().getName(mSessionID);
 
         if (voice_moderated)
@@ -1379,7 +1114,6 @@
         //update the speakers dropdown too
         //mSpeakerPanel->setVoiceModerationCtrlMode(voice_moderated);
     }
->>>>>>> e7eced3c
 }
 
 // virtual
@@ -1396,33 +1130,7 @@
 }
 
 // virtual
-<<<<<<< HEAD
 bool LLFloaterIMSession::handleDragAndDrop(S32 x, S32 y, MASK mask, bool drop,
-									EDragAndDropType cargo_type,
-									void* cargo_data,
-									EAcceptance* accept,
-						   std::string& tooltip_msg)
-{
-	if (cargo_type == DAD_PERSON)
-	{
-		if (dropPerson(static_cast<LLUUID*>(cargo_data), drop))
-		{
-			*accept = ACCEPT_YES_MULTI;
-		}
-		else
-		{
-			*accept = ACCEPT_NO;
-		}
-	}
-	else if (mDialog == IM_NOTHING_SPECIAL)
-	{
-		LLToolDragAndDrop::handleGiveDragAndDrop(mOtherParticipantUUID, mSessionID, drop,
-				cargo_type, cargo_data, accept);
-	}
-
-	return true;
-=======
-BOOL LLFloaterIMSession::handleDragAndDrop(S32 x, S32 y, MASK mask, BOOL drop,
                                     EDragAndDropType cargo_type,
                                     void* cargo_data,
                                     EAcceptance* accept,
@@ -1445,8 +1153,7 @@
                 cargo_type, cargo_data, accept);
     }
 
-    return TRUE;
->>>>>>> e7eced3c
+    return true;
 }
 
 bool LLFloaterIMSession::dropPerson(LLUUID* person_id, bool drop)
@@ -1545,23 +1252,6 @@
 
 */
 
-<<<<<<< HEAD
-	// We may have lost a "stop-typing" packet, don't add it twice
-	if (from_id.notNull() && !mOtherTyping)
-	{
-		mOtherTyping = true;
-		mOtherTypingTimer.reset();
-		// Save im_info so that removeTypingIndicator can be properly called because a timeout has occurred
-		mImFromId = from_id;
-
-		// Update speaker
-		LLIMSpeakerMgr* speaker_mgr = LLIMModel::getInstance()->getSpeakerManager(mSessionID);
-		if ( speaker_mgr )
-		{
-			speaker_mgr->setSpeakerTyping(from_id, true);
-		}
-	}
-=======
     // We may have lost a "stop-typing" packet, don't add it twice
     if (from_id.notNull() && !mOtherTyping)
     {
@@ -1574,30 +1264,13 @@
         LLIMSpeakerMgr* speaker_mgr = LLIMModel::getInstance()->getSpeakerManager(mSessionID);
         if ( speaker_mgr )
         {
-            speaker_mgr->setSpeakerTyping(from_id, TRUE);
-        }
-    }
->>>>>>> e7eced3c
+            speaker_mgr->setSpeakerTyping(from_id, true);
+        }
+    }
 }
 
 void LLFloaterIMSession::removeTypingIndicator(const LLUUID& from_id)
 {
-<<<<<<< HEAD
-	if (mOtherTyping)
-	{
-		mOtherTyping = false;
-
-		if (from_id.notNull())
-		{
-			// Update speaker
-			LLIMSpeakerMgr* speaker_mgr = LLIMModel::getInstance()->getSpeakerManager(mSessionID);
-			if (speaker_mgr)
-			{
-				speaker_mgr->setSpeakerTyping(from_id, false);
-			}
-		}
-	}
-=======
     if (mOtherTyping)
     {
         mOtherTyping = false;
@@ -1608,11 +1281,10 @@
             LLIMSpeakerMgr* speaker_mgr = LLIMModel::getInstance()->getSpeakerManager(mSessionID);
             if (speaker_mgr)
             {
-                speaker_mgr->setSpeakerTyping(from_id, FALSE);
+                speaker_mgr->setSpeakerTyping(from_id, false);
             }
         }
     }
->>>>>>> e7eced3c
 }
 
 // static
