--- conflicted
+++ resolved
@@ -292,13 +292,9 @@
         LLVoiceClient::getInstance()->removeObserver(this);
     }
 
-<<<<<<< HEAD
-	LLTransientFloaterMgr::getInstance()->removeControlView(LLTransientFloaterMgr::IM, this);
-
-	mVoiceChannelChanged.disconnect();
-=======
     LLTransientFloaterMgr::getInstance()->removeControlView(LLTransientFloaterMgr::IM, this);
->>>>>>> e1623bb2
+
+    mVoiceChannelChanged.disconnect();
 }
 
 
@@ -530,10 +526,10 @@
 
 void LLFloaterIMSession::onVoiceChannelChanged(const LLUUID &session_id)
 {
-	if (session_id == mSessionID)
-	{
-		boundVoiceChannel();
-	}
+    if (session_id == mSessionID)
+    {
+        boundVoiceChannel();
+    }
 }
 
 void LLFloaterIMSession::boundVoiceChannel()
