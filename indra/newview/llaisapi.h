--- conflicted
+++ resolved
@@ -53,7 +53,7 @@
     static void PurgeDescendents(const LLUUID &categoryId, completion_t callback);
     static void UpdateCategory(const LLUUID &categoryId, const LLSD &updates, completion_t callback);
     static void UpdateItem(const LLUUID &itemId, const LLSD &updates, completion_t callback);
-    static void CopyLibraryCategory(const LLUUID& sourceId, const LLUUID& destId, completion_t callback);
+    static void CopyLibraryCategory(const LLUUID& sourceId, const LLUUID& destId, bool copySubfolders, completion_t callback);
 
 private:
     typedef enum {
@@ -73,14 +73,7 @@
     typedef boost::function < LLSD (LLCoreHttpUtil::HttpCoroutineAdapter::ptr_t, LLCore::HttpRequest::ptr_t,
         const std::string, LLSD, LLCore::HttpOptions::ptr_t, LLCore::HttpHeaders::ptr_t) > invokationFn_t;
 
-<<<<<<< HEAD
     static void EnqueueAISCommand(const std::string &procName, LLCoprocedureManager::CoProcedure_t proc);
-=======
-class CopyLibraryCategoryCommand: public AISCommand
-{
-public:
-	CopyLibraryCategoryCommand(const LLUUID& source_id, const LLUUID& dest_id, LLPointer<LLInventoryCallback> callback, bool copy_subfolders = true);
->>>>>>> 1be63209
 
     static std::string getInvCap();
     static std::string getLibCap();
