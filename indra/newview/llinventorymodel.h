/**
 * @file llinventorymodel.h
 * @brief LLInventoryModel class header file
 *
 * $LicenseInfo:firstyear=2002&license=viewerlgpl$
 * Second Life Viewer Source Code
 * Copyright (C) 2010, Linden Research, Inc.
 *
 * This library is free software; you can redistribute it and/or
 * modify it under the terms of the GNU Lesser General Public
 * License as published by the Free Software Foundation;
 * version 2.1 of the License only.
 *
 * This library is distributed in the hope that it will be useful,
 * but WITHOUT ANY WARRANTY; without even the implied warranty of
 * MERCHANTABILITY or FITNESS FOR A PARTICULAR PURPOSE.  See the GNU
 * Lesser General Public License for more details.
 *
 * You should have received a copy of the GNU Lesser General Public
 * License along with this library; if not, write to the Free Software
 * Foundation, Inc., 51 Franklin Street, Fifth Floor, Boston, MA  02110-1301  USA
 *
 * Linden Research, Inc., 945 Battery Street, San Francisco, CA  94111  USA
 * $/LicenseInfo$
 */

#ifndef LL_LLINVENTORYMODEL_H
#define LL_LLINVENTORYMODEL_H

#include <map>
#include <set>
#include <string>
#include <vector>

#include "llassettype.h"
#include "llfoldertype.h"
#include "llframetimer.h"
#include "lluuid.h"
#include "llpermissionsflags.h"
#include "llviewerinventory.h"
#include "llstring.h"
#include "httpcommon.h"
#include "httprequest.h"
#include "httpoptions.h"
#include "httpheaders.h"
#include "httphandler.h"
#include "lleventcoro.h"
#include "llcoros.h"

class LLInventoryObserver;
class LLInventoryObject;
class LLInventoryItem;
class LLInventoryCategory;
class LLMessageSystem;
class LLInventoryCollectFunctor;

///----------------------------------------------------------------------------
/// LLInventoryValidationInfo
///----------------------------------------------------------------------------
class LLInventoryValidationInfo: public LLRefCount
{
public:
    LLInventoryValidationInfo();
    void toOstream(std::ostream& os) const;
    void asLLSD(LLSD& sd) const;

    bool mInitialized{false};
    S32 mWarningCount{0};
    std::map<std::string,U32> mWarnings;

    S32 mLoopCount{0}; // Presence of folders whose ancestors loop onto themselves
    S32 mOrphanedCount{0}; // Missing or orphaned items, links and folders

    S32 mFatalErrorCount{0};
    bool mFatalNoRootFolder{false};
    S32 mFatalSystemDuplicate{0};
    bool mFatalNoLibraryRootFolder{false};
    bool mFatalQADebugMode{false};

    std::set<LLFolderType::EType> mMissingRequiredSystemFolders;
    std::set<LLFolderType::EType> mDuplicateRequiredSystemFolders;
};
std::ostream& operator<<(std::ostream& s, const LLInventoryValidationInfo& v);

///----------------------------------------------------------------------------
// LLInventoryModel
//
// Represents a collection of inventory, and provides efficient ways to access
// that information.
//   NOTE: This class could in theory be used for any place where you need
//   inventory, though it optimizes for time efficiency - not space efficiency,
//   probably making it inappropriate for use on tasks.
///----------------------------------------------------------------------------
class LLInventoryModel
{
    LOG_CLASS(LLInventoryModel);

public:
    enum EHasChildren
    {
        CHILDREN_NO,
        CHILDREN_YES,
        CHILDREN_MAYBE
    };

    typedef std::vector<LLPointer<LLViewerInventoryCategory> > cat_array_t;
    typedef std::vector<LLPointer<LLViewerInventoryItem> > item_array_t;
    typedef std::set<LLUUID> changed_items_t;

    // Rider: This is using the old responder patter.  It should be refactored to
    // take advantage of coroutines.

    // HTTP handler for individual item requests (inventory or library).
    // Background item requests are derived from this in the background
    // inventory system.  All folder requests are also located there
    // but have their own handler derived from HttpHandler.
    class FetchItemHttpHandler : public LLCore::HttpHandler
    {
    public:
        LOG_CLASS(FetchItemHttpHandler);

        FetchItemHttpHandler(const LLSD & request_sd);
        virtual ~FetchItemHttpHandler();

    protected:
        FetchItemHttpHandler(const FetchItemHttpHandler &);             // Not defined
        void operator=(const FetchItemHttpHandler &);                   // Not defined

    public:
        virtual void onCompleted(LLCore::HttpHandle handle, LLCore::HttpResponse * response);

    private:
        void processData(LLSD & body, LLCore::HttpResponse * response);
        void processFailure(LLCore::HttpStatus status, LLCore::HttpResponse * response);
        void processFailure(const char * const reason, LLCore::HttpResponse * response);

    private:
        LLSD mRequestSD;
    };

/********************************************************************************
 **                                                                            **
 **                    INITIALIZATION/SETUP
 **/

    //--------------------------------------------------------------------
    // Constructors / Destructors
    //--------------------------------------------------------------------
public:
    LLInventoryModel();
    ~LLInventoryModel();
    void cleanupInventory();
protected:
    void empty(); // empty the entire contents

    //--------------------------------------------------------------------
    // Initialization
    //--------------------------------------------------------------------
public:
    // The inventory model usage is sensitive to the initial construction of the model
    bool isInventoryUsable() const;
private:
    bool mIsAgentInvUsable; // used to handle an invalid inventory state

    // One-time initialization of HTTP system.
    void initHttpRequest();

    //--------------------------------------------------------------------
    // Root Folders
    //--------------------------------------------------------------------
public:
    // The following are set during login with data from the server
    void setRootFolderID(const LLUUID& id);
    void setLibraryOwnerID(const LLUUID& id);
    void setLibraryRootFolderID(const LLUUID& id);

    const LLUUID &getRootFolderID() const;
    const LLUUID &getLibraryOwnerID() const;
    const LLUUID &getLibraryRootFolderID() const;
private:
    LLUUID mRootFolderID;
    LLUUID mLibraryRootFolderID;
    LLUUID mLibraryOwnerID;

    //--------------------------------------------------------------------
    // Structure
    //--------------------------------------------------------------------
public:
    // Methods to load up inventory skeleton & meat. These are used
    // during authentication. Returns true if everything parsed.
    bool loadSkeleton(const LLSD& options, const LLUUID& owner_id);
    void buildParentChildMap(); // brute force method to rebuild the entire parent-child relations
    void createCommonSystemCategories();

    static std::string getInvCacheAddres(const LLUUID& owner_id);

    // Call on logout to save a terse representation.
    void cache(const LLUUID& parent_folder_id, const LLUUID& agent_id);
private:
    // Information for tracking the actual inventory. We index this
    // information in a lot of different ways so we can access
    // the inventory using several different identifiers.
    // mInventory member data is the 'master' list of inventory, and
    // mCategoryMap and mItemMap store uuid->object mappings.
    typedef std::map<LLUUID, LLPointer<LLViewerInventoryCategory> > cat_map_t;
    typedef std::map<LLUUID, LLPointer<LLViewerInventoryItem> > item_map_t;
    cat_map_t mCategoryMap;
    item_map_t mItemMap;
    // This last set of indices is used to map parents to children.
    typedef std::map<LLUUID, cat_array_t*> parent_cat_map_t;
    typedef std::map<LLUUID, item_array_t*> parent_item_map_t;
    parent_cat_map_t mParentChildCategoryTree;
    parent_item_map_t mParentChildItemTree;

    // Track links to items and categories. We do not store item or
    // category pointers here, because broken links are also supported.
    typedef std::multimap<LLUUID, LLUUID> backlink_mmap_t;
    backlink_mmap_t mBacklinkMMap; // key = target_id: ID of item, values = link_ids: IDs of item or folder links referencing it.
    // For internal use only
    bool hasBacklinkInfo(const LLUUID& link_id, const LLUUID& target_id) const;
    void addBacklinkInfo(const LLUUID& link_id, const LLUUID& target_id);
    void removeBacklinkInfo(const LLUUID& link_id, const LLUUID& target_id);

    //--------------------------------------------------------------------
    // Login
    //--------------------------------------------------------------------
public:
    static BOOL getIsFirstTimeInViewer2();
    static bool  isSysFoldersReady() { return (sPendingSystemFolders == 0); }

private:
    static BOOL sFirstTimeInViewer2;
    const static S32 sCurrentInvCacheVersion; // expected inventory cache version

    static S32 sPendingSystemFolders;

/**                    Initialization/Setup
 **                                                                            **
 *******************************************************************************/

/********************************************************************************
 **                                                                            **
 **                    ACCESSORS
 **/

    //--------------------------------------------------------------------
    // Descendants
    //--------------------------------------------------------------------
public:
    // Make sure we have the descendants in the structure.  Returns true
    // if a fetch was performed.
    bool fetchDescendentsOf(const LLUUID& folder_id) const;

    // Return the direct descendants of the id provided.Set passed
    // in values to NULL if the call fails.
    //    NOTE: The array provided points straight into the guts of
    //    this object, and should only be used for read operations, since
    //    modifications may invalidate the internal state of the inventory.
    void getDirectDescendentsOf(const LLUUID& cat_id,
                                cat_array_t*& categories,
                                item_array_t*& items) const;
    void getDirectDescendentsOf(const LLUUID& cat_id, cat_array_t& categories, item_array_t& items, LLInventoryCollectFunctor& f) const;

    typedef LLUUID digest_t; // To clarify the actual usage of this "UUID"
    // Compute a hash of direct descendant names (for detecting child name changes)
    digest_t hashDirectDescendentNames(const LLUUID& cat_id) const;

    // Starting with the object specified, add its descendants to the
    // array provided, but do not add the inventory object specified
    // by id. There is no guaranteed order.
    //    NOTE: Neither array will be erased before adding objects to it.
    //    Do not store a copy of the pointers collected - use them, and
    //    collect them again later if you need to reference the same objects.
    enum {
        EXCLUDE_TRASH = FALSE,
        INCLUDE_TRASH = TRUE
    };
    // Simpler existence test if matches don't actually need to be collected.
    bool hasMatchingDirectDescendent(const LLUUID& cat_id,
                                     LLInventoryCollectFunctor& filter);
    void collectDescendents(const LLUUID& id,
                            cat_array_t& categories,
                            item_array_t& items,
                            BOOL include_trash);
    void collectDescendentsIf(const LLUUID& id,
                              cat_array_t& categories,
                              item_array_t& items,
                              BOOL include_trash,
                              LLInventoryCollectFunctor& add);

    // Collect all items in inventory that are linked to item_id.
    // Assumes item_id is itself not a linked item.
    item_array_t collectLinksTo(const LLUUID& item_id);

    // Check if one object has a parent chain up to the category specified by UUID.
    BOOL isObjectDescendentOf(const LLUUID& obj_id, const LLUUID& cat_id) const;

    enum EAncestorResult{
        ANCESTOR_OK = 0,
        ANCESTOR_MISSING = 1,
        ANCESTOR_LOOP = 2,
    };
    // Follow parent chain to the top.
    EAncestorResult getObjectTopmostAncestor(const LLUUID& object_id, LLUUID& result) const;

    //--------------------------------------------------------------------
    // Find
    //--------------------------------------------------------------------
public:

    // Checks if category exists ("My Inventory" only), if it does not, creates it
    void ensureCategoryForTypeExists(LLFolderType::EType preferred_type);

    const LLUUID findCategoryUUIDForTypeInRoot(
        LLFolderType::EType preferred_type,
        const LLUUID& root_id) const;

    // Returns the uuid of the category that specifies 'type' as what it
    // defaults to containing. The category is not necessarily only for that type.
    //    NOTE: If create_folder is true, this will create a new inventory category
    //    on the fly if one does not exist. *NOTE: if find_in_library is true it
    //    will search in the user's library folder instead of "My Inventory"
    const LLUUID findCategoryUUIDForType(LLFolderType::EType preferred_type) const;
    //    will search in the user's library folder instead of "My Inventory"
    const LLUUID findLibraryCategoryUUIDForType(LLFolderType::EType preferred_type) const;
    // Returns user specified category for uploads, returns default id if there are no
    // user specified one or it does not exist, creates default category if it is missing.
    const LLUUID findUserDefinedCategoryUUIDForType(LLFolderType::EType preferred_type) const;

    // Get whatever special folder this object is a child of, if any.
    const LLViewerInventoryCategory *getFirstNondefaultParent(const LLUUID& obj_id) const;

    // Get first descendant of the child object under the specified parent
    const LLViewerInventoryCategory *getFirstDescendantOf(const LLUUID& master_parent_id, const LLUUID& obj_id) const;

    // Get the object by id. Returns NULL if not found.
    //   NOTE: Use the pointer returned for read operations - do
    //   not modify the object values in place or you will break stuff.
    LLInventoryObject* getObject(const LLUUID& id) const;

    // Get the item by id. Returns NULL if not found.
    //    NOTE: Use the pointer for read operations - use the
    //    updateItem() method to actually modify values.
    LLViewerInventoryItem* getItem(const LLUUID& id) const;

    // Get the category by id. Returns NULL if not found.
    //    NOTE: Use the pointer for read operations - use the
    //    updateCategory() method to actually modify values.
    LLViewerInventoryCategory* getCategory(const LLUUID& id) const;

    // Get the inventoryID or item that this item points to, else just return object_id
    const LLUUID& getLinkedItemID(const LLUUID& object_id) const;
    LLViewerInventoryItem* getLinkedItem(const LLUUID& object_id) const;

    // Copy content of all folders of type "type" into folder "id" and delete/purge the empty folders
    // Note : This method has been designed for FT_OUTBOX (aka Merchant Outbox) but can be used for other categories
    void consolidateForType(const LLUUID& id, LLFolderType::EType type);

private:
    mutable LLPointer<LLViewerInventoryItem> mLastItem; // cache recent lookups

    //--------------------------------------------------------------------
    // Count
    //--------------------------------------------------------------------
public:
    // Return the number of items or categories
    S32 getItemCount() const;
    S32 getCategoryCount() const;

/**                    Accessors
 **                                                                            **
 *******************************************************************************/

/********************************************************************************
 **                                                                            **
 **                    MUTATORS
 **/

public:
    // Change an existing item with a matching item_id or add the item
    // to the current inventory. Returns the change mask generated by
    // the update. No notification will be sent to observers. This
    // method will only generate network traffic if the item had to be
    // reparented.
    //    NOTE: In usage, you will want to perform cache accounting
    //    operations in LLInventoryModel::accountForUpdate() or
    //    LLViewerInventoryItem::updateServer() before calling this method.
    U32 updateItem(const LLViewerInventoryItem* item, U32 mask = 0);

    // Change an existing item with the matching id or add
    // the category. No notification will be sent to observers. This
    // method will only generate network traffic if the item had to be
    // reparented.
    //    NOTE: In usage, you will want to perform cache accounting
    //    operations in accountForUpdate() or LLViewerInventoryCategory::
    //    updateServer() before calling this method.
    void updateCategory(const LLViewerInventoryCategory* cat, U32 mask = 0);

    // Move the specified object id to the specified category and
    // update the internal structures. No cache accounting,
    // observer notification, or server update is performed.
    void moveObject(const LLUUID& object_id, const LLUUID& cat_id);

    // Migrated from llinventoryfunctions
    void changeItemParent(LLViewerInventoryItem* item,
                          const LLUUID& new_parent_id,
                          BOOL restamp);

    // Migrated from llinventoryfunctions
    void changeCategoryParent(LLViewerInventoryCategory* cat,
                              const LLUUID& new_parent_id,
                              BOOL restamp);

    // Marks links from a "possibly" broken list for a rebuild
    // clears the list
    void rebuildBrockenLinks();
    bool hasPosiblyBrockenLinks() const { return mPossiblyBrockenLinks.size() > 0; }

    //--------------------------------------------------------------------
    // Delete
    //--------------------------------------------------------------------
public:

    // Update model after an item is confirmed as removed from
    // server. Works for categories or items.
    void onObjectDeletedFromServer(const LLUUID& item_id,
                                   bool fix_broken_links = true,
                                   bool update_parent_version = true,
                                   bool do_notify_observers = true);

    // Update model after all descendants removed from server.
    void onDescendentsPurgedFromServer(const LLUUID& object_id, bool fix_broken_links = true);

    // Update model after an existing item gets updated on server.
    void onItemUpdated(const LLUUID& item_id, const LLSD& updates, bool update_parent_version);

    // Update model after an existing category gets updated on server.
    void onCategoryUpdated(const LLUUID& cat_id, const LLSD& updates);

    // Delete a particular inventory object by ID. Will purge one
    // object from the internal data structures, maintaining a
    // consistent internal state. No cache accounting, observer
    // notification, or server update is performed.
    void deleteObject(const LLUUID& id, bool fix_broken_links = true, bool do_notify_observers = true);
    /// move Item item_id to Trash
    void removeItem(const LLUUID& item_id);
    /// move Category category_id to Trash
    void removeCategory(const LLUUID& category_id);
    /// removeItem() or removeCategory(), whichever is appropriate
    void removeObject(const LLUUID& object_id);

    // "TrashIsFull" when trash exceeds maximum capacity
    void checkTrashOverflow();

protected:
    void rebuildLinkItems(LLInventoryModel::item_array_t& items);

    //--------------------------------------------------------------------
    // Reorder
    //--------------------------------------------------------------------
public:
    // Changes items order by insertion of the item identified by src_item_id
    // before (or after) the item identified by dest_item_id. Both items must exist in items array.
    // Sorting is stored after method is finished. Only src_item_id is moved before (or after) dest_item_id.
    // The parameter "insert_before" controls on which side of dest_item_id src_item_id gets reinserted.
    static void updateItemsOrder(LLInventoryModel::item_array_t& items,
                                 const LLUUID& src_item_id,
                                 const LLUUID& dest_item_id,
                                 bool insert_before = true);
    // Gets an iterator on an item vector knowing only the item UUID.
    // Returns end() of the vector if not found.
    static LLInventoryModel::item_array_t::iterator findItemIterByUUID(LLInventoryModel::item_array_t& items, const LLUUID& id);


    // Rearranges Landmarks inside Favorites folder.
    // Moves source landmark before target one.
    void rearrangeFavoriteLandmarks(const LLUUID& source_item_id, const LLUUID& target_item_id);
    //void saveItemsOrder(const LLInventoryModel::item_array_t& items);

    //--------------------------------------------------------------------
    // Creation
    //--------------------------------------------------------------------
public:
    // Returns the UUID of the new category. If you want to use the default
    // name based on type, pass in a NULL to the 'name' parameter.
    void createNewCategory(const LLUUID& parent_id,
                             LLFolderType::EType preferred_type,
                             const std::string& name,
                             inventory_func_type callback = NULL,
                             const LLUUID& thumbnail_id = LLUUID::null);
protected:
    // Internal methods that add inventory and make sure that all of
    // the internal data structures are consistent. These methods
    // should be passed pointers of newly created objects, and the
    // instance will take over the memory management from there.
    void addCategory(LLViewerInventoryCategory* category);
    void addItem(LLViewerInventoryItem* item);

    void createNewCategoryCoro(std::string url, LLSD postData, inventory_func_type callback);

/**                    Mutators
 **                                                                            **
 *******************************************************************************/

/********************************************************************************
 **                                                                            **
 **                    CATEGORY ACCOUNTING
 **/

public:
<<<<<<< HEAD
	// Represents the number of items added or removed from a category.
	struct LLCategoryUpdate
	{
		LLCategoryUpdate() : mDescendentDelta(0), mChangeVersion(true) {}
		LLCategoryUpdate(const LLUUID& category_id, S32 delta, bool change_version = true) :
			mCategoryID(category_id),
			mDescendentDelta(delta),
			mChangeVersion(change_version) {}
		LLUUID mCategoryID;
		S32 mDescendentDelta;
		bool mChangeVersion;
	};
	typedef std::vector<LLCategoryUpdate> update_list_t;

	// This exists to make it easier to account for deltas in a map.
	struct LLInitializedS32
	{
		LLInitializedS32() : mValue(0) {}
		LLInitializedS32(S32 value) : mValue(value) {}
		S32 mValue;
		LLInitializedS32& operator++() { ++mValue; return *this; }
		LLInitializedS32& operator--() { --mValue; return *this; }
	};
	typedef std::map<LLUUID, LLInitializedS32> update_map_t;

	// Call when there are category updates.  Call them *before* the 
	// actual update so the method can do descendent accounting correctly.
	void accountForUpdate(const LLCategoryUpdate& update) const;
	void accountForUpdate(const update_list_t& updates) const;
	void accountForUpdate(const update_map_t& updates) const;

	// Return (yes/no/maybe) child status of category children.
	EHasChildren categoryHasChildren(const LLUUID& cat_id) const;

	// Returns true if category version is known and theoretical
	// descendents == actual descendents.
	bool isCategoryComplete(const LLUUID& cat_id) const;
	
=======
    // Represents the number of items added or removed from a category.
    struct LLCategoryUpdate
    {
        LLCategoryUpdate() : mDescendentDelta(0) {}
        LLCategoryUpdate(const LLUUID& category_id, S32 delta) :
            mCategoryID(category_id),
            mDescendentDelta(delta) {}
        LLUUID mCategoryID;
        S32 mDescendentDelta;
    };
    typedef std::vector<LLCategoryUpdate> update_list_t;

    // This exists to make it easier to account for deltas in a map.
    struct LLInitializedS32
    {
        LLInitializedS32() : mValue(0) {}
        LLInitializedS32(S32 value) : mValue(value) {}
        S32 mValue;
        LLInitializedS32& operator++() { ++mValue; return *this; }
        LLInitializedS32& operator--() { --mValue; return *this; }
    };
    typedef std::map<LLUUID, LLInitializedS32> update_map_t;

    // Call when there are category updates.  Call them *before* the
    // actual update so the method can do descendent accounting correctly.
    void accountForUpdate(const LLCategoryUpdate& update) const;
    void accountForUpdate(const update_list_t& updates);
    void accountForUpdate(const update_map_t& updates);

    // Return (yes/no/maybe) child status of category children.
    EHasChildren categoryHasChildren(const LLUUID& cat_id) const;

    // Returns true if category version is known and theoretical
    // descendents == actual descendents.
    bool isCategoryComplete(const LLUUID& cat_id) const;

>>>>>>> e7eced3c
/**                    Category Accounting
 **                                                                            **
 *******************************************************************************/

/********************************************************************************
 **                                                                            **
 **                    NOTIFICATIONS
 **/

public:
    // Called by the idle loop.  Only updates if new state is detected.  Call
    // notifyObservers() manually to update regardless of whether state change
    // has been indicated.
    void idleNotifyObservers();

    // Call to explicitly update everyone on a new state.
    void notifyObservers();

    // Allows outsiders to tell the inventory if something has
    // been changed 'under the hood', but outside the control of the
    // inventory. The next notify will include that notification.
    void addChangedMask(U32 mask, const LLUUID& referent);

    const changed_items_t& getChangedIDs() const { return mChangedItemIDs; }
    const changed_items_t& getAddedIDs() const { return mAddedItemIDs; }
protected:
    // Updates all linked items pointing to this id.
    void addChangedMaskForLinks(const LLUUID& object_id, U32 mask);
private:
    // Flag set when notifyObservers is being called, to look for bugs
    // where it's called recursively.
    BOOL mIsNotifyObservers;
    // Variables used to track what has changed since the last notify.
    U32 mModifyMask;
    changed_items_t mChangedItemIDs;
    changed_items_t mAddedItemIDs;
    // Fallback when notifyObservers is in progress
    U32 mModifyMaskBacklog;
    changed_items_t mChangedItemIDsBacklog;
    changed_items_t mAddedItemIDsBacklog;
    typedef std::map<LLUUID , changed_items_t> broken_links_t;
    broken_links_t mPossiblyBrockenLinks; // there can be multiple links per item
    changed_items_t mLinksRebuildList;
    boost::signals2::connection mBulkFecthCallbackSlot;


    //--------------------------------------------------------------------
    // Observers
    //--------------------------------------------------------------------
public:
    // If the observer is destroyed, be sure to remove it.
    void addObserver(LLInventoryObserver* observer);
    void removeObserver(LLInventoryObserver* observer);
    BOOL containsObserver(LLInventoryObserver* observer) const;
private:
    typedef std::set<LLInventoryObserver*> observer_list_t;
    observer_list_t mObservers;

/**                    Notifications
 **                                                                            **
 *******************************************************************************/


/********************************************************************************
 **                                                                            **
 **                    HTTP Transport
 **/
public:
    // Invoke handler completion method (onCompleted) for all
    // requests that are ready.
    void handleResponses(bool foreground);

    // Request an inventory HTTP operation to either the
    // foreground or background processor.  These are actually
    // the same service queue but the background requests are
    // seviced more slowly effectively de-prioritizing new
    // requests.
    LLCore::HttpHandle requestPost(bool foreground,
                                   const std::string & url,
                                   const LLSD & body,
                                   const LLCore::HttpHandler::ptr_t &handler,
                                   const char * const message);

private:
    // Usual plumbing for LLCore:: HTTP operations.
    LLCore::HttpRequest *               mHttpRequestFG;
    LLCore::HttpRequest *               mHttpRequestBG;
    LLCore::HttpOptions::ptr_t          mHttpOptions;
    LLCore::HttpHeaders::ptr_t          mHttpHeaders;
    LLCore::HttpRequest::policy_t       mHttpPolicyClass;

/**                    HTTP Transport
 **                                                                            **
 *******************************************************************************/


/********************************************************************************
 **                                                                            **
 **                    MISCELLANEOUS
 **/

    //--------------------------------------------------------------------
    // Callbacks
    //--------------------------------------------------------------------
public:
    // Trigger a notification and empty the folder type (FT_TRASH or FT_LOST_AND_FOUND) if confirmed
    void emptyFolderType(const std::string notification, LLFolderType::EType folder_type);
    bool callbackEmptyFolderType(const LLSD& notification, const LLSD& response, LLFolderType::EType preferred_type);
    static void registerCallbacks(LLMessageSystem* msg);

    //--------------------------------------------------------------------
    // File I/O
    //--------------------------------------------------------------------
protected:
    static bool loadFromFile(const std::string& filename,
                             cat_array_t& categories,
                             item_array_t& items,
                             changed_items_t& cats_to_update,
                             bool& is_cache_obsolete);
    static bool saveToFile(const std::string& filename,
                           const cat_array_t& categories,
                           const item_array_t& items);

    //--------------------------------------------------------------------
    // Message handling functionality
    //--------------------------------------------------------------------
public:
    static void processUpdateCreateInventoryItem(LLMessageSystem* msg, void**);
    static void removeInventoryItem(LLUUID agent_id, LLMessageSystem* msg, const char* msg_label);
    static void processRemoveInventoryItem(LLMessageSystem* msg, void**);
    static void removeInventoryFolder(LLUUID agent_id, LLMessageSystem* msg);
    static void processRemoveInventoryFolder(LLMessageSystem* msg, void**);
    static void processRemoveInventoryObjects(LLMessageSystem* msg, void**);
    static void processSaveAssetIntoInventory(LLMessageSystem* msg, void**);
    static void processBulkUpdateInventory(LLMessageSystem* msg, void**);
    static void processMoveInventoryItem(LLMessageSystem* msg, void**);
protected:
    bool messageUpdateCore(LLMessageSystem* msg, bool do_accounting, U32 mask = 0x0);

    //--------------------------------------------------------------------
    // Locks
    //--------------------------------------------------------------------
public:
    void lockDirectDescendentArrays(const LLUUID& cat_id,
                                    cat_array_t*& categories,
                                    item_array_t*& items);
    void unlockDirectDescendentArrays(const LLUUID& cat_id);
protected:
    cat_array_t* getUnlockedCatArray(const LLUUID& id);
    item_array_t* getUnlockedItemArray(const LLUUID& id);
private:
    std::map<LLUUID, bool> mCategoryLock;
    std::map<LLUUID, bool> mItemLock;

    //--------------------------------------------------------------------
    // Debugging
    //--------------------------------------------------------------------
public:
    void dumpInventory() const;
    LLPointer<LLInventoryValidationInfo> validate() const;
    LLPointer<LLInventoryValidationInfo> mValidationInfo;
    std::string getFullPath(const LLInventoryObject *obj) const;

/**                    Miscellaneous
 **                                                                            **
 *******************************************************************************/
};

// a special inventory model for the agent
extern LLInventoryModel gInventory;

#endif // LL_LLINVENTORYMODEL_H
<|MERGE_RESOLUTION|>--- conflicted
+++ resolved
@@ -508,55 +508,17 @@
  **/
 
 public:
-<<<<<<< HEAD
-	// Represents the number of items added or removed from a category.
-	struct LLCategoryUpdate
-	{
-		LLCategoryUpdate() : mDescendentDelta(0), mChangeVersion(true) {}
-		LLCategoryUpdate(const LLUUID& category_id, S32 delta, bool change_version = true) :
-			mCategoryID(category_id),
-			mDescendentDelta(delta),
-			mChangeVersion(change_version) {}
-		LLUUID mCategoryID;
-		S32 mDescendentDelta;
-		bool mChangeVersion;
-	};
-	typedef std::vector<LLCategoryUpdate> update_list_t;
-
-	// This exists to make it easier to account for deltas in a map.
-	struct LLInitializedS32
-	{
-		LLInitializedS32() : mValue(0) {}
-		LLInitializedS32(S32 value) : mValue(value) {}
-		S32 mValue;
-		LLInitializedS32& operator++() { ++mValue; return *this; }
-		LLInitializedS32& operator--() { --mValue; return *this; }
-	};
-	typedef std::map<LLUUID, LLInitializedS32> update_map_t;
-
-	// Call when there are category updates.  Call them *before* the 
-	// actual update so the method can do descendent accounting correctly.
-	void accountForUpdate(const LLCategoryUpdate& update) const;
-	void accountForUpdate(const update_list_t& updates) const;
-	void accountForUpdate(const update_map_t& updates) const;
-
-	// Return (yes/no/maybe) child status of category children.
-	EHasChildren categoryHasChildren(const LLUUID& cat_id) const;
-
-	// Returns true if category version is known and theoretical
-	// descendents == actual descendents.
-	bool isCategoryComplete(const LLUUID& cat_id) const;
-	
-=======
     // Represents the number of items added or removed from a category.
     struct LLCategoryUpdate
     {
-        LLCategoryUpdate() : mDescendentDelta(0) {}
-        LLCategoryUpdate(const LLUUID& category_id, S32 delta) :
+        LLCategoryUpdate() : mDescendentDelta(0), mChangeVersion(true) {}
+        LLCategoryUpdate(const LLUUID& category_id, S32 delta, bool change_version = true) :
             mCategoryID(category_id),
-            mDescendentDelta(delta) {}
+            mDescendentDelta(delta),
+            mChangeVersion(change_version) {}
         LLUUID mCategoryID;
         S32 mDescendentDelta;
+        bool mChangeVersion;
     };
     typedef std::vector<LLCategoryUpdate> update_list_t;
 
@@ -574,8 +536,8 @@
     // Call when there are category updates.  Call them *before* the
     // actual update so the method can do descendent accounting correctly.
     void accountForUpdate(const LLCategoryUpdate& update) const;
-    void accountForUpdate(const update_list_t& updates);
-    void accountForUpdate(const update_map_t& updates);
+    void accountForUpdate(const update_list_t& updates) const;
+    void accountForUpdate(const update_map_t& updates) const;
 
     // Return (yes/no/maybe) child status of category children.
     EHasChildren categoryHasChildren(const LLUUID& cat_id) const;
@@ -584,7 +546,6 @@
     // descendents == actual descendents.
     bool isCategoryComplete(const LLUUID& cat_id) const;
 
->>>>>>> e7eced3c
 /**                    Category Accounting
  **                                                                            **
  *******************************************************************************/
