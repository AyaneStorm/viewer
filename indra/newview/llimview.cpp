/**
 * @file LLIMMgr.cpp
 * @brief Container for Instant Messaging
 *
 * $LicenseInfo:firstyear=2001&license=viewerlgpl$
 * Second Life Viewer Source Code
 * Copyright (C) 2010, Linden Research, Inc.
 *
 * This library is free software; you can redistribute it and/or
 * modify it under the terms of the GNU Lesser General Public
 * License as published by the Free Software Foundation;
 * version 2.1 of the License only.
 *
 * This library is distributed in the hope that it will be useful,
 * but WITHOUT ANY WARRANTY; without even the implied warranty of
 * MERCHANTABILITY or FITNESS FOR A PARTICULAR PURPOSE.  See the GNU
 * Lesser General Public License for more details.
 *
 * You should have received a copy of the GNU Lesser General Public
 * License along with this library; if not, write to the Free Software
 * Foundation, Inc., 51 Franklin Street, Fifth Floor, Boston, MA  02110-1301  USA
 *
 * Linden Research, Inc., 945 Battery Street, San Francisco, CA  94111  USA
 * $/LicenseInfo$
 */

#include "llviewerprecompiledheaders.h"

#include "llimview.h"

#include "llavatarnamecache.h"  // IDEVO
#include "llavataractions.h"
#include "llfloaterconversationlog.h"
#include "llfloaterreg.h"
#include "llfontgl.h"
#include "llgl.h"
#include "llrect.h"
#include "llerror.h"
#include "llbutton.h"
#include "llsdutil_math.h"
#include "llstring.h"
#include "lltextutil.h"
#include "lltrans.h"
#include "lltranslate.h"
#include "lluictrlfactory.h"
#include "llfloaterimsessiontab.h"
#include "llagent.h"
#include "llagentui.h"
#include "llappviewer.h"
#include "llavatariconctrl.h"
#include "llcallingcard.h"
#include "llchat.h"
#include "llfloaterimsession.h"
#include "llfloaterimcontainer.h"
#include "llgroupiconctrl.h"
#include "llmd5.h"
#include "llmutelist.h"
#include "llrecentpeople.h"
#include "llviewermessage.h"
#include "llviewerwindow.h"
#include "llnotifications.h"
#include "llnotificationsutil.h"
#include "llfloaterimnearbychat.h"
#include "llspeakers.h" //for LLIMSpeakerMgr
#include "lltextbox.h"
#include "lltoolbarview.h"
#include "llviewercontrol.h"
#include "llviewerparcelmgr.h"
#include "llconversationlog.h"
#include "message.h"
#include "llviewerregion.h"
#include "llcorehttputil.h"
#include "lluiusage.h"

#include <array>

const static std::string ADHOC_NAME_SUFFIX(" Conference");

const static std::string NEARBY_P2P_BY_OTHER("nearby_P2P_by_other");
const static std::string NEARBY_P2P_BY_AGENT("nearby_P2P_by_agent");

// Markers inserted around translated part of chat text
const static std::string XL8_START_TAG(" (");
const static std::string XL8_END_TAG(")");
const S32 XL8_PADDING = 3;  // XL8_START_TAG.size() + XL8_END_TAG.size()

/** Timeout of outgoing session initialization (in seconds) */
const static U32 SESSION_INITIALIZATION_TIMEOUT = 30;

void startConfrenceCoro(std::string url, LLUUID tempSessionId, LLUUID creatorId, LLUUID otherParticipantId, LLSD agents);
void chatterBoxInvitationCoro(std::string url, LLUUID sessionId, LLIMMgr::EInvitationType invitationType);
void chatterBoxHistoryCoro(std::string url, LLUUID sessionId, std::string from, std::string message, U32 timestamp);
void start_deprecated_conference_chat(const LLUUID& temp_session_id, const LLUUID& creator_id, const LLUUID& other_participant_id, const LLSD& agents_to_invite);

const LLUUID LLOutgoingCallDialog::OCD_KEY = LLUUID("7CF78E11-0CFE-498D-ADB9-1417BF03DDB4");
//
// Globals
//
LLIMMgr* gIMMgr = NULL;


bool LLSessionTimeoutTimer::tick()
{
<<<<<<< HEAD
	if (mSessionId.isNull()) return true;

	LLIMModel::LLIMSession* session = LLIMModel::getInstance()->findIMSession(mSessionId);
	if (session && !session->mSessionInitialized)
	{
		gIMMgr->showSessionStartError("session_initialization_timed_out_error", mSessionId);
	}
	return true;
=======
    if (mSessionId.isNull()) return TRUE;

    LLIMModel::LLIMSession* session = LLIMModel::getInstance()->findIMSession(mSessionId);
    if (session && !session->mSessionInitialized)
    {
        gIMMgr->showSessionStartError("session_initialization_timed_out_error", mSessionId);
    }
    return TRUE;
>>>>>>> e7eced3c
}


void notify_of_message(const LLSD& msg, bool is_dnd_msg);

void process_dnd_im(const LLSD& notification)
{
    LLSD data = notification["substitutions"];
    LLUUID sessionID = data["SESSION_ID"].asUUID();
    LLUUID fromID = data["FROM_ID"].asUUID();

    //re-create the IM session if needed
    //(when coming out of DND mode upon app restart)
    if(!gIMMgr->hasSession(sessionID))
    {
        //reconstruct session using data from the notification
        std::string name = data["FROM"];
        LLAvatarName av_name;
        if (LLAvatarNameCache::get(data["FROM_ID"], &av_name))
        {
            name = av_name.getDisplayName();
        }


        LLIMModel::getInstance()->newSession(sessionID,
            name,
            IM_NOTHING_SPECIAL,
            fromID,
            false,
            false); //will need slight refactor to retrieve whether offline message or not (assume online for now)
    }

    notify_of_message(data, true);
}


static void on_avatar_name_cache_toast(const LLUUID& agent_id,
                                       const LLAvatarName& av_name,
                                       LLSD msg)
{
    LLSD args;
    args["MESSAGE"] = msg["message"];
    args["TIME"] = msg["time"];
    // *TODO: Can this ever be an object name or group name?
    args["FROM"] = av_name.getCompleteName();
    args["FROM_ID"] = msg["from_id"];
    args["SESSION_ID"] = msg["session_id"];
    args["SESSION_TYPE"] = msg["session_type"];
    LLNotificationsUtil::add("IMToast", args, args, boost::bind(&LLFloaterIMContainer::showConversation, LLFloaterIMContainer::getInstance(), msg["session_id"].asUUID()));
}

void notify_of_message(const LLSD& msg, bool is_dnd_msg)
{
    std::string user_preferences;
    LLUUID participant_id = msg[is_dnd_msg ? "FROM_ID" : "from_id"].asUUID();
    LLUUID session_id = msg[is_dnd_msg ? "SESSION_ID" : "session_id"].asUUID();
    LLIMModel::LLIMSession* session = LLIMModel::instance().findIMSession(session_id);

    // do not show notification which goes from agent
    if (gAgent.getID() == participant_id)
    {
        return;
    }

    // determine state of conversations floater
    enum {CLOSED, NOT_ON_TOP, ON_TOP, ON_TOP_AND_ITEM_IS_SELECTED} conversations_floater_status;


    LLFloaterIMContainer* im_box = LLFloaterReg::getTypedInstance<LLFloaterIMContainer>("im_container");
    LLFloaterIMSessionTab* session_floater = LLFloaterIMSessionTab::getConversation(session_id);
    bool store_dnd_message = false; // flag storage of a dnd message
    bool is_session_focused = session_floater->isTornOff() && session_floater->hasFocus();
    if (!LLFloater::isVisible(im_box) || im_box->isMinimized())
    {
        conversations_floater_status = CLOSED;
    }
    else if (!im_box->hasFocus() &&
                !(session_floater && LLFloater::isVisible(session_floater)
                && !session_floater->isMinimized() && session_floater->hasFocus()))
    {
        conversations_floater_status = NOT_ON_TOP;
    }
    else if (im_box->getSelectedSession() != session_id)
    {
        conversations_floater_status = ON_TOP;
    }
    else
    {
        conversations_floater_status = ON_TOP_AND_ITEM_IS_SELECTED;
    }

    //  determine user prefs for this session
    if (session_id.isNull())
    {
<<<<<<< HEAD
		if (msg["source_type"].asInteger() == CHAT_SOURCE_OBJECT)
		{
			user_preferences = gSavedSettings.getString("NotificationObjectIMOptions");
			if (!gAgent.isDoNotDisturb() && (gSavedSettings.getBOOL("PlaySoundObjectIM")))
			{
				make_ui_sound("UISndNewIncomingIMSession");
			}
		}
		else
		{
			user_preferences = gSavedSettings.getString("NotificationNearbyChatOptions");
			if (!gAgent.isDoNotDisturb() && (gSavedSettings.getBOOL("PlaySoundNearbyChatIM")))
			{
				make_ui_sound("UISndNewIncomingIMSession");
			}
		}
	}
    else if (session->isP2PSessionType())
    {
        if (LLAvatarTracker::instance().isBuddy(participant_id))
        {
        	user_preferences = gSavedSettings.getString("NotificationFriendIMOptions");
			if (!gAgent.isDoNotDisturb() && (gSavedSettings.getBOOL("PlaySoundFriendIM")))
			{
				make_ui_sound("UISndNewIncomingIMSession");
			}
        }
        else
        {
        	user_preferences = gSavedSettings.getString("NotificationNonFriendIMOptions");
			if (!gAgent.isDoNotDisturb() && (gSavedSettings.getBOOL("PlaySoundNonFriendIM")))
			{
				make_ui_sound("UISndNewIncomingIMSession");
			}
		}
	}
    else if (session->isAdHocSessionType())
    {
    	user_preferences = gSavedSettings.getString("NotificationConferenceIMOptions");
		if (!gAgent.isDoNotDisturb() && (gSavedSettings.getBOOL("PlaySoundConferenceIM")))
		{
			make_ui_sound("UISndNewIncomingIMSession");
		}
	}
    else if(session->isGroupSessionType())
    {
    	user_preferences = gSavedSettings.getString("NotificationGroupChatOptions");
		if (!gAgent.isDoNotDisturb() && (gSavedSettings.getBOOL("PlaySoundGroupChatIM")))
		{
			make_ui_sound("UISndNewIncomingIMSession");
		}
=======
        if (msg["source_type"].asInteger() == CHAT_SOURCE_OBJECT)
        {
            user_preferences = gSavedSettings.getString("NotificationObjectIMOptions");
            if (!gAgent.isDoNotDisturb() && (gSavedSettings.getBOOL("PlaySoundObjectIM") == TRUE))
            {
                make_ui_sound("UISndNewIncomingIMSession");
            }
        }
        else
        {
        user_preferences = gSavedSettings.getString("NotificationNearbyChatOptions");
            if (!gAgent.isDoNotDisturb() && (gSavedSettings.getBOOL("PlaySoundNearbyChatIM") == TRUE))
            {
                make_ui_sound("UISndNewIncomingIMSession");
    }
        }
    }
    else if(session->isP2PSessionType())
    {
        if (LLAvatarTracker::instance().isBuddy(participant_id))
        {
            user_preferences = gSavedSettings.getString("NotificationFriendIMOptions");
            if (!gAgent.isDoNotDisturb() && (gSavedSettings.getBOOL("PlaySoundFriendIM") == TRUE))
            {
                make_ui_sound("UISndNewIncomingIMSession");
            }
        }
        else
        {
            user_preferences = gSavedSettings.getString("NotificationNonFriendIMOptions");
            if (!gAgent.isDoNotDisturb() && (gSavedSettings.getBOOL("PlaySoundNonFriendIM") == TRUE))
            {
                make_ui_sound("UISndNewIncomingIMSession");
        }
    }
    }
    else if(session->isAdHocSessionType())
    {
        user_preferences = gSavedSettings.getString("NotificationConferenceIMOptions");
        if (!gAgent.isDoNotDisturb() && (gSavedSettings.getBOOL("PlaySoundConferenceIM") == TRUE))
        {
            make_ui_sound("UISndNewIncomingIMSession");
    }
    }
    else if(session->isGroupSessionType())
    {
        user_preferences = gSavedSettings.getString("NotificationGroupChatOptions");
        if (!gAgent.isDoNotDisturb() && (gSavedSettings.getBOOL("PlaySoundGroupChatIM") == TRUE))
        {
            make_ui_sound("UISndNewIncomingIMSession");
        }
>>>>>>> e7eced3c
    }

    // actions:

    // 0. nothing - exit
    if (("noaction" == user_preferences ||
            ON_TOP_AND_ITEM_IS_SELECTED == conversations_floater_status)
            && session_floater->isMessagePaneExpanded())
    {
        return;
    }

    // 1. open floater and [optional] surface it
    if ("openconversations" == user_preferences &&
            (CLOSED == conversations_floater_status
                    || NOT_ON_TOP == conversations_floater_status))
    {
        if(!gAgent.isDoNotDisturb())
        {
            if(!LLAppViewer::instance()->quitRequested() && !LLFloater::isVisible(im_box))
            {
                // Open conversations floater
                LLFloaterReg::showInstance("im_container");
            }
            im_box->collapseMessagesPane(false);
            if (session_floater)
            {
                if (session_floater->getHost())
                {
                    if (NULL != im_box && im_box->isMinimized())
                    {
                        LLFloater::onClickMinimize(im_box);
                    }
                }
                else
                {
                    if (session_floater->isMinimized())
                    {
                        LLFloater::onClickMinimize(session_floater);
                    }
                }
            }
        }
        else
        {
<<<<<<< HEAD
			store_dnd_message = true;
		}
=======
            store_dnd_message = true;
            }

>>>>>>> e7eced3c
    }

    // 2. Flash line item
    if ("openconversations" == user_preferences
            || ON_TOP == conversations_floater_status
            || ("toast" == user_preferences && ON_TOP != conversations_floater_status)
        || ("flash" == user_preferences && (CLOSED == conversations_floater_status
                                        || NOT_ON_TOP == conversations_floater_status))
        || is_dnd_msg)
    {
        if(!LLMuteList::getInstance()->isMuted(participant_id))
        {
            if(gAgent.isDoNotDisturb())
            {
                store_dnd_message = true;
            }
            else
            {
                if (is_dnd_msg && (ON_TOP == conversations_floater_status ||
                                    NOT_ON_TOP == conversations_floater_status ||
                                    CLOSED == conversations_floater_status))
                {
                    im_box->highlightConversationItemWidget(session_id, true);
                }
                else
                {
            im_box->flashConversationItemWidget(session_id, true);
        }
    }
        }
    }

    // 3. Flash FUI button
    if (("toast" == user_preferences || "flash" == user_preferences) &&
            (CLOSED == conversations_floater_status
        || NOT_ON_TOP == conversations_floater_status)
        && !is_session_focused
        && !is_dnd_msg) //prevent flashing FUI button because the conversation floater will have already opened
    {
        if(!LLMuteList::getInstance()->isMuted(participant_id))
    {
            if(!gAgent.isDoNotDisturb())
        {
                gToolBarView->flashCommand(LLCommandId("chat"), true, im_box->isMinimized());
        }
            else
            {
                store_dnd_message = true;
            }
    }
    }

    // 4. Toast
    if ((("toast" == user_preferences) &&
        (ON_TOP_AND_ITEM_IS_SELECTED != conversations_floater_status) &&
        (!session_floater->isTornOff() || !LLFloater::isVisible(session_floater)))
                || !session_floater->isMessagePaneExpanded())

    {
        //Show IM toasts (upper right toasts)
        // Skip toasting for system messages and for nearby chat
        if(session_id.notNull() && participant_id.notNull())
        {
            if(!is_dnd_msg)
            {
                if(gAgent.isDoNotDisturb())
                {
                    store_dnd_message = true;
                }
                else
                {
            LLAvatarNameCache::get(participant_id, boost::bind(&on_avatar_name_cache_toast, _1, _2, msg));
        }
    }
}
    }
    if (store_dnd_message)
    {
        // If in DND mode, allow notification to be stored so upon DND exit
        // the user will be notified with some limitations (see 'is_dnd_msg' flag checks)
        if(session_id.notNull()
            && participant_id.notNull()
            && !session_floater->isShown())
        {
            LLAvatarNameCache::get(participant_id, boost::bind(&on_avatar_name_cache_toast, _1, _2, msg));
        }
    }
}

void on_new_message(const LLSD& msg)
{
    notify_of_message(msg, false);
}

void startConfrenceCoro(std::string url,
    LLUUID tempSessionId, LLUUID creatorId, LLUUID otherParticipantId, LLSD agents)
{
    LLCore::HttpRequest::policy_t httpPolicy(LLCore::HttpRequest::DEFAULT_POLICY_ID);
    LLCoreHttpUtil::HttpCoroutineAdapter::ptr_t
        httpAdapter(new LLCoreHttpUtil::HttpCoroutineAdapter("ConferenceChatStart", httpPolicy));
    LLCore::HttpRequest::ptr_t httpRequest(new LLCore::HttpRequest);

    LLSD postData;
    postData["method"] = "start conference";
    postData["session-id"] = tempSessionId;
    postData["params"] = agents;

    LLSD result = httpAdapter->postAndSuspend(httpRequest, url, postData);

    LLSD httpResults = result[LLCoreHttpUtil::HttpCoroutineAdapter::HTTP_RESULTS];
    LLCore::HttpStatus status = LLCoreHttpUtil::HttpCoroutineAdapter::getStatusFromLLSD(httpResults);

    if (!status)
    {
        LL_WARNS("LLIMModel") << "Failed to start conference" << LL_ENDL;
        //try an "old school" way.
        // *TODO: What about other error status codes?  4xx 5xx?
        if (status == LLCore::HttpStatus(HTTP_BAD_REQUEST))
        {
            start_deprecated_conference_chat(
                tempSessionId,
                creatorId,
                otherParticipantId,
                agents);
        }

        //else throw an error back to the client?
        //in theory we should have just have these error strings
        //etc. set up in this file as opposed to the IMMgr,
        //but the error string were unneeded here previously
        //and it is not worth the effort switching over all
        //the possible different language translations
    }
}

void chatterBoxInvitationCoro(std::string url, LLUUID sessionId, LLIMMgr::EInvitationType invitationType)
{
    LLCore::HttpRequest::policy_t httpPolicy(LLCore::HttpRequest::DEFAULT_POLICY_ID);
    LLCoreHttpUtil::HttpCoroutineAdapter::ptr_t
        httpAdapter(new LLCoreHttpUtil::HttpCoroutineAdapter("ConferenceInviteStart", httpPolicy));
    LLCore::HttpRequest::ptr_t httpRequest(new LLCore::HttpRequest);

    LLSD postData;
    postData["method"] = "accept invitation";
    postData["session-id"] = sessionId;

    LLSD result = httpAdapter->postAndSuspend(httpRequest, url, postData);

    LLSD httpResults = result[LLCoreHttpUtil::HttpCoroutineAdapter::HTTP_RESULTS];
    LLCore::HttpStatus status = LLCoreHttpUtil::HttpCoroutineAdapter::getStatusFromLLSD(httpResults);

    if (!gIMMgr)
    {
        LL_WARNS("") << "Global IM Manager is NULL" << LL_ENDL;
        return;
    }

    if (!status)
    {
        LL_WARNS("LLIMModel") << "Bad HTTP response in chatterBoxInvitationCoro" << LL_ENDL;
        //throw something back to the viewer here?

        gIMMgr->clearPendingAgentListUpdates(sessionId);
        gIMMgr->clearPendingInvitation(sessionId);

        if (status == LLCore::HttpStatus(HTTP_NOT_FOUND))
        {
            static const std::string error_string("session_does_not_exist_error");
            gIMMgr->showSessionStartError(error_string, sessionId);
        }
        return;
    }

    result.erase(LLCoreHttpUtil::HttpCoroutineAdapter::HTTP_RESULTS);

    LLIMSpeakerMgr* speakerMgr = LLIMModel::getInstance()->getSpeakerManager(sessionId);
    if (speakerMgr)
    {
        //we've accepted our invitation
        //and received a list of agents that were
        //currently in the session when the reply was sent
        //to us.  Now, it is possible that there were some agents
        //to slip in/out between when that message was sent to us
        //and now.

        //the agent list updates we've received have been
        //accurate from the time we were added to the session
        //but unfortunately, our base that we are receiving here
        //may not be the most up to date.  It was accurate at
        //some point in time though.
        speakerMgr->setSpeakers(result);

        //we now have our base of users in the session
        //that was accurate at some point, but maybe not now
        //so now we apply all of the updates we've received
        //in case of race conditions
        speakerMgr->updateSpeakers(gIMMgr->getPendingAgentListUpdates(sessionId));
    }

    if (LLIMMgr::INVITATION_TYPE_VOICE == invitationType)
    {
        gIMMgr->startCall(sessionId, LLVoiceChannel::INCOMING_CALL);
    }

    if ((invitationType == LLIMMgr::INVITATION_TYPE_VOICE
        || invitationType == LLIMMgr::INVITATION_TYPE_IMMEDIATE)
        && LLIMModel::getInstance()->findIMSession(sessionId))
    {
        // TODO remove in 2010, for voice calls we do not open an IM window
        //LLFloaterIMSession::show(mSessionID);
    }

    gIMMgr->clearPendingAgentListUpdates(sessionId);
    gIMMgr->clearPendingInvitation(sessionId);

}

void translateSuccess(const LLUUID& session_id, const std::string& from, const LLUUID& from_id, const std::string& utf8_text,
                        U64 time_n_flags, std::string originalMsg, std::string expectLang, std::string translation, const std::string detected_language)
{
    std::string message_txt(utf8_text);
    // filter out non-interesting responses
    if (!translation.empty()
        && ((detected_language.empty()) || (expectLang != detected_language))
        && (LLStringUtil::compareInsensitive(translation, originalMsg) != 0))
    {   // Note - if this format changes, also fix code in addMessagesFromServerHistory()
        message_txt += XL8_START_TAG + LLTranslate::removeNoTranslateTags(translation) + XL8_END_TAG;
    }

    // Extract info packed in time_n_flags
    bool log2file =      (bool)(time_n_flags & (1LL << 32));
    bool is_region_msg = (bool)(time_n_flags & (1LL << 33));
    U32 time_stamp = (U32)(time_n_flags & 0x00000000ffffffff);

    LLIMModel::getInstance()->processAddingMessage(session_id, from, from_id, message_txt, log2file, is_region_msg, time_stamp);
}

void translateFailure(const LLUUID& session_id, const std::string& from, const LLUUID& from_id, const std::string& utf8_text,
                        U64 time_n_flags, int status, const std::string err_msg)
{
    std::string message_txt(utf8_text);
    std::string msg = LLTrans::getString("TranslationFailed", LLSD().with("[REASON]", err_msg));
    LLStringUtil::replaceString(msg, "\n", " "); // we want one-line error messages
    message_txt += XL8_START_TAG + msg + XL8_END_TAG;

    // Extract info packed in time_n_flags
    bool log2file = (bool)(time_n_flags & (1LL << 32));
    bool is_region_msg = (bool)(time_n_flags & (1LL << 33));
    U32 time_stamp = (U32)(time_n_flags & 0x00000000ffffffff);

    LLIMModel::getInstance()->processAddingMessage(session_id, from, from_id, message_txt, log2file, is_region_msg, time_stamp);
}

void chatterBoxHistoryCoro(std::string url, LLUUID sessionId, std::string from, std::string message, U32 timestamp)
{   // if parameters from, message and timestamp have values, they are a message that opened chat
    LLCore::HttpRequest::policy_t httpPolicy(LLCore::HttpRequest::DEFAULT_POLICY_ID);
    LLCoreHttpUtil::HttpCoroutineAdapter::ptr_t
        httpAdapter(new LLCoreHttpUtil::HttpCoroutineAdapter("ChatHistory", httpPolicy));
    LLCore::HttpRequest::ptr_t httpRequest(new LLCore::HttpRequest);

    LLSD postData;
    postData["method"] = "fetch history";
    postData["session-id"] = sessionId;

    LL_DEBUGS("ChatHistory") << sessionId << ": Chat history posting " << postData << " to " << url
        << ", from " << from << ", message " << message << ", timestamp " << (S32)timestamp << LL_ENDL;

    LLSD result = httpAdapter->postAndSuspend(httpRequest, url, postData);

    LLSD httpResults = result[LLCoreHttpUtil::HttpCoroutineAdapter::HTTP_RESULTS];
    LLCore::HttpStatus status = LLCoreHttpUtil::HttpCoroutineAdapter::getStatusFromLLSD(httpResults);

    if (!status)
    {
        LL_WARNS("ChatHistory") << sessionId << ": Bad HTTP response in chatterBoxHistoryCoro"
            << ", results: " << httpResults << LL_ENDL;
        return;
    }

    // Add history to IM session
    LLSD history = result[LLCoreHttpUtil::HttpCoroutineAdapter::HTTP_RESULTS_CONTENT];

    LL_DEBUGS("ChatHistory") << sessionId << ": Chat server history fetch returned " << history << LL_ENDL;

    try
    {
        LLIMModel::LLIMSession* session = LLIMModel::getInstance()->findIMSession(sessionId);
        if (session && history.isArray())
        {   // Result array is sorted oldest to newest
            if (history.size() > 0)
            {   // History from the chat server has an integer 'time' value timestamp.   Create 'datetime' string which will match
                // what we have from the local history cache
                for (LLSD::array_iterator cur_server_hist = history.beginArray(), endLists = history.endArray();
                    cur_server_hist != endLists;
                    cur_server_hist++)
                {
                    if ((*cur_server_hist).isMap())
                    {   // Take the 'time' value from the server and make the date-time string that will be in local cache log files
                        //   {'from_id':u7aa8c222-8a81-450e-b3d1-9c28491ef717,'message':'Can you hear me now?','from':'Chat Tester','num':i86,'time':r1.66501e+09}
                        U32 timestamp = (U32)((*cur_server_hist)[LL_IM_TIME].asInteger());
                        (*cur_server_hist)[LL_IM_DATE_TIME] = LLLogChat::timestamp2LogString(timestamp, true);
                    }
                }

                session->addMessagesFromServerHistory(history, from, message, timestamp);

                // Display the newly added messages
                LLFloaterIMSession* floater = LLFloaterReg::findTypedInstance<LLFloaterIMSession>("impanel", sessionId);
                if (floater && floater->isInVisibleChain())
                {
                    floater->updateMessages();
                }
            }
            else
            {
                LL_DEBUGS("ChatHistory") << sessionId << ": Empty history from chat server, nothing to add" << LL_ENDL;
            }
        }
        else if (session && !history.isArray())
        {
            LL_WARNS("ChatHistory") << sessionId << ": Bad array data fetching chat history" << LL_ENDL;
        }
        else
        {
            LL_WARNS("ChatHistory") << sessionId << ": Unable to find session fetching chat history" << LL_ENDL;
        }
    }
    catch (...)
    {
        LOG_UNHANDLED_EXCEPTION("chatterBoxHistoryCoro");
        LL_WARNS("ChatHistory") << "chatterBoxHistoryCoro unhandled exception while processing data for session " << sessionId << LL_ENDL;
    }
}

LLIMModel::LLIMModel()
{
    addNewMsgCallback(boost::bind(&LLFloaterIMSession::newIMCallback, _1));
    addNewMsgCallback(boost::bind(&on_new_message, _1));
    LLCallDialogManager::instance();
}

LLIMModel::LLIMSession::LLIMSession(const LLUUID& session_id, const std::string& name, const EInstantMessage& type, const LLUUID& other_participant_id, const uuid_vec_t& ids, bool voice, bool has_offline_msg)
<<<<<<< HEAD
:	mSessionID(session_id),
	mName(name),
	mType(type),
	mHasOfflineMessage(has_offline_msg),
	mParticipantUnreadMessageCount(0),
	mNumUnread(0),
	mOtherParticipantID(other_participant_id),
	mInitialTargetIDs(ids),
	mVoiceChannel(NULL),
	mSpeakers(NULL),
	mSessionInitialized(false),
	mCallBackEnabled(true),
	mTextIMPossible(true),
	mStartCallOnInitialize(false),
	mStartedAsIMCall(voice),
	mIsDNDsend(false),
	mAvatarNameCacheConnection()
{
	// set P2P type by default
	mSessionType = P2P_SESSION;

	if (IM_NOTHING_SPECIAL == mType || IM_SESSION_P2P_INVITE == mType)
	{
		mVoiceChannel  = new LLVoiceChannelP2P(session_id, name, other_participant_id);
	}
	else
	{
		mVoiceChannel = new LLVoiceChannelGroup(session_id, name);

		// determine whether it is group or conference session
		if (gAgent.isInGroup(mSessionID))
		{
			mSessionType = GROUP_SESSION;
		}
		else
		{
			mSessionType = ADHOC_SESSION;
		}
	}

	if(mVoiceChannel)
	{
		mVoiceChannelStateChangeConnection = mVoiceChannel->setStateChangedCallback(boost::bind(&LLIMSession::onVoiceChannelStateChanged, this, _1, _2, _3));
	}

	mSpeakers = new LLIMSpeakerMgr(mVoiceChannel);

	// All participants will be added to the list of people we've recently interacted with.

	// we need to add only _active_ speakers...so comment this.
	// may delete this later on cleanup
	//mSpeakers->addListener(&LLRecentPeople::instance(), "add");

	//we need to wait for session initialization for outgoing ad-hoc and group chat session
	//correct session id for initiated ad-hoc chat will be received from the server
	if (!LLIMModel::getInstance()->sendStartSession(mSessionID, mOtherParticipantID,
		mInitialTargetIDs, mType))
	{
		//we don't need to wait for any responses
		//so we're already initialized
		mSessionInitialized = true;
	}
	else
	{
		//tick returns true - timer will be deleted after the tick
		new LLSessionTimeoutTimer(mSessionID, SESSION_INITIALIZATION_TIMEOUT);
	}

	if (IM_NOTHING_SPECIAL == mType)
	{
		mCallBackEnabled = LLVoiceClient::getInstance()->isSessionCallBackPossible(mSessionID);
		mTextIMPossible = LLVoiceClient::getInstance()->isSessionTextIMPossible(mSessionID);
	}

	buildHistoryFileName();
	loadHistory();

	// Localizing name of ad-hoc session. STORM-153
	// Changing name should happen here- after the history file was created, so that
	// history files have consistent (English) names in different locales.
	if (isAdHocSessionType() && IM_SESSION_INVITE == mType)
	{
		mAvatarNameCacheConnection = LLAvatarNameCache::get(mOtherParticipantID,boost::bind(&LLIMModel::LLIMSession::onAdHocNameCache,this, _2));
	}
=======
:   mSessionID(session_id),
    mName(name),
    mType(type),
    mHasOfflineMessage(has_offline_msg),
    mParticipantUnreadMessageCount(0),
    mNumUnread(0),
    mOtherParticipantID(other_participant_id),
    mInitialTargetIDs(ids),
    mVoiceChannel(NULL),
    mSpeakers(NULL),
    mSessionInitialized(false),
    mCallBackEnabled(true),
    mTextIMPossible(true),
    mStartCallOnInitialize(false),
    mStartedAsIMCall(voice),
    mIsDNDsend(false),
    mAvatarNameCacheConnection()
{
    // set P2P type by default
    mSessionType = P2P_SESSION;

    if (IM_NOTHING_SPECIAL == mType || IM_SESSION_P2P_INVITE == mType)
    {
        mVoiceChannel  = new LLVoiceChannelP2P(session_id, name, other_participant_id);
    }
    else
    {
        mVoiceChannel = new LLVoiceChannelGroup(session_id, name);

        // determine whether it is group or conference session
        if (gAgent.isInGroup(mSessionID))
        {
            mSessionType = GROUP_SESSION;
        }
        else
        {
            mSessionType = ADHOC_SESSION;
        }
    }

    if(mVoiceChannel)
    {
        mVoiceChannelStateChangeConnection = mVoiceChannel->setStateChangedCallback(boost::bind(&LLIMSession::onVoiceChannelStateChanged, this, _1, _2, _3));
    }

    mSpeakers = new LLIMSpeakerMgr(mVoiceChannel);

    // All participants will be added to the list of people we've recently interacted with.

    // we need to add only _active_ speakers...so comment this.
    // may delete this later on cleanup
    //mSpeakers->addListener(&LLRecentPeople::instance(), "add");

    //we need to wait for session initialization for outgoing ad-hoc and group chat session
    //correct session id for initiated ad-hoc chat will be received from the server
    if (!LLIMModel::getInstance()->sendStartSession(mSessionID, mOtherParticipantID,
        mInitialTargetIDs, mType))
    {
        //we don't need to wait for any responses
        //so we're already initialized
        mSessionInitialized = true;
    }
    else
    {
        //tick returns TRUE - timer will be deleted after the tick
        new LLSessionTimeoutTimer(mSessionID, SESSION_INITIALIZATION_TIMEOUT);
    }

    if (IM_NOTHING_SPECIAL == mType)
    {
        mCallBackEnabled = LLVoiceClient::getInstance()->isSessionCallBackPossible(mSessionID);
        mTextIMPossible = LLVoiceClient::getInstance()->isSessionTextIMPossible(mSessionID);
    }

    buildHistoryFileName();
    loadHistory();

    // Localizing name of ad-hoc session. STORM-153
    // Changing name should happen here- after the history file was created, so that
    // history files have consistent (English) names in different locales.
    if (isAdHocSessionType() && IM_SESSION_INVITE == mType)
    {
        mAvatarNameCacheConnection = LLAvatarNameCache::get(mOtherParticipantID,boost::bind(&LLIMModel::LLIMSession::onAdHocNameCache,this, _2));
    }
>>>>>>> e7eced3c
}

void LLIMModel::LLIMSession::onAdHocNameCache(const LLAvatarName& av_name)
{
    mAvatarNameCacheConnection.disconnect();

    if (!av_name.isValidName())
    {
        S32 separator_index = mName.rfind(" ");
        std::string name = mName.substr(0, separator_index);
        ++separator_index;
        std::string conference_word = mName.substr(separator_index, mName.length());

        // additional check that session name is what we expected
        if ("Conference" == conference_word)
        {
            LLStringUtil::format_map_t args;
            args["[AGENT_NAME]"] = name;
            LLTrans::findString(mName, "conference-title-incoming", args);
        }
    }
    else
    {
        LLStringUtil::format_map_t args;
        args["[AGENT_NAME]"] = av_name.getCompleteName();
        LLTrans::findString(mName, "conference-title-incoming", args);
    }
}

void LLIMModel::LLIMSession::onVoiceChannelStateChanged(const LLVoiceChannel::EState& old_state, const LLVoiceChannel::EState& new_state, const LLVoiceChannel::EDirection& direction)
{
    std::string you_joined_call = LLTrans::getString("you_joined_call");
    std::string you_started_call = LLTrans::getString("you_started_call");
    std::string other_avatar_name = "";
    LLAvatarName av_name;

    std::string message;

    switch(mSessionType)
    {
    case P2P_SESSION:
        LLAvatarNameCache::get(mOtherParticipantID, &av_name);
        other_avatar_name = av_name.getUserName();

        if(direction == LLVoiceChannel::INCOMING_CALL)
        {
            switch(new_state)
            {
            case LLVoiceChannel::STATE_CALL_STARTED :
                {
                    LLStringUtil::format_map_t string_args;
                    string_args["[NAME]"] = other_avatar_name;
                    message = LLTrans::getString("name_started_call", string_args);
                    LLIMModel::getInstance()->addMessage(mSessionID, SYSTEM_FROM, LLUUID::null, message);
                    break;
                }
            case LLVoiceChannel::STATE_CONNECTED :
                LLIMModel::getInstance()->addMessage(mSessionID, SYSTEM_FROM, LLUUID::null, you_joined_call);
            default:
                break;
            }
        }
        else // outgoing call
        {
            switch(new_state)
            {
            case LLVoiceChannel::STATE_CALL_STARTED :
                LLIMModel::getInstance()->addMessage(mSessionID, SYSTEM_FROM, LLUUID::null, you_started_call);
                break;
            case LLVoiceChannel::STATE_CONNECTED :
                message = LLTrans::getString("answered_call");
                LLIMModel::getInstance()->addMessage(mSessionID, SYSTEM_FROM, LLUUID::null, message);
            default:
                break;
            }
        }
        break;

    case GROUP_SESSION:
    case ADHOC_SESSION:
        if(direction == LLVoiceChannel::INCOMING_CALL)
        {
            switch(new_state)
            {
            case LLVoiceChannel::STATE_CONNECTED :
                LLIMModel::getInstance()->addMessage(mSessionID, SYSTEM_FROM, LLUUID::null, you_joined_call);
            default:
                break;
            }
        }
        else // outgoing call
        {
            switch(new_state)
            {
            case LLVoiceChannel::STATE_CALL_STARTED :
                LLIMModel::getInstance()->addMessage(mSessionID, SYSTEM_FROM, LLUUID::null, you_started_call);
                break;
            default:
                break;
            }
        }
    default:
        break;
    }
    // Update speakers list when connected
    if (LLVoiceChannel::STATE_CONNECTED == new_state)
    {
        mSpeakers->update(true);
    }
}

LLIMModel::LLIMSession::~LLIMSession()
{
    if (mAvatarNameCacheConnection.connected())
    {
        mAvatarNameCacheConnection.disconnect();
    }

    delete mSpeakers;
    mSpeakers = NULL;

    // End the text IM session if necessary
    if(LLVoiceClient::getInstance() && mOtherParticipantID.notNull())
    {
        switch(mType)
        {
        case IM_NOTHING_SPECIAL:
        case IM_SESSION_P2P_INVITE:
            LLVoiceClient::getInstance()->endUserIMSession(mOtherParticipantID);
            break;

        default:
            // Appease the linux compiler
            break;
        }
    }

    mVoiceChannelStateChangeConnection.disconnect();

    // HAVE to do this here -- if it happens in the LLVoiceChannel destructor it will call the wrong version (since the object's partially deconstructed at that point).
    mVoiceChannel->deactivate();

    delete mVoiceChannel;
    mVoiceChannel = NULL;
}

void LLIMModel::LLIMSession::sessionInitReplyReceived(const LLUUID& new_session_id)
{
    mSessionInitialized = true;

    if (new_session_id != mSessionID)
    {
        mSessionID = new_session_id;
        mVoiceChannel->updateSessionID(new_session_id);
    }
}

void LLIMModel::LLIMSession::addMessage(const std::string& from,
                                        const LLUUID& from_id,
                                        const std::string& utf8_text,
                                        const std::string& time,
                                        const bool is_history,  // comes from a history file or chat server
                                        const bool is_region_msg,
                                        const U32 timestamp)   // may be zero
{
    LLSD message;
    message["from"] = from;
    message["from_id"] = from_id;
    message["message"] = utf8_text;
    message["time"] = time;         // string used in display, may be full data YYYY/MM/DD HH:MM or just HH:MM
    message["timestamp"] = (S32)timestamp;          // use string? LLLogChat::timestamp2LogString(timestamp, true);
<<<<<<< HEAD
	message["index"] = (LLSD::Integer)mMsgs.size();
	message["is_history"] = is_history;
	message["is_region_msg"] = is_region_msg;

	LL_DEBUGS("UIUsage") << "addMessage " << " from " << from << " from_id " << from_id << " utf8_text " << utf8_text << " time " << time << " is_history " << is_history << " session mType " << mType << LL_ENDL;
	if (from_id == gAgent.getID())
	{
		if (mType == IM_SESSION_GROUP_START)
		{
			LLUIUsage::instance().logCommand("Chat.SendGroup");
		}
		else if (mType == IM_NOTHING_SPECIAL)
		{
			LLUIUsage::instance().logCommand("Chat.SendIM");
		}
		else
		{
			LLUIUsage::instance().logCommand("Chat.SendOther");
		}
	}

	mMsgs.push_front(message);          // Add most recent messages to the front of mMsgs

	if (mSpeakers && from_id.notNull())
	{
		mSpeakers->speakerChatted(from_id);
		mSpeakers->setSpeakerTyping(from_id, false);
	}
=======
    message["index"] = (LLSD::Integer)mMsgs.size();
    message["is_history"] = is_history;
    message["is_region_msg"] = is_region_msg;

    LL_DEBUGS("UIUsage") << "addMessage " << " from " << from << " from_id " << from_id << " utf8_text " << utf8_text << " time " << time << " is_history " << is_history << " session mType " << mType << LL_ENDL;
    if (from_id == gAgent.getID())
    {
        if (mType == IM_SESSION_GROUP_START)
        {
            LLUIUsage::instance().logCommand("Chat.SendGroup");
        }
        else if (mType == IM_NOTHING_SPECIAL)
        {
            LLUIUsage::instance().logCommand("Chat.SendIM");
        }
        else
        {
            LLUIUsage::instance().logCommand("Chat.SendOther");
        }
    }

    mMsgs.push_front(message);          // Add most recent messages to the front of mMsgs

    if (mSpeakers && from_id.notNull())
    {
        mSpeakers->speakerChatted(from_id);
        mSpeakers->setSpeakerTyping(from_id, FALSE);
    }
>>>>>>> e7eced3c
}

void LLIMModel::LLIMSession::addMessagesFromHistoryCache(const chat_message_list_t& history)
{
    // Add the messages from the local cached chat history to the session window
    for (const auto& msg : history)
    {
        std::string from = msg[LL_IM_FROM];
        LLUUID from_id;
        if (msg[LL_IM_FROM_ID].isDefined())
        {
            from_id = msg[LL_IM_FROM_ID].asUUID();
        }
        else
        {   // convert it to a legacy name if we have a complete name
            std::string legacy_name = gCacheName->buildLegacyName(from);
            from_id = LLAvatarNameCache::getInstance()->findIdByName(legacy_name);
        }

        // Save the last minute of messages so we can merge with the chat server history.
        // Really would be nice to have a numeric timestamp in the local cached chat file
        const std::string & msg_time_str = msg[LL_IM_DATE_TIME].asString();
        if (mLastHistoryCacheDateTime != msg_time_str)
        {
            mLastHistoryCacheDateTime = msg_time_str;   // Reset to the new time
            mLastHistoryCacheMsgs.clear();
        }
        mLastHistoryCacheMsgs.push_front(msg);
        LL_DEBUGS("ChatHistory") << mSessionID << ": Adding history cache message: " << msg << LL_ENDL;

        // Add message from history cache to the display
        addMessage(from, from_id, msg[LL_IM_TEXT], msg[LL_IM_TIME], true, false, 0);   // from history data, not region message, no timestamp
    }
}

void LLIMModel::LLIMSession::addMessagesFromServerHistory(const LLSD& history,             // Array of chat messages from chat server
                                                        const std::string& target_from,    // Sender of message that opened chat
                                                        const std::string& target_message, // Message text that opened chat
                                                        U32 timestamp)                     // timestamp of message that opened chat
{   // Add messages from history returned by the chat server.

    // The session mMsgs may contain chat messages from the local history cache file, and possibly one or more newly
    // arrived chat messages.   If the chat window was manually opened, these will be empty and history can
    // more easily merged.    The history from the server, however, may overlap what is in the file and those must also be merged.

    // At this point, the session mMsgs can have
    //   no messages
    //   nothing from history file cache, but one or more very recently arrived messages,
    //   messages from history file cache, no recent chat
    //   messages from history file cache, one or more very recent messages
    //
    // The chat history from server can possibly contain:
    //   no messages
    //   messages that start back before anything in the local file (obscure case, but possible)
    //   messages that match messages from the history file cache
    //   messages from the last hour, new to the viewer
    //   one or more messages that match most recently received chat (the one that opened the window)
    // In other words:
    //   messages from chat server may or may not match what we already have in mMsgs
    //   We can drop anything that is during the time span covered by the local cache file
    //   To keep things simple, drop any chat data older than the local cache file

    if (!history.isArray())
    {
        LL_WARNS("ChatHistory") << mSessionID << ": Unexpected history data not array, type " << (S32)history.type() << LL_ENDL;
        return;
    }

    if (history.size() == 0)
    {   // If history is empty
        LL_DEBUGS("ChatHistory") << mSessionID << ": addMessagesFromServerHistory() has empty history, nothing to merge" << LL_ENDL;
        return;
    }

    if (history.size() == 1 &&          // Server chat history has one entry,
        target_from.length() > 0 &&     // and we have a chat message that just arrived
        mMsgs.size() > 0)               // and we have some data in the window - assume the history message is there.
    {   // This is the common case where a group chat is silent for a while, and then one message is sent.
        LL_DEBUGS("ChatHistory") << mSessionID << ": addMessagesFromServerHistory() only has chat message just received." << LL_ENDL;
        return;
    }

    LL_DEBUGS("ChatHistory") << mSessionID << ": addMessagesFromServerHistory() starting with mMsg.size() " << mMsgs.size()
        << " adding history with " << history.size() << " messages"
        << ", target_from: " << target_from
        << ", target_message: " << target_message
        << ", timestamp: " << (S32)timestamp << LL_ENDL;

    // At start of merging, mMsgs is either empty, has some chat messages read from a local cache file, and may have
    // one or more messages that just arrived from the server.
    U32 match_timestamp = 0;
    chat_message_list_t shift_msgs;
    if (mMsgs.size() > 0 &&
        target_from.length() > 0
        && target_message.length() > 0)
    {   // Find where to insert the history messages by popping off a few in the session.
        // The most common case is one duplciate message, the one that opens a chat session
        while (mMsgs.size() > 0)
        {
            // The "time" value from mMsgs is a string, either just time HH:MM or a full date and time
            LLSD cur_msg = mMsgs.front();       // Get most recent message from the chat display (front of mMsgs list)

            if (cur_msg.isMap())
            {
                LL_DEBUGS("ChatHistoryCompare") << mSessionID << ": Finding insertion point, looking at cur_msg: " << cur_msg << LL_ENDL;

                match_timestamp = cur_msg["timestamp"].asInteger();  // get timestamp of message in the session, may be zero
                if ((S32)timestamp > match_timestamp)
                {
                    LL_DEBUGS("ChatHistory") << mSessionID << ": found older chat message: " << cur_msg
                        << ", timestamp " << (S32)timestamp
                        << " vs. match_timestamp " << match_timestamp
                        << ", shift_msgs size is " << shift_msgs.size() << LL_ENDL;
                    break;
                }
                // Have the matching message or one more recent: these need to be at the end
                shift_msgs.push_front(cur_msg);     // Move chat message to temp list.
                mMsgs.pop_front();                  // Normally this is just one message
                LL_DEBUGS("ChatHistory") << mSessionID << ": shifting chat message " << cur_msg
                    << " to be inserted at end, shift_msgs size is " << shift_msgs.size()
                    << ", match_timestamp " << match_timestamp
                    << ", timestamp " << (S32)timestamp << LL_ENDL;
            }
            else
            {
                LL_DEBUGS("ChatHistory") << mSessionID << ": Unexpected non-map entry in session messages: " << cur_msg << LL_ENDL;
                return;
            }
        }
    }

    // Now merge messages from server history data into the session display.   The history data
    // from the local file may overlap with the chat messages from the server.
    // Drop any messages from the chat server history that are before the latest one from the local history file.
    // Unfortunately, messages from the local file don't have timestamps - just datetime strings
    LLSD::array_const_iterator cur_history_iter = history.beginArray();
    while (cur_history_iter != history.endArray())
    {
        const LLSD &cur_server_hist = *cur_history_iter;
        cur_history_iter++;

        if (cur_server_hist.isMap())
        {   // Each server history entry looks like
            //   { 'from':'Laggy Avatar', 'from_id' : u72345678 - 744f - 43b9 - 98af - b06f1c76ddda, 'index' : i24, 'is_history' : 1, 'message' : 'That was slow', 'time' : '02/13/2023 10:03', 'timestamp' : i1676311419 }

            // If we reach the message that opened our window, stop adding messages
            U32 history_msg_timestamp = (U32)cur_server_hist[LL_IM_TIME].asInteger();
            if ((match_timestamp > 0 && match_timestamp <= history_msg_timestamp) ||
                (timestamp > 0 && timestamp <= history_msg_timestamp))
            {   // we found the message we matched, so stop inserting from chat server history
                LL_DEBUGS("ChatHistoryCompare") << "Found end of chat history insertion with match_timestamp " << (S32)match_timestamp
                    << " vs. history_msg_timestamp " << (S32)history_msg_timestamp
                    << " vs. timestamp " << (S32)timestamp
                    << LL_ENDL;
                break;
            }
            LL_DEBUGS("ChatHistoryCompare") << "Compared match_timestamp " << (S32)match_timestamp
                << " vs. history_msg_timestamp " << (S32)history_msg_timestamp << LL_ENDL;

            bool add_chat_to_conversation = true;
            if (!mLastHistoryCacheDateTime.empty())
            {   // Skip past the any from server that are older than what we already read from the history file.
                std::string history_datetime = cur_server_hist[LL_IM_DATE_TIME].asString();
                if (history_datetime.empty())
                {
                    history_datetime = cur_server_hist[LL_IM_TIME].asString();
                }

                if (history_datetime < mLastHistoryCacheDateTime)
                {
                    LL_DEBUGS("ChatHistoryCompare") << "Skipping message from chat server history since it's older than messages the session already has."
                        << history_datetime << " vs  " << mLastHistoryCacheDateTime << LL_ENDL;
                    add_chat_to_conversation = false;
                }
                else if (history_datetime > mLastHistoryCacheDateTime)
                {   // The message from the chat server is more recent than the last one from the local cache file.   Add it
                    LL_DEBUGS("ChatHistoryCompare") << "Found message dated "
                        << history_datetime << " vs " << mLastHistoryCacheDateTime
                        << ", adding new message from chat server history " << cur_server_hist << LL_ENDL;
                }
                else   // (history_datetime == mLastHistoryCacheDateTime)
                {      // Messages are in the same minute as the last from the cache log file.
                    const std::string & history_msg_text = cur_server_hist[LL_IM_TEXT];

                    // Look in the saved messages from the history file that have the same time
                    for (const auto& scan_msg : mLastHistoryCacheMsgs)
                    {
                        LL_DEBUGS("ChatHistoryCompare") << "comparing messages " << scan_msg[LL_IM_TEXT]
                            << " with " << cur_server_hist << LL_ENDL;
                        if (scan_msg.size() > 0)
                        {   // Extra work ... the history_msg_text value may have been translated, i.e. "I am confused (je suis confus)"
                            //  while the server history will only have the first part "I am confused"
                            std::string target_compare(scan_msg[LL_IM_TEXT]);
                            if (target_compare.size() > history_msg_text.size() + XL8_PADDING &&
                                target_compare.substr(history_msg_text.size(), XL8_START_TAG.size()) == XL8_START_TAG &&
                                target_compare.substr(target_compare.size() - XL8_END_TAG.size()) == XL8_END_TAG)
                            {   // This really looks like a "translated string (cadena traducida)" so just compare the source part
                                LL_DEBUGS("ChatHistory") << mSessionID << ": Found translated chat " << target_compare
                                    << " when comparing to history " << history_msg_text
                                    << ", will truncate" << LL_ENDL;
                                target_compare = target_compare.substr(0, history_msg_text.size());
                            }
                            if (history_msg_text == target_compare)
                            {   // Found a match, so don't add a duplicate chat message to the window
                                LL_DEBUGS("ChatHistory") << mSessionID << ": Found duplicate message text " << history_msg_text
                                    << " : " << (S32)history_msg_timestamp << ", matching datetime " << history_datetime << LL_ENDL;
                                add_chat_to_conversation = false;
                                break;
                            }
                        }
                    }
                }
            }

            LLUUID sender_id = cur_server_hist[LL_IM_FROM_ID].asUUID();
            if (add_chat_to_conversation)
            {   // Check if they're muted
                if (LLMuteList::getInstance()->isMuted(sender_id, LLMute::flagTextChat))
                {
                    add_chat_to_conversation = false;
                    LL_DEBUGS("ChatHistory") << mSessionID << ": Skipped adding chat from " << sender_id
                        << " as muted, message: " << cur_server_hist
                        << LL_ENDL;
                }
            }

            if (add_chat_to_conversation)
            {   // Finally add message to the chat session
                std::string chat_time_str = LLConversation::createTimestamp((U64Seconds)history_msg_timestamp);
                std::string sender_name = cur_server_hist[LL_IM_FROM].asString();

                std::string history_msg_text = cur_server_hist[LL_IM_TEXT].asString();
                LLSD message;
                message["from"] = sender_name;
                message["from_id"] = sender_id;
                message["message"] = history_msg_text;
                message["time"] = chat_time_str;
                message["timestamp"] = (S32)history_msg_timestamp;
                message["index"] = (LLSD::Integer)mMsgs.size();
                message["is_history"] = true;
                mMsgs.push_front(message);

                LL_DEBUGS("ChatHistory") << mSessionID << ": push_front() adding group chat history message " << message << LL_ENDL;

                // Add chat history messages to the local cache file, only in the case where we opened the chat window
                // Need to solve the logic around messages that arrive and open chat - at this point, they've already been added to the
                //   local history cache file.   If we append messages here, it will be out of order.
                if (target_from.empty() && target_message.empty())
                {
                    LLIMModel::getInstance()->logToFile(LLIMModel::getInstance()->getHistoryFileName(mSessionID),
                        sender_name, sender_id, history_msg_text);
                }
            }
        }
    }

    S32 shifted_size = shift_msgs.size();
    while (shift_msgs.size() > 0)
    {   // Finally add back any new messages, and tweak the index value to be correct.
        LLSD newer_message = shift_msgs.front();
        shift_msgs.pop_front();
        S32 old_index = newer_message["index"];
        newer_message["index"] = (LLSD::Integer)mMsgs.size();   // Update the index to match the new position in the conversation
        LL_DEBUGS("ChatHistory") << mSessionID << ": Re-adding newest group chat history messages from " << newer_message["from"]
            << ", text: " << newer_message["message"]
            << " old index " << old_index << ", new index " << newer_message["index"] << LL_ENDL;
        mMsgs.push_front(newer_message);
    }

    LL_DEBUGS("ChatHistory") << mSessionID << ": addMessagesFromServerHistory() exiting with mMsg.size() " << mMsgs.size()
        << ", shifted " << shifted_size << " messages" << LL_ENDL;

    mLastHistoryCacheDateTime.clear();  // Don't need this data
    mLastHistoryCacheMsgs.clear();
}


void LLIMModel::LLIMSession::chatFromLogFile(LLLogChat::ELogLineType type, const LLSD& msg, void* userdata)
{
    if (!userdata) return;

    LLIMSession* self = (LLIMSession*) userdata;

    if (type == LLLogChat::LOG_LINE)
    {
        LL_DEBUGS("ChatHistory") << "chatFromLogFile() adding LOG_LINE message from " << msg << LL_ENDL;
        self->addMessage("", LLSD(), msg["message"].asString(), "", true, false, 0);        // from history data, not region message, no timestamp
    }
    else if (type == LLLogChat::LOG_LLSD)
    {
        LL_DEBUGS("ChatHistory") << "chatFromLogFile() adding LOG_LLSD message from " << msg << LL_ENDL;
        self->addMessage(msg["from"].asString(), msg["from_id"].asUUID(), msg["message"].asString(), msg["time"].asString(), true, false, 0);  // from history data, not region message, no timestamp
    }
}

void LLIMModel::LLIMSession::loadHistory()
{
    mMsgs.clear();
    mLastHistoryCacheMsgs.clear();
    mLastHistoryCacheDateTime.clear();

    if ( gSavedPerAccountSettings.getBOOL("LogShowHistory") )
    {
        // read and parse chat history from local file
        chat_message_list_t chat_history;
        LLLogChat::loadChatHistory(mHistoryFileName, chat_history, LLSD(), isGroupChat());
        addMessagesFromHistoryCache(chat_history);
    }
}

LLIMModel::LLIMSession* LLIMModel::findIMSession(const LLUUID& session_id) const
{
    return get_if_there(mId2SessionMap, session_id, (LLIMModel::LLIMSession*) NULL);
}

//*TODO consider switching to using std::set instead of std::list for holding LLUUIDs across the whole code
LLIMModel::LLIMSession* LLIMModel::findAdHocIMSession(const uuid_vec_t& ids)
{
    S32 num = ids.size();
    if (!num) return NULL;

    if (mId2SessionMap.empty()) return NULL;

    std::map<LLUUID, LLIMSession*>::const_iterator it = mId2SessionMap.begin();
    for (; it != mId2SessionMap.end(); ++it)
    {
        LLIMSession* session = (*it).second;

        if (!session->isAdHoc()) continue;
        if (session->mInitialTargetIDs.size() != num) continue;

        std::list<LLUUID> tmp_list(session->mInitialTargetIDs.begin(), session->mInitialTargetIDs.end());

        uuid_vec_t::const_iterator iter = ids.begin();
        while (iter != ids.end())
        {
            tmp_list.remove(*iter);
            ++iter;

            if (tmp_list.empty())
            {
                break;
            }
        }

        if (tmp_list.empty() && iter == ids.end())
        {
            return session;
        }
    }

    return NULL;
}

bool LLIMModel::LLIMSession::isOutgoingAdHoc() const
{
    return IM_SESSION_CONFERENCE_START == mType;
}

bool LLIMModel::LLIMSession::isAdHoc()
{
<<<<<<< HEAD
	return IM_SESSION_CONFERENCE_START == mType || (IM_SESSION_INVITE == mType && !gAgent.isInGroup(mSessionID, true));
=======
    return IM_SESSION_CONFERENCE_START == mType || (IM_SESSION_INVITE == mType && !gAgent.isInGroup(mSessionID, TRUE));
>>>>>>> e7eced3c
}

bool LLIMModel::LLIMSession::isP2P()
{
    return IM_NOTHING_SPECIAL == mType;
}

bool LLIMModel::LLIMSession::isGroupChat()
{
<<<<<<< HEAD
	return IM_SESSION_GROUP_START == mType || (IM_SESSION_INVITE == mType && gAgent.isInGroup(mSessionID, true));
=======
    return IM_SESSION_GROUP_START == mType || (IM_SESSION_INVITE == mType && gAgent.isInGroup(mSessionID, TRUE));
>>>>>>> e7eced3c
}

LLUUID LLIMModel::LLIMSession::generateOutgoingAdHocHash() const
{
    LLUUID hash = LLUUID::null;

    if (mInitialTargetIDs.size())
    {
        std::set<LLUUID> sorted_uuids(mInitialTargetIDs.begin(), mInitialTargetIDs.end());
        hash = generateHash(sorted_uuids);
    }

    return hash;
}

void LLIMModel::LLIMSession::buildHistoryFileName()
{
    mHistoryFileName = mName;

    //ad-hoc requires sophisticated chat history saving schemes
    if (isAdHoc())
    {
        /* in case of outgoing ad-hoc sessions we need to make specilized names
        * if this naming system is ever changed then the filtering definitions in
        * lllogchat.cpp need to be change acordingly so that the filtering for the
        * date stamp code introduced in STORM-102 will work properly and not add
        * a date stamp to the Ad-hoc conferences.
        */
        if (mInitialTargetIDs.size())
        {
            std::set<LLUUID> sorted_uuids(mInitialTargetIDs.begin(), mInitialTargetIDs.end());
            mHistoryFileName = mName + " hash" + generateHash(sorted_uuids).asString();
        }
        else
        {
            //in case of incoming ad-hoc sessions
            mHistoryFileName = mName + " " + LLLogChat::timestamp2LogString(0, true) + " " + mSessionID.asString().substr(0, 4);
        }
    }
    else if (isP2P()) // look up username to use as the log name
    {
        LLAvatarName av_name;
        // For outgoing sessions we already have a cached name
        // so no need for a callback in LLAvatarNameCache::get()
        if (LLAvatarNameCache::get(mOtherParticipantID, &av_name))
        {
            mHistoryFileName = LLCacheName::buildUsername(av_name.getUserName());
        }
        else
        {
            // Incoming P2P sessions include a name that we can use to build a history file name
            mHistoryFileName = LLCacheName::buildUsername(mName);
        }

        // user's account name can change, but filenames and session names are account name based
        LLConversationLog::getInstance()->verifyFilename(mSessionID, mHistoryFileName, av_name.getCompleteName());
    }
    else if (isGroupChat())
    {
        mHistoryFileName = mName + GROUP_CHAT_SUFFIX;
    }
}

//static
LLUUID LLIMModel::LLIMSession::generateHash(const std::set<LLUUID>& sorted_uuids)
{
    LLMD5 md5_uuid;

    std::set<LLUUID>::const_iterator it = sorted_uuids.begin();
    while (it != sorted_uuids.end())
    {
        md5_uuid.update((unsigned char*)(*it).mData, 16);
        it++;
    }
    md5_uuid.finalize();

    LLUUID participants_md5_hash;
    md5_uuid.raw_digest((unsigned char*) participants_md5_hash.mData);
    return participants_md5_hash;
}

void LLIMModel::processSessionInitializedReply(const LLUUID& old_session_id, const LLUUID& new_session_id)
{
    LLIMSession* session = findIMSession(old_session_id);
    if (session)
    {
        session->sessionInitReplyReceived(new_session_id);

        if (old_session_id != new_session_id)
        {
            mId2SessionMap.erase(old_session_id);
            mId2SessionMap[new_session_id] = session;
        }

        LLFloaterIMSession* im_floater = LLFloaterIMSession::findInstance(old_session_id);
        if (im_floater)
        {
            im_floater->sessionInitReplyReceived(new_session_id);
        }

        if (old_session_id != new_session_id)
        {
            gIMMgr->notifyObserverSessionIDUpdated(old_session_id, new_session_id);
        }

        // auto-start the call on session initialization?
        if (session->mStartCallOnInitialize)
        {
            gIMMgr->startCall(new_session_id);
        }
    }
}

void LLIMModel::testMessages()
{
    LLUUID bot1_id("d0426ec6-6535-4c11-a5d9-526bb0c654d9");
    LLUUID bot1_session_id;
    std::string from = "IM Tester";

    bot1_session_id = LLIMMgr::computeSessionID(IM_NOTHING_SPECIAL, bot1_id);
    newSession(bot1_session_id, from, IM_NOTHING_SPECIAL, bot1_id);
    addMessage(bot1_session_id, from, bot1_id, "Test Message: Hi from testerbot land!");

    LLUUID bot2_id;
    std::string firstname[] = {"Roflcopter", "Joe"};
    std::string lastname[] = {"Linden", "Tester", "Resident", "Schmoe"};

    S32 rand1 = ll_rand(sizeof firstname)/(sizeof firstname[0]);
    S32 rand2 = ll_rand(sizeof lastname)/(sizeof lastname[0]);

    from = firstname[rand1] + " " + lastname[rand2];
    bot2_id.generate(from);
    LLUUID bot2_session_id = LLIMMgr::computeSessionID(IM_NOTHING_SPECIAL, bot2_id);
    newSession(bot2_session_id, from, IM_NOTHING_SPECIAL, bot2_id);
    addMessage(bot2_session_id, from, bot2_id, "Test Message: Hello there, I have a question. Can I bother you for a second? ");
    addMessage(bot2_session_id, from, bot2_id, "Test Message: OMGWTFBBQ.");
}

//session name should not be empty
bool LLIMModel::newSession(const LLUUID& session_id, const std::string& name, const EInstantMessage& type,
                           const LLUUID& other_participant_id, const uuid_vec_t& ids, bool voice, bool has_offline_msg)
{
    if (name.empty())
    {
        LL_WARNS() << "Attempt to create a new session with empty name; id = " << session_id << LL_ENDL;
        return false;
    }

    if (findIMSession(session_id))
    {
        LL_WARNS() << "IM Session " << session_id << " already exists" << LL_ENDL;
        return false;
    }

    LLIMSession* session = new LLIMSession(session_id, name, type, other_participant_id, ids, voice, has_offline_msg);
    mId2SessionMap[session_id] = session;

    // When notifying observer, name of session is used instead of "name", because they may not be the
    // same if it is an adhoc session (in this case name is localized in LLIMSession constructor).
    std::string session_name = LLIMModel::getInstance()->getName(session_id);
    LLIMMgr::getInstance()->notifyObserverSessionAdded(session_id, session_name, other_participant_id,has_offline_msg);

    return true;

}

bool LLIMModel::newSession(const LLUUID& session_id, const std::string& name, const EInstantMessage& type, const LLUUID& other_participant_id, bool voice, bool has_offline_msg)
{
    uuid_vec_t ids;
    ids.push_back(other_participant_id);
    return newSession(session_id, name, type, other_participant_id, ids, voice, has_offline_msg);
}

bool LLIMModel::clearSession(const LLUUID& session_id)
{
    if (mId2SessionMap.find(session_id) == mId2SessionMap.end()) return false;
    delete (mId2SessionMap[session_id]);
    mId2SessionMap.erase(session_id);
    return true;
}

void LLIMModel::getMessages(const LLUUID& session_id, chat_message_list_t& messages, int start_index, const bool sendNoUnreadMsgs)
{
    getMessagesSilently(session_id, messages, start_index);

    if (sendNoUnreadMsgs)
    {
        sendNoUnreadMessages(session_id);
    }
}

void LLIMModel::getMessagesSilently(const LLUUID& session_id, chat_message_list_t& messages, int start_index)
{
    LLIMSession* session = findIMSession(session_id);
    if (!session)
    {
        LL_WARNS() << "session " << session_id << "does not exist " << LL_ENDL;
        return;
    }

    int i = session->mMsgs.size() - start_index;

    for (chat_message_list_t::iterator iter = session->mMsgs.begin();
        iter != session->mMsgs.end() && i > 0;
        iter++)
    {
        LLSD msg;
        msg = *iter;
        messages.push_back(*iter);
        i--;
    }
}

void LLIMModel::sendNoUnreadMessages(const LLUUID& session_id)
{
    LLIMSession* session = findIMSession(session_id);
    if (!session)
    {
        LL_WARNS() << "session " << session_id << "does not exist " << LL_ENDL;
        return;
    }

    session->mNumUnread = 0;
    session->mParticipantUnreadMessageCount = 0;

    LLSD arg;
    arg["session_id"] = session_id;
    arg["num_unread"] = 0;
    arg["participant_unread"] = session->mParticipantUnreadMessageCount;
    mNoUnreadMsgsSignal(arg);
}

bool LLIMModel::addToHistory(const LLUUID& session_id,
                             const std::string& from,
                             const LLUUID& from_id,
                             const std::string& utf8_text,
                             bool is_region_msg,
                             U32 timestamp)
{
    LLIMSession* session = findIMSession(session_id);

    if (!session)
    {
        LL_WARNS() << "session " << session_id << "does not exist " << LL_ENDL;
        return false;
    }

    // This is where a normal arriving message is added to the session.   Note that the time string created here is without the full date
    session->addMessage(from, from_id, utf8_text, LLLogChat::timestamp2LogString(timestamp, false), false, is_region_msg, timestamp);

    return true;
}

bool LLIMModel::logToFile(const std::string& file_name, const std::string& from, const LLUUID& from_id, const std::string& utf8_text)
{
    if (gSavedPerAccountSettings.getS32("KeepConversationLogTranscripts") > 1)
    {
        std::string from_name = from;

        LLAvatarName av_name;
        if (!from_id.isNull() &&
            LLAvatarNameCache::get(from_id, &av_name) &&
            !av_name.isDisplayNameDefault())
        {
            from_name = av_name.getCompleteName();
        }

        LLLogChat::saveHistory(file_name, from_name, from_id, utf8_text);
        LLConversationLog::instance().cache(); // update the conversation log too
        return true;
    }
    else
    {
        return false;
    }
}

void LLIMModel::proccessOnlineOfflineNotification(
    const LLUUID& session_id,
    const std::string& utf8_text)
{
    // Add system message to history
    addMessage(session_id, SYSTEM_FROM, LLUUID::null, utf8_text);
}

void LLIMModel::addMessage(const LLUUID& session_id, const std::string& from, const LLUUID& from_id,
                           const std::string& utf8_text, bool log2file /* = true */, bool is_region_msg, /* = false */ U32 time_stamp /* = 0 */)
{
    if (gSavedSettings.getBOOL("TranslateChat") && (from != SYSTEM_FROM))
    {
        const std::string from_lang = ""; // leave empty to trigger autodetect
        const std::string to_lang = LLTranslate::getTranslateLanguage();
        U64 time_n_flags = ((U64) time_stamp) | (log2file ? (1LL << 32) : 0) | (is_region_msg ? (1LL << 33) : 0);   // boost::bind has limited parameters
        LLTranslate::translateMessage(from_lang, to_lang, utf8_text,
            boost::bind(&translateSuccess, session_id, from, from_id, utf8_text, time_n_flags, utf8_text, from_lang, _1, _2),
            boost::bind(&translateFailure, session_id, from, from_id, utf8_text, time_n_flags, _1, _2));
    }
    else
    {
        processAddingMessage(session_id, from, from_id, utf8_text, log2file, is_region_msg, time_stamp);
    }
}

void LLIMModel::processAddingMessage(const LLUUID& session_id, const std::string& from, const LLUUID& from_id,
    const std::string& utf8_text, bool log2file, bool is_region_msg, U32 time_stamp)
{
    LLIMSession* session = addMessageSilently(session_id, from, from_id, utf8_text, log2file, is_region_msg, time_stamp);
    if (!session)
        return;

    //good place to add some1 to recent list
    //other places may be called from message history.
    if( !from_id.isNull() &&
        ( session->isP2PSessionType() || session->isAdHocSessionType() ) )
        LLRecentPeople::instance().add(from_id);

    // notify listeners
    LLSD arg;
    arg["session_id"] = session_id;
    arg["num_unread"] = session->mNumUnread;
    arg["participant_unread"] = session->mParticipantUnreadMessageCount;
    arg["message"] = utf8_text;
    arg["from"] = from;
    arg["from_id"] = from_id;
    arg["time"] = LLLogChat::timestamp2LogString(time_stamp, true);
    arg["session_type"] = session->mSessionType;
    arg["is_region_msg"] = is_region_msg;

    mNewMsgSignal(arg);
}

LLIMModel::LLIMSession* LLIMModel::addMessageSilently(const LLUUID& session_id, const std::string& from, const LLUUID& from_id,
                                                      const std::string& utf8_text, bool log2file /* = true */, bool is_region_msg, /* false */
                                                      U32 timestamp /* = 0 */)
{
    LLIMSession* session = findIMSession(session_id);

    if (!session)
    {
        return NULL;
    }

    // replace interactive system message marker with correct from string value
    std::string from_name = from;
    if (INTERACTIVE_SYSTEM_FROM == from)
    {
        from_name = SYSTEM_FROM;
    }

    addToHistory(session_id, from_name, from_id, utf8_text, is_region_msg, timestamp);
    if (log2file)
    {
        logToFile(getHistoryFileName(session_id), from_name, from_id, utf8_text);
    }

    session->mNumUnread++;

    //update count of unread messages from real participant
    if (!(from_id.isNull() || from_id == gAgentID || SYSTEM_FROM == from)
            // we should increment counter for interactive system messages()
            || INTERACTIVE_SYSTEM_FROM == from)
    {
        ++(session->mParticipantUnreadMessageCount);
    }

    return session;
}


const std::string LLIMModel::getName(const LLUUID& session_id) const
{
    LLIMSession* session = findIMSession(session_id);

    if (!session)
    {
        LL_WARNS() << "session " << session_id << "does not exist " << LL_ENDL;
        return LLTrans::getString("no_session_message");
    }

    return session->mName;
}

const S32 LLIMModel::getNumUnread(const LLUUID& session_id) const
{
    LLIMSession* session = findIMSession(session_id);
    if (!session)
    {
        LL_WARNS() << "session " << session_id << "does not exist " << LL_ENDL;
        return -1;
    }

    return session->mNumUnread;
}

const LLUUID& LLIMModel::getOtherParticipantID(const LLUUID& session_id) const
{
    LLIMSession* session = findIMSession(session_id);
    if (!session)
    {
        LL_WARNS() << "session " << session_id << " does not exist " << LL_ENDL;
        return LLUUID::null;
    }

    return session->mOtherParticipantID;
}

EInstantMessage LLIMModel::getType(const LLUUID& session_id) const
{
    LLIMSession* session = findIMSession(session_id);
    if (!session)
    {
        LL_WARNS() << "session " << session_id << "does not exist " << LL_ENDL;
        return IM_COUNT;
    }

    return session->mType;
}

LLVoiceChannel* LLIMModel::getVoiceChannel( const LLUUID& session_id ) const
{
    LLIMSession* session = findIMSession(session_id);
    if (!session)
    {
        LL_WARNS() << "session " << session_id << "does not exist " << LL_ENDL;
        return NULL;
    }

    return session->mVoiceChannel;
}

LLIMSpeakerMgr* LLIMModel::getSpeakerManager( const LLUUID& session_id ) const
{
    LLIMSession* session = findIMSession(session_id);
    if (!session)
    {
        LL_WARNS() << "session " << session_id << " does not exist " << LL_ENDL;
        return NULL;
    }

    return session->mSpeakers;
}

const std::string& LLIMModel::getHistoryFileName(const LLUUID& session_id) const
{
    LLIMSession* session = findIMSession(session_id);
    if (!session)
    {
        LL_WARNS() << "session " << session_id << " does not exist " << LL_ENDL;
        return LLStringUtil::null;
    }

    return session->mHistoryFileName;
}


// TODO get rid of other participant ID
void LLIMModel::sendTypingState(LLUUID session_id, LLUUID other_participant_id, bool typing)
{
    std::string name;
    LLAgentUI::buildFullname(name);

<<<<<<< HEAD
	pack_instant_message(
		gMessageSystem,
		gAgent.getID(),
		false,
		gAgent.getSessionID(),
		other_participant_id,
		name,
		std::string("typing"),
		IM_ONLINE,
		(typing ? IM_TYPING_START : IM_TYPING_STOP),
		session_id);
	gAgent.sendReliableMessage();
=======
    pack_instant_message(
        gMessageSystem,
        gAgent.getID(),
        FALSE,
        gAgent.getSessionID(),
        other_participant_id,
        name,
        std::string("typing"),
        IM_ONLINE,
        (typing ? IM_TYPING_START : IM_TYPING_STOP),
        session_id);
    gAgent.sendReliableMessage();
>>>>>>> e7eced3c
}

void LLIMModel::sendLeaveSession(const LLUUID& session_id, const LLUUID& other_participant_id)
{
<<<<<<< HEAD
	if(session_id.notNull())
	{
		std::string name;
		LLAgentUI::buildFullname(name);
		pack_instant_message(
			gMessageSystem,
			gAgent.getID(),
			false,
			gAgent.getSessionID(),
			other_participant_id,
			name,
			LLStringUtil::null,
			IM_ONLINE,
			IM_SESSION_LEAVE,
			session_id);
		gAgent.sendReliableMessage();
	}
=======
    if(session_id.notNull())
    {
        std::string name;
        LLAgentUI::buildFullname(name);
        pack_instant_message(
            gMessageSystem,
            gAgent.getID(),
            FALSE,
            gAgent.getSessionID(),
            other_participant_id,
            name,
            LLStringUtil::null,
            IM_ONLINE,
            IM_SESSION_LEAVE,
            session_id);
        gAgent.sendReliableMessage();
    }
>>>>>>> e7eced3c
}

//*TODO this method is better be moved to the LLIMMgr
void LLIMModel::sendMessage(const std::string& utf8_text,
<<<<<<< HEAD
					 const LLUUID& im_session_id,
					 const LLUUID& other_participant_id,
					 EInstantMessage dialog)
{
	std::string name;
	bool sent = false;
	LLAgentUI::buildFullname(name);

	const LLRelationship* info = NULL;
	info = LLAvatarTracker::instance().getBuddyInfo(other_participant_id);

	U8 offline = (!info || info->isOnline()) ? IM_ONLINE : IM_OFFLINE;
	// Old call to send messages to SLim client,  no longer supported.
	//if((offline == IM_OFFLINE) && (LLVoiceClient::getInstance()->isOnlineSIP(other_participant_id)))
	//{
	//	// User is online through the OOW connector, but not with a regular viewer.  Try to send the message via SLVoice.
	//	sent = LLVoiceClient::getInstance()->sendTextMessage(other_participant_id, utf8_text);
	//}

	if(!sent)
	{
		// Send message normally.

		// default to IM_SESSION_SEND unless it's nothing special - in
		// which case it's probably an IM to everyone.
		U8 new_dialog = dialog;

		if ( dialog != IM_NOTHING_SPECIAL )
		{
			new_dialog = IM_SESSION_SEND;
		}
		pack_instant_message(
			gMessageSystem,
			gAgent.getID(),
			false,
			gAgent.getSessionID(),
			other_participant_id,
			name.c_str(),
			utf8_text.c_str(),
			offline,
			(EInstantMessage)new_dialog,
			im_session_id);
		gAgent.sendReliableMessage();
	}

	bool is_group_chat = false;
	LLIMModel::LLIMSession* session = LLIMModel::getInstance()->findIMSession(im_session_id);
	if(session)
	{
		is_group_chat = session->isGroupSessionType();
	}

	// If there is a mute list and this is not a group chat...
	if ( LLMuteList::getInstance() && !is_group_chat)
	{
		// ... the target should not be in our mute list for some message types.
		// Auto-remove them if present.
		switch( dialog )
		{
		case IM_NOTHING_SPECIAL:
		case IM_GROUP_INVITATION:
		case IM_INVENTORY_OFFERED:
		case IM_SESSION_INVITE:
		case IM_SESSION_P2P_INVITE:
		case IM_SESSION_CONFERENCE_START:
		case IM_SESSION_SEND: // This one is marginal - erring on the side of hearing.
		case IM_LURE_USER:
		case IM_GODLIKE_LURE_USER:
		case IM_FRIENDSHIP_OFFERED:
			LLMuteList::getInstance()->autoRemove(other_participant_id, LLMuteList::AR_IM);
			break;
		default: ; // do nothing
		}
	}

	if((dialog == IM_NOTHING_SPECIAL) &&
	   (other_participant_id.notNull()))
	{
		// Do we have to replace the /me's here?
		std::string from;
		LLAgentUI::buildFullname(from);
		LLIMModel::getInstance()->addMessage(im_session_id, from, gAgentID, utf8_text);

		//local echo for the legacy communicate panel
		std::string history_echo;
		LLAgentUI::buildFullname(history_echo);

		history_echo += ": " + utf8_text;

		LLIMSpeakerMgr* speaker_mgr = LLIMModel::getInstance()->getSpeakerManager(im_session_id);
		if (speaker_mgr)
		{
			speaker_mgr->speakerChatted(gAgentID);
			speaker_mgr->setSpeakerTyping(gAgentID, false);
		}
	}

	// Add the recipient to the recent people list.
	bool is_not_group_id = LLGroupMgr::getInstance()->getGroupData(other_participant_id) == NULL;

	if (is_not_group_id)
	{
		if( session == 0)//??? shouldn't really happen
		{
			LLRecentPeople::instance().add(other_participant_id);
			return;
		}
		// IM_SESSION_INVITE means that this is an Ad-hoc incoming chat
		//		(it can be also Group chat but it is checked above)
		// In this case mInitialTargetIDs contains Ad-hoc session ID and it should not be added
		// to Recent People to prevent showing of an item with (?? ?)(?? ?), sans the spaces. See EXT-8246.
		// Concrete participants will be added into this list once they sent message in chat.
		if (IM_SESSION_INVITE == dialog) return;

		if (IM_SESSION_CONFERENCE_START == dialog) // outgoing ad-hoc session
		{
			// Add only online members of conference to recent list (EXT-8658)
			addSpeakersToRecent(im_session_id);
		}
		else // outgoing P2P session
		{
			// Add the recepient of the session.
			if (!session->mInitialTargetIDs.empty())
			{
				LLRecentPeople::instance().add(*(session->mInitialTargetIDs.begin()));
			}
		}
	}
=======
                     const LLUUID& im_session_id,
                     const LLUUID& other_participant_id,
                     EInstantMessage dialog)
{
    std::string name;
    bool sent = false;
    LLAgentUI::buildFullname(name);

    const LLRelationship* info = NULL;
    info = LLAvatarTracker::instance().getBuddyInfo(other_participant_id);

    U8 offline = (!info || info->isOnline()) ? IM_ONLINE : IM_OFFLINE;
    // Old call to send messages to SLim client,  no longer supported.
    //if((offline == IM_OFFLINE) && (LLVoiceClient::getInstance()->isOnlineSIP(other_participant_id)))
    //{
    //  // User is online through the OOW connector, but not with a regular viewer.  Try to send the message via SLVoice.
    //  sent = LLVoiceClient::getInstance()->sendTextMessage(other_participant_id, utf8_text);
    //}

    if(!sent)
    {
        // Send message normally.

        // default to IM_SESSION_SEND unless it's nothing special - in
        // which case it's probably an IM to everyone.
        U8 new_dialog = dialog;

        if ( dialog != IM_NOTHING_SPECIAL )
        {
            new_dialog = IM_SESSION_SEND;
        }
        pack_instant_message(
            gMessageSystem,
            gAgent.getID(),
            FALSE,
            gAgent.getSessionID(),
            other_participant_id,
            name.c_str(),
            utf8_text.c_str(),
            offline,
            (EInstantMessage)new_dialog,
            im_session_id);
        gAgent.sendReliableMessage();
    }

    bool is_group_chat = false;
    LLIMModel::LLIMSession* session = LLIMModel::getInstance()->findIMSession(im_session_id);
    if(session)
    {
        is_group_chat = session->isGroupSessionType();
    }

    // If there is a mute list and this is not a group chat...
    if ( LLMuteList::getInstance() && !is_group_chat)
    {
        // ... the target should not be in our mute list for some message types.
        // Auto-remove them if present.
        switch( dialog )
        {
        case IM_NOTHING_SPECIAL:
        case IM_GROUP_INVITATION:
        case IM_INVENTORY_OFFERED:
        case IM_SESSION_INVITE:
        case IM_SESSION_P2P_INVITE:
        case IM_SESSION_CONFERENCE_START:
        case IM_SESSION_SEND: // This one is marginal - erring on the side of hearing.
        case IM_LURE_USER:
        case IM_GODLIKE_LURE_USER:
        case IM_FRIENDSHIP_OFFERED:
            LLMuteList::getInstance()->autoRemove(other_participant_id, LLMuteList::AR_IM);
            break;
        default: ; // do nothing
        }
    }

    if((dialog == IM_NOTHING_SPECIAL) &&
       (other_participant_id.notNull()))
    {
        // Do we have to replace the /me's here?
        std::string from;
        LLAgentUI::buildFullname(from);
        LLIMModel::getInstance()->addMessage(im_session_id, from, gAgentID, utf8_text);

        //local echo for the legacy communicate panel
        std::string history_echo;
        LLAgentUI::buildFullname(history_echo);

        history_echo += ": " + utf8_text;

        LLIMSpeakerMgr* speaker_mgr = LLIMModel::getInstance()->getSpeakerManager(im_session_id);
        if (speaker_mgr)
        {
            speaker_mgr->speakerChatted(gAgentID);
            speaker_mgr->setSpeakerTyping(gAgentID, FALSE);
        }
    }

    // Add the recipient to the recent people list.
    bool is_not_group_id = LLGroupMgr::getInstance()->getGroupData(other_participant_id) == NULL;

    if (is_not_group_id)
    {
        if( session == 0)//??? shouldn't really happen
        {
            LLRecentPeople::instance().add(other_participant_id);
            return;
        }
        // IM_SESSION_INVITE means that this is an Ad-hoc incoming chat
        //      (it can be also Group chat but it is checked above)
        // In this case mInitialTargetIDs contains Ad-hoc session ID and it should not be added
        // to Recent People to prevent showing of an item with (?? ?)(?? ?), sans the spaces. See EXT-8246.
        // Concrete participants will be added into this list once they sent message in chat.
        if (IM_SESSION_INVITE == dialog) return;

        if (IM_SESSION_CONFERENCE_START == dialog) // outgoing ad-hoc session
        {
            // Add only online members of conference to recent list (EXT-8658)
            addSpeakersToRecent(im_session_id);
        }
        else // outgoing P2P session
        {
            // Add the recepient of the session.
            if (!session->mInitialTargetIDs.empty())
            {
                LLRecentPeople::instance().add(*(session->mInitialTargetIDs.begin()));
            }
        }
    }
>>>>>>> e7eced3c
}

void LLIMModel::addSpeakersToRecent(const LLUUID& im_session_id)
{
    LLIMSpeakerMgr* speaker_mgr = LLIMModel::getInstance()->getSpeakerManager(im_session_id);
    LLSpeakerMgr::speaker_list_t speaker_list;
    if(speaker_mgr != NULL)
    {
        speaker_mgr->getSpeakerList(&speaker_list, true);
    }
    for(LLSpeakerMgr::speaker_list_t::iterator it = speaker_list.begin(); it != speaker_list.end(); it++)
    {
        const LLPointer<LLSpeaker>& speakerp = *it;
        LLRecentPeople::instance().add(speakerp->mID);
    }
}

void session_starter_helper(
    const LLUUID& temp_session_id,
    const LLUUID& other_participant_id,
    EInstantMessage im_type)
{
    LLMessageSystem *msg = gMessageSystem;

    msg->newMessageFast(_PREHASH_ImprovedInstantMessage);
    msg->nextBlockFast(_PREHASH_AgentData);
    msg->addUUIDFast(_PREHASH_AgentID, gAgent.getID());
    msg->addUUIDFast(_PREHASH_SessionID, gAgent.getSessionID());

<<<<<<< HEAD
	msg->nextBlockFast(_PREHASH_MessageBlock);
	msg->addBOOLFast(_PREHASH_FromGroup, false);
	msg->addUUIDFast(_PREHASH_ToAgentID, other_participant_id);
	msg->addU8Fast(_PREHASH_Offline, IM_ONLINE);
	msg->addU8Fast(_PREHASH_Dialog, im_type);
	msg->addUUIDFast(_PREHASH_ID, temp_session_id);
	msg->addU32Fast(_PREHASH_Timestamp, NO_TIMESTAMP); // no timestamp necessary
=======
    msg->nextBlockFast(_PREHASH_MessageBlock);
    msg->addBOOLFast(_PREHASH_FromGroup, FALSE);
    msg->addUUIDFast(_PREHASH_ToAgentID, other_participant_id);
    msg->addU8Fast(_PREHASH_Offline, IM_ONLINE);
    msg->addU8Fast(_PREHASH_Dialog, im_type);
    msg->addUUIDFast(_PREHASH_ID, temp_session_id);
    msg->addU32Fast(_PREHASH_Timestamp, NO_TIMESTAMP); // no timestamp necessary
>>>>>>> e7eced3c

    std::string name;
    LLAgentUI::buildFullname(name);

    msg->addStringFast(_PREHASH_FromAgentName, name);
    msg->addStringFast(_PREHASH_Message, LLStringUtil::null);
    msg->addU32Fast(_PREHASH_ParentEstateID, 0);
    msg->addUUIDFast(_PREHASH_RegionID, LLUUID::null);
    msg->addVector3Fast(_PREHASH_Position, gAgent.getPositionAgent());
}

void start_deprecated_conference_chat(
    const LLUUID& temp_session_id,
    const LLUUID& creator_id,
    const LLUUID& other_participant_id,
    const LLSD& agents_to_invite)
{
    U8* bucket;
    U8* pos;
    S32 count;
    S32 bucket_size;

    // *FIX: this could suffer from endian issues
    count = agents_to_invite.size();
    bucket_size = UUID_BYTES * count;
    bucket = new U8[bucket_size];
    pos = bucket;

    for(S32 i = 0; i < count; ++i)
    {
        LLUUID agent_id = agents_to_invite[i].asUUID();

        memcpy(pos, &agent_id, UUID_BYTES);
        pos += UUID_BYTES;
    }

    session_starter_helper(
        temp_session_id,
        other_participant_id,
        IM_SESSION_CONFERENCE_START);

    gMessageSystem->addBinaryDataFast(
        _PREHASH_BinaryBucket,
        bucket,
        bucket_size);

    gAgent.sendReliableMessage();

    delete[] bucket;
}

// Returns true if any messages were sent, false otherwise.
// Is sort of equivalent to "does the server need to do anything?"
bool LLIMModel::sendStartSession(
    const LLUUID& temp_session_id,
    const LLUUID& other_participant_id,
    const uuid_vec_t& ids,
    EInstantMessage dialog)
{
    if ( dialog == IM_SESSION_GROUP_START )
    {
        session_starter_helper(
            temp_session_id,
            other_participant_id,
            dialog);
        gMessageSystem->addBinaryDataFast(
                _PREHASH_BinaryBucket,
                EMPTY_BINARY_BUCKET,
                EMPTY_BINARY_BUCKET_SIZE);
        gAgent.sendReliableMessage();

        return true;
    }
    else if ( dialog == IM_SESSION_CONFERENCE_START )
    {
        LLSD agents;
        for (int i = 0; i < (S32) ids.size(); i++)
        {
            agents.append(ids[i]);
        }

        //we have a new way of starting conference calls now
        LLViewerRegion* region = gAgent.getRegion();
        if (region)
        {
            std::string url = region->getCapability(
                "ChatSessionRequest");

            LLCoros::instance().launch("startConfrenceCoro",
                boost::bind(&startConfrenceCoro, url,
                temp_session_id, gAgent.getID(), other_participant_id, agents));
        }
        else
        {
            start_deprecated_conference_chat(
                temp_session_id,
                gAgent.getID(),
                other_participant_id,
                agents);
        }

        //we also need to wait for reply from the server in case of ad-hoc chat (we'll get new session id)
        return true;
    }

    return false;
}


// the other_participant_id is either an agent_id, a group_id, or an inventory
// folder item_id (collection of calling cards)

// static
LLUUID LLIMMgr::computeSessionID(
<<<<<<< HEAD
	EInstantMessage dialog,
	const LLUUID& other_participant_id)
{
	LLUUID session_id;
	if (IM_SESSION_GROUP_START == dialog)
	{
		// slam group session_id to the group_id (other_participant_id)
		session_id = other_participant_id;
	}
	else if (IM_SESSION_CONFERENCE_START == dialog)
	{
		session_id.generate();
	}
	else if (IM_SESSION_INVITE == dialog)
	{
		// use provided session id for invites
		session_id = other_participant_id;
	}
	else
	{
		LLUUID agent_id = gAgent.getID();
		if (other_participant_id == agent_id)
		{
			// if we try to send an IM to ourselves then the XOR would be null
			// so we just make the session_id the same as the agent_id
			session_id = agent_id;
		}
		else
		{
			// peer-to-peer or peer-to-asset session_id is the XOR
			session_id = other_participant_id ^ agent_id;
		}
	}

	if (gAgent.isInGroup(session_id, true) && (session_id != other_participant_id))
	{
		LL_WARNS() << "Group session id different from group id: IM type = " << dialog << ", session id = " << session_id << ", group id = " << other_participant_id << LL_ENDL;
	}
	return session_id;
=======
    EInstantMessage dialog,
    const LLUUID& other_participant_id)
{
    LLUUID session_id;
    if (IM_SESSION_GROUP_START == dialog)
    {
        // slam group session_id to the group_id (other_participant_id)
        session_id = other_participant_id;
    }
    else if (IM_SESSION_CONFERENCE_START == dialog)
    {
        session_id.generate();
    }
    else if (IM_SESSION_INVITE == dialog)
    {
        // use provided session id for invites
        session_id = other_participant_id;
    }
    else
    {
        LLUUID agent_id = gAgent.getID();
        if (other_participant_id == agent_id)
        {
            // if we try to send an IM to ourselves then the XOR would be null
            // so we just make the session_id the same as the agent_id
            session_id = agent_id;
        }
        else
        {
            // peer-to-peer or peer-to-asset session_id is the XOR
            session_id = other_participant_id ^ agent_id;
        }
    }

    if (gAgent.isInGroup(session_id, TRUE) && (session_id != other_participant_id))
    {
        LL_WARNS() << "Group session id different from group id: IM type = " << dialog << ", session id = " << session_id << ", group id = " << other_participant_id << LL_ENDL;
    }
    return session_id;
>>>>>>> e7eced3c
}

void
LLIMMgr::showSessionStartError(
    const std::string& error_string,
    const LLUUID session_id)
{
    if (!hasSession(session_id)) return;

    LLSD args;
    args["REASON"] = LLTrans::getString(error_string);
    args["RECIPIENT"] = LLIMModel::getInstance()->getName(session_id);

    LLSD payload;
    payload["session_id"] = session_id;

    LLNotificationsUtil::add(
        "ChatterBoxSessionStartError",
        args,
        payload,
        LLIMMgr::onConfirmForceCloseError);
}

void
LLIMMgr::showSessionEventError(
    const std::string& event_string,
    const std::string& error_string,
    const LLUUID session_id)
{
    LLSD args;
    LLStringUtil::format_map_t event_args;

    event_args["RECIPIENT"] = LLIMModel::getInstance()->getName(session_id);

    args["REASON"] =
        LLTrans::getString(error_string);
    args["EVENT"] =
        LLTrans::getString(event_string, event_args);

    LLNotificationsUtil::add(
        "ChatterBoxSessionEventError",
        args);
}

void
LLIMMgr::showSessionForceClose(
    const std::string& reason_string,
    const LLUUID session_id)
{
    if (!hasSession(session_id)) return;

    LLSD args;

    args["NAME"] = LLIMModel::getInstance()->getName(session_id);
    args["REASON"] = LLTrans::getString(reason_string);

    LLSD payload;
    payload["session_id"] = session_id;

    LLNotificationsUtil::add(
        "ForceCloseChatterBoxSession",
        args,
        payload,
        LLIMMgr::onConfirmForceCloseError);
}

//static
bool
LLIMMgr::onConfirmForceCloseError(
    const LLSD& notification,
    const LLSD& response)
{
    //only 1 option really
    LLUUID session_id = notification["payload"]["session_id"];

<<<<<<< HEAD
	LLFloater* floater = LLFloaterIMSession::findInstance(session_id);
	if ( floater )
	{
		floater->closeFloater(false);
	}
	return false;
=======
    LLFloater* floater = LLFloaterIMSession::findInstance(session_id);
    if ( floater )
    {
        floater->closeFloater(FALSE);
    }
    return false;
>>>>>>> e7eced3c
}


//~~~~~~~~~~~~~~~~~~~~~~~~~~~~~~~~~~~~~~~~~~~~~~~~~~~~~~~~~~~~~~~~~~~~~~~~~~~~~
// Class LLCallDialogManager
//~~~~~~~~~~~~~~~~~~~~~~~~~~~~~~~~~~~~~~~~~~~~~~~~~~~~~~~~~~~~~~~~~~~~~~~~~~~~~

LLCallDialogManager::LLCallDialogManager():
mPreviousSessionlName(""),
mCurrentSessionlName(""),
mSession(NULL),
mOldState(LLVoiceChannel::STATE_READY)
{
}

LLCallDialogManager::~LLCallDialogManager()
{
}

void LLCallDialogManager::initSingleton()
{
    LLVoiceChannel::setCurrentVoiceChannelChangedCallback(LLCallDialogManager::onVoiceChannelChanged);
}

// static
void LLCallDialogManager::onVoiceChannelChanged(const LLUUID &session_id)
{
    LLCallDialogManager::getInstance()->onVoiceChannelChangedInt(session_id);
}

void LLCallDialogManager::onVoiceChannelChangedInt(const LLUUID &session_id)
{
    LLIMModel::LLIMSession* session = LLIMModel::getInstance()->findIMSession(session_id);
    if(!session)
    {
        mPreviousSessionlName = mCurrentSessionlName;
        mCurrentSessionlName = ""; // Empty string results in "Nearby Voice Chat" after substitution
        return;
    }

    mSession = session;

    static boost::signals2::connection prev_channel_state_changed_connection;
    // disconnect previously connected callback to avoid have invalid sSession in onVoiceChannelStateChanged()
    prev_channel_state_changed_connection.disconnect();
    prev_channel_state_changed_connection =
        mSession->mVoiceChannel->setStateChangedCallback(boost::bind(LLCallDialogManager::onVoiceChannelStateChanged, _1, _2, _3, _4));

    if(mCurrentSessionlName != session->mName)
    {
        mPreviousSessionlName = mCurrentSessionlName;
        mCurrentSessionlName = session->mName;
    }

    if (LLVoiceChannel::getCurrentVoiceChannel()->getState() == LLVoiceChannel::STATE_CALL_STARTED &&
        LLVoiceChannel::getCurrentVoiceChannel()->getCallDirection() == LLVoiceChannel::OUTGOING_CALL)
    {

        //*TODO get rid of duplicated code
        LLSD mCallDialogPayload;
        mCallDialogPayload["session_id"] = mSession->mSessionID;
        mCallDialogPayload["session_name"] = mSession->mName;
        mCallDialogPayload["other_user_id"] = mSession->mOtherParticipantID;
        mCallDialogPayload["old_channel_name"] = mPreviousSessionlName;
        mCallDialogPayload["state"] = LLVoiceChannel::STATE_CALL_STARTED;
        mCallDialogPayload["disconnected_channel_name"] = mSession->mName;
        mCallDialogPayload["session_type"] = mSession->mSessionType;

        LLOutgoingCallDialog* ocd = LLFloaterReg::getTypedInstance<LLOutgoingCallDialog>("outgoing_call", LLOutgoingCallDialog::OCD_KEY);
        if(ocd)
        {
            ocd->show(mCallDialogPayload);
        }
    }

}

// static
void LLCallDialogManager::onVoiceChannelStateChanged(const LLVoiceChannel::EState& old_state, const LLVoiceChannel::EState& new_state, const LLVoiceChannel::EDirection& direction, bool ended_by_agent)
{
    LLCallDialogManager::getInstance()->onVoiceChannelStateChangedInt(old_state, new_state, direction, ended_by_agent);
}

void LLCallDialogManager::onVoiceChannelStateChangedInt(const LLVoiceChannel::EState& old_state, const LLVoiceChannel::EState& new_state, const LLVoiceChannel::EDirection& direction, bool ended_by_agent)
{
    LLSD mCallDialogPayload;
    LLOutgoingCallDialog* ocd = NULL;

    if(mOldState == new_state)
    {
        return;
    }

    mOldState = new_state;

    mCallDialogPayload["session_id"] = mSession->mSessionID;
    mCallDialogPayload["session_name"] = mSession->mName;
    mCallDialogPayload["other_user_id"] = mSession->mOtherParticipantID;
    mCallDialogPayload["old_channel_name"] = mPreviousSessionlName;
    mCallDialogPayload["state"] = new_state;
    mCallDialogPayload["disconnected_channel_name"] = mSession->mName;
    mCallDialogPayload["session_type"] = mSession->mSessionType;
    mCallDialogPayload["ended_by_agent"] = ended_by_agent;

    switch(new_state)
    {
    case LLVoiceChannel::STATE_CALL_STARTED :
        // do not show "Calling to..." if it is incoming call
        if(direction == LLVoiceChannel::INCOMING_CALL)
        {
            return;
        }
        break;

    case LLVoiceChannel::STATE_HUNG_UP:
        // this state is coming before session is changed
        break;

    case LLVoiceChannel::STATE_CONNECTED :
        ocd = LLFloaterReg::findTypedInstance<LLOutgoingCallDialog>("outgoing_call", LLOutgoingCallDialog::OCD_KEY);
        if (ocd)
        {
            ocd->closeFloater();
        }
        return;

    default:
        break;
    }

    ocd = LLFloaterReg::getTypedInstance<LLOutgoingCallDialog>("outgoing_call", LLOutgoingCallDialog::OCD_KEY);
    if(ocd)
    {
        ocd->show(mCallDialogPayload);
    }
}

//~~~~~~~~~~~~~~~~~~~~~~~~~~~~~~~~~~~~~~~~~~~~~~~~~~~~~~~~~~~~~~~~~~~~~~~~~~~~~
// Class LLCallDialog
//~~~~~~~~~~~~~~~~~~~~~~~~~~~~~~~~~~~~~~~~~~~~~~~~~~~~~~~~~~~~~~~~~~~~~~~~~~~~~
LLCallDialog::LLCallDialog(const LLSD& payload)
    : LLDockableFloater(NULL, false, payload),

      mPayload(payload),
      mLifetime(DEFAULT_LIFETIME)
{
<<<<<<< HEAD
	setAutoFocus(false);
	// force docked state since this floater doesn't save it between recreations
	setDocked(true);
=======
    setAutoFocus(FALSE);
    // force docked state since this floater doesn't save it between recreations
    setDocked(true);
>>>>>>> e7eced3c
}

LLCallDialog::~LLCallDialog()
{
    LLUI::getInstance()->removePopup(this);
}

bool LLCallDialog::postBuild()
{
<<<<<<< HEAD
	if (!LLDockableFloater::postBuild() || !gToolBarView)
		return false;
=======
    if (!LLDockableFloater::postBuild() || !gToolBarView)
        return FALSE;
>>>>>>> e7eced3c

    dockToToolbarButton("speak");

<<<<<<< HEAD
	return true;
=======
    return TRUE;
>>>>>>> e7eced3c
}

void LLCallDialog::dockToToolbarButton(const std::string& toolbarButtonName)
{
    LLDockControl::DocAt dock_pos = getDockControlPos(toolbarButtonName);
    LLView *anchor_panel = gToolBarView->findChildView(toolbarButtonName);

    setUseTongue(anchor_panel);

    setDockControl(new LLDockControl(anchor_panel, this, getDockTongue(dock_pos), dock_pos));
}

LLDockControl::DocAt LLCallDialog::getDockControlPos(const std::string& toolbarButtonName)
{
    LLCommandId command_id(toolbarButtonName);
    S32 toolbar_loc = gToolBarView->hasCommand(command_id);

    LLDockControl::DocAt doc_at = LLDockControl::TOP;

    switch (toolbar_loc)
    {
        case LLToolBarEnums::TOOLBAR_LEFT:
            doc_at = LLDockControl::RIGHT;
            break;

        case LLToolBarEnums::TOOLBAR_RIGHT:
            doc_at = LLDockControl::LEFT;
            break;
    }

    return doc_at;
}


//~~~~~~~~~~~~~~~~~~~~~~~~~~~~~~~~~~~~~~~~~~~~~~~~~~~~~~~~~~~~~~~~~~~~~~~~~~~~~
// Class LLOutgoingCallDialog
//~~~~~~~~~~~~~~~~~~~~~~~~~~~~~~~~~~~~~~~~~~~~~~~~~~~~~~~~~~~~~~~~~~~~~~~~~~~~~
LLOutgoingCallDialog::LLOutgoingCallDialog(const LLSD& payload) :
LLCallDialog(payload)
{
    LLOutgoingCallDialog* instance = LLFloaterReg::findTypedInstance<LLOutgoingCallDialog>("outgoing_call", LLOutgoingCallDialog::OCD_KEY);
    if(instance && instance->getVisible())
    {
        instance->onCancel(instance);
    }
}

void LLCallDialog::draw()
{
    if (lifetimeHasExpired())
    {
        onLifetimeExpired();
    }

    if (getDockControl() != NULL)
    {
        LLDockableFloater::draw();
    }
}

// virtual
void LLCallDialog::onOpen(const LLSD& key)
{
    LLDockableFloater::onOpen(key);

    // it should be over the all floaters. EXT-5116
    LLUI::getInstance()->addPopup(this);
}

void LLCallDialog::setIcon(const LLSD& session_id, const LLSD& participant_id)
{
    bool participant_is_avatar = LLVoiceClient::getInstance()->isParticipantAvatar(session_id);

<<<<<<< HEAD
	bool is_group = participant_is_avatar && gAgent.isInGroup(session_id, true);
=======
    bool is_group = participant_is_avatar && gAgent.isInGroup(session_id, TRUE);
>>>>>>> e7eced3c

    LLAvatarIconCtrl* avatar_icon = getChild<LLAvatarIconCtrl>("avatar_icon");
    LLGroupIconCtrl* group_icon = getChild<LLGroupIconCtrl>("group_icon");

    avatar_icon->setVisible(!is_group);
    group_icon->setVisible(is_group);

    if (is_group)
    {
        group_icon->setValue(session_id);
    }
    else if (participant_is_avatar)
    {
        avatar_icon->setValue(participant_id);
    }
    else
    {
        LL_WARNS() << "Participant neither avatar nor group" << LL_ENDL;
        group_icon->setValue(session_id);
    }
}

bool LLCallDialog::lifetimeHasExpired()
{
    if (mLifetimeTimer.getStarted())
    {
        F32 elapsed_time = mLifetimeTimer.getElapsedTimeF32();
        if (elapsed_time > mLifetime)
        {
            return true;
        }
    }
    return false;
}

void LLCallDialog::onLifetimeExpired()
{
    mLifetimeTimer.stop();
    closeFloater();
}

void LLOutgoingCallDialog::show(const LLSD& key)
{
    mPayload = key;

    //will be false only if voice in parcel is disabled and channel we leave is nearby(checked further)
    bool show_oldchannel = LLViewerParcelMgr::getInstance()->allowAgentVoice();

    // hide all text at first
    hideAllText();

    // init notification's lifetime
    std::istringstream ss( getString("lifetime") );
    if (!(ss >> mLifetime))
    {
        mLifetime = DEFAULT_LIFETIME;
    }

    // customize text strings
    // tell the user which voice channel they are leaving
    if (!mPayload["old_channel_name"].asString().empty())
    {
        std::string old_caller_name = mPayload["old_channel_name"].asString();

        getChild<LLUICtrl>("leaving")->setTextArg("[CURRENT_CHAT]", old_caller_name);
        show_oldchannel = true;
    }
    else
    {
        getChild<LLUICtrl>("leaving")->setTextArg("[CURRENT_CHAT]", getString("localchat"));
    }

    if (!mPayload["disconnected_channel_name"].asString().empty())
    {
        std::string channel_name = mPayload["disconnected_channel_name"].asString();
        getChild<LLUICtrl>("nearby")->setTextArg("[VOICE_CHANNEL_NAME]", channel_name);

        // skipping "You will now be reconnected to nearby" in notification when call is ended by disabling voice,
        // so no reconnection to nearby chat happens (EXT-4397)
        bool voice_works = LLVoiceClient::getInstance()->voiceEnabled() && LLVoiceClient::getInstance()->isVoiceWorking();
        std::string reconnect_nearby = voice_works ? LLTrans::getString("reconnect_nearby") : std::string();
        getChild<LLUICtrl>("nearby")->setTextArg("[RECONNECT_NEARBY]", reconnect_nearby);

        const std::string& nearby_str = mPayload["ended_by_agent"] ? NEARBY_P2P_BY_AGENT : NEARBY_P2P_BY_OTHER;
        getChild<LLUICtrl>(nearby_str)->setTextArg("[RECONNECT_NEARBY]", reconnect_nearby);
    }

    std::string callee_name = mPayload["session_name"].asString();

    if (callee_name == "anonymous") // obsolete? Likely was part of avaline support
    {
        callee_name = getString("anonymous");
    }

    LLSD callee_id = mPayload["other_user_id"];
    // Beautification:  Since you know who you called, just show display name
    std::string title = callee_name;
    std::string final_callee_name = callee_name;
    if (mPayload["session_type"].asInteger() == LLIMModel::LLIMSession::P2P_SESSION)
    {
        LLAvatarName av_name;
        if (LLAvatarNameCache::get(callee_id, &av_name))
        {
            final_callee_name = av_name.getDisplayName();
            title = av_name.getCompleteName();
        }
    }
    getChild<LLUICtrl>("calling")->setTextArg("[CALLEE_NAME]", final_callee_name);
    getChild<LLUICtrl>("connecting")->setTextArg("[CALLEE_NAME]", final_callee_name);

    setTitle(title);

    // for outgoing group calls callee_id == group id == session id
    setIcon(callee_id, callee_id);

    // stop timer by default
    mLifetimeTimer.stop();

    // show only necessary strings and controls
    switch(mPayload["state"].asInteger())
    {
    case LLVoiceChannel::STATE_CALL_STARTED :
        getChild<LLTextBox>("calling")->setVisible(true);
        getChild<LLButton>("Cancel")->setVisible(true);
        if(show_oldchannel)
        {
            getChild<LLTextBox>("leaving")->setVisible(true);
        }
        break;
    // STATE_READY is here to show appropriate text for ad-hoc and group calls when floater is shown(EXT-6893)
    case LLVoiceChannel::STATE_READY :
    case LLVoiceChannel::STATE_RINGING :
        if(show_oldchannel)
        {
            getChild<LLTextBox>("leaving")->setVisible(true);
        }
        getChild<LLTextBox>("connecting")->setVisible(true);
        break;
    case LLVoiceChannel::STATE_ERROR :
        getChild<LLTextBox>("noanswer")->setVisible(true);
        getChild<LLButton>("Cancel")->setVisible(false);
        setCanClose(true);
        mLifetimeTimer.start();
        break;
    case LLVoiceChannel::STATE_HUNG_UP :
        if (mPayload["session_type"].asInteger() == LLIMModel::LLIMSession::P2P_SESSION)
        {
            const std::string& nearby_str = mPayload["ended_by_agent"] ? NEARBY_P2P_BY_AGENT : NEARBY_P2P_BY_OTHER;
            getChild<LLTextBox>(nearby_str)->setVisible(true);
        }
        else
        {
            getChild<LLTextBox>("nearby")->setVisible(true);
        }
        getChild<LLButton>("Cancel")->setVisible(false);
        setCanClose(true);
        mLifetimeTimer.start();
    }

    openFloater(LLOutgoingCallDialog::OCD_KEY);
}

void LLOutgoingCallDialog::hideAllText()
{
    getChild<LLTextBox>("calling")->setVisible(false);
    getChild<LLTextBox>("leaving")->setVisible(false);
    getChild<LLTextBox>("connecting")->setVisible(false);
    getChild<LLTextBox>("nearby_P2P_by_other")->setVisible(false);
    getChild<LLTextBox>("nearby_P2P_by_agent")->setVisible(false);
    getChild<LLTextBox>("nearby")->setVisible(false);
    getChild<LLTextBox>("noanswer")->setVisible(false);
}

//static
void LLOutgoingCallDialog::onCancel(void* user_data)
{
    LLOutgoingCallDialog* self = (LLOutgoingCallDialog*)user_data;

    if (!gIMMgr)
        return;

    LLUUID session_id = self->mPayload["session_id"].asUUID();
    gIMMgr->endCall(session_id);

    self->closeFloater();
}


bool LLOutgoingCallDialog::postBuild()
{
<<<<<<< HEAD
	bool success = LLCallDialog::postBuild();
=======
    BOOL success = LLCallDialog::postBuild();
>>>>>>> e7eced3c

    childSetAction("Cancel", onCancel, this);

<<<<<<< HEAD
	setCanDrag(false);
=======
    setCanDrag(FALSE);
>>>>>>> e7eced3c

    return success;
}


//~~~~~~~~~~~~~~~~~~~~~~~~~~~~~~~~~~~~~~~~~~~~~~~~~~~~~~~~~~~~~~~~~~~~~~~~~~~~~
// Class LLIncomingCallDialog
//~~~~~~~~~~~~~~~~~~~~~~~~~~~~~~~~~~~~~~~~~~~~~~~~~~~~~~~~~~~~~~~~~~~~~~~~~~~~~

const std::array<std::string, 4> voice_call_types =
{
    "VoiceInviteP2P",
    "VoiceInviteGroup",
    "VoiceInviteAdHoc",
    "InviteAdHoc"
};

bool is_voice_call_type(const std::string &value)
{
    return std::find(voice_call_types.begin(), voice_call_types.end(), value) != voice_call_types.end();
}

LLIncomingCallDialog::LLIncomingCallDialog(const LLSD& payload) :
LLCallDialog(payload),
mAvatarNameCacheConnection()
{
}

void LLIncomingCallDialog::onLifetimeExpired()
{
    std::string session_handle = mPayload["session_handle"].asString();
    if (LLVoiceClient::getInstance()->isValidChannel(session_handle))
    {
        // restart notification's timer if call is still valid
        mLifetimeTimer.start();
    }
    else
    {
        // close invitation if call is already not valid
        mLifetimeTimer.stop();
        LLUUID session_id = mPayload["session_id"].asUUID();
        gIMMgr->clearPendingAgentListUpdates(session_id);
        gIMMgr->clearPendingInvitation(session_id);
        closeFloater();
    }
}

bool LLIncomingCallDialog::postBuild()
{
    LLCallDialog::postBuild();

    if (!mPayload.isMap() || mPayload.size() == 0)
    {
        LL_INFOS("IMVIEW") << "IncomingCall: invalid argument" << LL_ENDL;
        return true;
    }

    LLUUID session_id = mPayload["session_id"].asUUID();
    LLSD caller_id = mPayload["caller_id"];
    std::string caller_name = mPayload["caller_name"].asString();

    if (session_id.isNull() && caller_id.asUUID().isNull())
    {
        LL_INFOS("IMVIEW") << "IncomingCall: invalid ids" << LL_ENDL;
        return true;
    }

    std::string notify_box_type = mPayload["notify_box_type"].asString();
    if (!is_voice_call_type(notify_box_type))
    {
        LL_INFOS("IMVIEW") << "IncomingCall: notify_box_type was not provided" << LL_ENDL;
        return true;
    }

<<<<<<< HEAD
	// init notification's lifetime
	std::istringstream ss( getString("lifetime") );
	if (!(ss >> mLifetime))
	{
		mLifetime = DEFAULT_LIFETIME;
	}

	std::string call_type;
	if (gAgent.isInGroup(session_id, true))
	{
		LLStringUtil::format_map_t args;
		LLGroupData data;
		if (gAgent.getGroupData(session_id, data))
		{
			args["[GROUP]"] = data.mName;
			call_type = getString(notify_box_type, args);
		}
	}
	else
	{
		call_type = getString(notify_box_type);
	}

	if (caller_name == "anonymous") // obsolete?  Likely was part of avaline support
	{
		caller_name = getString("anonymous");
		setCallerName(caller_name, caller_name, call_type);
	}
	else
	{
		// Get the full name information
		if (mAvatarNameCacheConnection.connected())
		{
			mAvatarNameCacheConnection.disconnect();
		}
		mAvatarNameCacheConnection = LLAvatarNameCache::get(caller_id, boost::bind(&LLIncomingCallDialog::onAvatarNameCache, this, _1, _2, call_type));
	}

	setIcon(session_id, caller_id);

	childSetAction("Accept", onAccept, this);
	childSetAction("Reject", onReject, this);
	childSetAction("Start IM", onStartIM, this);
	setDefaultBtn("Accept");

	if(notify_box_type != "VoiceInviteGroup" && notify_box_type != "VoiceInviteAdHoc")
	{
		// starting notification's timer for P2P invitations
		mLifetimeTimer.start();
	}
	else
	{
		mLifetimeTimer.stop();
	}

	//it's not possible to connect to existing Ad-Hoc/Group chat through incoming ad-hoc call
	bool is_avatar = LLVoiceClient::getInstance()->isParticipantAvatar(session_id);
	getChildView("Start IM")->setVisible( is_avatar && notify_box_type != "VoiceInviteAdHoc" && notify_box_type != "VoiceInviteGroup");

	setCanDrag(false);
	return true;
=======
    // init notification's lifetime
    std::istringstream ss( getString("lifetime") );
    if (!(ss >> mLifetime))
    {
        mLifetime = DEFAULT_LIFETIME;
    }

    std::string call_type;
    if (gAgent.isInGroup(session_id, TRUE))
    {
        LLStringUtil::format_map_t args;
        LLGroupData data;
        if (gAgent.getGroupData(session_id, data))
        {
            args["[GROUP]"] = data.mName;
            call_type = getString(notify_box_type, args);
        }
    }
    else
    {
        call_type = getString(notify_box_type);
    }

    if (caller_name == "anonymous") // obsolete?  Likely was part of avaline support
    {
        caller_name = getString("anonymous");
        setCallerName(caller_name, caller_name, call_type);
    }
    else
    {
        // Get the full name information
        if (mAvatarNameCacheConnection.connected())
        {
            mAvatarNameCacheConnection.disconnect();
        }
        mAvatarNameCacheConnection = LLAvatarNameCache::get(caller_id, boost::bind(&LLIncomingCallDialog::onAvatarNameCache, this, _1, _2, call_type));
    }

    setIcon(session_id, caller_id);

    childSetAction("Accept", onAccept, this);
    childSetAction("Reject", onReject, this);
    childSetAction("Start IM", onStartIM, this);
    setDefaultBtn("Accept");

    if(notify_box_type != "VoiceInviteGroup" && notify_box_type != "VoiceInviteAdHoc")
    {
        // starting notification's timer for P2P invitations
        mLifetimeTimer.start();
    }
    else
    {
        mLifetimeTimer.stop();
    }

    //it's not possible to connect to existing Ad-Hoc/Group chat through incoming ad-hoc call
    bool is_avatar = LLVoiceClient::getInstance()->isParticipantAvatar(session_id);
    getChildView("Start IM")->setVisible( is_avatar && notify_box_type != "VoiceInviteAdHoc" && notify_box_type != "VoiceInviteGroup");

    setCanDrag(FALSE);
    return TRUE;
>>>>>>> e7eced3c
}

void LLIncomingCallDialog::setCallerName(const std::string& ui_title,
                                         const std::string& ui_label,
                                         const std::string& call_type)
{

    // call_type may be a string like " is calling."
    LLUICtrl* caller_name_widget = getChild<LLUICtrl>("caller name");
    caller_name_widget->setValue(ui_label + " " + call_type);
}

void LLIncomingCallDialog::onAvatarNameCache(const LLUUID& agent_id,
                                             const LLAvatarName& av_name,
                                             const std::string& call_type)
{
    mAvatarNameCacheConnection.disconnect();
    std::string title = av_name.getCompleteName();
    setCallerName(title, av_name.getCompleteName(), call_type);
}

void LLIncomingCallDialog::onOpen(const LLSD& key)
{
    LLCallDialog::onOpen(key);

    if (gSavedSettings.getBOOL("PlaySoundIncomingVoiceCall"))
    {
        // play a sound for incoming voice call if respective property is set
        make_ui_sound("UISndStartIM");
    }

    LLStringUtil::format_map_t args;
    LLGroupData data;
    // if it's a group call, retrieve group name to use it in question
    if (gAgent.getGroupData(key["session_id"].asUUID(), data))
    {
        args["[GROUP]"] = data.mName;
    }
}

//static
void LLIncomingCallDialog::onAccept(void* user_data)
{
    LLIncomingCallDialog* self = (LLIncomingCallDialog*)user_data;
    processCallResponse(0, self->mPayload);
    self->closeFloater();
}

//static
void LLIncomingCallDialog::onReject(void* user_data)
{
    LLIncomingCallDialog* self = (LLIncomingCallDialog*)user_data;
    processCallResponse(1, self->mPayload);
    self->closeFloater();
}

//static
void LLIncomingCallDialog::onStartIM(void* user_data)
{
    LLIncomingCallDialog* self = (LLIncomingCallDialog*)user_data;
    processCallResponse(2, self->mPayload);
    self->closeFloater();
}

// static
void LLIncomingCallDialog::processCallResponse(S32 response, const LLSD &payload)
{
<<<<<<< HEAD
	if (!gIMMgr || gDisconnected)
		return;

	LLUUID session_id = payload["session_id"].asUUID();
	LLUUID caller_id = payload["caller_id"].asUUID();
	std::string session_name = payload["session_name"].asString();
	EInstantMessage type = (EInstantMessage)payload["type"].asInteger();
	LLIMMgr::EInvitationType inv_type = (LLIMMgr::EInvitationType)payload["inv_type"].asInteger();
	bool voice = true;
	switch(response)
	{
	case 2: // start IM: just don't start the voice chat
	{
		voice = false;
		/* FALLTHROUGH */
	}
	case 0: // accept
	{
		if (type == IM_SESSION_P2P_INVITE)
		{
			// create a normal IM session
			session_id = gIMMgr->addP2PSession(
				session_name,
				caller_id,
				payload["session_handle"].asString(),
				payload["session_uri"].asString());

			if (voice)
			{
				gIMMgr->startCall(session_id, LLVoiceChannel::INCOMING_CALL);
			}
			else
			{
				LLAvatarActions::startIM(caller_id);
			}

			gIMMgr->clearPendingAgentListUpdates(session_id);
			gIMMgr->clearPendingInvitation(session_id);
		}
		else
		{
			//session name should not be empty, but it can contain spaces so we don't trim
			std::string correct_session_name = session_name;
			if (session_name.empty())
			{
				LL_WARNS() << "Received an empty session name from a server" << LL_ENDL;

				switch(type){
				case IM_SESSION_CONFERENCE_START:
				case IM_SESSION_GROUP_START:
				case IM_SESSION_INVITE:
					if (gAgent.isInGroup(session_id, true))
					{
						LLGroupData data;
						if (!gAgent.getGroupData(session_id, data)) break;
						correct_session_name = data.mName;
					}
					else
					{
						// *NOTE: really should be using callbacks here
						LLAvatarName av_name;
						if (LLAvatarNameCache::get(caller_id, &av_name))
						{
							correct_session_name = av_name.getCompleteName();
							correct_session_name.append(ADHOC_NAME_SUFFIX);
						}
					}
					LL_INFOS("IMVIEW") << "Corrected session name is " << correct_session_name << LL_ENDL;
					break;
				default:
					LL_WARNS("IMVIEW") << "Received an empty session name from a server and failed to generate a new proper session name" << LL_ENDL;
					break;
				}
			}

			gIMMgr->addSession(correct_session_name, type, session_id, true);

			std::string url = gAgent.getRegion()->getCapability(
				"ChatSessionRequest");

			if (voice)
			{
                LLCoros::instance().launch("chatterBoxInvitationCoro",
                    boost::bind(&chatterBoxInvitationCoro, url,
                    session_id, inv_type));

				// send notification message to the corresponding chat
				if (payload["notify_box_type"].asString() == "VoiceInviteGroup" || payload["notify_box_type"].asString() == "VoiceInviteAdHoc")
				{
					LLStringUtil::format_map_t string_args;
					string_args["[NAME]"] = payload["caller_name"].asString();
					std::string message = LLTrans::getString("name_started_call", string_args);
					LLIMModel::getInstance()->addMessageSilently(session_id, SYSTEM_FROM, LLUUID::null, message);
				}
			}
		}
		if (voice)
		{
			break;
		}
	}
	case 1: // decline
	{
		if (type == IM_SESSION_P2P_INVITE)
		{
			if(LLVoiceClient::getInstance())
			{
				std::string s = payload["session_handle"].asString();
				LLVoiceClient::getInstance()->declineInvite(s);
			}
		}
		else
		{
			std::string url = gAgent.getRegion()->getCapability(
				"ChatSessionRequest");

			LLSD data;
			data["method"] = "decline invitation";
			data["session-id"] = session_id;
=======
    if (!gIMMgr || gDisconnected)
        return;
>>>>>>> e7eced3c

    LLUUID session_id = payload["session_id"].asUUID();
    LLUUID caller_id = payload["caller_id"].asUUID();
    std::string session_name = payload["session_name"].asString();
    EInstantMessage type = (EInstantMessage)payload["type"].asInteger();
    LLIMMgr::EInvitationType inv_type = (LLIMMgr::EInvitationType)payload["inv_type"].asInteger();
    bool voice = true;
    switch(response)
    {
    case 2: // start IM: just don't start the voice chat
    {
        voice = false;
        /* FALLTHROUGH */
    }
    case 0: // accept
    {
        if (type == IM_SESSION_P2P_INVITE)
        {
            // create a normal IM session
            session_id = gIMMgr->addP2PSession(
                session_name,
                caller_id,
                payload["session_handle"].asString(),
                payload["session_uri"].asString());

            if (voice)
            {
                gIMMgr->startCall(session_id, LLVoiceChannel::INCOMING_CALL);
            }
            else
            {
                LLAvatarActions::startIM(caller_id);
            }

            gIMMgr->clearPendingAgentListUpdates(session_id);
            gIMMgr->clearPendingInvitation(session_id);
        }
        else
        {
            //session name should not be empty, but it can contain spaces so we don't trim
            std::string correct_session_name = session_name;
            if (session_name.empty())
            {
                LL_WARNS() << "Received an empty session name from a server" << LL_ENDL;

                switch(type){
                case IM_SESSION_CONFERENCE_START:
                case IM_SESSION_GROUP_START:
                case IM_SESSION_INVITE:
                    if (gAgent.isInGroup(session_id, TRUE))
                    {
                        LLGroupData data;
                        if (!gAgent.getGroupData(session_id, data)) break;
                        correct_session_name = data.mName;
                    }
                    else
                    {
                        // *NOTE: really should be using callbacks here
                        LLAvatarName av_name;
                        if (LLAvatarNameCache::get(caller_id, &av_name))
                        {
                            correct_session_name = av_name.getCompleteName();
                            correct_session_name.append(ADHOC_NAME_SUFFIX);
                        }
                    }
                    LL_INFOS("IMVIEW") << "Corrected session name is " << correct_session_name << LL_ENDL;
                    break;
                default:
                    LL_WARNS("IMVIEW") << "Received an empty session name from a server and failed to generate a new proper session name" << LL_ENDL;
                    break;
                }
            }

            gIMMgr->addSession(correct_session_name, type, session_id, true);

            std::string url = gAgent.getRegion()->getCapability(
                "ChatSessionRequest");

            if (voice)
            {
                LLCoros::instance().launch("chatterBoxInvitationCoro",
                    boost::bind(&chatterBoxInvitationCoro, url,
                    session_id, inv_type));

                // send notification message to the corresponding chat
                if (payload["notify_box_type"].asString() == "VoiceInviteGroup" || payload["notify_box_type"].asString() == "VoiceInviteAdHoc")
                {
                    LLStringUtil::format_map_t string_args;
                    string_args["[NAME]"] = payload["caller_name"].asString();
                    std::string message = LLTrans::getString("name_started_call", string_args);
                    LLIMModel::getInstance()->addMessageSilently(session_id, SYSTEM_FROM, LLUUID::null, message);
                }
            }
        }
        if (voice)
        {
            break;
        }
    }
    case 1: // decline
    {
        if (type == IM_SESSION_P2P_INVITE)
        {
            if(LLVoiceClient::getInstance())
            {
                std::string s = payload["session_handle"].asString();
                LLVoiceClient::getInstance()->declineInvite(s);
            }
        }
        else
        {
            std::string url = gAgent.getRegion()->getCapability(
                "ChatSessionRequest");

            LLSD data;
            data["method"] = "decline invitation";
            data["session-id"] = session_id;

            LLCoreHttpUtil::HttpCoroutineAdapter::messageHttpPost(url, data,
                "Invitation declined",
                "Invitation decline failed.");
        }
    }

    gIMMgr->clearPendingAgentListUpdates(session_id);
    gIMMgr->clearPendingInvitation(session_id);
    }
}

bool inviteUserResponse(const LLSD& notification, const LLSD& response)
{
    if (!gIMMgr)
        return false;

    const LLSD& payload = notification["payload"];
    LLUUID session_id = payload["session_id"].asUUID();
    EInstantMessage type = (EInstantMessage)payload["type"].asInteger();
    LLIMMgr::EInvitationType inv_type = (LLIMMgr::EInvitationType)payload["inv_type"].asInteger();
    S32 option = LLNotificationsUtil::getSelectedOption(notification, response);
    switch(option)
    {
    case 0: // accept
        {
            if (type == IM_SESSION_P2P_INVITE)
            {
                // create a normal IM session
                session_id = gIMMgr->addP2PSession(
                    payload["session_name"].asString(),
                    payload["caller_id"].asUUID(),
                    payload["session_handle"].asString(),
                    payload["session_uri"].asString());

                gIMMgr->startCall(session_id);

                gIMMgr->clearPendingAgentListUpdates(session_id);
                gIMMgr->clearPendingInvitation(session_id);
            }
            else
            {
                gIMMgr->addSession(
                    payload["session_name"].asString(),
                    type,
                    session_id, true);

                std::string url = gAgent.getRegion()->getCapability(
                    "ChatSessionRequest");

                LLCoros::instance().launch("chatterBoxInvitationCoro",
                    boost::bind(&chatterBoxInvitationCoro, url,
                    session_id, inv_type));
            }
        }
        break;
    case 2: // mute (also implies ignore, so this falls through to the "ignore" case below)
    {
        // mute the sender of this invite
        if (!LLMuteList::getInstance()->isMuted(payload["caller_id"].asUUID()))
        {
            LLMute mute(payload["caller_id"].asUUID(), payload["caller_name"].asString(), LLMute::AGENT);
            LLMuteList::getInstance()->add(mute);
        }
    }
    /* FALLTHROUGH */

    case 1: // decline
    {
        if (type == IM_SESSION_P2P_INVITE)
        {
          std::string s = payload["session_handle"].asString();
          LLVoiceClient::getInstance()->declineInvite(s);
        }
        else
        {
            std::string url = gAgent.getRegion()->getCapability(
                "ChatSessionRequest");

            LLSD data;
            data["method"] = "decline invitation";
            data["session-id"] = session_id;
            LLCoreHttpUtil::HttpCoroutineAdapter::messageHttpPost(url, data,
                "Invitation declined.",
                "Invitation decline failed.");
        }
    }

    gIMMgr->clearPendingAgentListUpdates(session_id);
    gIMMgr->clearPendingInvitation(session_id);
    break;
    }

    return false;
}

//
// Member Functions
//

LLIMMgr::LLIMMgr()
{
    mPendingInvitations = LLSD::emptyMap();
    mPendingAgentListUpdates = LLSD::emptyMap();

    LLIMModel::getInstance()->addNewMsgCallback(boost::bind(&LLFloaterIMSession::sRemoveTypingIndicator, _1));

<<<<<<< HEAD
	gSavedPerAccountSettings.declareBOOL("FetchGroupChatHistory", true, "Fetch recent messages from group chat servers when a group window opens", LLControlVariable::PERSIST_ALWAYS);
=======
    gSavedPerAccountSettings.declareBOOL("FetchGroupChatHistory", TRUE, "Fetch recent messages from group chat servers when a group window opens", LLControlVariable::PERSIST_ALWAYS);
>>>>>>> e7eced3c
}

// Add a message to a session.
void LLIMMgr::addMessage(
    const LLUUID& session_id,
    const LLUUID& target_id,
    const std::string& from,
    const std::string& msg,
    bool  is_offline_msg,
    const std::string& session_name,
    EInstantMessage dialog,
    U32 parent_estate_id,
    const LLUUID& region_id,
    const LLVector3& position,
    bool is_region_msg,
    U32 timestamp)      // May be zero
{
    LLUUID other_participant_id = target_id;

    LLUUID new_session_id = session_id;
    if (new_session_id.isNull())
    {
        //no session ID...compute new one
        new_session_id = computeSessionID(dialog, other_participant_id);
    }

    //*NOTE session_name is empty in case of incoming P2P sessions
    std::string fixed_session_name = from;
    bool name_is_setted = false;
    if(!session_name.empty() && session_name.size()>1)
    {
        fixed_session_name = session_name;
        name_is_setted = true;
    }
    bool skip_message = false;
    bool from_linden = LLMuteList::isLinden(from);
    if (gSavedPerAccountSettings.getBOOL("VoiceCallsFriendsOnly") && !from_linden)
    {
        // Evaluate if we need to skip this message when that setting is true (default is false)
        skip_message = (LLAvatarTracker::instance().getBuddyInfo(other_participant_id) == NULL);    // Skip non friends...
        skip_message &= !(other_participant_id == gAgentID);    // You are your best friend... Don't skip yourself
    }

    bool new_session = !hasSession(new_session_id);
    if (new_session)
    {
        // Group chat session was initiated by muted resident, do not start this session viewerside
        // do not send leave msg either, so we are able to get group messages from other participants
        if ((IM_SESSION_INVITE == dialog) && gAgent.isInGroup(new_session_id) &&
            LLMuteList::getInstance()->isMuted(other_participant_id, LLMute::flagTextChat) && !from_linden)
        {
            return;
        }

        LLAvatarName av_name;
        if (LLAvatarNameCache::get(other_participant_id, &av_name) && !name_is_setted)
        {
            fixed_session_name = av_name.getDisplayName();
        }
        LLIMModel::getInstance()->newSession(new_session_id, fixed_session_name, dialog, other_participant_id, false, is_offline_msg);

        LLIMModel::LLIMSession* session = LLIMModel::instance().findIMSession(new_session_id);
        if (session)
        {
            skip_message &= !session->isGroupSessionType();         // Do not skip group chats...
            if (skip_message)
            {
                gIMMgr->leaveSession(new_session_id);
            }
            // When we get a new IM, and if you are a god, display a bit
            // of information about the source. This is to help liaisons
            // when answering questions.
            if (gAgent.isGodlike())
            {
                // *TODO:translate (low priority, god ability)
                std::ostringstream bonus_info;
                bonus_info << LLTrans::getString("***") + " " + LLTrans::getString("IMParentEstate") + ":" + " "
                    << parent_estate_id
                    << ((parent_estate_id == 1) ? "," + LLTrans::getString("IMMainland") : "")
                    << ((parent_estate_id == 5) ? "," + LLTrans::getString("IMTeen") : "");

                // once we have web-services (or something) which returns
                // information about a region id, we can print this out
                // and even have it link to map-teleport or something.
                //<< "*** region_id: " << region_id << std::endl
                //<< "*** position: " << position << std::endl;

                LLIMModel::instance().addMessage(new_session_id, from, other_participant_id, bonus_info.str(), true, is_region_msg);
            }

            // Logically it would make more sense to reject the session sooner, in another area of the
            // code, but the session has to be established inside the server before it can be left.
            if (LLMuteList::getInstance()->isMuted(other_participant_id, LLMute::flagTextChat) && !from_linden)
            {
                LL_WARNS() << "Leaving IM session from initiating muted resident " << from << LL_ENDL;
                if (!gIMMgr->leaveSession(new_session_id))
                {
                    LL_INFOS("IMVIEW") << "Session " << new_session_id << " does not exist." << LL_ENDL;
                }
                return;
            }

            // Fetch group chat history, enabled by default.
            if (gSavedPerAccountSettings.getBOOL("FetchGroupChatHistory"))
            {
                std::string chat_url = gAgent.getRegionCapability("ChatSessionRequest");
                if (!chat_url.empty())
                {
                    LLCoros::instance().launch("chatterBoxHistoryCoro", boost::bind(&chatterBoxHistoryCoro, chat_url, session_id, from, msg, timestamp));
                }
            }

<<<<<<< HEAD
			//Play sound for new conversations
			if (!skip_message & !gAgent.isDoNotDisturb() && (gSavedSettings.getBOOL("PlaySoundNewConversation")))
			{
				make_ui_sound("UISndNewIncomingIMSession");
			}
		}
		else
		{
			// Failed to create a session, most likely due to empty name (name cache failed?)
			LL_WARNS() << "Failed to create IM session " << fixed_session_name << LL_ENDL;
		}
	}

	if (!LLMuteList::getInstance()->isMuted(other_participant_id, LLMute::flagTextChat) && !skip_message)
	{
		LLIMModel::instance().addMessage(new_session_id, from, other_participant_id, msg, true, is_region_msg, timestamp);
	}

	// Open conversation floater if offline messages are present
	if (is_offline_msg && !skip_message)
=======
            //Play sound for new conversations
            if (!skip_message & !gAgent.isDoNotDisturb() && (gSavedSettings.getBOOL("PlaySoundNewConversation") == TRUE))
            {
                make_ui_sound("UISndNewIncomingIMSession");
            }
        }
        else
        {
            // Failed to create a session, most likely due to empty name (name cache failed?)
            LL_WARNS() << "Failed to create IM session " << fixed_session_name << LL_ENDL;
        }
    }

    if (!LLMuteList::getInstance()->isMuted(other_participant_id, LLMute::flagTextChat) && !skip_message)
    {
        LLIMModel::instance().addMessage(new_session_id, from, other_participant_id, msg, true, is_region_msg, timestamp);
    }

    // Open conversation floater if offline messages are present
    if (is_offline_msg && !skip_message)
>>>>>>> e7eced3c
    {
        LLFloaterReg::showInstance("im_container");
        LLFloaterReg::getTypedInstance<LLFloaterIMContainer>("im_container")->
                flashConversationItemWidget(new_session_id, true);
    }
}

void LLIMMgr::addSystemMessage(const LLUUID& session_id, const std::string& message_name, const LLSD& args)
{
    LLUIString message;

    // null session id means near me (chat history)
    if (session_id.isNull())
    {
        message = LLTrans::getString(message_name);
        message.setArgs(args);

        LLChat chat(message);
        chat.mSourceType = CHAT_SOURCE_SYSTEM;

        LLFloaterIMNearbyChat* nearby_chat = LLFloaterReg::findTypedInstance<LLFloaterIMNearbyChat>("nearby_chat");
        if (nearby_chat)
        {
            nearby_chat->addMessage(chat);
        }
    }
    else // going to IM session
    {
        message = LLTrans::getString(message_name + "-im");
        message.setArgs(args);
        if (hasSession(session_id))
        {
            gIMMgr->addMessage(session_id, LLUUID::null, SYSTEM_FROM, message.getString());
        }
        // log message to file

        else
        {
            LLAvatarName av_name;
            // since we select user to share item with - his name is already in cache
            LLAvatarNameCache::get(args["user_id"], &av_name);
            std::string session_name = LLCacheName::buildUsername(av_name.getUserName());
            LLIMModel::instance().logToFile(session_name, SYSTEM_FROM, LLUUID::null, message.getString());
        }
    }
}

S32 LLIMMgr::getNumberOfUnreadIM()
{
    std::map<LLUUID, LLIMModel::LLIMSession*>::iterator it;

    S32 num = 0;
    for(it = LLIMModel::getInstance()->mId2SessionMap.begin(); it != LLIMModel::getInstance()->mId2SessionMap.end(); ++it)
    {
        num += (*it).second->mNumUnread;
    }

    return num;
}

S32 LLIMMgr::getNumberOfUnreadParticipantMessages()
{
    std::map<LLUUID, LLIMModel::LLIMSession*>::iterator it;

    S32 num = 0;
    for(it = LLIMModel::getInstance()->mId2SessionMap.begin(); it != LLIMModel::getInstance()->mId2SessionMap.end(); ++it)
    {
        num += (*it).second->mParticipantUnreadMessageCount;
    }

    return num;
}

void LLIMMgr::autoStartCallOnStartup(const LLUUID& session_id)
{
    LLIMModel::LLIMSession *session = LLIMModel::getInstance()->findIMSession(session_id);
    if (!session) return;

    if (session->mSessionInitialized)
    {
        startCall(session_id);
    }
    else
    {
        session->mStartCallOnInitialize = true;
    }
}

LLUUID LLIMMgr::addP2PSession(const std::string& name,
                            const LLUUID& other_participant_id,
                            const std::string& voice_session_handle,
                            const std::string& caller_uri)
{
    LLUUID session_id = addSession(name, IM_NOTHING_SPECIAL, other_participant_id, true);

    LLIMSpeakerMgr* speaker_mgr = LLIMModel::getInstance()->getSpeakerManager(session_id);
    if (speaker_mgr)
    {
        LLVoiceChannelP2P* voice_channel = dynamic_cast<LLVoiceChannelP2P*>(speaker_mgr->getVoiceChannel());
        if (voice_channel)
        {
            voice_channel->setSessionHandle(voice_session_handle, caller_uri);
        }
    }
    return session_id;
}

// This adds a session to the talk view. The name is the local name of
// the session, dialog specifies the type of session. If the session
// exists, it is brought forward.  Specifying id = NULL results in an
// im session to everyone. Returns the uuid of the session.
LLUUID LLIMMgr::addSession(
    const std::string& name,
    EInstantMessage dialog,
    const LLUUID& other_participant_id, bool voice)
{
    std::vector<LLUUID> ids;
    ids.push_back(other_participant_id);
    LLUUID session_id = addSession(name, dialog, other_participant_id, ids, voice);
    return session_id;
}

// Adds a session using the given session_id.  If the session already exists
// the dialog type is assumed correct. Returns the uuid of the session.
LLUUID LLIMMgr::addSession(
    const std::string& name,
    EInstantMessage dialog,
    const LLUUID& other_participant_id,
    const std::vector<LLUUID>& ids, bool voice,
    const LLUUID& floater_id)
{
    if (ids.empty())
    {
        return LLUUID::null;
    }

    if (name.empty())
    {
        LL_WARNS() << "Session name cannot be null!" << LL_ENDL;
        return LLUUID::null;
    }

    LLUUID session_id = computeSessionID(dialog,other_participant_id);

    if (floater_id.notNull())
    {
        LLFloaterIMSession* im_floater = LLFloaterIMSession::findInstance(floater_id);

        if (im_floater)
        {
            // The IM floater should be initialized with a new session_id
            // so that it is found by that id when creating a chiclet in LLFloaterIMSession::onIMChicletCreated,
            // and a new floater is not created.
            im_floater->initIMSession(session_id);
            im_floater->reloadMessages();
        }
    }

    bool new_session = (LLIMModel::getInstance()->findIMSession(session_id) == NULL);

    //works only for outgoing ad-hoc sessions
    if (new_session && IM_SESSION_CONFERENCE_START == dialog && ids.size())
    {
        LLIMModel::LLIMSession* ad_hoc_found = LLIMModel::getInstance()->findAdHocIMSession(ids);
        if (ad_hoc_found)
        {
            new_session = false;
            session_id = ad_hoc_found->mSessionID;
        }
    }

    //Notify observers that a session was added
    if (new_session)
    {
        LLIMModel::getInstance()->newSession(session_id, name, dialog, other_participant_id, ids, voice);
    }
    //Notifies observers that the session was already added
    else
    {
        std::string session_name = LLIMModel::getInstance()->getName(session_id);
        LLIMMgr::getInstance()->notifyObserverSessionActivated(session_id, session_name, other_participant_id);
    }

    //we don't need to show notes about online/offline, mute/unmute users' statuses for existing sessions
    if (!new_session) return session_id;

    LL_INFOS("IMVIEW") << "LLIMMgr::addSession, new session added, name = " << name << ", session id = " << session_id << LL_ENDL;

    //Per Plan's suggestion commented "explicit offline status warning" out to make Dessie happier (see EXT-3609)
    //*TODO After February 2010 remove this commented out line if no one will be missing that warning
    //noteOfflineUsers(session_id, floater, ids);

    // Only warn for regular IMs - not group IMs
    if( dialog == IM_NOTHING_SPECIAL )
    {
        noteMutedUsers(session_id, ids);
    }

    notifyObserverSessionVoiceOrIMStarted(session_id);

    return session_id;
}

bool LLIMMgr::leaveSession(const LLUUID& session_id)
{
    LLIMModel::LLIMSession* im_session = LLIMModel::getInstance()->findIMSession(session_id);
    if (!im_session) return false;

    LLIMModel::getInstance()->sendLeaveSession(session_id, im_session->mOtherParticipantID);
    gIMMgr->removeSession(session_id);
    return true;
}

// Removes data associated with a particular session specified by session_id
void LLIMMgr::removeSession(const LLUUID& session_id)
{
    llassert_always(hasSession(session_id));

    clearPendingInvitation(session_id);
    clearPendingAgentListUpdates(session_id);

    LLIMModel::getInstance()->clearSession(session_id);

    LL_INFOS("IMVIEW") << "LLIMMgr::removeSession, session removed, session id = " << session_id << LL_ENDL;

    notifyObserverSessionRemoved(session_id);
}

void LLIMMgr::inviteToSession(
<<<<<<< HEAD
	const LLUUID& session_id,
	const std::string& session_name,
	const LLUUID& caller_id,
	const std::string& caller_name,
	EInstantMessage type,
	EInvitationType inv_type,
	const std::string& session_handle,
	const std::string& session_uri)
{
	std::string notify_box_type;
	// voice invite question is different from default only for group call (EXT-7118)
	std::string question_type = "VoiceInviteQuestionDefault";

	bool voice_invite = false;
	bool is_linden = LLMuteList::isLinden(caller_name);


	if(type == IM_SESSION_P2P_INVITE)
	{
		//P2P is different...they only have voice invitations
		notify_box_type = "VoiceInviteP2P";
		voice_invite = true;
	}
	else if ( gAgent.isInGroup(session_id, true) )
	{
		//only really old school groups have voice invitations
		notify_box_type = "VoiceInviteGroup";
		question_type = "VoiceInviteQuestionGroup";
		voice_invite = true;
	}
	else if ( inv_type == INVITATION_TYPE_VOICE )
	{
		//else it's an ad-hoc
		//and a voice ad-hoc
		notify_box_type = "VoiceInviteAdHoc";
		voice_invite = true;
	}
	else if ( inv_type == INVITATION_TYPE_IMMEDIATE )
	{
		notify_box_type = "InviteAdHoc";
	}

	LLSD payload;
	payload["session_id"] = session_id;
	payload["session_name"] = session_name;
	payload["caller_id"] = caller_id;
	payload["caller_name"] = caller_name;
	payload["type"] = type;
	payload["inv_type"] = inv_type;
	payload["session_handle"] = session_handle;
	payload["session_uri"] = session_uri;
	payload["notify_box_type"] = notify_box_type;
	payload["question_type"] = question_type;

	//ignore invites from muted residents
	if (!is_linden)
	{
		if (LLMuteList::getInstance()->isMuted(caller_id, LLMute::flagVoiceChat)
			&& voice_invite && "VoiceInviteQuestionDefault" == question_type)
		{
			LL_INFOS("IMVIEW") << "Rejecting voice call from initiating muted resident " << caller_name << LL_ENDL;
			LLIncomingCallDialog::processCallResponse(1, payload);
			return;
		}
		else if (LLMuteList::getInstance()->isMuted(caller_id, LLMute::flagAll & ~LLMute::flagVoiceChat) && !voice_invite)
		{
			LL_INFOS("IMVIEW") << "Rejecting session invite from initiating muted resident " << caller_name << LL_ENDL;
			return;
		}
	}

	LLVoiceChannel* channelp = LLVoiceChannel::getChannelByID(session_id);
	if (channelp && channelp->callStarted())
	{
		// you have already started a call to the other user, so just accept the invite
		LLIncomingCallDialog::processCallResponse(0, payload);
		return;
	}

	if (voice_invite)
	{
		bool isRejectGroupCall = (gSavedSettings.getBOOL("VoiceCallsRejectGroup") && (notify_box_type == "VoiceInviteGroup"));
        bool isRejectNonFriendCall = (gSavedPerAccountSettings.getBOOL("VoiceCallsFriendsOnly") && (LLAvatarTracker::instance().getBuddyInfo(caller_id) == NULL));
		if	(isRejectGroupCall || isRejectNonFriendCall || gAgent.isDoNotDisturb())
		{
			if (gAgent.isDoNotDisturb() && !isRejectGroupCall && !isRejectNonFriendCall)
			{
				if (!hasSession(session_id) && (type == IM_SESSION_P2P_INVITE))
				{
					std::string fixed_session_name = caller_name;
					if(!session_name.empty() && session_name.size()>1)
					{
						fixed_session_name = session_name;
					}
					else
					{
						LLAvatarName av_name;
						if (LLAvatarNameCache::get(caller_id, &av_name))
						{
							fixed_session_name = av_name.getDisplayName();
						}
					}
					LLIMModel::getInstance()->newSession(session_id, fixed_session_name, IM_NOTHING_SPECIAL, caller_id, false, false);
				}

				LLSD args;
				addSystemMessage(session_id, "you_auto_rejected_call", args);
				send_do_not_disturb_message(gMessageSystem, caller_id, session_id);
			}
			// silently decline the call
			LLIncomingCallDialog::processCallResponse(1, payload);
			return;
		}
	}

	if ( !mPendingInvitations.has(session_id.asString()) )
	{
		if (caller_name.empty())
		{
			LLAvatarNameCache::get(caller_id,
				boost::bind(&LLIMMgr::onInviteNameLookup, payload, _1, _2));
		}
		else
		{
			LLFloaterReg::showInstance("incoming_call", payload, false);
		}

		// Add the caller to the Recent List here (at this point
		// "incoming_call" floater is shown and the recipient can
		// reject the call), because even if a recipient will reject
		// the call, the caller should be added to the recent list
		// anyway. STORM-507.
		if(type == IM_SESSION_P2P_INVITE)
			LLRecentPeople::instance().add(caller_id);

		mPendingInvitations[session_id.asString()] = LLSD();
	}
=======
    const LLUUID& session_id,
    const std::string& session_name,
    const LLUUID& caller_id,
    const std::string& caller_name,
    EInstantMessage type,
    EInvitationType inv_type,
    const std::string& session_handle,
    const std::string& session_uri)
{
    std::string notify_box_type;
    // voice invite question is different from default only for group call (EXT-7118)
    std::string question_type = "VoiceInviteQuestionDefault";

    BOOL voice_invite = FALSE;
    bool is_linden = LLMuteList::isLinden(caller_name);


    if(type == IM_SESSION_P2P_INVITE)
    {
        //P2P is different...they only have voice invitations
        notify_box_type = "VoiceInviteP2P";
        voice_invite = TRUE;
    }
    else if ( gAgent.isInGroup(session_id, TRUE) )
    {
        //only really old school groups have voice invitations
        notify_box_type = "VoiceInviteGroup";
        question_type = "VoiceInviteQuestionGroup";
        voice_invite = TRUE;
    }
    else if ( inv_type == INVITATION_TYPE_VOICE )
    {
        //else it's an ad-hoc
        //and a voice ad-hoc
        notify_box_type = "VoiceInviteAdHoc";
        voice_invite = TRUE;
    }
    else if ( inv_type == INVITATION_TYPE_IMMEDIATE )
    {
        notify_box_type = "InviteAdHoc";
    }

    LLSD payload;
    payload["session_id"] = session_id;
    payload["session_name"] = session_name;
    payload["caller_id"] = caller_id;
    payload["caller_name"] = caller_name;
    payload["type"] = type;
    payload["inv_type"] = inv_type;
    payload["session_handle"] = session_handle;
    payload["session_uri"] = session_uri;
    payload["notify_box_type"] = notify_box_type;
    payload["question_type"] = question_type;

    //ignore invites from muted residents
    if (!is_linden)
    {
        if (LLMuteList::getInstance()->isMuted(caller_id, LLMute::flagVoiceChat)
            && voice_invite && "VoiceInviteQuestionDefault" == question_type)
        {
            LL_INFOS("IMVIEW") << "Rejecting voice call from initiating muted resident " << caller_name << LL_ENDL;
            LLIncomingCallDialog::processCallResponse(1, payload);
            return;
        }
        else if (LLMuteList::getInstance()->isMuted(caller_id, LLMute::flagAll & ~LLMute::flagVoiceChat) && !voice_invite)
        {
            LL_INFOS("IMVIEW") << "Rejecting session invite from initiating muted resident " << caller_name << LL_ENDL;
            return;
        }
    }

    LLVoiceChannel* channelp = LLVoiceChannel::getChannelByID(session_id);
    if (channelp && channelp->callStarted())
    {
        // you have already started a call to the other user, so just accept the invite
        LLIncomingCallDialog::processCallResponse(0, payload);
        return;
    }

    if (voice_invite)
    {
        bool isRejectGroupCall = (gSavedSettings.getBOOL("VoiceCallsRejectGroup") && (notify_box_type == "VoiceInviteGroup"));
        bool isRejectNonFriendCall = (gSavedPerAccountSettings.getBOOL("VoiceCallsFriendsOnly") && (LLAvatarTracker::instance().getBuddyInfo(caller_id) == NULL));
        if  (isRejectGroupCall || isRejectNonFriendCall || gAgent.isDoNotDisturb())
        {
            if (gAgent.isDoNotDisturb() && !isRejectGroupCall && !isRejectNonFriendCall)
            {
                if (!hasSession(session_id) && (type == IM_SESSION_P2P_INVITE))
                {
                    std::string fixed_session_name = caller_name;
                    if(!session_name.empty() && session_name.size()>1)
                    {
                        fixed_session_name = session_name;
                    }
                    else
                    {
                        LLAvatarName av_name;
                        if (LLAvatarNameCache::get(caller_id, &av_name))
                        {
                            fixed_session_name = av_name.getDisplayName();
                        }
                    }
                    LLIMModel::getInstance()->newSession(session_id, fixed_session_name, IM_NOTHING_SPECIAL, caller_id, false, false);
                }

                LLSD args;
                addSystemMessage(session_id, "you_auto_rejected_call", args);
                send_do_not_disturb_message(gMessageSystem, caller_id, session_id);
            }
            // silently decline the call
            LLIncomingCallDialog::processCallResponse(1, payload);
            return;
        }
    }

    if ( !mPendingInvitations.has(session_id.asString()) )
    {
        if (caller_name.empty())
        {
            LLAvatarNameCache::get(caller_id,
                boost::bind(&LLIMMgr::onInviteNameLookup, payload, _1, _2));
        }
        else
        {
            LLFloaterReg::showInstance("incoming_call", payload, FALSE);
        }

        // Add the caller to the Recent List here (at this point
        // "incoming_call" floater is shown and the recipient can
        // reject the call), because even if a recipient will reject
        // the call, the caller should be added to the recent list
        // anyway. STORM-507.
        if(type == IM_SESSION_P2P_INVITE)
            LLRecentPeople::instance().add(caller_id);

        mPendingInvitations[session_id.asString()] = LLSD();
    }
>>>>>>> e7eced3c
}

void LLIMMgr::onInviteNameLookup(LLSD payload, const LLUUID& id, const LLAvatarName& av_name)
{
    payload["caller_name"] = av_name.getUserName();
    payload["session_name"] = payload["caller_name"].asString();

    std::string notify_box_type = payload["notify_box_type"].asString();

<<<<<<< HEAD
	LLFloaterReg::showInstance("incoming_call", payload, false);
=======
    LLFloaterReg::showInstance("incoming_call", payload, FALSE);
>>>>>>> e7eced3c
}

//*TODO disconnects all sessions
void LLIMMgr::disconnectAllSessions()
{
    //*TODO disconnects all IM sessions
}

bool LLIMMgr::hasSession(const LLUUID& session_id)
{
    return LLIMModel::getInstance()->findIMSession(session_id) != NULL;
}

void LLIMMgr::clearPendingInvitation(const LLUUID& session_id)
{
    if ( mPendingInvitations.has(session_id.asString()) )
    {
        mPendingInvitations.erase(session_id.asString());
    }
}

void LLIMMgr::processAgentListUpdates(const LLUUID& session_id, const LLSD& body)
{
    LLFloaterIMSession* im_floater = LLFloaterIMSession::findInstance(session_id);
    if ( im_floater )
    {
        im_floater->processAgentListUpdates(body);
    }
    LLIMSpeakerMgr* speaker_mgr = LLIMModel::getInstance()->getSpeakerManager(session_id);
    if (speaker_mgr)
    {
        speaker_mgr->updateSpeakers(body);

        // also the same call is added into LLVoiceClient::participantUpdatedEvent because
        // sometimes it is called AFTER LLViewerChatterBoxSessionAgentListUpdates::post()
        // when moderation state changed too late. See EXT-3544.
        speaker_mgr->update(true);
    }
    else
    {
        //we don't have a speaker manager yet..something went wrong
        //we are probably receiving an update here before
        //a start or an acceptance of an invitation.  Race condition.
        gIMMgr->addPendingAgentListUpdates(
            session_id,
            body);
    }
}

LLSD LLIMMgr::getPendingAgentListUpdates(const LLUUID& session_id)
{
    if ( mPendingAgentListUpdates.has(session_id.asString()) )
    {
        return mPendingAgentListUpdates[session_id.asString()];
    }
    else
    {
        return LLSD();
    }
}

void LLIMMgr::addPendingAgentListUpdates(
    const LLUUID& session_id,
    const LLSD& updates)
{
    LLSD::map_const_iterator iter;

    if ( !mPendingAgentListUpdates.has(session_id.asString()) )
    {
        //this is a new agent list update for this session
        mPendingAgentListUpdates[session_id.asString()] = LLSD::emptyMap();
    }

    if (
        updates.has("agent_updates") &&
        updates["agent_updates"].isMap() &&
        updates.has("updates") &&
        updates["updates"].isMap() )
    {
        //new school update
        LLSD update_types = LLSD::emptyArray();
        LLSD::array_iterator array_iter;

        update_types.append("agent_updates");
        update_types.append("updates");

        for (
            array_iter = update_types.beginArray();
            array_iter != update_types.endArray();
            ++array_iter)
        {
            //we only want to include the last update for a given agent
            for (
                iter = updates[array_iter->asString()].beginMap();
                iter != updates[array_iter->asString()].endMap();
                ++iter)
            {
                mPendingAgentListUpdates[session_id.asString()][array_iter->asString()][iter->first] =
                    iter->second;
            }
        }
    }
    else if (
        updates.has("updates") &&
        updates["updates"].isMap() )
    {
        //old school update where the SD contained just mappings
        //of agent_id -> "LEAVE"/"ENTER"

        //only want to keep last update for each agent
        for (
            iter = updates["updates"].beginMap();
            iter != updates["updates"].endMap();
            ++iter)
        {
            mPendingAgentListUpdates[session_id.asString()]["updates"][iter->first] =
                iter->second;
        }
    }
}

void LLIMMgr::clearPendingAgentListUpdates(const LLUUID& session_id)
{
    if ( mPendingAgentListUpdates.has(session_id.asString()) )
    {
        mPendingAgentListUpdates.erase(session_id.asString());
    }
}

void LLIMMgr::notifyObserverSessionAdded(const LLUUID& session_id, const std::string& name, const LLUUID& other_participant_id, bool has_offline_msg)
{
    for (session_observers_list_t::iterator it = mSessionObservers.begin(); it != mSessionObservers.end(); it++)
    {
        (*it)->sessionAdded(session_id, name, other_participant_id, has_offline_msg);
    }
}

void LLIMMgr::notifyObserverSessionActivated(const LLUUID& session_id, const std::string& name, const LLUUID& other_participant_id)
{
    for (session_observers_list_t::iterator it = mSessionObservers.begin(); it != mSessionObservers.end(); it++)
    {
        (*it)->sessionActivated(session_id, name, other_participant_id);
    }
}

void LLIMMgr::notifyObserverSessionVoiceOrIMStarted(const LLUUID& session_id)
{
    for (session_observers_list_t::iterator it = mSessionObservers.begin(); it != mSessionObservers.end(); it++)
    {
        (*it)->sessionVoiceOrIMStarted(session_id);
    }
}

void LLIMMgr::notifyObserverSessionRemoved(const LLUUID& session_id)
{
    for (session_observers_list_t::iterator it = mSessionObservers.begin(); it != mSessionObservers.end(); it++)
    {
        (*it)->sessionRemoved(session_id);
    }
}

void LLIMMgr::notifyObserverSessionIDUpdated( const LLUUID& old_session_id, const LLUUID& new_session_id )
{
    for (session_observers_list_t::iterator it = mSessionObservers.begin(); it != mSessionObservers.end(); it++)
    {
        (*it)->sessionIDUpdated(old_session_id, new_session_id);
    }

}

void LLIMMgr::addSessionObserver(LLIMSessionObserver *observer)
{
    mSessionObservers.push_back(observer);
}

void LLIMMgr::removeSessionObserver(LLIMSessionObserver *observer)
{
    mSessionObservers.remove(observer);
}

bool LLIMMgr::startCall(const LLUUID& session_id, LLVoiceChannel::EDirection direction)
{
    LLVoiceChannel* voice_channel = LLIMModel::getInstance()->getVoiceChannel(session_id);
    if (!voice_channel) return false;

    voice_channel->setCallDirection(direction);
    voice_channel->activate();
    return true;
}

bool LLIMMgr::endCall(const LLUUID& session_id)
{
    LLVoiceChannel* voice_channel = LLIMModel::getInstance()->getVoiceChannel(session_id);
    if (!voice_channel) return false;

<<<<<<< HEAD
	voice_channel->deactivate();
	LLIMModel::LLIMSession* im_session = LLIMModel::getInstance()->findIMSession(session_id);
	if (im_session)
	{
		// need to update speakers' state
		im_session->mSpeakers->update(false);
	}
	return true;
=======
    voice_channel->deactivate();
    LLIMModel::LLIMSession* im_session = LLIMModel::getInstance()->findIMSession(session_id);
    if (im_session)
    {
        // need to update speakers' state
        im_session->mSpeakers->update(FALSE);
    }
    return true;
>>>>>>> e7eced3c
}

bool LLIMMgr::isVoiceCall(const LLUUID& session_id)
{
    LLIMModel::LLIMSession* im_session = LLIMModel::getInstance()->findIMSession(session_id);
    if (!im_session) return false;

    return im_session->mStartedAsIMCall;
}

void LLIMMgr::updateDNDMessageStatus()
{
    if (LLIMModel::getInstance()->mId2SessionMap.empty()) return;

    std::map<LLUUID, LLIMModel::LLIMSession*>::const_iterator it = LLIMModel::getInstance()->mId2SessionMap.begin();
    for (; it != LLIMModel::getInstance()->mId2SessionMap.end(); ++it)
    {
        LLIMModel::LLIMSession* session = (*it).second;

        if (session->isP2P())
        {
            setDNDMessageSent(session->mSessionID,false);
        }
    }
}

bool LLIMMgr::isDNDMessageSend(const LLUUID& session_id)
{
    LLIMModel::LLIMSession* im_session = LLIMModel::getInstance()->findIMSession(session_id);
    if (!im_session) return false;

    return im_session->mIsDNDsend;
}

void LLIMMgr::setDNDMessageSent(const LLUUID& session_id, bool is_send)
{
    LLIMModel::LLIMSession* im_session = LLIMModel::getInstance()->findIMSession(session_id);
    if (!im_session) return;

    im_session->mIsDNDsend = is_send;
}

void LLIMMgr::addNotifiedNonFriendSessionID(const LLUUID& session_id)
{
    mNotifiedNonFriendSessions.insert(session_id);
}

bool LLIMMgr::isNonFriendSessionNotified(const LLUUID& session_id)
{
    return mNotifiedNonFriendSessions.end() != mNotifiedNonFriendSessions.find(session_id);

}

void LLIMMgr::noteOfflineUsers(
    const LLUUID& session_id,
    const std::vector<LLUUID>& ids)
{
    S32 count = ids.size();
    if(count == 0)
    {
        const std::string& only_user = LLTrans::getString("only_user_message");
        LLIMModel::getInstance()->addMessage(session_id, SYSTEM_FROM, LLUUID::null, only_user);
    }
    else
    {
        const LLRelationship* info = NULL;
        LLAvatarTracker& at = LLAvatarTracker::instance();
        LLIMModel& im_model = LLIMModel::instance();
        for(S32 i = 0; i < count; ++i)
        {
            info = at.getBuddyInfo(ids.at(i));
            LLAvatarName av_name;
            if (info
                && !info->isOnline()
                && LLAvatarNameCache::get(ids.at(i), &av_name))
            {
                LLUIString offline = LLTrans::getString("offline_message");
                // Use display name only because this user is your friend
                offline.setArg("[NAME]", av_name.getDisplayName());
                im_model.proccessOnlineOfflineNotification(session_id, offline);
            }
        }
    }
}

void LLIMMgr::noteMutedUsers(const LLUUID& session_id,
                                  const std::vector<LLUUID>& ids)
{
    // Don't do this if we don't have a mute list.
    LLMuteList *ml = LLMuteList::getInstance();
    if( !ml )
    {
        return;
    }

    S32 count = ids.size();
    if(count > 0)
    {
        LLIMModel* im_model = LLIMModel::getInstance();

        for(S32 i = 0; i < count; ++i)
        {
            if( ml->isMuted(ids.at(i)) )
            {
                LLUIString muted = LLTrans::getString("muted_message");

                im_model->addMessage(session_id, SYSTEM_FROM, LLUUID::null, muted);
                break;
            }
        }
    }
}

void LLIMMgr::processIMTypingStart(const LLUUID& from_id, const EInstantMessage im_type)
{
<<<<<<< HEAD
	processIMTypingCore(from_id, im_type, true);
=======
    processIMTypingCore(from_id, im_type, TRUE);
>>>>>>> e7eced3c
}

void LLIMMgr::processIMTypingStop(const LLUUID& from_id, const EInstantMessage im_type)
{
<<<<<<< HEAD
	processIMTypingCore(from_id, im_type, false);
=======
    processIMTypingCore(from_id, im_type, FALSE);
>>>>>>> e7eced3c
}

void LLIMMgr::processIMTypingCore(const LLUUID& from_id, const EInstantMessage im_type, bool typing)
{
    LLUUID session_id = computeSessionID(im_type, from_id);
    LLFloaterIMSession* im_floater = LLFloaterIMSession::findInstance(session_id);
    if ( im_floater )
    {
        im_floater->processIMTyping(from_id, typing);
    }
}

class LLViewerChatterBoxSessionStartReply : public LLHTTPNode
{
public:
    virtual void describe(Description& desc) const
    {
        desc.shortInfo("Used for receiving a reply to a request to initialize an ChatterBox session");
        desc.postAPI();
        desc.input(
            "{\"client_session_id\": UUID, \"session_id\": UUID, \"success\" boolean, \"reason\": string");
        desc.source(__FILE__, __LINE__);
    }

    virtual void post(ResponsePtr response,
                      const LLSD& context,
                      const LLSD& input) const
    {
        LLSD body;
        LLUUID temp_session_id;
        LLUUID session_id;
        bool success;

        body = input["body"];
        success = body["success"].asBoolean();
        temp_session_id = body["temp_session_id"].asUUID();

        if ( success )
        {
            session_id = body["session_id"].asUUID();

            LLIMModel::getInstance()->processSessionInitializedReply(temp_session_id, session_id);

            LLIMSpeakerMgr* speaker_mgr = LLIMModel::getInstance()->getSpeakerManager(session_id);
            if (speaker_mgr)
            {
                speaker_mgr->setSpeakers(body);
                speaker_mgr->updateSpeakers(gIMMgr->getPendingAgentListUpdates(session_id));
            }

            LLFloaterIMSession* im_floater = LLFloaterIMSession::findInstance(session_id);
            if ( im_floater )
            {
                if ( body.has("session_info") )
                {
                    im_floater->processSessionUpdate(body["session_info"]);

                    // Send request for chat history, if enabled.
                    if (gSavedPerAccountSettings.getBOOL("FetchGroupChatHistory"))
                    {
                        std::string url = gAgent.getRegion()->getCapability("ChatSessionRequest");
                        LLCoros::instance().launch("chatterBoxHistoryCoro",
                            boost::bind(&chatterBoxHistoryCoro, url, session_id, "", "", 0));
                    }
                }
            }

            gIMMgr->clearPendingAgentListUpdates(session_id);
        }
        else
        {
            //throw an error dialog and close the temp session's floater
            gIMMgr->showSessionStartError(body["error"].asString(), temp_session_id);
        }

        gIMMgr->clearPendingAgentListUpdates(session_id);
    }
};

class LLViewerChatterBoxSessionEventReply : public LLHTTPNode
{
public:
    virtual void describe(Description& desc) const
    {
        desc.shortInfo("Used for receiving a reply to a ChatterBox session event");
        desc.postAPI();
        desc.input(
            "{\"event\": string, \"reason\": string, \"success\": boolean, \"session_id\": UUID");
        desc.source(__FILE__, __LINE__);
    }

    virtual void post(ResponsePtr response,
                      const LLSD& context,
                      const LLSD& input) const
    {
        LLUUID session_id;
        bool success;

        LLSD body = input["body"];
        success = body["success"].asBoolean();
        session_id = body["session_id"].asUUID();

        if ( !success )
        {
            //throw an error dialog
            gIMMgr->showSessionEventError(
                body["event"].asString(),
                body["error"].asString(),
                session_id);
        }
    }
};

class LLViewerForceCloseChatterBoxSession: public LLHTTPNode
{
public:
    virtual void post(ResponsePtr response,
                      const LLSD& context,
                      const LLSD& input) const
    {
        LLUUID session_id;
        std::string reason;

        session_id = input["body"]["session_id"].asUUID();
        reason = input["body"]["reason"].asString();

        gIMMgr->showSessionForceClose(reason, session_id);
    }
};

class LLViewerChatterBoxSessionAgentListUpdates : public LLHTTPNode
{
public:
    virtual void post(
        ResponsePtr responder,
        const LLSD& context,
        const LLSD& input) const
    {
        const LLUUID& session_id = input["body"]["session_id"].asUUID();
        gIMMgr->processAgentListUpdates(session_id, input["body"]);
    }
};

class LLViewerChatterBoxSessionUpdate : public LLHTTPNode
{
public:
    virtual void post(
        ResponsePtr responder,
        const LLSD& context,
        const LLSD& input) const
    {
        LLUUID session_id = input["body"]["session_id"].asUUID();
        LLFloaterIMSession* im_floater = LLFloaterIMSession::findInstance(session_id);
        if ( im_floater )
        {
            im_floater->processSessionUpdate(input["body"]["info"]);
        }
        LLIMSpeakerMgr* im_mgr = LLIMModel::getInstance()->getSpeakerManager(session_id);
        if (im_mgr)
        {
            im_mgr->processSessionUpdate(input["body"]["info"]);
        }
    }
};


class LLViewerChatterBoxInvitation : public LLHTTPNode
{
public:

<<<<<<< HEAD
	virtual void post(
		ResponsePtr response,
		const LLSD& context,
		const LLSD& input) const
	{
		//for backwards compatiblity reasons...we need to still
		//check for 'text' or 'voice' invitations...bleh
		if ( input["body"].has("instantmessage") )
		{
			LLSD message_params =
				input["body"]["instantmessage"]["message_params"];

			//do something here to have the IM invite behave
			//just like a normal IM
			//this is just replicated code from process_improved_im
			//and should really go in it's own function -jwolk

			std::string message = message_params["message"].asString();
			std::string name = message_params["from_name"].asString();
			LLUUID from_id = message_params["from_id"].asUUID();
			LLUUID session_id = message_params["id"].asUUID();
			std::vector<U8> bin_bucket = message_params["data"]["binary_bucket"].asBinary();
			U8 offline = (U8)message_params["offline"].asInteger();

			time_t timestamp =
				(time_t) message_params["timestamp"].asInteger();

			bool is_do_not_disturb = gAgent.isDoNotDisturb();

			//don't return if user is muted b/c proper way to ignore a muted user who
			//initiated an adhoc/group conference is to create then leave the session (see STORM-1731)
			if (is_do_not_disturb)
			{
				return;
			}

			// standard message, not from system
			std::string saved;
			if(offline == IM_OFFLINE)
			{
				LLStringUtil::format_map_t args;
				args["[LONG_TIMESTAMP]"] = formatted_time(timestamp);
				saved = LLTrans::getString("Saved_message", args);
			}
			std::string buffer = saved + message;

			if(from_id == gAgentID)
			{
				return;
			}
			gIMMgr->addMessage(
				session_id,
				from_id,
				name,
				buffer,
				IM_OFFLINE == offline,
				std::string((char*)&bin_bucket[0]),
				IM_SESSION_INVITE,
				message_params["parent_estate_id"].asInteger(),
				message_params["region_id"].asUUID(),
				ll_vector3_from_sd(message_params["position"]),
=======
    virtual void post(
        ResponsePtr response,
        const LLSD& context,
        const LLSD& input) const
    {
        //for backwards compatiblity reasons...we need to still
        //check for 'text' or 'voice' invitations...bleh
        if ( input["body"].has("instantmessage") )
        {
            LLSD message_params =
                input["body"]["instantmessage"]["message_params"];

            //do something here to have the IM invite behave
            //just like a normal IM
            //this is just replicated code from process_improved_im
            //and should really go in it's own function -jwolk

            std::string message = message_params["message"].asString();
            std::string name = message_params["from_name"].asString();
            LLUUID from_id = message_params["from_id"].asUUID();
            LLUUID session_id = message_params["id"].asUUID();
            std::vector<U8> bin_bucket = message_params["data"]["binary_bucket"].asBinary();
            U8 offline = (U8)message_params["offline"].asInteger();

            time_t timestamp =
                (time_t) message_params["timestamp"].asInteger();

            BOOL is_do_not_disturb = gAgent.isDoNotDisturb();

            //don't return if user is muted b/c proper way to ignore a muted user who
            //initiated an adhoc/group conference is to create then leave the session (see STORM-1731)
            if (is_do_not_disturb)
            {
                return;
            }

            // standard message, not from system
            std::string saved;
            if(offline == IM_OFFLINE)
            {
                LLStringUtil::format_map_t args;
                args["[LONG_TIMESTAMP]"] = formatted_time(timestamp);
                saved = LLTrans::getString("Saved_message", args);
            }
            std::string buffer = saved + message;

            if(from_id == gAgentID)
            {
                return;
            }
            gIMMgr->addMessage(
                session_id,
                from_id,
                name,
                buffer,
                IM_OFFLINE == offline,
                std::string((char*)&bin_bucket[0]),
                IM_SESSION_INVITE,
                message_params["parent_estate_id"].asInteger(),
                message_params["region_id"].asUUID(),
                ll_vector3_from_sd(message_params["position"]),
>>>>>>> e7eced3c
                false,      // is_region_message
                timestamp);

            if (LLMuteList::getInstance()->isMuted(from_id, name, LLMute::flagTextChat))
            {
                return;
            }

            //K now we want to accept the invitation
            std::string url = gAgent.getRegionCapability("ChatSessionRequest");

            if ( url != "" )
            {
                LLCoros::instance().launch("chatterBoxInvitationCoro",
                    boost::bind(&chatterBoxInvitationCoro, url,
                    session_id, LLIMMgr::INVITATION_TYPE_INSTANT_MESSAGE));
            }
        } //end if invitation has instant message
        else if ( input["body"].has("voice") )
        {
            if(!LLVoiceClient::getInstance()->voiceEnabled() || !LLVoiceClient::getInstance()->isVoiceWorking())
            {
                // Don't display voice invites unless the user has voice enabled.
                return;
            }

            gIMMgr->inviteToSession(
                input["body"]["session_id"].asUUID(),
                input["body"]["session_name"].asString(),
                input["body"]["from_id"].asUUID(),
                input["body"]["from_name"].asString(),
                IM_SESSION_INVITE,
                LLIMMgr::INVITATION_TYPE_VOICE);
        }
        else if ( input["body"].has("immediate") )
        {
            gIMMgr->inviteToSession(
                input["body"]["session_id"].asUUID(),
                input["body"]["session_name"].asString(),
                input["body"]["from_id"].asUUID(),
                input["body"]["from_name"].asString(),
                IM_SESSION_INVITE,
                LLIMMgr::INVITATION_TYPE_IMMEDIATE);
        }
    }
};

LLHTTPRegistration<LLViewerChatterBoxSessionStartReply>
   gHTTPRegistrationMessageChatterboxsessionstartreply(
       "/message/ChatterBoxSessionStartReply");

LLHTTPRegistration<LLViewerChatterBoxSessionEventReply>
   gHTTPRegistrationMessageChatterboxsessioneventreply(
       "/message/ChatterBoxSessionEventReply");

LLHTTPRegistration<LLViewerForceCloseChatterBoxSession>
    gHTTPRegistrationMessageForceclosechatterboxsession(
        "/message/ForceCloseChatterBoxSession");

LLHTTPRegistration<LLViewerChatterBoxSessionAgentListUpdates>
    gHTTPRegistrationMessageChatterboxsessionagentlistupdates(
        "/message/ChatterBoxSessionAgentListUpdates");

LLHTTPRegistration<LLViewerChatterBoxSessionUpdate>
    gHTTPRegistrationMessageChatterBoxSessionUpdate(
        "/message/ChatterBoxSessionUpdate");

LLHTTPRegistration<LLViewerChatterBoxInvitation>
    gHTTPRegistrationMessageChatterBoxInvitation(
        "/message/ChatterBoxInvitation");
<|MERGE_RESOLUTION|>--- conflicted
+++ resolved
@@ -101,25 +101,14 @@
 
 bool LLSessionTimeoutTimer::tick()
 {
-<<<<<<< HEAD
-	if (mSessionId.isNull()) return true;
-
-	LLIMModel::LLIMSession* session = LLIMModel::getInstance()->findIMSession(mSessionId);
-	if (session && !session->mSessionInitialized)
-	{
-		gIMMgr->showSessionStartError("session_initialization_timed_out_error", mSessionId);
-	}
-	return true;
-=======
-    if (mSessionId.isNull()) return TRUE;
+    if (mSessionId.isNull()) return true;
 
     LLIMModel::LLIMSession* session = LLIMModel::getInstance()->findIMSession(mSessionId);
     if (session && !session->mSessionInitialized)
     {
         gIMMgr->showSessionStartError("session_initialization_timed_out_error", mSessionId);
     }
-    return TRUE;
->>>>>>> e7eced3c
+    return true;
 }
 
 
@@ -214,111 +203,57 @@
     //  determine user prefs for this session
     if (session_id.isNull())
     {
-<<<<<<< HEAD
-		if (msg["source_type"].asInteger() == CHAT_SOURCE_OBJECT)
-		{
-			user_preferences = gSavedSettings.getString("NotificationObjectIMOptions");
-			if (!gAgent.isDoNotDisturb() && (gSavedSettings.getBOOL("PlaySoundObjectIM")))
-			{
-				make_ui_sound("UISndNewIncomingIMSession");
-			}
-		}
-		else
-		{
-			user_preferences = gSavedSettings.getString("NotificationNearbyChatOptions");
-			if (!gAgent.isDoNotDisturb() && (gSavedSettings.getBOOL("PlaySoundNearbyChatIM")))
-			{
-				make_ui_sound("UISndNewIncomingIMSession");
-			}
-		}
-	}
+        if (msg["source_type"].asInteger() == CHAT_SOURCE_OBJECT)
+        {
+            user_preferences = gSavedSettings.getString("NotificationObjectIMOptions");
+            if (!gAgent.isDoNotDisturb() && (gSavedSettings.getBOOL("PlaySoundObjectIM")))
+            {
+                make_ui_sound("UISndNewIncomingIMSession");
+            }
+        }
+        else
+        {
+            user_preferences = gSavedSettings.getString("NotificationNearbyChatOptions");
+            if (!gAgent.isDoNotDisturb() && (gSavedSettings.getBOOL("PlaySoundNearbyChatIM")))
+            {
+                make_ui_sound("UISndNewIncomingIMSession");
+            }
+        }
+    }
     else if (session->isP2PSessionType())
     {
         if (LLAvatarTracker::instance().isBuddy(participant_id))
         {
-        	user_preferences = gSavedSettings.getString("NotificationFriendIMOptions");
-			if (!gAgent.isDoNotDisturb() && (gSavedSettings.getBOOL("PlaySoundFriendIM")))
-			{
-				make_ui_sound("UISndNewIncomingIMSession");
-			}
+            user_preferences = gSavedSettings.getString("NotificationFriendIMOptions");
+            if (!gAgent.isDoNotDisturb() && (gSavedSettings.getBOOL("PlaySoundFriendIM")))
+            {
+                make_ui_sound("UISndNewIncomingIMSession");
+            }
         }
         else
         {
-        	user_preferences = gSavedSettings.getString("NotificationNonFriendIMOptions");
-			if (!gAgent.isDoNotDisturb() && (gSavedSettings.getBOOL("PlaySoundNonFriendIM")))
-			{
-				make_ui_sound("UISndNewIncomingIMSession");
-			}
-		}
-	}
+            user_preferences = gSavedSettings.getString("NotificationNonFriendIMOptions");
+            if (!gAgent.isDoNotDisturb() && (gSavedSettings.getBOOL("PlaySoundNonFriendIM")))
+            {
+                make_ui_sound("UISndNewIncomingIMSession");
+            }
+        }
+    }
     else if (session->isAdHocSessionType())
     {
-    	user_preferences = gSavedSettings.getString("NotificationConferenceIMOptions");
-		if (!gAgent.isDoNotDisturb() && (gSavedSettings.getBOOL("PlaySoundConferenceIM")))
-		{
-			make_ui_sound("UISndNewIncomingIMSession");
-		}
-	}
+        user_preferences = gSavedSettings.getString("NotificationConferenceIMOptions");
+        if (!gAgent.isDoNotDisturb() && (gSavedSettings.getBOOL("PlaySoundConferenceIM")))
+        {
+            make_ui_sound("UISndNewIncomingIMSession");
+        }
+    }
     else if(session->isGroupSessionType())
     {
-    	user_preferences = gSavedSettings.getString("NotificationGroupChatOptions");
-		if (!gAgent.isDoNotDisturb() && (gSavedSettings.getBOOL("PlaySoundGroupChatIM")))
-		{
-			make_ui_sound("UISndNewIncomingIMSession");
-		}
-=======
-        if (msg["source_type"].asInteger() == CHAT_SOURCE_OBJECT)
-        {
-            user_preferences = gSavedSettings.getString("NotificationObjectIMOptions");
-            if (!gAgent.isDoNotDisturb() && (gSavedSettings.getBOOL("PlaySoundObjectIM") == TRUE))
-            {
-                make_ui_sound("UISndNewIncomingIMSession");
-            }
-        }
-        else
-        {
-        user_preferences = gSavedSettings.getString("NotificationNearbyChatOptions");
-            if (!gAgent.isDoNotDisturb() && (gSavedSettings.getBOOL("PlaySoundNearbyChatIM") == TRUE))
-            {
-                make_ui_sound("UISndNewIncomingIMSession");
-    }
-        }
-    }
-    else if(session->isP2PSessionType())
-    {
-        if (LLAvatarTracker::instance().isBuddy(participant_id))
-        {
-            user_preferences = gSavedSettings.getString("NotificationFriendIMOptions");
-            if (!gAgent.isDoNotDisturb() && (gSavedSettings.getBOOL("PlaySoundFriendIM") == TRUE))
-            {
-                make_ui_sound("UISndNewIncomingIMSession");
-            }
-        }
-        else
-        {
-            user_preferences = gSavedSettings.getString("NotificationNonFriendIMOptions");
-            if (!gAgent.isDoNotDisturb() && (gSavedSettings.getBOOL("PlaySoundNonFriendIM") == TRUE))
-            {
-                make_ui_sound("UISndNewIncomingIMSession");
-        }
-    }
-    }
-    else if(session->isAdHocSessionType())
-    {
-        user_preferences = gSavedSettings.getString("NotificationConferenceIMOptions");
-        if (!gAgent.isDoNotDisturb() && (gSavedSettings.getBOOL("PlaySoundConferenceIM") == TRUE))
+        user_preferences = gSavedSettings.getString("NotificationGroupChatOptions");
+        if (!gAgent.isDoNotDisturb() && (gSavedSettings.getBOOL("PlaySoundGroupChatIM")))
         {
             make_ui_sound("UISndNewIncomingIMSession");
-    }
-    }
-    else if(session->isGroupSessionType())
-    {
-        user_preferences = gSavedSettings.getString("NotificationGroupChatOptions");
-        if (!gAgent.isDoNotDisturb() && (gSavedSettings.getBOOL("PlaySoundGroupChatIM") == TRUE))
-        {
-            make_ui_sound("UISndNewIncomingIMSession");
-        }
->>>>>>> e7eced3c
+        }
     }
 
     // actions:
@@ -364,14 +299,8 @@
         }
         else
         {
-<<<<<<< HEAD
-			store_dnd_message = true;
-		}
-=======
             store_dnd_message = true;
-            }
-
->>>>>>> e7eced3c
+        }
     }
 
     // 2. Flash line item
@@ -714,92 +643,6 @@
 }
 
 LLIMModel::LLIMSession::LLIMSession(const LLUUID& session_id, const std::string& name, const EInstantMessage& type, const LLUUID& other_participant_id, const uuid_vec_t& ids, bool voice, bool has_offline_msg)
-<<<<<<< HEAD
-:	mSessionID(session_id),
-	mName(name),
-	mType(type),
-	mHasOfflineMessage(has_offline_msg),
-	mParticipantUnreadMessageCount(0),
-	mNumUnread(0),
-	mOtherParticipantID(other_participant_id),
-	mInitialTargetIDs(ids),
-	mVoiceChannel(NULL),
-	mSpeakers(NULL),
-	mSessionInitialized(false),
-	mCallBackEnabled(true),
-	mTextIMPossible(true),
-	mStartCallOnInitialize(false),
-	mStartedAsIMCall(voice),
-	mIsDNDsend(false),
-	mAvatarNameCacheConnection()
-{
-	// set P2P type by default
-	mSessionType = P2P_SESSION;
-
-	if (IM_NOTHING_SPECIAL == mType || IM_SESSION_P2P_INVITE == mType)
-	{
-		mVoiceChannel  = new LLVoiceChannelP2P(session_id, name, other_participant_id);
-	}
-	else
-	{
-		mVoiceChannel = new LLVoiceChannelGroup(session_id, name);
-
-		// determine whether it is group or conference session
-		if (gAgent.isInGroup(mSessionID))
-		{
-			mSessionType = GROUP_SESSION;
-		}
-		else
-		{
-			mSessionType = ADHOC_SESSION;
-		}
-	}
-
-	if(mVoiceChannel)
-	{
-		mVoiceChannelStateChangeConnection = mVoiceChannel->setStateChangedCallback(boost::bind(&LLIMSession::onVoiceChannelStateChanged, this, _1, _2, _3));
-	}
-
-	mSpeakers = new LLIMSpeakerMgr(mVoiceChannel);
-
-	// All participants will be added to the list of people we've recently interacted with.
-
-	// we need to add only _active_ speakers...so comment this.
-	// may delete this later on cleanup
-	//mSpeakers->addListener(&LLRecentPeople::instance(), "add");
-
-	//we need to wait for session initialization for outgoing ad-hoc and group chat session
-	//correct session id for initiated ad-hoc chat will be received from the server
-	if (!LLIMModel::getInstance()->sendStartSession(mSessionID, mOtherParticipantID,
-		mInitialTargetIDs, mType))
-	{
-		//we don't need to wait for any responses
-		//so we're already initialized
-		mSessionInitialized = true;
-	}
-	else
-	{
-		//tick returns true - timer will be deleted after the tick
-		new LLSessionTimeoutTimer(mSessionID, SESSION_INITIALIZATION_TIMEOUT);
-	}
-
-	if (IM_NOTHING_SPECIAL == mType)
-	{
-		mCallBackEnabled = LLVoiceClient::getInstance()->isSessionCallBackPossible(mSessionID);
-		mTextIMPossible = LLVoiceClient::getInstance()->isSessionTextIMPossible(mSessionID);
-	}
-
-	buildHistoryFileName();
-	loadHistory();
-
-	// Localizing name of ad-hoc session. STORM-153
-	// Changing name should happen here- after the history file was created, so that
-	// history files have consistent (English) names in different locales.
-	if (isAdHocSessionType() && IM_SESSION_INVITE == mType)
-	{
-		mAvatarNameCacheConnection = LLAvatarNameCache::get(mOtherParticipantID,boost::bind(&LLIMModel::LLIMSession::onAdHocNameCache,this, _2));
-	}
-=======
 :   mSessionID(session_id),
     mName(name),
     mType(type),
@@ -864,7 +707,7 @@
     }
     else
     {
-        //tick returns TRUE - timer will be deleted after the tick
+        //tick returns true - timer will be deleted after the tick
         new LLSessionTimeoutTimer(mSessionID, SESSION_INITIALIZATION_TIMEOUT);
     }
 
@@ -884,7 +727,6 @@
     {
         mAvatarNameCacheConnection = LLAvatarNameCache::get(mOtherParticipantID,boost::bind(&LLIMModel::LLIMSession::onAdHocNameCache,this, _2));
     }
->>>>>>> e7eced3c
 }
 
 void LLIMModel::LLIMSession::onAdHocNameCache(const LLAvatarName& av_name)
@@ -1056,36 +898,6 @@
     message["message"] = utf8_text;
     message["time"] = time;         // string used in display, may be full data YYYY/MM/DD HH:MM or just HH:MM
     message["timestamp"] = (S32)timestamp;          // use string? LLLogChat::timestamp2LogString(timestamp, true);
-<<<<<<< HEAD
-	message["index"] = (LLSD::Integer)mMsgs.size();
-	message["is_history"] = is_history;
-	message["is_region_msg"] = is_region_msg;
-
-	LL_DEBUGS("UIUsage") << "addMessage " << " from " << from << " from_id " << from_id << " utf8_text " << utf8_text << " time " << time << " is_history " << is_history << " session mType " << mType << LL_ENDL;
-	if (from_id == gAgent.getID())
-	{
-		if (mType == IM_SESSION_GROUP_START)
-		{
-			LLUIUsage::instance().logCommand("Chat.SendGroup");
-		}
-		else if (mType == IM_NOTHING_SPECIAL)
-		{
-			LLUIUsage::instance().logCommand("Chat.SendIM");
-		}
-		else
-		{
-			LLUIUsage::instance().logCommand("Chat.SendOther");
-		}
-	}
-
-	mMsgs.push_front(message);          // Add most recent messages to the front of mMsgs
-
-	if (mSpeakers && from_id.notNull())
-	{
-		mSpeakers->speakerChatted(from_id);
-		mSpeakers->setSpeakerTyping(from_id, false);
-	}
-=======
     message["index"] = (LLSD::Integer)mMsgs.size();
     message["is_history"] = is_history;
     message["is_region_msg"] = is_region_msg;
@@ -1112,9 +924,8 @@
     if (mSpeakers && from_id.notNull())
     {
         mSpeakers->speakerChatted(from_id);
-        mSpeakers->setSpeakerTyping(from_id, FALSE);
-    }
->>>>>>> e7eced3c
+        mSpeakers->setSpeakerTyping(from_id, false);
+    }
 }
 
 void LLIMModel::LLIMSession::addMessagesFromHistoryCache(const chat_message_list_t& history)
@@ -1476,11 +1287,7 @@
 
 bool LLIMModel::LLIMSession::isAdHoc()
 {
-<<<<<<< HEAD
-	return IM_SESSION_CONFERENCE_START == mType || (IM_SESSION_INVITE == mType && !gAgent.isInGroup(mSessionID, true));
-=======
-    return IM_SESSION_CONFERENCE_START == mType || (IM_SESSION_INVITE == mType && !gAgent.isInGroup(mSessionID, TRUE));
->>>>>>> e7eced3c
+    return IM_SESSION_CONFERENCE_START == mType || (IM_SESSION_INVITE == mType && !gAgent.isInGroup(mSessionID, true));
 }
 
 bool LLIMModel::LLIMSession::isP2P()
@@ -1490,11 +1297,7 @@
 
 bool LLIMModel::LLIMSession::isGroupChat()
 {
-<<<<<<< HEAD
-	return IM_SESSION_GROUP_START == mType || (IM_SESSION_INVITE == mType && gAgent.isInGroup(mSessionID, true));
-=======
-    return IM_SESSION_GROUP_START == mType || (IM_SESSION_INVITE == mType && gAgent.isInGroup(mSessionID, TRUE));
->>>>>>> e7eced3c
+    return IM_SESSION_GROUP_START == mType || (IM_SESSION_INVITE == mType && gAgent.isInGroup(mSessionID, true));
 }
 
 LLUUID LLIMModel::LLIMSession::generateOutgoingAdHocHash() const
@@ -1956,24 +1759,10 @@
     std::string name;
     LLAgentUI::buildFullname(name);
 
-<<<<<<< HEAD
-	pack_instant_message(
-		gMessageSystem,
-		gAgent.getID(),
-		false,
-		gAgent.getSessionID(),
-		other_participant_id,
-		name,
-		std::string("typing"),
-		IM_ONLINE,
-		(typing ? IM_TYPING_START : IM_TYPING_STOP),
-		session_id);
-	gAgent.sendReliableMessage();
-=======
     pack_instant_message(
         gMessageSystem,
         gAgent.getID(),
-        FALSE,
+        false,
         gAgent.getSessionID(),
         other_participant_id,
         name,
@@ -1982,30 +1771,10 @@
         (typing ? IM_TYPING_START : IM_TYPING_STOP),
         session_id);
     gAgent.sendReliableMessage();
->>>>>>> e7eced3c
 }
 
 void LLIMModel::sendLeaveSession(const LLUUID& session_id, const LLUUID& other_participant_id)
 {
-<<<<<<< HEAD
-	if(session_id.notNull())
-	{
-		std::string name;
-		LLAgentUI::buildFullname(name);
-		pack_instant_message(
-			gMessageSystem,
-			gAgent.getID(),
-			false,
-			gAgent.getSessionID(),
-			other_participant_id,
-			name,
-			LLStringUtil::null,
-			IM_ONLINE,
-			IM_SESSION_LEAVE,
-			session_id);
-		gAgent.sendReliableMessage();
-	}
-=======
     if(session_id.notNull())
     {
         std::string name;
@@ -2013,7 +1782,7 @@
         pack_instant_message(
             gMessageSystem,
             gAgent.getID(),
-            FALSE,
+            false,
             gAgent.getSessionID(),
             other_participant_id,
             name,
@@ -2023,141 +1792,10 @@
             session_id);
         gAgent.sendReliableMessage();
     }
->>>>>>> e7eced3c
 }
 
 //*TODO this method is better be moved to the LLIMMgr
 void LLIMModel::sendMessage(const std::string& utf8_text,
-<<<<<<< HEAD
-					 const LLUUID& im_session_id,
-					 const LLUUID& other_participant_id,
-					 EInstantMessage dialog)
-{
-	std::string name;
-	bool sent = false;
-	LLAgentUI::buildFullname(name);
-
-	const LLRelationship* info = NULL;
-	info = LLAvatarTracker::instance().getBuddyInfo(other_participant_id);
-
-	U8 offline = (!info || info->isOnline()) ? IM_ONLINE : IM_OFFLINE;
-	// Old call to send messages to SLim client,  no longer supported.
-	//if((offline == IM_OFFLINE) && (LLVoiceClient::getInstance()->isOnlineSIP(other_participant_id)))
-	//{
-	//	// User is online through the OOW connector, but not with a regular viewer.  Try to send the message via SLVoice.
-	//	sent = LLVoiceClient::getInstance()->sendTextMessage(other_participant_id, utf8_text);
-	//}
-
-	if(!sent)
-	{
-		// Send message normally.
-
-		// default to IM_SESSION_SEND unless it's nothing special - in
-		// which case it's probably an IM to everyone.
-		U8 new_dialog = dialog;
-
-		if ( dialog != IM_NOTHING_SPECIAL )
-		{
-			new_dialog = IM_SESSION_SEND;
-		}
-		pack_instant_message(
-			gMessageSystem,
-			gAgent.getID(),
-			false,
-			gAgent.getSessionID(),
-			other_participant_id,
-			name.c_str(),
-			utf8_text.c_str(),
-			offline,
-			(EInstantMessage)new_dialog,
-			im_session_id);
-		gAgent.sendReliableMessage();
-	}
-
-	bool is_group_chat = false;
-	LLIMModel::LLIMSession* session = LLIMModel::getInstance()->findIMSession(im_session_id);
-	if(session)
-	{
-		is_group_chat = session->isGroupSessionType();
-	}
-
-	// If there is a mute list and this is not a group chat...
-	if ( LLMuteList::getInstance() && !is_group_chat)
-	{
-		// ... the target should not be in our mute list for some message types.
-		// Auto-remove them if present.
-		switch( dialog )
-		{
-		case IM_NOTHING_SPECIAL:
-		case IM_GROUP_INVITATION:
-		case IM_INVENTORY_OFFERED:
-		case IM_SESSION_INVITE:
-		case IM_SESSION_P2P_INVITE:
-		case IM_SESSION_CONFERENCE_START:
-		case IM_SESSION_SEND: // This one is marginal - erring on the side of hearing.
-		case IM_LURE_USER:
-		case IM_GODLIKE_LURE_USER:
-		case IM_FRIENDSHIP_OFFERED:
-			LLMuteList::getInstance()->autoRemove(other_participant_id, LLMuteList::AR_IM);
-			break;
-		default: ; // do nothing
-		}
-	}
-
-	if((dialog == IM_NOTHING_SPECIAL) &&
-	   (other_participant_id.notNull()))
-	{
-		// Do we have to replace the /me's here?
-		std::string from;
-		LLAgentUI::buildFullname(from);
-		LLIMModel::getInstance()->addMessage(im_session_id, from, gAgentID, utf8_text);
-
-		//local echo for the legacy communicate panel
-		std::string history_echo;
-		LLAgentUI::buildFullname(history_echo);
-
-		history_echo += ": " + utf8_text;
-
-		LLIMSpeakerMgr* speaker_mgr = LLIMModel::getInstance()->getSpeakerManager(im_session_id);
-		if (speaker_mgr)
-		{
-			speaker_mgr->speakerChatted(gAgentID);
-			speaker_mgr->setSpeakerTyping(gAgentID, false);
-		}
-	}
-
-	// Add the recipient to the recent people list.
-	bool is_not_group_id = LLGroupMgr::getInstance()->getGroupData(other_participant_id) == NULL;
-
-	if (is_not_group_id)
-	{
-		if( session == 0)//??? shouldn't really happen
-		{
-			LLRecentPeople::instance().add(other_participant_id);
-			return;
-		}
-		// IM_SESSION_INVITE means that this is an Ad-hoc incoming chat
-		//		(it can be also Group chat but it is checked above)
-		// In this case mInitialTargetIDs contains Ad-hoc session ID and it should not be added
-		// to Recent People to prevent showing of an item with (?? ?)(?? ?), sans the spaces. See EXT-8246.
-		// Concrete participants will be added into this list once they sent message in chat.
-		if (IM_SESSION_INVITE == dialog) return;
-
-		if (IM_SESSION_CONFERENCE_START == dialog) // outgoing ad-hoc session
-		{
-			// Add only online members of conference to recent list (EXT-8658)
-			addSpeakersToRecent(im_session_id);
-		}
-		else // outgoing P2P session
-		{
-			// Add the recepient of the session.
-			if (!session->mInitialTargetIDs.empty())
-			{
-				LLRecentPeople::instance().add(*(session->mInitialTargetIDs.begin()));
-			}
-		}
-	}
-=======
                      const LLUUID& im_session_id,
                      const LLUUID& other_participant_id,
                      EInstantMessage dialog)
@@ -2192,7 +1830,7 @@
         pack_instant_message(
             gMessageSystem,
             gAgent.getID(),
-            FALSE,
+            false,
             gAgent.getSessionID(),
             other_participant_id,
             name.c_str(),
@@ -2251,7 +1889,7 @@
         if (speaker_mgr)
         {
             speaker_mgr->speakerChatted(gAgentID);
-            speaker_mgr->setSpeakerTyping(gAgentID, FALSE);
+            speaker_mgr->setSpeakerTyping(gAgentID, false);
         }
     }
 
@@ -2286,7 +1924,6 @@
             }
         }
     }
->>>>>>> e7eced3c
 }
 
 void LLIMModel::addSpeakersToRecent(const LLUUID& im_session_id)
@@ -2316,23 +1953,13 @@
     msg->addUUIDFast(_PREHASH_AgentID, gAgent.getID());
     msg->addUUIDFast(_PREHASH_SessionID, gAgent.getSessionID());
 
-<<<<<<< HEAD
-	msg->nextBlockFast(_PREHASH_MessageBlock);
-	msg->addBOOLFast(_PREHASH_FromGroup, false);
-	msg->addUUIDFast(_PREHASH_ToAgentID, other_participant_id);
-	msg->addU8Fast(_PREHASH_Offline, IM_ONLINE);
-	msg->addU8Fast(_PREHASH_Dialog, im_type);
-	msg->addUUIDFast(_PREHASH_ID, temp_session_id);
-	msg->addU32Fast(_PREHASH_Timestamp, NO_TIMESTAMP); // no timestamp necessary
-=======
     msg->nextBlockFast(_PREHASH_MessageBlock);
-    msg->addBOOLFast(_PREHASH_FromGroup, FALSE);
+    msg->addBOOLFast(_PREHASH_FromGroup, false);
     msg->addUUIDFast(_PREHASH_ToAgentID, other_participant_id);
     msg->addU8Fast(_PREHASH_Offline, IM_ONLINE);
     msg->addU8Fast(_PREHASH_Dialog, im_type);
     msg->addUUIDFast(_PREHASH_ID, temp_session_id);
     msg->addU32Fast(_PREHASH_Timestamp, NO_TIMESTAMP); // no timestamp necessary
->>>>>>> e7eced3c
 
     std::string name;
     LLAgentUI::buildFullname(name);
@@ -2447,47 +2074,6 @@
 
 // static
 LLUUID LLIMMgr::computeSessionID(
-<<<<<<< HEAD
-	EInstantMessage dialog,
-	const LLUUID& other_participant_id)
-{
-	LLUUID session_id;
-	if (IM_SESSION_GROUP_START == dialog)
-	{
-		// slam group session_id to the group_id (other_participant_id)
-		session_id = other_participant_id;
-	}
-	else if (IM_SESSION_CONFERENCE_START == dialog)
-	{
-		session_id.generate();
-	}
-	else if (IM_SESSION_INVITE == dialog)
-	{
-		// use provided session id for invites
-		session_id = other_participant_id;
-	}
-	else
-	{
-		LLUUID agent_id = gAgent.getID();
-		if (other_participant_id == agent_id)
-		{
-			// if we try to send an IM to ourselves then the XOR would be null
-			// so we just make the session_id the same as the agent_id
-			session_id = agent_id;
-		}
-		else
-		{
-			// peer-to-peer or peer-to-asset session_id is the XOR
-			session_id = other_participant_id ^ agent_id;
-		}
-	}
-
-	if (gAgent.isInGroup(session_id, true) && (session_id != other_participant_id))
-	{
-		LL_WARNS() << "Group session id different from group id: IM type = " << dialog << ", session id = " << session_id << ", group id = " << other_participant_id << LL_ENDL;
-	}
-	return session_id;
-=======
     EInstantMessage dialog,
     const LLUUID& other_participant_id)
 {
@@ -2522,12 +2108,11 @@
         }
     }
 
-    if (gAgent.isInGroup(session_id, TRUE) && (session_id != other_participant_id))
+    if (gAgent.isInGroup(session_id, true) && (session_id != other_participant_id))
     {
         LL_WARNS() << "Group session id different from group id: IM type = " << dialog << ", session id = " << session_id << ", group id = " << other_participant_id << LL_ENDL;
     }
     return session_id;
->>>>>>> e7eced3c
 }
 
 void
@@ -2603,21 +2188,12 @@
     //only 1 option really
     LLUUID session_id = notification["payload"]["session_id"];
 
-<<<<<<< HEAD
-	LLFloater* floater = LLFloaterIMSession::findInstance(session_id);
-	if ( floater )
-	{
-		floater->closeFloater(false);
-	}
-	return false;
-=======
     LLFloater* floater = LLFloaterIMSession::findInstance(session_id);
     if ( floater )
     {
-        floater->closeFloater(FALSE);
+        floater->closeFloater(false);
     }
     return false;
->>>>>>> e7eced3c
 }
 
 
@@ -2764,15 +2340,9 @@
       mPayload(payload),
       mLifetime(DEFAULT_LIFETIME)
 {
-<<<<<<< HEAD
-	setAutoFocus(false);
-	// force docked state since this floater doesn't save it between recreations
-	setDocked(true);
-=======
-    setAutoFocus(FALSE);
+    setAutoFocus(false);
     // force docked state since this floater doesn't save it between recreations
     setDocked(true);
->>>>>>> e7eced3c
 }
 
 LLCallDialog::~LLCallDialog()
@@ -2782,21 +2352,12 @@
 
 bool LLCallDialog::postBuild()
 {
-<<<<<<< HEAD
-	if (!LLDockableFloater::postBuild() || !gToolBarView)
-		return false;
-=======
     if (!LLDockableFloater::postBuild() || !gToolBarView)
-        return FALSE;
->>>>>>> e7eced3c
+        return false;
 
     dockToToolbarButton("speak");
 
-<<<<<<< HEAD
-	return true;
-=======
-    return TRUE;
->>>>>>> e7eced3c
+    return true;
 }
 
 void LLCallDialog::dockToToolbarButton(const std::string& toolbarButtonName)
@@ -2870,11 +2431,7 @@
 {
     bool participant_is_avatar = LLVoiceClient::getInstance()->isParticipantAvatar(session_id);
 
-<<<<<<< HEAD
-	bool is_group = participant_is_avatar && gAgent.isInGroup(session_id, true);
-=======
-    bool is_group = participant_is_avatar && gAgent.isInGroup(session_id, TRUE);
->>>>>>> e7eced3c
+    bool is_group = participant_is_avatar && gAgent.isInGroup(session_id, true);
 
     LLAvatarIconCtrl* avatar_icon = getChild<LLAvatarIconCtrl>("avatar_icon");
     LLGroupIconCtrl* group_icon = getChild<LLGroupIconCtrl>("group_icon");
@@ -3065,19 +2622,11 @@
 
 bool LLOutgoingCallDialog::postBuild()
 {
-<<<<<<< HEAD
-	bool success = LLCallDialog::postBuild();
-=======
-    BOOL success = LLCallDialog::postBuild();
->>>>>>> e7eced3c
+    bool success = LLCallDialog::postBuild();
 
     childSetAction("Cancel", onCancel, this);
 
-<<<<<<< HEAD
-	setCanDrag(false);
-=======
-    setCanDrag(FALSE);
->>>>>>> e7eced3c
+    setCanDrag(false);
 
     return success;
 }
@@ -3152,69 +2701,6 @@
         return true;
     }
 
-<<<<<<< HEAD
-	// init notification's lifetime
-	std::istringstream ss( getString("lifetime") );
-	if (!(ss >> mLifetime))
-	{
-		mLifetime = DEFAULT_LIFETIME;
-	}
-
-	std::string call_type;
-	if (gAgent.isInGroup(session_id, true))
-	{
-		LLStringUtil::format_map_t args;
-		LLGroupData data;
-		if (gAgent.getGroupData(session_id, data))
-		{
-			args["[GROUP]"] = data.mName;
-			call_type = getString(notify_box_type, args);
-		}
-	}
-	else
-	{
-		call_type = getString(notify_box_type);
-	}
-
-	if (caller_name == "anonymous") // obsolete?  Likely was part of avaline support
-	{
-		caller_name = getString("anonymous");
-		setCallerName(caller_name, caller_name, call_type);
-	}
-	else
-	{
-		// Get the full name information
-		if (mAvatarNameCacheConnection.connected())
-		{
-			mAvatarNameCacheConnection.disconnect();
-		}
-		mAvatarNameCacheConnection = LLAvatarNameCache::get(caller_id, boost::bind(&LLIncomingCallDialog::onAvatarNameCache, this, _1, _2, call_type));
-	}
-
-	setIcon(session_id, caller_id);
-
-	childSetAction("Accept", onAccept, this);
-	childSetAction("Reject", onReject, this);
-	childSetAction("Start IM", onStartIM, this);
-	setDefaultBtn("Accept");
-
-	if(notify_box_type != "VoiceInviteGroup" && notify_box_type != "VoiceInviteAdHoc")
-	{
-		// starting notification's timer for P2P invitations
-		mLifetimeTimer.start();
-	}
-	else
-	{
-		mLifetimeTimer.stop();
-	}
-
-	//it's not possible to connect to existing Ad-Hoc/Group chat through incoming ad-hoc call
-	bool is_avatar = LLVoiceClient::getInstance()->isParticipantAvatar(session_id);
-	getChildView("Start IM")->setVisible( is_avatar && notify_box_type != "VoiceInviteAdHoc" && notify_box_type != "VoiceInviteGroup");
-
-	setCanDrag(false);
-	return true;
-=======
     // init notification's lifetime
     std::istringstream ss( getString("lifetime") );
     if (!(ss >> mLifetime))
@@ -3223,7 +2709,7 @@
     }
 
     std::string call_type;
-    if (gAgent.isInGroup(session_id, TRUE))
+    if (gAgent.isInGroup(session_id, true))
     {
         LLStringUtil::format_map_t args;
         LLGroupData data;
@@ -3274,9 +2760,8 @@
     bool is_avatar = LLVoiceClient::getInstance()->isParticipantAvatar(session_id);
     getChildView("Start IM")->setVisible( is_avatar && notify_box_type != "VoiceInviteAdHoc" && notify_box_type != "VoiceInviteGroup");
 
-    setCanDrag(FALSE);
-    return TRUE;
->>>>>>> e7eced3c
+    setCanDrag(false);
+    return true;
 }
 
 void LLIncomingCallDialog::setCallerName(const std::string& ui_title,
@@ -3344,130 +2829,8 @@
 // static
 void LLIncomingCallDialog::processCallResponse(S32 response, const LLSD &payload)
 {
-<<<<<<< HEAD
-	if (!gIMMgr || gDisconnected)
-		return;
-
-	LLUUID session_id = payload["session_id"].asUUID();
-	LLUUID caller_id = payload["caller_id"].asUUID();
-	std::string session_name = payload["session_name"].asString();
-	EInstantMessage type = (EInstantMessage)payload["type"].asInteger();
-	LLIMMgr::EInvitationType inv_type = (LLIMMgr::EInvitationType)payload["inv_type"].asInteger();
-	bool voice = true;
-	switch(response)
-	{
-	case 2: // start IM: just don't start the voice chat
-	{
-		voice = false;
-		/* FALLTHROUGH */
-	}
-	case 0: // accept
-	{
-		if (type == IM_SESSION_P2P_INVITE)
-		{
-			// create a normal IM session
-			session_id = gIMMgr->addP2PSession(
-				session_name,
-				caller_id,
-				payload["session_handle"].asString(),
-				payload["session_uri"].asString());
-
-			if (voice)
-			{
-				gIMMgr->startCall(session_id, LLVoiceChannel::INCOMING_CALL);
-			}
-			else
-			{
-				LLAvatarActions::startIM(caller_id);
-			}
-
-			gIMMgr->clearPendingAgentListUpdates(session_id);
-			gIMMgr->clearPendingInvitation(session_id);
-		}
-		else
-		{
-			//session name should not be empty, but it can contain spaces so we don't trim
-			std::string correct_session_name = session_name;
-			if (session_name.empty())
-			{
-				LL_WARNS() << "Received an empty session name from a server" << LL_ENDL;
-
-				switch(type){
-				case IM_SESSION_CONFERENCE_START:
-				case IM_SESSION_GROUP_START:
-				case IM_SESSION_INVITE:
-					if (gAgent.isInGroup(session_id, true))
-					{
-						LLGroupData data;
-						if (!gAgent.getGroupData(session_id, data)) break;
-						correct_session_name = data.mName;
-					}
-					else
-					{
-						// *NOTE: really should be using callbacks here
-						LLAvatarName av_name;
-						if (LLAvatarNameCache::get(caller_id, &av_name))
-						{
-							correct_session_name = av_name.getCompleteName();
-							correct_session_name.append(ADHOC_NAME_SUFFIX);
-						}
-					}
-					LL_INFOS("IMVIEW") << "Corrected session name is " << correct_session_name << LL_ENDL;
-					break;
-				default:
-					LL_WARNS("IMVIEW") << "Received an empty session name from a server and failed to generate a new proper session name" << LL_ENDL;
-					break;
-				}
-			}
-
-			gIMMgr->addSession(correct_session_name, type, session_id, true);
-
-			std::string url = gAgent.getRegion()->getCapability(
-				"ChatSessionRequest");
-
-			if (voice)
-			{
-                LLCoros::instance().launch("chatterBoxInvitationCoro",
-                    boost::bind(&chatterBoxInvitationCoro, url,
-                    session_id, inv_type));
-
-				// send notification message to the corresponding chat
-				if (payload["notify_box_type"].asString() == "VoiceInviteGroup" || payload["notify_box_type"].asString() == "VoiceInviteAdHoc")
-				{
-					LLStringUtil::format_map_t string_args;
-					string_args["[NAME]"] = payload["caller_name"].asString();
-					std::string message = LLTrans::getString("name_started_call", string_args);
-					LLIMModel::getInstance()->addMessageSilently(session_id, SYSTEM_FROM, LLUUID::null, message);
-				}
-			}
-		}
-		if (voice)
-		{
-			break;
-		}
-	}
-	case 1: // decline
-	{
-		if (type == IM_SESSION_P2P_INVITE)
-		{
-			if(LLVoiceClient::getInstance())
-			{
-				std::string s = payload["session_handle"].asString();
-				LLVoiceClient::getInstance()->declineInvite(s);
-			}
-		}
-		else
-		{
-			std::string url = gAgent.getRegion()->getCapability(
-				"ChatSessionRequest");
-
-			LLSD data;
-			data["method"] = "decline invitation";
-			data["session-id"] = session_id;
-=======
     if (!gIMMgr || gDisconnected)
         return;
->>>>>>> e7eced3c
 
     LLUUID session_id = payload["session_id"].asUUID();
     LLUUID caller_id = payload["caller_id"].asUUID();
@@ -3517,7 +2880,7 @@
                 case IM_SESSION_CONFERENCE_START:
                 case IM_SESSION_GROUP_START:
                 case IM_SESSION_INVITE:
-                    if (gAgent.isInGroup(session_id, TRUE))
+                    if (gAgent.isInGroup(session_id, true))
                     {
                         LLGroupData data;
                         if (!gAgent.getGroupData(session_id, data)) break;
@@ -3692,11 +3055,7 @@
 
     LLIMModel::getInstance()->addNewMsgCallback(boost::bind(&LLFloaterIMSession::sRemoveTypingIndicator, _1));
 
-<<<<<<< HEAD
-	gSavedPerAccountSettings.declareBOOL("FetchGroupChatHistory", true, "Fetch recent messages from group chat servers when a group window opens", LLControlVariable::PERSIST_ALWAYS);
-=======
-    gSavedPerAccountSettings.declareBOOL("FetchGroupChatHistory", TRUE, "Fetch recent messages from group chat servers when a group window opens", LLControlVariable::PERSIST_ALWAYS);
->>>>>>> e7eced3c
+    gSavedPerAccountSettings.declareBOOL("FetchGroupChatHistory", true, "Fetch recent messages from group chat servers when a group window opens", LLControlVariable::PERSIST_ALWAYS);
 }
 
 // Add a message to a session.
@@ -3809,30 +3168,8 @@
                 }
             }
 
-<<<<<<< HEAD
-			//Play sound for new conversations
-			if (!skip_message & !gAgent.isDoNotDisturb() && (gSavedSettings.getBOOL("PlaySoundNewConversation")))
-			{
-				make_ui_sound("UISndNewIncomingIMSession");
-			}
-		}
-		else
-		{
-			// Failed to create a session, most likely due to empty name (name cache failed?)
-			LL_WARNS() << "Failed to create IM session " << fixed_session_name << LL_ENDL;
-		}
-	}
-
-	if (!LLMuteList::getInstance()->isMuted(other_participant_id, LLMute::flagTextChat) && !skip_message)
-	{
-		LLIMModel::instance().addMessage(new_session_id, from, other_participant_id, msg, true, is_region_msg, timestamp);
-	}
-
-	// Open conversation floater if offline messages are present
-	if (is_offline_msg && !skip_message)
-=======
             //Play sound for new conversations
-            if (!skip_message & !gAgent.isDoNotDisturb() && (gSavedSettings.getBOOL("PlaySoundNewConversation") == TRUE))
+            if (!skip_message & !gAgent.isDoNotDisturb() && (gSavedSettings.getBOOL("PlaySoundNewConversation")))
             {
                 make_ui_sound("UISndNewIncomingIMSession");
             }
@@ -3851,7 +3188,6 @@
 
     // Open conversation floater if offline messages are present
     if (is_offline_msg && !skip_message)
->>>>>>> e7eced3c
     {
         LLFloaterReg::showInstance("im_container");
         LLFloaterReg::getTypedInstance<LLFloaterIMContainer>("im_container")->
@@ -4081,145 +3417,6 @@
 }
 
 void LLIMMgr::inviteToSession(
-<<<<<<< HEAD
-	const LLUUID& session_id,
-	const std::string& session_name,
-	const LLUUID& caller_id,
-	const std::string& caller_name,
-	EInstantMessage type,
-	EInvitationType inv_type,
-	const std::string& session_handle,
-	const std::string& session_uri)
-{
-	std::string notify_box_type;
-	// voice invite question is different from default only for group call (EXT-7118)
-	std::string question_type = "VoiceInviteQuestionDefault";
-
-	bool voice_invite = false;
-	bool is_linden = LLMuteList::isLinden(caller_name);
-
-
-	if(type == IM_SESSION_P2P_INVITE)
-	{
-		//P2P is different...they only have voice invitations
-		notify_box_type = "VoiceInviteP2P";
-		voice_invite = true;
-	}
-	else if ( gAgent.isInGroup(session_id, true) )
-	{
-		//only really old school groups have voice invitations
-		notify_box_type = "VoiceInviteGroup";
-		question_type = "VoiceInviteQuestionGroup";
-		voice_invite = true;
-	}
-	else if ( inv_type == INVITATION_TYPE_VOICE )
-	{
-		//else it's an ad-hoc
-		//and a voice ad-hoc
-		notify_box_type = "VoiceInviteAdHoc";
-		voice_invite = true;
-	}
-	else if ( inv_type == INVITATION_TYPE_IMMEDIATE )
-	{
-		notify_box_type = "InviteAdHoc";
-	}
-
-	LLSD payload;
-	payload["session_id"] = session_id;
-	payload["session_name"] = session_name;
-	payload["caller_id"] = caller_id;
-	payload["caller_name"] = caller_name;
-	payload["type"] = type;
-	payload["inv_type"] = inv_type;
-	payload["session_handle"] = session_handle;
-	payload["session_uri"] = session_uri;
-	payload["notify_box_type"] = notify_box_type;
-	payload["question_type"] = question_type;
-
-	//ignore invites from muted residents
-	if (!is_linden)
-	{
-		if (LLMuteList::getInstance()->isMuted(caller_id, LLMute::flagVoiceChat)
-			&& voice_invite && "VoiceInviteQuestionDefault" == question_type)
-		{
-			LL_INFOS("IMVIEW") << "Rejecting voice call from initiating muted resident " << caller_name << LL_ENDL;
-			LLIncomingCallDialog::processCallResponse(1, payload);
-			return;
-		}
-		else if (LLMuteList::getInstance()->isMuted(caller_id, LLMute::flagAll & ~LLMute::flagVoiceChat) && !voice_invite)
-		{
-			LL_INFOS("IMVIEW") << "Rejecting session invite from initiating muted resident " << caller_name << LL_ENDL;
-			return;
-		}
-	}
-
-	LLVoiceChannel* channelp = LLVoiceChannel::getChannelByID(session_id);
-	if (channelp && channelp->callStarted())
-	{
-		// you have already started a call to the other user, so just accept the invite
-		LLIncomingCallDialog::processCallResponse(0, payload);
-		return;
-	}
-
-	if (voice_invite)
-	{
-		bool isRejectGroupCall = (gSavedSettings.getBOOL("VoiceCallsRejectGroup") && (notify_box_type == "VoiceInviteGroup"));
-        bool isRejectNonFriendCall = (gSavedPerAccountSettings.getBOOL("VoiceCallsFriendsOnly") && (LLAvatarTracker::instance().getBuddyInfo(caller_id) == NULL));
-		if	(isRejectGroupCall || isRejectNonFriendCall || gAgent.isDoNotDisturb())
-		{
-			if (gAgent.isDoNotDisturb() && !isRejectGroupCall && !isRejectNonFriendCall)
-			{
-				if (!hasSession(session_id) && (type == IM_SESSION_P2P_INVITE))
-				{
-					std::string fixed_session_name = caller_name;
-					if(!session_name.empty() && session_name.size()>1)
-					{
-						fixed_session_name = session_name;
-					}
-					else
-					{
-						LLAvatarName av_name;
-						if (LLAvatarNameCache::get(caller_id, &av_name))
-						{
-							fixed_session_name = av_name.getDisplayName();
-						}
-					}
-					LLIMModel::getInstance()->newSession(session_id, fixed_session_name, IM_NOTHING_SPECIAL, caller_id, false, false);
-				}
-
-				LLSD args;
-				addSystemMessage(session_id, "you_auto_rejected_call", args);
-				send_do_not_disturb_message(gMessageSystem, caller_id, session_id);
-			}
-			// silently decline the call
-			LLIncomingCallDialog::processCallResponse(1, payload);
-			return;
-		}
-	}
-
-	if ( !mPendingInvitations.has(session_id.asString()) )
-	{
-		if (caller_name.empty())
-		{
-			LLAvatarNameCache::get(caller_id,
-				boost::bind(&LLIMMgr::onInviteNameLookup, payload, _1, _2));
-		}
-		else
-		{
-			LLFloaterReg::showInstance("incoming_call", payload, false);
-		}
-
-		// Add the caller to the Recent List here (at this point
-		// "incoming_call" floater is shown and the recipient can
-		// reject the call), because even if a recipient will reject
-		// the call, the caller should be added to the recent list
-		// anyway. STORM-507.
-		if(type == IM_SESSION_P2P_INVITE)
-			LLRecentPeople::instance().add(caller_id);
-
-		mPendingInvitations[session_id.asString()] = LLSD();
-	}
-=======
     const LLUUID& session_id,
     const std::string& session_name,
     const LLUUID& caller_id,
@@ -4233,7 +3430,7 @@
     // voice invite question is different from default only for group call (EXT-7118)
     std::string question_type = "VoiceInviteQuestionDefault";
 
-    BOOL voice_invite = FALSE;
+    bool voice_invite = false;
     bool is_linden = LLMuteList::isLinden(caller_name);
 
 
@@ -4241,21 +3438,21 @@
     {
         //P2P is different...they only have voice invitations
         notify_box_type = "VoiceInviteP2P";
-        voice_invite = TRUE;
-    }
-    else if ( gAgent.isInGroup(session_id, TRUE) )
+        voice_invite = true;
+    }
+    else if ( gAgent.isInGroup(session_id, true) )
     {
         //only really old school groups have voice invitations
         notify_box_type = "VoiceInviteGroup";
         question_type = "VoiceInviteQuestionGroup";
-        voice_invite = TRUE;
+        voice_invite = true;
     }
     else if ( inv_type == INVITATION_TYPE_VOICE )
     {
         //else it's an ad-hoc
         //and a voice ad-hoc
         notify_box_type = "VoiceInviteAdHoc";
-        voice_invite = TRUE;
+        voice_invite = true;
     }
     else if ( inv_type == INVITATION_TYPE_IMMEDIATE )
     {
@@ -4344,7 +3541,7 @@
         }
         else
         {
-            LLFloaterReg::showInstance("incoming_call", payload, FALSE);
+            LLFloaterReg::showInstance("incoming_call", payload, false);
         }
 
         // Add the caller to the Recent List here (at this point
@@ -4357,7 +3554,6 @@
 
         mPendingInvitations[session_id.asString()] = LLSD();
     }
->>>>>>> e7eced3c
 }
 
 void LLIMMgr::onInviteNameLookup(LLSD payload, const LLUUID& id, const LLAvatarName& av_name)
@@ -4367,11 +3563,7 @@
 
     std::string notify_box_type = payload["notify_box_type"].asString();
 
-<<<<<<< HEAD
-	LLFloaterReg::showInstance("incoming_call", payload, false);
-=======
-    LLFloaterReg::showInstance("incoming_call", payload, FALSE);
->>>>>>> e7eced3c
+    LLFloaterReg::showInstance("incoming_call", payload, false);
 }
 
 //*TODO disconnects all sessions
@@ -4567,25 +3759,14 @@
     LLVoiceChannel* voice_channel = LLIMModel::getInstance()->getVoiceChannel(session_id);
     if (!voice_channel) return false;
 
-<<<<<<< HEAD
-	voice_channel->deactivate();
-	LLIMModel::LLIMSession* im_session = LLIMModel::getInstance()->findIMSession(session_id);
-	if (im_session)
-	{
-		// need to update speakers' state
-		im_session->mSpeakers->update(false);
-	}
-	return true;
-=======
     voice_channel->deactivate();
     LLIMModel::LLIMSession* im_session = LLIMModel::getInstance()->findIMSession(session_id);
     if (im_session)
     {
         // need to update speakers' state
-        im_session->mSpeakers->update(FALSE);
+        im_session->mSpeakers->update(false);
     }
     return true;
->>>>>>> e7eced3c
 }
 
 bool LLIMMgr::isVoiceCall(const LLUUID& session_id)
@@ -4701,20 +3882,12 @@
 
 void LLIMMgr::processIMTypingStart(const LLUUID& from_id, const EInstantMessage im_type)
 {
-<<<<<<< HEAD
-	processIMTypingCore(from_id, im_type, true);
-=======
-    processIMTypingCore(from_id, im_type, TRUE);
->>>>>>> e7eced3c
+    processIMTypingCore(from_id, im_type, true);
 }
 
 void LLIMMgr::processIMTypingStop(const LLUUID& from_id, const EInstantMessage im_type)
 {
-<<<<<<< HEAD
-	processIMTypingCore(from_id, im_type, false);
-=======
-    processIMTypingCore(from_id, im_type, FALSE);
->>>>>>> e7eced3c
+    processIMTypingCore(from_id, im_type, false);
 }
 
 void LLIMMgr::processIMTypingCore(const LLUUID& from_id, const EInstantMessage im_type, bool typing)
@@ -4885,69 +4058,6 @@
 {
 public:
 
-<<<<<<< HEAD
-	virtual void post(
-		ResponsePtr response,
-		const LLSD& context,
-		const LLSD& input) const
-	{
-		//for backwards compatiblity reasons...we need to still
-		//check for 'text' or 'voice' invitations...bleh
-		if ( input["body"].has("instantmessage") )
-		{
-			LLSD message_params =
-				input["body"]["instantmessage"]["message_params"];
-
-			//do something here to have the IM invite behave
-			//just like a normal IM
-			//this is just replicated code from process_improved_im
-			//and should really go in it's own function -jwolk
-
-			std::string message = message_params["message"].asString();
-			std::string name = message_params["from_name"].asString();
-			LLUUID from_id = message_params["from_id"].asUUID();
-			LLUUID session_id = message_params["id"].asUUID();
-			std::vector<U8> bin_bucket = message_params["data"]["binary_bucket"].asBinary();
-			U8 offline = (U8)message_params["offline"].asInteger();
-
-			time_t timestamp =
-				(time_t) message_params["timestamp"].asInteger();
-
-			bool is_do_not_disturb = gAgent.isDoNotDisturb();
-
-			//don't return if user is muted b/c proper way to ignore a muted user who
-			//initiated an adhoc/group conference is to create then leave the session (see STORM-1731)
-			if (is_do_not_disturb)
-			{
-				return;
-			}
-
-			// standard message, not from system
-			std::string saved;
-			if(offline == IM_OFFLINE)
-			{
-				LLStringUtil::format_map_t args;
-				args["[LONG_TIMESTAMP]"] = formatted_time(timestamp);
-				saved = LLTrans::getString("Saved_message", args);
-			}
-			std::string buffer = saved + message;
-
-			if(from_id == gAgentID)
-			{
-				return;
-			}
-			gIMMgr->addMessage(
-				session_id,
-				from_id,
-				name,
-				buffer,
-				IM_OFFLINE == offline,
-				std::string((char*)&bin_bucket[0]),
-				IM_SESSION_INVITE,
-				message_params["parent_estate_id"].asInteger(),
-				message_params["region_id"].asUUID(),
-				ll_vector3_from_sd(message_params["position"]),
-=======
     virtual void post(
         ResponsePtr response,
         const LLSD& context,
@@ -4975,7 +4085,7 @@
             time_t timestamp =
                 (time_t) message_params["timestamp"].asInteger();
 
-            BOOL is_do_not_disturb = gAgent.isDoNotDisturb();
+            bool is_do_not_disturb = gAgent.isDoNotDisturb();
 
             //don't return if user is muted b/c proper way to ignore a muted user who
             //initiated an adhoc/group conference is to create then leave the session (see STORM-1731)
@@ -5009,7 +4119,6 @@
                 message_params["parent_estate_id"].asInteger(),
                 message_params["region_id"].asUUID(),
                 ll_vector3_from_sd(message_params["position"]),
->>>>>>> e7eced3c
                 false,      // is_region_message
                 timestamp);
 
