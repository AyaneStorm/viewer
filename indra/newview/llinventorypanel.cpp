/*
 * @file llinventorypanel.cpp
 * @brief Implementation of the inventory panel and associated stuff.
 *
 * $LicenseInfo:firstyear=2001&license=viewerlgpl$
 * Second Life Viewer Source Code
 * Copyright (C) 2010, Linden Research, Inc.
 *
 * This library is free software; you can redistribute it and/or
 * modify it under the terms of the GNU Lesser General Public
 * License as published by the Free Software Foundation;
 * version 2.1 of the License only.
 *
 * This library is distributed in the hope that it will be useful,
 * but WITHOUT ANY WARRANTY; without even the implied warranty of
 * MERCHANTABILITY or FITNESS FOR A PARTICULAR PURPOSE.  See the GNU
 * Lesser General Public License for more details.
 *
 * You should have received a copy of the GNU Lesser General Public
 * License along with this library; if not, write to the Free Software
 * Foundation, Inc., 51 Franklin Street, Fifth Floor, Boston, MA  02110-1301  USA
 *
 * Linden Research, Inc., 945 Battery Street, San Francisco, CA  94111  USA
 * $/LicenseInfo$
 */

#include "llviewerprecompiledheaders.h"
#include "llinventorypanel.h"

#include <utility> // for std::pair<>

#include "llagent.h"
#include "llagentwearables.h"
#include "llappearancemgr.h"
#include "llavataractions.h"
#include "llclipboard.h"
#include "llfloaterreg.h"
#include "llfloatersidepanelcontainer.h"
#include "llfolderview.h"
#include "llfolderviewitem.h"
#include "llfloaterimcontainer.h"
#include "llimview.h"
#include "llinspecttexture.h"
#include "llinventorybridge.h"
#include "llinventoryfunctions.h"
#include "llinventorymodelbackgroundfetch.h"
#include "llnotificationsutil.h"
#include "llpanelmaininventory.h"
#include "llpreview.h"
#include "llsidepanelinventory.h"
#include "llstartup.h"
#include "lltrans.h"
#include "llviewerassettype.h"
#include "llviewerattachmenu.h"
#include "llviewerfoldertype.h"
#include "llvoavatarself.h"

class LLInventoryRecentItemsPanel;
class LLAssetFilteredInventoryPanel;

static LLDefaultChildRegistry::Register<LLInventoryPanel> r("inventory_panel");
static LLDefaultChildRegistry::Register<LLInventoryRecentItemsPanel> t_recent_inventory_panel("recent_inventory_panel");
static LLDefaultChildRegistry::Register<LLAssetFilteredInventoryPanel> t_asset_filtered_inv_panel("asset_filtered_inv_panel");

const std::string LLInventoryPanel::DEFAULT_SORT_ORDER = std::string("InventorySortOrder");
const std::string LLInventoryPanel::RECENTITEMS_SORT_ORDER = std::string("RecentItemsSortOrder");
const std::string LLInventoryPanel::INHERIT_SORT_ORDER = std::string("");
static const LLInventoryFolderViewModelBuilder INVENTORY_BRIDGE_BUILDER;

// statics
bool LLInventoryPanel::sColorSetInitialized = false;
LLUIColor LLInventoryPanel::sDefaultColor;
LLUIColor LLInventoryPanel::sDefaultHighlightColor;
LLUIColor LLInventoryPanel::sLibraryColor;
LLUIColor LLInventoryPanel::sLinkColor;

const LLColor4U DEFAULT_WHITE(255, 255, 255);

//~~~~~~~~~~~~~~~~~~~~~~~~~~~~~~~~~~~~~~~~~~~~~~~~~~~~~~~~~~~~~~~~~~~~~~~~~~~~~
// Class LLInventoryPanelObserver
//
// Bridge to support knowing when the inventory has changed.
//~~~~~~~~~~~~~~~~~~~~~~~~~~~~~~~~~~~~~~~~~~~~~~~~~~~~~~~~~~~~~~~~~~~~~~~~~~~~~

class LLInventoryPanelObserver : public LLInventoryObserver
{
public:
    LLInventoryPanelObserver(LLInventoryPanel* ip) : mIP(ip) {}
    virtual ~LLInventoryPanelObserver() {}
    virtual void changed(U32 mask)
    {
        mIP->modelChanged(mask);
    }
protected:
    LLInventoryPanel* mIP;
};

//~~~~~~~~~~~~~~~~~~~~~~~~~~~~~~~~~~~~~~~~~~~~~~~~~~~~~~~~~~~~~~~~~~~~~~~~~~~~~
// Class LLInvPanelComplObserver
//
// Calls specified callback when all specified items become complete.
//
// Usage:
// observer = new LLInvPanelComplObserver(boost::bind(onComplete));
// inventory->addObserver(observer);
// observer->reset(); // (optional)
// observer->watchItem(incomplete_item1_id);
// observer->watchItem(incomplete_item2_id);
//~~~~~~~~~~~~~~~~~~~~~~~~~~~~~~~~~~~~~~~~~~~~~~~~~~~~~~~~~~~~~~~~~~~~~~~~~~~~~

class LLInvPanelComplObserver : public LLInventoryCompletionObserver
{
public:
    typedef boost::function<void()> callback_t;

    LLInvPanelComplObserver(callback_t cb)
    :   mCallback(cb)
    {
    }

    void reset();

private:
    /*virtual*/ void done();

    /// Called when all the items are complete.
    callback_t  mCallback;
};

void LLInvPanelComplObserver::reset()
{
    mIncomplete.clear();
    mComplete.clear();
}

void LLInvPanelComplObserver::done()
{
    mCallback();
}

//~~~~~~~~~~~~~~~~~~~~~~~~~~~~~~~~~~~~~~~~~~~~~~~~~~~~~~~~~~~~~~~~~~~~~~~~~~~~~
// Class LLInventoryPanel
//~~~~~~~~~~~~~~~~~~~~~~~~~~~~~~~~~~~~~~~~~~~~~~~~~~~~~~~~~~~~~~~~~~~~~~~~~~~~~

LLInventoryPanel::LLInventoryPanel(const LLInventoryPanel::Params& p) :
    LLPanel(p),
    mInventoryObserver(NULL),
    mCompletionObserver(NULL),
    mScroller(NULL),
    mSortOrderSetting(p.sort_order_setting),
    mInventory(p.inventory), //inventory("", &gInventory)
    mAcceptsDragAndDrop(p.accepts_drag_and_drop),
    mAllowMultiSelect(p.allow_multi_select),
    mAllowDrag(p.allow_drag),
    mShowItemLinkOverlays(p.show_item_link_overlays),
    mShowEmptyMessage(p.show_empty_message),
    mSuppressFolderMenu(p.suppress_folder_menu),
    mSuppressOpenItemAction(false),
    mBuildViewsOnInit(p.preinitialize_views),
    mViewsInitialized(VIEWS_UNINITIALIZED),
    mInvFVBridgeBuilder(NULL),
    mInventoryViewModel(p.name),
    mGroupedItemBridge(new LLFolderViewGroupedItemBridge),
    mFocusSelection(false),
    mBuildChildrenViews(true),
    mRootInited(false)
{
    mInvFVBridgeBuilder = &INVENTORY_BRIDGE_BUILDER;

    if (!sColorSetInitialized)
    {
        sDefaultColor = LLUIColorTable::instance().getColor("InventoryItemColor", DEFAULT_WHITE);
        sDefaultHighlightColor = LLUIColorTable::instance().getColor("MenuItemHighlightFgColor", DEFAULT_WHITE);
        sLibraryColor = LLUIColorTable::instance().getColor("InventoryItemLibraryColor", DEFAULT_WHITE);
        sLinkColor = LLUIColorTable::instance().getColor("InventoryItemLinkColor", DEFAULT_WHITE);
        sColorSetInitialized = true;
    }

    // context menu callbacks
    mCommitCallbackRegistrar.add("Inventory.DoToSelected", boost::bind(&LLInventoryPanel::doToSelected, this, _2));
    mCommitCallbackRegistrar.add("Inventory.EmptyTrash", boost::bind(&LLInventoryModel::emptyFolderType, &gInventory, "ConfirmEmptyTrash", LLFolderType::FT_TRASH));
    mCommitCallbackRegistrar.add("Inventory.EmptyLostAndFound", boost::bind(&LLInventoryModel::emptyFolderType, &gInventory, "ConfirmEmptyLostAndFound", LLFolderType::FT_LOST_AND_FOUND));
    mCommitCallbackRegistrar.add("Inventory.DoCreate", boost::bind(&LLInventoryPanel::doCreate, this, _2));
    mCommitCallbackRegistrar.add("Inventory.AttachObject", boost::bind(&LLInventoryPanel::attachObject, this, _2));
    mCommitCallbackRegistrar.add("Inventory.BeginIMSession", boost::bind(&LLInventoryPanel::beginIMSession, this));
    mCommitCallbackRegistrar.add("Inventory.Share",  boost::bind(&LLAvatarActions::shareWithAvatars, this));
    mCommitCallbackRegistrar.add("Inventory.FileUploadLocation", boost::bind(&LLInventoryPanel::fileUploadLocation, this, _2));
    mCommitCallbackRegistrar.add("Inventory.OpenNewFolderWindow", boost::bind(&LLInventoryPanel::openSingleViewInventory, this, LLUUID()));
}

LLFolderView * LLInventoryPanel::createFolderRoot(LLUUID root_id )
{
    LLFolderView::Params p(mParams.folder_view);
    p.name = getName();
    p.title = getLabel();
    p.rect = LLRect(0, 0, getRect().getWidth(), 0);
    p.parent_panel = this;
    p.tool_tip = p.name;
    p.listener = mInvFVBridgeBuilder->createBridge( LLAssetType::AT_CATEGORY,
                                                                    LLAssetType::AT_CATEGORY,
                                                                    LLInventoryType::IT_CATEGORY,
                                                                    this,
                                                                    &mInventoryViewModel,
                                                                    NULL,
                                                                    root_id);
    p.view_model = &mInventoryViewModel;
    p.grouped_item_model = mGroupedItemBridge;
    p.use_label_suffix = mParams.use_label_suffix;
    p.allow_multiselect = mAllowMultiSelect;
    p.allow_drag = mAllowDrag;
    p.show_empty_message = mShowEmptyMessage;
    p.suppress_folder_menu = mSuppressFolderMenu;
    p.show_item_link_overlays = mShowItemLinkOverlays;
    p.root = NULL;
    p.allow_drop = mParams.allow_drop_on_root;
    p.options_menu = "menu_inventory.xml";

    LLFolderView* fv = LLUICtrlFactory::create<LLFolderView>(p);
    fv->setCallbackRegistrar(&mCommitCallbackRegistrar);
    fv->setEnableRegistrar(&mEnableCallbackRegistrar);

    return fv;
}

void LLInventoryPanel::clearFolderRoot()
{
    gIdleCallbacks.deleteFunction(idle, this);
    gIdleCallbacks.deleteFunction(onIdle, this);

    if (mInventoryObserver)
    {
        mInventory->removeObserver(mInventoryObserver);
        delete mInventoryObserver;
        mInventoryObserver = NULL;
    }
    if (mCompletionObserver)
    {
        mInventory->removeObserver(mCompletionObserver);
        delete mCompletionObserver;
        mCompletionObserver = NULL;
    }

    if (mScroller)
    {
        removeChild(mScroller);
        delete mScroller;
        mScroller = NULL;
    }
}

void LLInventoryPanel::initFromParams(const LLInventoryPanel::Params& params)
{
    // save off copy of params
    mParams = params;

    initFolderRoot();

    // Initialize base class params.
    LLPanel::initFromParams(mParams);
}

LLInventoryPanel::~LLInventoryPanel()
{
    U32 sort_order = getFolderViewModel()->getSorter().getSortOrder();
    if (mSortOrderSetting != INHERIT_SORT_ORDER)
    {
        gSavedSettings.setU32(mSortOrderSetting, sort_order);
    }

    clearFolderRoot();
}

void LLInventoryPanel::initFolderRoot()
{
    // Clear up the root view
    // Note: This needs to be done *before* we build the new folder view
    LLUUID root_id = getRootFolderID();
    if (mFolderRoot.get())
    {
        removeItemID(root_id);
        mFolderRoot.get()->destroyView();
    }

    mCommitCallbackRegistrar.pushScope(); // registered as a widget; need to push callback scope ourselves
    {
        // Determine the root folder in case specified, and
        // build the views starting with that folder.
        LLFolderView* folder_view = createFolderRoot(root_id);
        mFolderRoot = folder_view->getHandle();
        mRootInited = true;

        addItemID(root_id, mFolderRoot.get());
    }
    mCommitCallbackRegistrar.popScope();
    mFolderRoot.get()->setCallbackRegistrar(&mCommitCallbackRegistrar);
    mFolderRoot.get()->setEnableRegistrar(&mEnableCallbackRegistrar);

    // Scroller
    LLRect scroller_view_rect = getRect();
    scroller_view_rect.translate(-scroller_view_rect.mLeft, -scroller_view_rect.mBottom);
    LLScrollContainer::Params scroller_params(mParams.scroll());
    scroller_params.rect(scroller_view_rect);
    mScroller = LLUICtrlFactory::create<LLFolderViewScrollContainer>(scroller_params);
    addChild(mScroller);
    mScroller->addChild(mFolderRoot.get());
    mFolderRoot.get()->setScrollContainer(mScroller);
    mFolderRoot.get()->setFollowsAll();
    mFolderRoot.get()->addChild(mFolderRoot.get()->mStatusTextBox);

    if (mSelectionCallback)
    {
        mFolderRoot.get()->setSelectCallback(mSelectionCallback);
    }

    // Set up the callbacks from the inventory we're viewing, and then build everything.
    mInventoryObserver = new LLInventoryPanelObserver(this);
    mInventory->addObserver(mInventoryObserver);

    mCompletionObserver = new LLInvPanelComplObserver(boost::bind(&LLInventoryPanel::onItemsCompletion, this));
    mInventory->addObserver(mCompletionObserver);

    if (mBuildViewsOnInit)
    {
        initializeViewBuilding();
    }

    if (mSortOrderSetting != INHERIT_SORT_ORDER)
    {
        setSortOrder(gSavedSettings.getU32(mSortOrderSetting));
    }
    else
    {
        setSortOrder(gSavedSettings.getU32(DEFAULT_SORT_ORDER));
    }

    // hide inbox
    if (!gSavedSettings.getBOOL("InventoryOutboxMakeVisible"))
    {
        getFilter().setFilterCategoryTypes(getFilter().getFilterCategoryTypes() & ~(1ULL << LLFolderType::FT_INBOX));
    }
    // hide marketplace listing box, unless we are a marketplace panel
    if (!gSavedSettings.getBOOL("InventoryOutboxMakeVisible") && !mParams.use_marketplace_folders)
    {
        getFilter().setFilterCategoryTypes(getFilter().getFilterCategoryTypes() & ~(1ULL << LLFolderType::FT_MARKETPLACE_LISTINGS));
    }

    // set the filter for the empty folder if the debug setting is on
    if (gSavedSettings.getBOOL("DebugHideEmptySystemFolders"))
    {
        getFilter().setFilterEmptySystemFolders();
    }

    // keep track of the clipboard state so that we avoid filtering too much
    mClipboardState = LLClipboard::instance().getGeneration();
}

void LLInventoryPanel::initializeViewBuilding()
{
    if (mViewsInitialized == VIEWS_UNINITIALIZED)
    {
        LL_DEBUGS("Inventory") << "Setting views for " << getName() << " to initialize" << LL_ENDL;
        // Build view of inventory if we need default full hierarchy and inventory is ready, otherwise do in onIdle.
        // Initializing views takes a while so always do it onIdle if viewer already loaded.
        if (mInventory->isInventoryUsable()
            && LLStartUp::getStartupState() <= STATE_WEARABLES_WAIT)
        {
            // Usually this happens on login, so we have less time constraits, but too long and we can cause a disconnect
            const F64 max_time = 20.f;
            initializeViews(max_time);
        }
        else
        {
            mViewsInitialized = VIEWS_INITIALIZING;
            gIdleCallbacks.addFunction(onIdle, (void*)this);
        }
    }
}

/*virtual*/
void LLInventoryPanel::onVisibilityChange(BOOL new_visibility)
{
    if (new_visibility && mViewsInitialized == VIEWS_UNINITIALIZED)
    {
        // first call can be from tab initialization
        if (gFloaterView->getParentFloater(this) != NULL)
        {
            initializeViewBuilding();
        }
    }
    LLPanel::onVisibilityChange(new_visibility);
}

void LLInventoryPanel::draw()
{
    // Select the desired item (in case it wasn't loaded when the selection was requested)
    updateSelection();

    LLPanel::draw();
}

const LLInventoryFilter& LLInventoryPanel::getFilter() const
{
    return getFolderViewModel()->getFilter();
}

LLInventoryFilter& LLInventoryPanel::getFilter()
{
    return getFolderViewModel()->getFilter();
}

void LLInventoryPanel::setFilterTypes(U64 types, LLInventoryFilter::EFilterType filter_type)
{
    if (filter_type == LLInventoryFilter::FILTERTYPE_OBJECT)
    {
        getFilter().setFilterObjectTypes(types);
    }
    if (filter_type == LLInventoryFilter::FILTERTYPE_CATEGORY)
        getFilter().setFilterCategoryTypes(types);
}

void LLInventoryPanel::setFilterWorn()
{
    getFilter().setFilterWorn();
}

U32 LLInventoryPanel::getFilterObjectTypes() const
{
    return getFilter().getFilterObjectTypes();
}

U32 LLInventoryPanel::getFilterPermMask() const
{
    return getFilter().getFilterPermissions();
}


void LLInventoryPanel::setFilterPermMask(PermissionMask filter_perm_mask)
{
    getFilter().setFilterPermissions(filter_perm_mask);
}

void LLInventoryPanel::setFilterWearableTypes(U64 types)
{
    getFilter().setFilterWearableTypes(types);
}

void LLInventoryPanel::setFilterSettingsTypes(U64 filter)
{
    getFilter().setFilterSettingsTypes(filter);
}

void LLInventoryPanel::setFilterSubString(const std::string& string)
{
    getFilter().setFilterSubString(string);
}

const std::string LLInventoryPanel::getFilterSubString()
{
    return getFilter().getFilterSubString();
}

void LLInventoryPanel::setSortOrder(U32 order)
{
    LLInventorySort sorter(order);
    if (order != getFolderViewModel()->getSorter().getSortOrder())
    {
        getFolderViewModel()->setSorter(sorter);
        mFolderRoot.get()->arrangeAll();
        // try to keep selection onscreen, even if it wasn't to start with
        mFolderRoot.get()->scrollToShowSelection();
    }
}

U32 LLInventoryPanel::getSortOrder() const
{
    return getFolderViewModel()->getSorter().getSortOrder();
}

void LLInventoryPanel::setSinceLogoff(BOOL sl)
{
    getFilter().setDateRangeLastLogoff(sl);
}

void LLInventoryPanel::setHoursAgo(U32 hours)
{
    getFilter().setHoursAgo(hours);
}

void LLInventoryPanel::setDateSearchDirection(U32 direction)
{
    getFilter().setDateSearchDirection(direction);
}

void LLInventoryPanel::setFilterLinks(U64 filter_links)
{
    getFilter().setFilterLinks(filter_links);
}

void LLInventoryPanel::setSearchType(LLInventoryFilter::ESearchType type)
{
    getFilter().setSearchType(type);
}

LLInventoryFilter::ESearchType LLInventoryPanel::getSearchType()
{
    return getFilter().getSearchType();
}

void LLInventoryPanel::setShowFolderState(LLInventoryFilter::EFolderShow show)
{
    getFilter().setShowFolderState(show);
}

LLInventoryFilter::EFolderShow LLInventoryPanel::getShowFolderState()
{
    return getFilter().getShowFolderState();
}

void LLInventoryPanel::itemChanged(const LLUUID& item_id, U32 mask, const LLInventoryObject* model_item)
{
    LLFolderViewItem* view_item = getItemByID(item_id);
    LLFolderViewModelItemInventory* viewmodel_item =
        static_cast<LLFolderViewModelItemInventory*>(view_item ? view_item->getViewModelItem() : NULL);

    // LLFolderViewFolder is derived from LLFolderViewItem so dynamic_cast from item
    // to folder is the fast way to get a folder without searching through folders tree.
    LLFolderViewFolder* view_folder = NULL;

    // Check requires as this item might have already been deleted
    // as a child of its deleted parent.
    if (model_item && view_item)
    {
        view_folder = dynamic_cast<LLFolderViewFolder*>(view_item);
    }

    // if folder is not fully initialized (likely due to delayed load on idle)
    // and we are not rebuilding, try updating children
    if (view_folder
        && !view_folder->areChildrenInited()
        && ( (mask & LLInventoryObserver::REBUILD) == 0))
    {
        LLInventoryObject const* objectp = mInventory->getObject(item_id);
        if (objectp)
        {
            view_item = buildNewViews(item_id, objectp, view_item, BUILD_ONE_FOLDER);
        }
    }

<<<<<<< HEAD
	//////////////////////////////
	// LABEL Operation
	// Empty out the display name for relabel.
	if (mask & LLInventoryObserver::LABEL)
	{
		if (view_item)
		{
			// Request refresh on this item (also flags for filtering)
			LLInvFVBridge* bridge = (LLInvFVBridge*)view_item->getViewModelItem();
			if(bridge)
			{
				// Clear the display name first, so it gets properly re-built during refresh()
				bridge->clearDisplayName();

				view_item->refresh();
			}
			LLFolderViewFolder* parent = view_item->getParentFolder();
			if(parent)
			{
				parent->getViewModelItem()->dirtyDescendantsFilter();
			}
		}
	}

	//////////////////////////////
	// REBUILD Operation
	// Destroy and regenerate the UI.
	if (mask & LLInventoryObserver::REBUILD)
	{
		if (model_item && view_item && viewmodel_item)
		{
			const LLUUID& idp = viewmodel_item->getUUID();
            removeItemID(idp);
			view_item->destroyView();
		}
=======
    //////////////////////////////
    // LABEL Operation
    // Empty out the display name for relabel.
    if (mask & LLInventoryObserver::LABEL)
    {
        if (view_item)
        {
            // Request refresh on this item (also flags for filtering)
            LLInvFVBridge* bridge = (LLInvFVBridge*)view_item->getViewModelItem();
            if(bridge)
            {
                // Clear the display name first, so it gets properly re-built during refresh()
                bridge->clearDisplayName();

                view_item->refresh();
            }
            LLFolderViewFolder* parent = view_item->getParentFolder();
            if(parent)
            {
                parent->getViewModelItem()->dirtyDescendantsFilter();
            }
        }
    }

    //////////////////////////////
    // REBUILD Operation
    // Destroy and regenerate the UI.
    if (mask & LLInventoryObserver::REBUILD)
    {
        if (model_item && view_item && viewmodel_item)
        {
            const LLUUID& idp = viewmodel_item->getUUID();
            view_item->destroyView();
            removeItemID(idp);
        }
>>>>>>> bb3c36f5

        LLInventoryObject const* objectp = mInventory->getObject(item_id);
        if (objectp)
        {
            // providing NULL directly avoids unnessesary getItemByID calls
            view_item = buildNewViews(item_id, objectp, NULL, BUILD_ONE_FOLDER);
        }
        else
        {
            view_item = NULL;
        }

        viewmodel_item =
            static_cast<LLFolderViewModelItemInventory*>(view_item ? view_item->getViewModelItem() : NULL);
        view_folder = dynamic_cast<LLFolderViewFolder *>(view_item);
    }

    //////////////////////////////
    // INTERNAL Operation
    // This could be anything.  For now, just refresh the item.
    if (mask & LLInventoryObserver::INTERNAL)
    {
        if (view_item)
        {
            view_item->refresh();
        }
    }

    //////////////////////////////
    // SORT Operation
    // Sort the folder.
    if (mask & LLInventoryObserver::SORT)
    {
        if (view_folder)
        {
            view_folder->getViewModelItem()->requestSort();
        }
    }

    // We don't typically care which of these masks the item is actually flagged with, since the masks
    // may not be accurate (e.g. in the main inventory panel, I move an item from My Inventory into
    // Landmarks; this is a STRUCTURE change for that panel but is an ADD change for the Landmarks
    // panel).  What's relevant is that the item and UI are probably out of sync and thus need to be
    // resynchronized.
    if (mask & (LLInventoryObserver::STRUCTURE |
                LLInventoryObserver::ADD |
                LLInventoryObserver::REMOVE))
    {
        //////////////////////////////
        // ADD Operation
        // Item exists in memory but a UI element hasn't been created for it.
        if (model_item && !view_item)
        {
            // Add the UI element for this item.
            LLInventoryObject const* objectp = mInventory->getObject(item_id);
            if (objectp)
            {
                // providing NULL directly avoids unnessesary getItemByID calls
                buildNewViews(item_id, objectp, NULL, BUILD_ONE_FOLDER);
            }

            // Select any newly created object that has the auto rename at top of folder root set.
            if(mFolderRoot.get()->getRoot()->needsAutoRename())
            {
                setSelection(item_id, FALSE);
            }
            updateFolderLabel(model_item->getParentUUID());
        }

        //////////////////////////////
        // STRUCTURE Operation
        // This item already exists in both memory and UI.  It was probably reparented.
        else if (model_item && view_item)
        {
            LLFolderViewFolder* old_parent = view_item->getParentFolder();
            // Don't process the item if it is the root
            if (old_parent)
            {
                LLFolderViewModelItemInventory* viewmodel_folder = static_cast<LLFolderViewModelItemInventory*>(old_parent->getViewModelItem());
                LLFolderViewFolder* new_parent =   (LLFolderViewFolder*)getItemByID(model_item->getParentUUID());
                // Item has been moved.
                if (old_parent != new_parent)
                {
                    if (new_parent != NULL)
                    {
                        // Item is to be moved and we found its new parent in the panel's directory, so move the item's UI.
                        view_item->addToFolder(new_parent);
                        addItemID(viewmodel_item->getUUID(), view_item);
                        if (mInventory)
                        {
                            const LLUUID trash_id = mInventory->findCategoryUUIDForType(LLFolderType::FT_TRASH);
                            if (trash_id != model_item->getParentUUID() && (mask & LLInventoryObserver::INTERNAL) && new_parent->isOpen())
                            {
                                setSelection(item_id, FALSE);
                            }
                        }
                        updateFolderLabel(model_item->getParentUUID());
                    }
                    else
                    {
                        // Remove the item ID before destroying the view because the view-model-item gets
                        // destroyed when the view is destroyed
                        removeItemID(viewmodel_item->getUUID());

                        // Item is to be moved outside the panel's directory (e.g. moved to trash for a panel that
                        // doesn't include trash).  Just remove the item's UI.
                        view_item->destroyView();
                    }
                    if(viewmodel_folder)
                    {
                        updateFolderLabel(viewmodel_folder->getUUID());
                    }
                    old_parent->getViewModelItem()->dirtyDescendantsFilter();
                }
            }
        }

        //////////////////////////////
        // REMOVE Operation
        // This item has been removed from memory, but its associated UI element still exists.
        else if (!model_item && view_item && viewmodel_item)
        {
            // Remove the item's UI.
            LLFolderViewFolder* parent = view_item->getParentFolder();
            removeItemID(viewmodel_item->getUUID());
            view_item->destroyView();
            if(parent)
            {
                parent->getViewModelItem()->dirtyDescendantsFilter();
                LLFolderViewModelItemInventory* viewmodel_folder = static_cast<LLFolderViewModelItemInventory*>(parent->getViewModelItem());
                if(viewmodel_folder)
                {
                    updateFolderLabel(viewmodel_folder->getUUID());
                }
            }
        }
    }
}

// Called when something changed in the global model (new item, item coming through the wire, rename, move, etc...) (CHUI-849)
void LLInventoryPanel::modelChanged(U32 mask)
{
    LL_PROFILE_ZONE_SCOPED;

    if (mViewsInitialized != VIEWS_INITIALIZED) return;

    const LLInventoryModel* model = getModel();
    if (!model) return;

    const LLInventoryModel::changed_items_t& changed_items = model->getChangedIDs();
    if (changed_items.empty()) return;

    for (LLInventoryModel::changed_items_t::const_iterator items_iter = changed_items.begin();
         items_iter != changed_items.end();
         ++items_iter)
    {
        const LLUUID& item_id = (*items_iter);
        const LLInventoryObject* model_item = model->getObject(item_id);
        itemChanged(item_id, mask, model_item);
    }
}

LLUUID LLInventoryPanel::getRootFolderID()
{
    LLUUID root_id;
    if (mFolderRoot.get() && mFolderRoot.get()->getViewModelItem())
    {
        root_id = static_cast<LLFolderViewModelItemInventory*>(mFolderRoot.get()->getViewModelItem())->getUUID();
    }
    else
    {
        if (mParams.start_folder.id.isChosen())
        {
            root_id = mParams.start_folder.id;
        }
        else
        {
            const LLFolderType::EType preferred_type = mParams.start_folder.type.isChosen()
                ? mParams.start_folder.type
                : LLViewerFolderType::lookupTypeFromNewCategoryName(mParams.start_folder.name);

            if ("LIBRARY" == mParams.start_folder.name())
            {
                root_id = gInventory.getLibraryRootFolderID();
            }
            else if (preferred_type != LLFolderType::FT_NONE)
            {
                LLStringExplicit label(mParams.start_folder.name());
                setLabel(label);

                root_id = gInventory.findCategoryUUIDForType(preferred_type);
                if (root_id.isNull())
                {
                    LL_WARNS() << "Could not find folder of type " << preferred_type << LL_ENDL;
                    root_id.generateNewID();
                }
            }
        }
    }
    return root_id;
}

// static
void LLInventoryPanel::onIdle(void *userdata)
{
    if (!gInventory.isInventoryUsable())
        return;

    LLInventoryPanel *self = (LLInventoryPanel*)userdata;
    if (self->mViewsInitialized <= VIEWS_INITIALIZING)
    {
        const F64 max_time = 0.001f; // 1 ms, in this case we need only root folders
        self->initializeViews(max_time); // Shedules LLInventoryPanel::idle()
    }
    if (self->mViewsInitialized >= VIEWS_BUILDING)
    {
        gIdleCallbacks.deleteFunction(onIdle, (void*)self);
    }
}

struct DirtyFilterFunctor : public LLFolderViewFunctor
{
    /*virtual*/ void doFolder(LLFolderViewFolder* folder)
    {
        folder->getViewModelItem()->dirtyFilter();
    }
    /*virtual*/ void doItem(LLFolderViewItem* item)
    {
        item->getViewModelItem()->dirtyFilter();
    }
};

void LLInventoryPanel::idle(void* user_data)
{
    LLInventoryPanel* panel = (LLInventoryPanel*)user_data;
    // Nudge the filter if the clipboard state changed
    if (panel->mClipboardState != LLClipboard::instance().getGeneration())
    {
        panel->mClipboardState = LLClipboard::instance().getGeneration();
        const LLUUID trash_id = gInventory.findCategoryUUIDForType(LLFolderType::FT_TRASH);
        LLFolderViewFolder* trash_folder = panel->getFolderByID(trash_id);
        if (trash_folder)
        {
            DirtyFilterFunctor dirtyFilterFunctor;
            trash_folder->applyFunctorToChildren(dirtyFilterFunctor);
        }

    }

    bool in_visible_chain = panel->isInVisibleChain();

    if (!panel->mBuildViewsQueue.empty())
    {
        const F64 max_time = in_visible_chain ? 0.006f : 0.001f; // 6 ms
        F64 curent_time = LLTimer::getTotalSeconds();
        panel->mBuildViewsEndTime = curent_time + max_time;

        // things added last are closer to root thus of higher priority
        std::deque<LLUUID> priority_list;
        priority_list.swap(panel->mBuildViewsQueue);

        while (curent_time < panel->mBuildViewsEndTime
            && !priority_list.empty())
        {
            LLUUID item_id = priority_list.back();
            priority_list.pop_back();

            LLInventoryObject const* objectp = panel->mInventory->getObject(item_id);
            if (objectp && panel->typedViewsFilter(item_id, objectp))
            {
                LLFolderViewItem* folder_view_item = panel->getItemByID(item_id);
                if (!folder_view_item || !folder_view_item->areChildrenInited())
                {
                    const LLUUID &parent_id = objectp->getParentUUID();
                    LLFolderViewFolder* parent_folder = (LLFolderViewFolder*)panel->getItemByID(parent_id);
                    panel->buildViewsTree(item_id, parent_id, objectp, folder_view_item, parent_folder, BUILD_TIMELIMIT);
                }
            }
            curent_time = LLTimer::getTotalSeconds();
        }
        while (!priority_list.empty())
        {
            // items in priority_list are of higher priority
            panel->mBuildViewsQueue.push_back(priority_list.front());
            priority_list.pop_front();
        }
        if (panel->mBuildViewsQueue.empty())
        {
            panel->mViewsInitialized = VIEWS_INITIALIZED;
        }
    }

    // Take into account the fact that the root folder might be invalidated
    if (panel->mFolderRoot.get())
    {
        panel->mFolderRoot.get()->update();
        // while dragging, update selection rendering to reflect single/multi drag status
        if (LLToolDragAndDrop::getInstance()->hasMouseCapture())
        {
            EAcceptance last_accept = LLToolDragAndDrop::getInstance()->getLastAccept();
            if (last_accept == ACCEPT_YES_SINGLE || last_accept == ACCEPT_YES_COPY_SINGLE)
            {
                panel->mFolderRoot.get()->setShowSingleSelection(TRUE);
            }
            else
            {
                panel->mFolderRoot.get()->setShowSingleSelection(FALSE);
            }
        }
        else
        {
            panel->mFolderRoot.get()->setShowSingleSelection(FALSE);
        }
    }
    else
    {
        LL_WARNS() << "Inventory : Deleted folder root detected on panel" << LL_ENDL;
        panel->clearFolderRoot();
    }
}


void LLInventoryPanel::initializeViews(F64 max_time)
{
    if (!gInventory.isInventoryUsable()) return;
    if (!mRootInited) return;

    mViewsInitialized = VIEWS_BUILDING;

    F64 curent_time = LLTimer::getTotalSeconds();
    mBuildViewsEndTime = curent_time + max_time;

    // init everything
    LLUUID root_id = getRootFolderID();
    if (root_id.notNull())
    {
        buildNewViews(getRootFolderID());
    }
    else
    {
        // Default case: always add "My Inventory" root first, "Library" root second
        // If we run out of time, this still should create root folders
        buildNewViews(gInventory.getRootFolderID());        // My Inventory
        buildNewViews(gInventory.getLibraryRootFolderID()); // Library
    }

    if (mBuildViewsQueue.empty())
    {
        mViewsInitialized = VIEWS_INITIALIZED;
    }

    gIdleCallbacks.addFunction(idle, this);

    if(mParams.open_first_folder)
    {
        openStartFolderOrMyInventory();
    }

    // Special case for new user login
    if (gAgent.isFirstLogin())
    {
        // Auto open the user's library
        LLFolderViewFolder* lib_folder =   getFolderByID(gInventory.getLibraryRootFolderID());
        if (lib_folder)
        {
            lib_folder->setOpen(TRUE);
        }

        // Auto close the user's my inventory folder
        LLFolderViewFolder* my_inv_folder =   getFolderByID(gInventory.getRootFolderID());
        if (my_inv_folder)
        {
            my_inv_folder->setOpenArrangeRecursively(FALSE, LLFolderViewFolder::RECURSE_DOWN);
        }
    }
}


LLFolderViewFolder * LLInventoryPanel::createFolderViewFolder(LLInvFVBridge * bridge, bool allow_drop)
{
    LLFolderViewFolder::Params params(mParams.folder);

    params.name = bridge->getDisplayName();
    params.root = mFolderRoot.get();
    params.listener = bridge;
    params.tool_tip = params.name;
    params.allow_drop = allow_drop;

    params.font_color = (bridge->isLibraryItem() ? sLibraryColor : sDefaultColor);
    params.font_highlight_color = (bridge->isLibraryItem() ? sLibraryColor : sDefaultHighlightColor);

    return LLUICtrlFactory::create<LLFolderViewFolder>(params);
}

LLFolderViewItem * LLInventoryPanel::createFolderViewItem(LLInvFVBridge * bridge)
{
    LLFolderViewItem::Params params(mParams.item);

    params.name = bridge->getDisplayName();
    params.creation_date = bridge->getCreationDate();
    params.root = mFolderRoot.get();
    params.listener = bridge;
    params.rect = LLRect (0, 0, 0, 0);
    params.tool_tip = params.name;

    params.font_color = (bridge->isLibraryItem() ? sLibraryColor : sDefaultColor);
    params.font_highlight_color = (bridge->isLibraryItem() ? sLibraryColor : sDefaultHighlightColor);

    return LLUICtrlFactory::create<LLFolderViewItem>(params);
}

LLFolderViewItem* LLInventoryPanel::buildNewViews(const LLUUID& id)
{
    LLInventoryObject const* objectp = mInventory->getObject(id);
    return buildNewViews(id, objectp);
}

LLFolderViewItem* LLInventoryPanel::buildNewViews(const LLUUID& id, LLInventoryObject const* objectp)
{
    if (!objectp)
    {
        return NULL;
    }
    if (!typedViewsFilter(id, objectp))
    {
        // if certain types are not allowed permanently, no reason to create views
        return NULL;
    }

    const LLUUID &parent_id = objectp->getParentUUID();
    LLFolderViewItem* folder_view_item = getItemByID(id);
    LLFolderViewFolder* parent_folder = (LLFolderViewFolder*)getItemByID(parent_id);

    return buildViewsTree(id, parent_id, objectp, folder_view_item, parent_folder, BUILD_TIMELIMIT);
}

LLFolderViewItem* LLInventoryPanel::buildNewViews(const LLUUID& id,
                                                  LLInventoryObject const* objectp,
                                                  LLFolderViewItem *folder_view_item,
                                                  const EBuildModes &mode)
{
    if (!objectp)
    {
        return NULL;
    }
    if (!typedViewsFilter(id, objectp))
    {
        // if certain types are not allowed permanently, no reason to create views
        return NULL;
    }

    const LLUUID &parent_id = objectp->getParentUUID();
    LLFolderViewFolder* parent_folder = (LLFolderViewFolder*)getItemByID(parent_id);

    return buildViewsTree(id, parent_id, objectp, folder_view_item, parent_folder, mode);
}

LLFolderViewItem* LLInventoryPanel::buildViewsTree(const LLUUID& id,
                                                  const LLUUID& parent_id,
                                                  LLInventoryObject const* objectp,
                                                  LLFolderViewItem *folder_view_item,
                                                  LLFolderViewFolder *parent_folder,
                                                  const EBuildModes &mode,
                                                  S32 depth)
{
    depth++;

    // Force the creation of an extra root level folder item if required by the inventory panel (default is "false")
    bool allow_drop = true;
    bool create_root = false;
    if (mParams.show_root_folder)
    {
        LLUUID root_id = getRootFolderID();
        if (root_id == id)
        {
            // We insert an extra level that's seen by the UI but has no influence on the model
            parent_folder = dynamic_cast<LLFolderViewFolder*>(folder_view_item);
            folder_view_item = NULL;
            allow_drop = mParams.allow_drop_on_root;
            create_root = true;
        }
    }

    if (!folder_view_item && parent_folder)
        {
            if (objectp->getType() <= LLAssetType::AT_NONE)
            {
                LL_WARNS() << "LLInventoryPanel::buildViewsTree called with invalid objectp->mType : "
                    << ((S32)objectp->getType()) << " name " << objectp->getName() << " UUID " << objectp->getUUID()
                    << LL_ENDL;
                return NULL;
            }

            if (objectp->getType() >= LLAssetType::AT_COUNT)
            {
                // Example: Happens when we add assets of new, not yet supported type to library
                LL_DEBUGS("Inventory") << "LLInventoryPanel::buildViewsTree called with unknown objectp->mType : "
                << ((S32) objectp->getType()) << " name " << objectp->getName() << " UUID " << objectp->getUUID()
                << LL_ENDL;

                LLInventoryItem* item = (LLInventoryItem*)objectp;
                if (item)
                {
                    LLInvFVBridge* new_listener = mInvFVBridgeBuilder->createBridge(LLAssetType::AT_UNKNOWN,
                        LLAssetType::AT_UNKNOWN,
                        LLInventoryType::IT_UNKNOWN,
                        this,
                        &mInventoryViewModel,
                        mFolderRoot.get(),
                        item->getUUID(),
                        item->getFlags());

                    if (new_listener)
                    {
                        folder_view_item = createFolderViewItem(new_listener);
                    }
                }
            }

            if ((objectp->getType() == LLAssetType::AT_CATEGORY) &&
                (objectp->getActualType() != LLAssetType::AT_LINK_FOLDER))
            {
                LLInvFVBridge* new_listener = mInvFVBridgeBuilder->createBridge(LLAssetType::AT_CATEGORY,
                                            (mParams.use_marketplace_folders ? LLAssetType::AT_MARKETPLACE_FOLDER : LLAssetType::AT_CATEGORY),
                                                                                LLInventoryType::IT_CATEGORY,
                                                                                this,
                                                                                &mInventoryViewModel,
                                                                                mFolderRoot.get(),
                                                                                objectp->getUUID());
                if (new_listener)
                {
                    folder_view_item = createFolderViewFolder(new_listener,allow_drop);
                }
            }
            else
            {
                // Build new view for item.
                LLInventoryItem* item = (LLInventoryItem*)objectp;
                LLInvFVBridge* new_listener = mInvFVBridgeBuilder->createBridge(item->getType(),
                                                                                item->getActualType(),
                                                                                item->getInventoryType(),
                                                                                this,
                                                                            &mInventoryViewModel,
                                                                                mFolderRoot.get(),
                                                                                item->getUUID(),
                                                                                item->getFlags());

                if (new_listener)
                {
                folder_view_item = createFolderViewItem(new_listener);
                }
            }

        if (folder_view_item)
        {
            llassert(parent_folder != NULL);
            folder_view_item->addToFolder(parent_folder);
            addItemID(id, folder_view_item);
            // In the case of the root folder been shown, open that folder by default once the widget is created
            if (create_root)
            {
                folder_view_item->setOpen(TRUE);
            }
        }
    }

    bool create_children = folder_view_item && objectp->getType() == LLAssetType::AT_CATEGORY
                            && (mBuildChildrenViews || depth == 0);

    if (create_children)
    {
        switch (mode)
        {
            case BUILD_TIMELIMIT:
            {
                F64 curent_time = LLTimer::getTotalSeconds();
                // If function is out of time, we want to shedule it into mBuildViewsQueue
                // If we have time, no matter how little, create views for all children
                //
                // This creates children in 'bulk' to make sure folder has either
                // 'empty and incomplete' or 'complete' states with nothing in between.
                // Folders are marked as mIsFolderComplete == false by default,
                // later arrange() will update mIsFolderComplete by child count
                if (mBuildViewsEndTime < curent_time)
                {
                    create_children = false;
                    // run it again for the sake of creating children
                    if (mBuildChildrenViews || depth == 0)
                    {
                        mBuildViewsQueue.push_back(id);
                    }
                }
                else
                {
                    create_children = true;
                    folder_view_item->setChildrenInited(mBuildChildrenViews);
                }
                break;
            }
            case BUILD_NO_CHILDREN:
            {
                create_children = false;
                // run it to create children, current caller is only interested in current view
                if (mBuildChildrenViews || depth == 0)
                {
                    mBuildViewsQueue.push_back(id);
                }
                break;
            }
            case BUILD_ONE_FOLDER:
            {
                // This view loads chindren, following ones don't
                // Note: Might be better idea to do 'depth' instead,
                // It also will help to prioritize root folder's content
                create_children = true;
                folder_view_item->setChildrenInited(true);
                break;
            }
            case BUILD_NO_LIMIT:
            default:
            {
                // keep working till everything exists
                create_children = true;
                folder_view_item->setChildrenInited(true);
            }
        }
    }

    // If this is a folder, add the children of the folder and recursively add any
    // child folders.
    if (create_children)
    {
        LLViewerInventoryCategory::cat_array_t* categories;
        LLViewerInventoryItem::item_array_t* items;
        mInventory->lockDirectDescendentArrays(id, categories, items);

        // Make sure panel won't lock in a loop over existing items if
        // folder is enormous and at least some work gets done
        const S32 MIN_ITEMS_PER_CALL = 500;
        const S32 starting_item_count = mItemMap.size();

        LLFolderViewFolder *parentp = dynamic_cast<LLFolderViewFolder*>(folder_view_item);
        bool done = true;

        if(categories)
        {
            bool has_folders = parentp->getFoldersCount() > 0;
            for (LLViewerInventoryCategory::cat_array_t::const_iterator cat_iter = categories->begin();
                 cat_iter != categories->end();
                 ++cat_iter)
            {
                const LLViewerInventoryCategory* cat = (*cat_iter);
                if (typedViewsFilter(cat->getUUID(), cat))
                {
                    if (has_folders)
                    {
                        // This can be optimized: we don't need to call getItemByID()
                        // each time, especially since content is growing, we can just
                        // iter over copy of mItemMap in some way
                        LLFolderViewItem* view_itemp = getItemByID(cat->getUUID());
                        buildViewsTree(cat->getUUID(), id, cat, view_itemp, parentp, (mode == BUILD_ONE_FOLDER ? BUILD_NO_CHILDREN : mode), depth);
                    }
                    else
                    {
                        buildViewsTree(cat->getUUID(), id, cat, NULL, parentp, (mode == BUILD_ONE_FOLDER ? BUILD_NO_CHILDREN : mode), depth);
                    }
                }

                if (!mBuildChildrenViews
                    && mode == BUILD_TIMELIMIT
                    && MIN_ITEMS_PER_CALL + starting_item_count < mItemMap.size())
                {
                    // Single folder view, check if we still have time
                    //
                    // Todo: make sure this causes no dupplciates, breaks nothing,
                    // especially filters and arrange
                    F64 curent_time = LLTimer::getTotalSeconds();
                    if (mBuildViewsEndTime < curent_time)
                    {
                        mBuildViewsQueue.push_back(id);
                        done = false;
                        break;
                    }
                }
            }
        }

        if(items)
        {
            for (LLViewerInventoryItem::item_array_t::const_iterator item_iter = items->begin();
                 item_iter != items->end();
                 ++item_iter)
            {
                // At the moment we have to build folder's items in bulk and ignore mBuildViewsEndTime
                const LLViewerInventoryItem* item = (*item_iter);
                if (typedViewsFilter(item->getUUID(), item))
                {
                    // This can be optimized: we don't need to call getItemByID()
                    // each time, especially since content is growing, we can just
                    // iter over copy of mItemMap in some way
                    LLFolderViewItem* view_itemp = getItemByID(item->getUUID());
                    buildViewsTree(item->getUUID(), id, item, view_itemp, parentp, mode, depth);
                }

                if (!mBuildChildrenViews
                    && mode == BUILD_TIMELIMIT
                    && MIN_ITEMS_PER_CALL + starting_item_count < mItemMap.size())
                {
                    // Single folder view, check if we still have time
                    //
                    // Todo: make sure this causes no dupplciates, breaks nothing,
                    // especially filters and arrange
                    F64 curent_time = LLTimer::getTotalSeconds();
                    if (mBuildViewsEndTime < curent_time)
                    {
                        mBuildViewsQueue.push_back(id);
                        done = false;
                        break;
                    }
                }
            }
        }

        if (!mBuildChildrenViews && done)
        {
            // flat list is done initializing folder
            folder_view_item->setChildrenInited(true);
        }
        mInventory->unlockDirectDescendentArrays(id);
    }

    return folder_view_item;
}

// bit of a hack to make sure the inventory is open.
void LLInventoryPanel::openStartFolderOrMyInventory()
{
    // Find My Inventory folder and open it up by name
    for (LLView *child = mFolderRoot.get()->getFirstChild(); child; child = mFolderRoot.get()->findNextSibling(child))
    {
        LLFolderViewFolder *fchild = dynamic_cast<LLFolderViewFolder*>(child);
        if (fchild
            && fchild->getViewModelItem()
            && fchild->getViewModelItem()->getName() == "My Inventory")
        {
            fchild->setOpen(TRUE);
            break;
        }
    }
}

void LLInventoryPanel::onItemsCompletion()
{
    if (mFolderRoot.get()) mFolderRoot.get()->updateMenu();
}

void LLInventoryPanel::openSelected()
{
    LLFolderViewItem* folder_item = mFolderRoot.get()->getCurSelectedItem();
    if(!folder_item) return;
    LLInvFVBridge* bridge = (LLInvFVBridge*)folder_item->getViewModelItem();
    if(!bridge) return;
    bridge->openItem();
}

void LLInventoryPanel::unSelectAll()
{
    mFolderRoot.get()->setSelection(NULL, FALSE, FALSE);
}


BOOL LLInventoryPanel::handleHover(S32 x, S32 y, MASK mask)
{
    BOOL handled = LLView::handleHover(x, y, mask);
    if(handled)
    {
        // getCursor gets current cursor, setCursor sets next cursor
        // check that children didn't set own 'next' cursor
        ECursorType cursor = getWindow()->getNextCursor();
        if (LLInventoryModelBackgroundFetch::instance().folderFetchActive() && cursor == UI_CURSOR_ARROW)
        {
            // replace arrow cursor with arrow and hourglass cursor
            getWindow()->setCursor(UI_CURSOR_WORKING);
        }
    }
    else
    {
        getWindow()->setCursor(UI_CURSOR_ARROW);
    }
    return TRUE;
}

BOOL LLInventoryPanel::handleToolTip(S32 x, S32 y, MASK mask)
{
    if (const LLFolderViewItem* hover_item_p = (!mFolderRoot.isDead()) ? mFolderRoot.get()->getHoveredItem() : nullptr)
    {
        if (const LLFolderViewModelItemInventory* vm_item_p = static_cast<const LLFolderViewModelItemInventory*>(hover_item_p->getViewModelItem()))
        {
            LLSD params;
            params["inv_type"] = vm_item_p->getInventoryType();
            params["thumbnail_id"] = vm_item_p->getThumbnailUUID();
            params["item_id"] = vm_item_p->getUUID();

            // tooltip should only show over folder, but screen
            // rect includes items under folder as well
            LLRect actionable_rect = hover_item_p->calcScreenRect();
            if (hover_item_p->isOpen() && hover_item_p->hasVisibleChildren())
            {
                actionable_rect.mBottom = actionable_rect.mTop - hover_item_p->getItemHeight();
            }

            LLToolTipMgr::instance().show(LLToolTip::Params()
                    .message(hover_item_p->getToolTip())
                    .sticky_rect(actionable_rect)
                    .delay_time(LLView::getTooltipTimeout())
                    .create_callback(boost::bind(&LLInspectTextureUtil::createInventoryToolTip, _1))
                    .create_params(params));
            return TRUE;
        }
    }
    return LLPanel::handleToolTip(x, y, mask);
}

BOOL LLInventoryPanel::handleDragAndDrop(S32 x, S32 y, MASK mask, BOOL drop,
                                   EDragAndDropType cargo_type,
                                   void* cargo_data,
                                   EAcceptance* accept,
                                   std::string& tooltip_msg)
{
    BOOL handled = FALSE;

    if (mAcceptsDragAndDrop)
    {
        handled = LLPanel::handleDragAndDrop(x, y, mask, drop, cargo_type, cargo_data, accept, tooltip_msg);

        // If folder view is empty the (x, y) point won't be in its rect
        // so the handler must be called explicitly.
        // but only if was not handled before. See EXT-6746.
        if (!handled && mParams.allow_drop_on_root && !mFolderRoot.get()->hasVisibleChildren())
        {
            handled = mFolderRoot.get()->handleDragAndDrop(x, y, mask, drop, cargo_type, cargo_data, accept, tooltip_msg);
        }

        if (handled)
        {
            mFolderRoot.get()->setDragAndDropThisFrame();
        }
    }

    return handled;
}

void LLInventoryPanel::onFocusLost()
{
    // inventory no longer handles cut/copy/paste/delete
    if (LLEditMenuHandler::gEditMenuHandler == mFolderRoot.get())
    {
        LLEditMenuHandler::gEditMenuHandler = NULL;
    }

    LLPanel::onFocusLost();
}

void LLInventoryPanel::onFocusReceived()
{
    // inventory now handles cut/copy/paste/delete
    LLEditMenuHandler::gEditMenuHandler = mFolderRoot.get();

    LLPanel::onFocusReceived();
}

void LLInventoryPanel::onFolderOpening(const LLUUID &id)
{
    LLFolderViewItem* folder = getItemByID(id);
    if (folder && !folder->areChildrenInited())
    {
        // Last item in list will be processed first.
        // This might result in dupplicates in list, but it
        // isn't critical, views won't be created twice
        mBuildViewsQueue.push_back(id);
    }
}

bool LLInventoryPanel::addBadge(LLBadge * badge)
{
    bool badge_added = false;

    if (acceptsBadge())
    {
        badge_added = badge->addToView(mFolderRoot.get());
    }

    return badge_added;
}

void LLInventoryPanel::openAllFolders()
{
    mFolderRoot.get()->setOpenArrangeRecursively(TRUE, LLFolderViewFolder::RECURSE_DOWN);
    mFolderRoot.get()->arrangeAll();
}

void LLInventoryPanel::setSelection(const LLUUID& obj_id, BOOL take_keyboard_focus)
{
    // Don't select objects in COF (e.g. to prevent refocus when items are worn).
    const LLInventoryObject *obj = mInventory->getObject(obj_id);
    if (obj && obj->getParentUUID() == LLAppearanceMgr::instance().getCOF())
    {
        return;
    }
    setSelectionByID(obj_id, take_keyboard_focus);
}

void LLInventoryPanel::setSelectCallback(const boost::function<void (const std::deque<LLFolderViewItem*>& items, BOOL user_action)>& cb)
{
    if (mFolderRoot.get())
    {
        mFolderRoot.get()->setSelectCallback(cb);
    }
    mSelectionCallback = cb;
}

void LLInventoryPanel::clearSelection()
{
    mSelectThisID.setNull();
    mFocusSelection = false;
}

LLInventoryPanel::selected_items_t LLInventoryPanel::getSelectedItems() const
{
    return mFolderRoot.get()->getSelectionList();
}

void LLInventoryPanel::onSelectionChange(const std::deque<LLFolderViewItem*>& items, BOOL user_action)
{
    // Schedule updating the folder view context menu when all selected items become complete (STORM-373).
    mCompletionObserver->reset();
    for (std::deque<LLFolderViewItem*>::const_iterator it = items.begin(); it != items.end(); ++it)
    {
        LLFolderViewModelItemInventory* view_model = static_cast<LLFolderViewModelItemInventory*>((*it)->getViewModelItem());
        if (view_model)
        {
            LLUUID id = view_model->getUUID();
            if (!(*it)->areChildrenInited())
            {
                const F64 max_time = 0.0001f;
                mBuildViewsEndTime = LLTimer::getTotalSeconds() + max_time;
                buildNewViews(id);
            }
            LLViewerInventoryItem* inv_item = mInventory->getItem(id);

            if (inv_item && !inv_item->isFinished())
            {
                mCompletionObserver->watchItem(id);
            }
        }
    }

    LLFolderView* fv = mFolderRoot.get();
    if (fv->needsAutoRename()) // auto-selecting a new user-created asset and preparing to rename
    {
        fv->setNeedsAutoRename(FALSE);
        if (items.size()) // new asset is visible and selected
        {
            fv->startRenamingSelectedItem();
        }
        else
        {
            LL_DEBUGS("Inventory") << "Failed to start renemr, no items selected" << LL_ENDL;
        }
    }

    std::set<LLFolderViewItem*> selected_items = mFolderRoot.get()->getSelectionList();
    LLFolderViewItem* prev_folder_item = getItemByID(mPreviousSelectedFolder);

    if (selected_items.size() == 1)
    {
        std::set<LLFolderViewItem*>::const_iterator iter = selected_items.begin();
        LLFolderViewItem* folder_item = (*iter);
        if(folder_item && (folder_item != prev_folder_item))
        {
            LLFolderViewModelItemInventory* fve_listener = static_cast<LLFolderViewModelItemInventory*>(folder_item->getViewModelItem());
            if (fve_listener && (fve_listener->getInventoryType() == LLInventoryType::IT_CATEGORY))
            {
                if (fve_listener->getInventoryObject() && fve_listener->getInventoryObject()->getIsLinkType())
                {
                    return;
                }

                if(prev_folder_item)
                {
                    LLFolderBridge* prev_bridge = (LLFolderBridge*)prev_folder_item->getViewModelItem();
                    if(prev_bridge)
                    {
                        prev_bridge->clearDisplayName();
                        prev_bridge->setShowDescendantsCount(false);
                        prev_folder_item->refresh();
                    }
                }

                LLFolderBridge* bridge = (LLFolderBridge*)folder_item->getViewModelItem();
                if(bridge)
                {
                    bridge->clearDisplayName();
                    bridge->setShowDescendantsCount(true);
                    folder_item->refresh();
                    mPreviousSelectedFolder = bridge->getUUID();
                }
            }
        }
    }
    else
    {
        if(prev_folder_item)
        {
            LLFolderBridge* prev_bridge = (LLFolderBridge*)prev_folder_item->getViewModelItem();
            if(prev_bridge)
            {
                prev_bridge->clearDisplayName();
                prev_bridge->setShowDescendantsCount(false);
                prev_folder_item->refresh();
            }
        }
        mPreviousSelectedFolder = LLUUID();
    }

}

void LLInventoryPanel::updateFolderLabel(const LLUUID& folder_id)
{
    if(folder_id != mPreviousSelectedFolder) return;

    LLFolderViewItem* folder_item = getItemByID(mPreviousSelectedFolder);
    if(folder_item)
    {
        LLFolderBridge* bridge = (LLFolderBridge*)folder_item->getViewModelItem();
        if(bridge)
        {
            bridge->clearDisplayName();
            bridge->setShowDescendantsCount(true);
            folder_item->refresh();
        }
    }
}

void LLInventoryPanel::doCreate(const LLSD& userdata)
{
    reset_inventory_filter();
    menu_create_inventory_item(this, LLFolderBridge::sSelf.get(), userdata);
}

bool LLInventoryPanel::beginIMSession()
{
    std::set<LLFolderViewItem*> selected_items =   mFolderRoot.get()->getSelectionList();

    std::string name;

    std::vector<LLUUID> members;
    EInstantMessage type = IM_SESSION_CONFERENCE_START;

    std::set<LLFolderViewItem*>::const_iterator iter;
    for (iter = selected_items.begin(); iter != selected_items.end(); iter++)
    {

        LLFolderViewItem* folder_item = (*iter);

        if(folder_item)
        {
            LLFolderViewModelItemInventory* fve_listener = static_cast<LLFolderViewModelItemInventory*>(folder_item->getViewModelItem());
            if (fve_listener && (fve_listener->getInventoryType() == LLInventoryType::IT_CATEGORY))
            {

                LLFolderBridge* bridge = (LLFolderBridge*)folder_item->getViewModelItem();
                if(!bridge) return true;
                LLViewerInventoryCategory* cat = bridge->getCategory();
                if(!cat) return true;
                name = cat->getName();
                LLUniqueBuddyCollector is_buddy;
                LLInventoryModel::cat_array_t cat_array;
                LLInventoryModel::item_array_t item_array;
                gInventory.collectDescendentsIf(bridge->getUUID(),
                                                cat_array,
                                                item_array,
                                                LLInventoryModel::EXCLUDE_TRASH,
                                                is_buddy);
                S32 count = item_array.size();
                if(count > 0)
                {
                    //*TODO by what to replace that?
                    //LLFloaterReg::showInstance("communicate");

                    // create the session
                    LLAvatarTracker& at = LLAvatarTracker::instance();
                    LLUUID id;
                    for(S32 i = 0; i < count; ++i)
                    {
                        id = item_array.at(i)->getCreatorUUID();
                        if(at.isBuddyOnline(id))
                        {
                            members.push_back(id);
                        }
                    }
                }
            }
            else
            {
                LLInvFVBridge* listenerp = (LLInvFVBridge*)folder_item->getViewModelItem();

                if (listenerp->getInventoryType() == LLInventoryType::IT_CALLINGCARD)
                {
                    LLInventoryItem* inv_item = gInventory.getItem(listenerp->getUUID());

                    if (inv_item)
                    {
                        LLAvatarTracker& at = LLAvatarTracker::instance();
                        LLUUID id = inv_item->getCreatorUUID();

                        if(at.isBuddyOnline(id))
                        {
                            members.push_back(id);
                        }
                    }
                } //if IT_CALLINGCARD
            } //if !IT_CATEGORY
        }
    } //for selected_items

    // the session_id is randomly generated UUID which will be replaced later
    // with a server side generated number

    if (name.empty())
    {
        name = LLTrans::getString("conference-title");
    }

    LLUUID session_id = gIMMgr->addSession(name, type, members[0], members);
    if (session_id != LLUUID::null)
    {
        LLFloaterIMContainer::getInstance()->showConversation(session_id);
    }

    return true;
}

void LLInventoryPanel::fileUploadLocation(const LLSD& userdata)
{
    const std::string param = userdata.asString();
    if (param == "model")
    {
        gSavedPerAccountSettings.setString("ModelUploadFolder", LLFolderBridge::sSelf.get()->getUUID().asString());
    }
    else if (param == "texture")
    {
        gSavedPerAccountSettings.setString("TextureUploadFolder", LLFolderBridge::sSelf.get()->getUUID().asString());
    }
    else if (param == "sound")
    {
        gSavedPerAccountSettings.setString("SoundUploadFolder", LLFolderBridge::sSelf.get()->getUUID().asString());
    }
    else if (param == "animation")
    {
        gSavedPerAccountSettings.setString("AnimationUploadFolder", LLFolderBridge::sSelf.get()->getUUID().asString());
    }
    else if (param == "pbr_material")
    {
        gSavedPerAccountSettings.setString("PBRUploadFolder", LLFolderBridge::sSelf.get()->getUUID().asString());
    }
}

void LLInventoryPanel::openSingleViewInventory(LLUUID folder_id)
{
    LLPanelMainInventory::newFolderWindow(folder_id.isNull() ? LLFolderBridge::sSelf.get()->getUUID() : folder_id);
}

void LLInventoryPanel::purgeSelectedItems()
{
    if (!mFolderRoot.get()) return;

    const std::set<LLFolderViewItem*> inventory_selected = mFolderRoot.get()->getSelectionList();
    if (inventory_selected.empty()) return;
    LLSD args;
    S32 count = inventory_selected.size();
    std::vector<LLUUID> selected_items;
    for (std::set<LLFolderViewItem*>::const_iterator it = inventory_selected.begin(), end_it = inventory_selected.end();
        it != end_it;
        ++it)
    {
        LLUUID item_id = static_cast<LLFolderViewModelItemInventory*>((*it)->getViewModelItem())->getUUID();
        LLInventoryModel::cat_array_t cats;
        LLInventoryModel::item_array_t items;
        gInventory.collectDescendents(item_id, cats, items, LLInventoryModel::INCLUDE_TRASH);
        count += items.size() + cats.size();
        selected_items.push_back(item_id);
    }
    args["COUNT"] = count;
    LLNotificationsUtil::add("PurgeSelectedItems", args, LLSD(), boost::bind(callbackPurgeSelectedItems, _1, _2, selected_items));
}

// static
void LLInventoryPanel::callbackPurgeSelectedItems(const LLSD& notification, const LLSD& response, const std::vector<LLUUID> inventory_selected)
{
    S32 option = LLNotificationsUtil::getSelectedOption(notification, response);
    if (option == 0)
    {
        if (inventory_selected.empty()) return;

        for (auto it : inventory_selected)
        {
            remove_inventory_object(it, NULL);
        }
    }
}

bool LLInventoryPanel::attachObject(const LLSD& userdata)
{
    // Copy selected item UUIDs to a vector.
    std::set<LLFolderViewItem*> selected_items = mFolderRoot.get()->getSelectionList();
    uuid_vec_t items;
    for (std::set<LLFolderViewItem*>::const_iterator set_iter = selected_items.begin();
         set_iter != selected_items.end();
         ++set_iter)
    {
        items.push_back(static_cast<LLFolderViewModelItemInventory*>((*set_iter)->getViewModelItem())->getUUID());
    }

    // Attach selected items.
    LLViewerAttachMenu::attachObjects(items, userdata.asString());

    gFocusMgr.setKeyboardFocus(NULL);

    return true;
}

BOOL LLInventoryPanel::getSinceLogoff()
{
    return getFilter().isSinceLogoff();
}

// DEBUG ONLY
// static
void LLInventoryPanel::dumpSelectionInformation(void* user_data)
{
    LLInventoryPanel* iv = (LLInventoryPanel*)user_data;
    iv->mFolderRoot.get()->dumpSelectionInformation();
}

BOOL is_inventorysp_active()
{
    LLSidepanelInventory *sidepanel_inventory = LLFloaterSidePanelContainer::getPanel<LLSidepanelInventory>("inventory");
    if (!sidepanel_inventory || !sidepanel_inventory->isInVisibleChain()) return FALSE;
    return sidepanel_inventory->isMainInventoryPanelActive();
}

// static
LLInventoryPanel* LLInventoryPanel::getActiveInventoryPanel(BOOL auto_open)
{
    S32 z_min = S32_MAX;
    LLInventoryPanel* res = NULL;
    LLFloater* active_inv_floaterp = NULL;

    LLFloater* floater_inventory = LLFloaterReg::getInstance("inventory");
    if (!floater_inventory)
    {
        LL_WARNS() << "Could not find My Inventory floater" << LL_ENDL;
        return FALSE;
    }

    LLSidepanelInventory *inventory_panel = LLFloaterSidePanelContainer::getPanel<LLSidepanelInventory>("inventory");

    // Iterate through the inventory floaters and return whichever is on top.
    LLFloaterReg::const_instance_list_t& inst_list = LLFloaterReg::getFloaterList("inventory");
    for (LLFloaterReg::const_instance_list_t::const_iterator iter = inst_list.begin(); iter != inst_list.end(); ++iter)
    {
        LLFloaterSidePanelContainer* inventory_floater = dynamic_cast<LLFloaterSidePanelContainer*>(*iter);
        inventory_panel = inventory_floater->findChild<LLSidepanelInventory>("main_panel");

        if (inventory_floater && inventory_panel && inventory_floater->getVisible())
        {
            S32 z_order = gFloaterView->getZOrder(inventory_floater);
            if (z_order < z_min)
            {
                res = inventory_panel->getActivePanel();
                z_min = z_order;
                active_inv_floaterp = inventory_floater;
            }
        }
    }

    if (res)
    {
        // Make sure the floater is not minimized (STORM-438).
        if (active_inv_floaterp && active_inv_floaterp->isMinimized())
        {
            active_inv_floaterp->setMinimized(FALSE);
        }
    }
    else if (auto_open)
    {
        floater_inventory->openFloater();

        res = inventory_panel->getActivePanel();
    }

    return res;
}

//static
void LLInventoryPanel::openInventoryPanelAndSetSelection(bool auto_open, const LLUUID& obj_id,
    bool use_main_panel, bool take_keyboard_focus, bool reset_filter)
{
    LLSidepanelInventory* sidepanel_inventory = LLFloaterSidePanelContainer::getPanel<LLSidepanelInventory>("inventory");
    sidepanel_inventory->showInventoryPanel();

    LLUUID cat_id = gInventory.findCategoryUUIDForType(LLFolderType::FT_INBOX);
    bool in_inbox = gInventory.isObjectDescendentOf(obj_id, cat_id);
    if (!in_inbox && use_main_panel)
    {
        sidepanel_inventory->selectAllItemsPanel();
    }

    if (!auto_open)
    {
        LLFloater* inventory_floater = LLFloaterSidePanelContainer::getTopmostInventoryFloater();
        if (inventory_floater && inventory_floater->getVisible())
        {
            LLSidepanelInventory *inventory_panel = inventory_floater->findChild<LLSidepanelInventory>("main_panel");
            LLPanelMainInventory* main_panel = inventory_panel->getMainInventoryPanel();
            if (main_panel->isSingleFolderMode() && main_panel->isGalleryViewMode())
            {
                LL_DEBUGS("Inventory") << "Opening gallery panel for item" << obj_id << LL_ENDL;
                main_panel->setGallerySelection(obj_id);
                return;
            }
        }
    }

    if (use_main_panel)
    {
        LLPanelMainInventory* main_inventory = sidepanel_inventory->getMainInventoryPanel();
        if (main_inventory && main_inventory->isSingleFolderMode())
        {
            const LLInventoryObject *obj = gInventory.getObject(obj_id);
            if (obj)
            {
                LL_DEBUGS("Inventory") << "Opening main inventory panel for item" << obj_id << LL_ENDL;
                main_inventory->setSingleFolderViewRoot(obj->getParentUUID(), false);
                main_inventory->setGallerySelection(obj_id);
                return;
            }
        }
    }

    LLInventoryPanel *active_panel = LLInventoryPanel::getActiveInventoryPanel(auto_open);
    if (active_panel)
    {
        LL_DEBUGS("Messaging", "Inventory") << "Highlighting" << obj_id  << LL_ENDL;

        if (reset_filter)
        {
            reset_inventory_filter();
        }

        if (in_inbox)
        {
            sidepanel_inventory->openInbox();
            LLInventoryPanel* inventory_panel = sidepanel_inventory->getInboxPanel();
            if (inventory_panel)
            {
                inventory_panel->setSelection(obj_id, take_keyboard_focus);
            }
        }
        else if (auto_open)
        {
            LLFloater* floater_inventory = LLFloaterReg::getInstance("inventory");
            if (floater_inventory)
            {
                floater_inventory->setFocus(TRUE);
            }
            active_panel->setSelection(obj_id, take_keyboard_focus);
        }
        else
        {
            // Created items are going to receive proper focus from callbacks
            active_panel->setSelection(obj_id, take_keyboard_focus);
        }
    }
}

void LLInventoryPanel::setSFViewAndOpenFolder(const LLInventoryPanel* panel, const LLUUID& folder_id)
{
    LLFloaterReg::const_instance_list_t& inst_list = LLFloaterReg::getFloaterList("inventory");
    for (LLFloaterReg::const_instance_list_t::const_iterator iter = inst_list.begin(); iter != inst_list.end(); ++iter)
    {
        LLFloaterSidePanelContainer* inventory_floater = dynamic_cast<LLFloaterSidePanelContainer*>(*iter);
        LLSidepanelInventory* sidepanel_inventory = inventory_floater->findChild<LLSidepanelInventory>("main_panel");

        LLPanelMainInventory* main_inventory = sidepanel_inventory->getMainInventoryPanel();
        if (main_inventory && panel->hasAncestor(main_inventory) && !main_inventory->isSingleFolderMode())
        {
            main_inventory->initSingleFolderRoot(folder_id);
            main_inventory->toggleViewMode();
            main_inventory->setSingleFolderViewRoot(folder_id, false);
        }
    }
}

void LLInventoryPanel::addHideFolderType(LLFolderType::EType folder_type)
{
    getFilter().setFilterCategoryTypes(getFilter().getFilterCategoryTypes() & ~(1ULL << folder_type));
}

BOOL LLInventoryPanel::getIsHiddenFolderType(LLFolderType::EType folder_type) const
{
    return !(getFilter().getFilterCategoryTypes() & (1ULL << folder_type));
}

void LLInventoryPanel::addItemID( const LLUUID& id, LLFolderViewItem*   itemp )
{
    mItemMap[id] = itemp;
}

void LLInventoryPanel::removeItemID(const LLUUID& id)
{
    LLInventoryModel::cat_array_t categories;
    LLInventoryModel::item_array_t items;
    gInventory.collectDescendents(id, categories, items, TRUE);

    mItemMap.erase(id);

    for (LLInventoryModel::cat_array_t::iterator it = categories.begin(),    end_it = categories.end();
        it != end_it;
        ++it)
    {
        mItemMap.erase((*it)->getUUID());
}

    for (LLInventoryModel::item_array_t::iterator it = items.begin(),   end_it  = items.end();
        it != end_it;
        ++it)
    {
        mItemMap.erase((*it)->getUUID());
    }
}

LLFolderViewItem* LLInventoryPanel::getItemByID(const LLUUID& id)
{
    LL_PROFILE_ZONE_SCOPED;

    std::map<LLUUID, LLFolderViewItem*>::iterator map_it;
    map_it = mItemMap.find(id);
    if (map_it != mItemMap.end())
    {
        return map_it->second;
    }

    return NULL;
}

LLFolderViewFolder* LLInventoryPanel::getFolderByID(const LLUUID& id)
{
    LLFolderViewItem* item = getItemByID(id);
    return dynamic_cast<LLFolderViewFolder*>(item);
}


void LLInventoryPanel::setSelectionByID( const LLUUID& obj_id, BOOL    take_keyboard_focus )
{
    LLFolderViewItem* itemp = getItemByID(obj_id);

    if (itemp && !itemp->areChildrenInited())
    {
        LLInventoryObject const* objectp = mInventory->getObject(obj_id);
        if (objectp)
        {
            buildNewViews(obj_id, objectp, itemp, BUILD_ONE_FOLDER);
        }
    }

    if(itemp && itemp->getViewModelItem())
    {
        itemp->arrangeAndSet(TRUE, take_keyboard_focus);
        mSelectThisID.setNull();
        mFocusSelection = false;
        return;
    }
    else
    {
        // save the desired item to be selected later (if/when ready)
        mFocusSelection = take_keyboard_focus;
        mSelectThisID = obj_id;
    }
}

void LLInventoryPanel::updateSelection()
{
    if (mSelectThisID.notNull())
    {
        setSelectionByID(mSelectThisID, mFocusSelection);
    }
}

void LLInventoryPanel::doToSelected(const LLSD& userdata)
{
    if (("purge" == userdata.asString()))
    {
        purgeSelectedItems();
        return;
    }
    LLInventoryAction::doToSelected(mInventory, mFolderRoot.get(), userdata.asString());

    return;
}

BOOL LLInventoryPanel::handleKeyHere( KEY key, MASK mask )
{
    BOOL handled = FALSE;
    switch (key)
    {
    case KEY_RETURN:
        // Open selected items if enter key hit on the inventory panel
        if (mask == MASK_NONE)
        {
            if (mSuppressOpenItemAction)
            {
                LLFolderViewItem* folder_item = mFolderRoot.get()->getCurSelectedItem();
                if(folder_item)
                {
                    LLInvFVBridge* bridge = (LLInvFVBridge*)folder_item->getViewModelItem();
                    if(bridge && (bridge->getInventoryType() != LLInventoryType::IT_CATEGORY))
                    {
                        return handled;
                    }
                }
            }
            LLInventoryAction::doToSelected(mInventory, mFolderRoot.get(), "open");
            handled = TRUE;
        }
        break;
    case KEY_DELETE:
#if LL_DARWIN
    case KEY_BACKSPACE:
#endif
        // Delete selected items if delete or backspace key hit on the inventory panel
        // Note: on Mac laptop keyboards, backspace and delete are one and the same
        if (isSelectionRemovable() && (mask == MASK_NONE))
        {
            LLInventoryAction::doToSelected(mInventory, mFolderRoot.get(), "delete");
            handled = TRUE;
        }
        break;
    }
    return handled;
}

bool LLInventoryPanel::isSelectionRemovable()
{
    bool can_delete = false;
    if (mFolderRoot.get())
    {
        std::set<LLFolderViewItem*> selection_set = mFolderRoot.get()->getSelectionList();
        if (!selection_set.empty())
        {
            can_delete = true;
            for (std::set<LLFolderViewItem*>::iterator iter = selection_set.begin();
                 iter != selection_set.end();
                 ++iter)
            {
                LLFolderViewItem *item = *iter;
                const LLFolderViewModelItemInventory *listener = static_cast<const LLFolderViewModelItemInventory*>(item->getViewModelItem());
                if (!listener)
                {
                    can_delete = false;
                }
                else
                {
                    can_delete &= listener->isItemRemovable() && !listener->isItemInTrash();
                }
            }
        }
    }
    return can_delete;
}

/************************************************************************/
/* Recent Inventory Panel related class                                 */
/************************************************************************/
static const LLRecentInventoryBridgeBuilder RECENT_ITEMS_BUILDER;
class LLInventoryRecentItemsPanel : public LLInventoryPanel
{
public:
    struct Params : public LLInitParam::Block<Params, LLInventoryPanel::Params>
    {};

    void initFromParams(const Params& p)
    {
        LLInventoryPanel::initFromParams(p);
        // turn on inbox for recent items
        getFilter().setFilterCategoryTypes(getFilter().getFilterCategoryTypes() | (1ULL << LLFolderType::FT_INBOX));
        // turn off marketplace for recent items
        getFilter().setFilterNoMarketplaceFolder();
    }

protected:
    LLInventoryRecentItemsPanel (const Params&);
    friend class LLUICtrlFactory;
};

LLInventoryRecentItemsPanel::LLInventoryRecentItemsPanel( const Params& params)
: LLInventoryPanel(params)
{
    // replace bridge builder to have necessary View bridges.
    mInvFVBridgeBuilder = &RECENT_ITEMS_BUILDER;
}

static LLDefaultChildRegistry::Register<LLInventorySingleFolderPanel> t_single_folder_inventory_panel("single_folder_inventory_panel");

LLInventorySingleFolderPanel::LLInventorySingleFolderPanel(const Params& params)
    : LLInventoryPanel(params)
{
    mBuildChildrenViews = false;
    getFilter().setSingleFolderMode(true);
    getFilter().setEmptyLookupMessage("InventorySingleFolderNoMatches");
    getFilter().setDefaultEmptyLookupMessage("InventorySingleFolderEmpty");

    mCommitCallbackRegistrar.replace("Inventory.DoToSelected", boost::bind(&LLInventorySingleFolderPanel::doToSelected, this, _2));
    mCommitCallbackRegistrar.replace("Inventory.DoCreate", boost::bind(&LLInventorySingleFolderPanel::doCreate, this, _2));
    mCommitCallbackRegistrar.replace("Inventory.Share", boost::bind(&LLInventorySingleFolderPanel::doShare, this));
}

LLInventorySingleFolderPanel::~LLInventorySingleFolderPanel()
{
}

void LLInventorySingleFolderPanel::initFromParams(const Params& p)
{
    mFolderID = gInventory.getRootFolderID();

    mParams = p;
    LLPanel::initFromParams(mParams);
}

void LLInventorySingleFolderPanel::onFocusReceived()
{
    // Tab support, when tabbing into this view, select first item
    // (ideally needs to account for scroll)
    bool select_first = mSelectThisID.isNull() && mFolderRoot.get() && mFolderRoot.get()->getSelectedCount() == 0;

    if (select_first)
    {
        LLFolderViewFolder::folders_t::const_iterator folders_it = mFolderRoot.get()->getFoldersBegin();
        LLFolderViewFolder::folders_t::const_iterator folders_end = mFolderRoot.get()->getFoldersEnd();

        for (; folders_it != folders_end; ++folders_it)
        {
            const LLFolderViewFolder* folder_view = *folders_it;
            if (folder_view->getVisible())
            {
                const LLFolderViewModelItemInventory* modelp = static_cast<const LLFolderViewModelItemInventory*>(folder_view->getViewModelItem());
                setSelectionByID(modelp->getUUID(), TRUE);
                // quick and dirty fix: don't scroll on switching focus
                // todo: better 'tab' support, one that would work for LLInventoryPanel
                mFolderRoot.get()->stopAutoScollining();
                select_first = false;
                break;
            }
        }
    }

    if (select_first)
    {
        LLFolderViewFolder::items_t::const_iterator items_it = mFolderRoot.get()->getItemsBegin();
        LLFolderViewFolder::items_t::const_iterator items_end = mFolderRoot.get()->getItemsEnd();

        for (; items_it != items_end; ++items_it)
        {
            const LLFolderViewItem* item_view = *items_it;
            if (item_view->getVisible())
            {
                const LLFolderViewModelItemInventory* modelp = static_cast<const LLFolderViewModelItemInventory*>(item_view->getViewModelItem());
                setSelectionByID(modelp->getUUID(), TRUE);
                mFolderRoot.get()->stopAutoScollining();
                break;
            }
        }
    }
    LLInventoryPanel::onFocusReceived();
}

void LLInventorySingleFolderPanel::initFolderRoot(const LLUUID& start_folder_id)
{
    if(mRootInited) return;

    mRootInited = true;
    if(start_folder_id.notNull())
    {
        mFolderID = start_folder_id;
    }

    mParams.open_first_folder = false;
    mParams.start_folder.id = mFolderID;

    LLInventoryPanel::initFolderRoot();
    mFolderRoot.get()->setSingleFolderMode(true);
}

void LLInventorySingleFolderPanel::changeFolderRoot(const LLUUID& new_id)
{
    if (mFolderID != new_id)
    {
        if(mFolderID.notNull())
        {
            mBackwardFolders.push_back(mFolderID);
        }
        mFolderID = new_id;
        updateSingleFolderRoot();
    }
}

void LLInventorySingleFolderPanel::onForwardFolder()
{
    if(isForwardAvailable())
    {
        mBackwardFolders.push_back(mFolderID);
        mFolderID = mForwardFolders.back();
        mForwardFolders.pop_back();
        updateSingleFolderRoot();
    }
}

void LLInventorySingleFolderPanel::onBackwardFolder()
{
    if(isBackwardAvailable())
    {
        mForwardFolders.push_back(mFolderID);
        mFolderID = mBackwardFolders.back();
        mBackwardFolders.pop_back();
        updateSingleFolderRoot();
    }
}

void LLInventorySingleFolderPanel::clearNavigationHistory()
{
    mForwardFolders.clear();
    mBackwardFolders.clear();
}

bool LLInventorySingleFolderPanel::isBackwardAvailable()
{
    return (!mBackwardFolders.empty() && (mFolderID != mBackwardFolders.back()));
}

bool LLInventorySingleFolderPanel::isForwardAvailable()
{
    return (!mForwardFolders.empty() && (mFolderID != mForwardFolders.back()));
}

boost::signals2::connection LLInventorySingleFolderPanel::setRootChangedCallback(root_changed_callback_t cb)
{
    return mRootChangedSignal.connect(cb);
}

void LLInventorySingleFolderPanel::updateSingleFolderRoot()
{
    if (mFolderID != getRootFolderID())
    {
        mRootChangedSignal();

        LLUUID root_id = mFolderID;
        if (mFolderRoot.get())
        {
            mItemMap.clear();
            mFolderRoot.get()->destroyRoot();
        }

        mCommitCallbackRegistrar.pushScope();
        {
            LLFolderView* folder_view = createFolderRoot(root_id);
            folder_view->setChildrenInited(false);
            mFolderRoot = folder_view->getHandle();
            mFolderRoot.get()->setSingleFolderMode(true);
            addItemID(root_id, mFolderRoot.get());

            LLRect scroller_view_rect = getRect();
            scroller_view_rect.translate(-scroller_view_rect.mLeft, -scroller_view_rect.mBottom);
            LLScrollContainer::Params scroller_params(mParams.scroll());
            scroller_params.rect(scroller_view_rect);

            if (mScroller)
            {
                removeChild(mScroller);
                delete mScroller;
                mScroller = NULL;
            }
            mScroller = LLUICtrlFactory::create<LLFolderViewScrollContainer>(scroller_params);
            addChild(mScroller);
            mScroller->addChild(mFolderRoot.get());
            mFolderRoot.get()->setScrollContainer(mScroller);
            mFolderRoot.get()->setFollowsAll();
            mFolderRoot.get()->addChild(mFolderRoot.get()->mStatusTextBox);

            if (!mSelectionCallback.empty())
            {
                mFolderRoot.get()->setSelectCallback(mSelectionCallback);
            }
        }
        mCommitCallbackRegistrar.popScope();
        mFolderRoot.get()->setCallbackRegistrar(&mCommitCallbackRegistrar);

        buildNewViews(mFolderID);

        LLFloater* root_floater = gFloaterView->getParentFloater(this);
        if(root_floater)
        {
            root_floater->setFocus(true);
        }
    }
}

bool LLInventorySingleFolderPanel::hasVisibleItems()
{
    return mFolderRoot.get()->hasVisibleChildren();
}

void LLInventorySingleFolderPanel::doCreate(const LLSD& userdata)
{
    std::string type_name = userdata.asString();
    LLUUID dest_id = LLFolderBridge::sSelf.get()->getUUID();
    if (("category" == type_name) || ("outfit" == type_name))
    {
        changeFolderRoot(dest_id);
    }
    reset_inventory_filter();
    menu_create_inventory_item(this, dest_id, userdata);
}

void LLInventorySingleFolderPanel::doToSelected(const LLSD& userdata)
{
    if (("open_in_current_window" == userdata.asString()))
    {
        changeFolderRoot(LLFolderBridge::sSelf.get()->getUUID());
        return;
    }
    LLInventoryPanel::doToSelected(userdata);
}

void LLInventorySingleFolderPanel::doShare()
{
    LLAvatarActions::shareWithAvatars(this);
}
/************************************************************************/
/* Asset Pre-Filtered Inventory Panel related class                     */
/************************************************************************/

LLAssetFilteredInventoryPanel::LLAssetFilteredInventoryPanel(const Params& p)
    : LLInventoryPanel(p)
{
}


void LLAssetFilteredInventoryPanel::initFromParams(const Params& p)
{
    // Init asset types
    std::string types = p.filter_asset_types.getValue();

    typedef boost::tokenizer<boost::char_separator<char> > tokenizer;
    boost::char_separator<char> sep("|");
    tokenizer tokens(types, sep);
    tokenizer::iterator token_iter = tokens.begin();

    memset(mAssetTypes, 0, LLAssetType::AT_COUNT * sizeof(bool));
    while (token_iter != tokens.end())
    {
        const std::string& token_str = *token_iter;
        LLAssetType::EType asset_type = LLAssetType::lookup(token_str);
        if (asset_type > LLAssetType::AT_NONE && asset_type < LLAssetType::AT_COUNT)
        {
            mAssetTypes[asset_type] = true;
        }
        ++token_iter;
    }

    // Init drag types
    memset(mDragTypes, 0, EDragAndDropType::DAD_COUNT * sizeof(bool));
    for (S32 i = 0; i < LLAssetType::AT_COUNT; i++)
    {
        if (mAssetTypes[i])
        {
            EDragAndDropType drag_type = LLViewerAssetType::lookupDragAndDropType((LLAssetType::EType)i);
            if (drag_type != DAD_NONE)
            {
                mDragTypes[drag_type] = true;
            }
        }
    }
    // Always show AT_CATEGORY, but it shouldn't get into mDragTypes
    mAssetTypes[LLAssetType::AT_CATEGORY] = true;

    // Init the panel
    LLInventoryPanel::initFromParams(p);
    U64 filter_cats = getFilter().getFilterCategoryTypes();
    filter_cats &= ~(1ULL << LLFolderType::FT_MARKETPLACE_LISTINGS);
    getFilter().setFilterCategoryTypes(filter_cats);
    getFilter().setFilterNoMarketplaceFolder();
}

BOOL LLAssetFilteredInventoryPanel::handleDragAndDrop(S32 x, S32 y, MASK mask, BOOL drop,
    EDragAndDropType cargo_type,
    void* cargo_data,
    EAcceptance* accept,
    std::string& tooltip_msg)
{
    BOOL result = FALSE;

    if (mAcceptsDragAndDrop)
    {
        // Don't allow DAD_CATEGORY here since it can contain other items besides required assets
        // We should see everything we drop!
        if (mDragTypes[cargo_type])
        {
            result = LLInventoryPanel::handleDragAndDrop(x, y, mask, drop, cargo_type, cargo_data, accept, tooltip_msg);
        }
    }

    return result;
}

/*virtual*/
bool LLAssetFilteredInventoryPanel::typedViewsFilter(const LLUUID& id, LLInventoryObject const* objectp)
{
    if (!objectp)
    {
        return false;
    }
    LLAssetType::EType asset_type = objectp->getType();

    if (asset_type < 0 || asset_type >= LLAssetType::AT_COUNT)
    {
        return false;
    }

    if (!mAssetTypes[asset_type])
    {
        return false;
    }

    return true;
}

void LLAssetFilteredInventoryPanel::itemChanged(const LLUUID& id, U32 mask, const LLInventoryObject* model_item)
{
    if (!model_item && !getItemByID(id))
    {
        // remove operation, but item is not in panel already
        return;
    }

    if (model_item)
    {
        LLAssetType::EType asset_type = model_item->getType();

        if (asset_type < 0
            || asset_type >= LLAssetType::AT_COUNT
            || !mAssetTypes[asset_type])
        {
            return;
        }
    }

    LLInventoryPanel::itemChanged(id, mask, model_item);
}

namespace LLInitParam
{
    void TypeValues<LLFolderType::EType>::declareValues()
    {
        declare(LLFolderType::lookup(LLFolderType::FT_TEXTURE)          , LLFolderType::FT_TEXTURE);
        declare(LLFolderType::lookup(LLFolderType::FT_SOUND)            , LLFolderType::FT_SOUND);
        declare(LLFolderType::lookup(LLFolderType::FT_CALLINGCARD)      , LLFolderType::FT_CALLINGCARD);
        declare(LLFolderType::lookup(LLFolderType::FT_LANDMARK)         , LLFolderType::FT_LANDMARK);
        declare(LLFolderType::lookup(LLFolderType::FT_CLOTHING)         , LLFolderType::FT_CLOTHING);
        declare(LLFolderType::lookup(LLFolderType::FT_OBJECT)           , LLFolderType::FT_OBJECT);
        declare(LLFolderType::lookup(LLFolderType::FT_NOTECARD)         , LLFolderType::FT_NOTECARD);
        declare(LLFolderType::lookup(LLFolderType::FT_ROOT_INVENTORY)   , LLFolderType::FT_ROOT_INVENTORY);
        declare(LLFolderType::lookup(LLFolderType::FT_LSL_TEXT)         , LLFolderType::FT_LSL_TEXT);
        declare(LLFolderType::lookup(LLFolderType::FT_BODYPART)         , LLFolderType::FT_BODYPART);
        declare(LLFolderType::lookup(LLFolderType::FT_TRASH)            , LLFolderType::FT_TRASH);
        declare(LLFolderType::lookup(LLFolderType::FT_SNAPSHOT_CATEGORY), LLFolderType::FT_SNAPSHOT_CATEGORY);
        declare(LLFolderType::lookup(LLFolderType::FT_LOST_AND_FOUND)   , LLFolderType::FT_LOST_AND_FOUND);
        declare(LLFolderType::lookup(LLFolderType::FT_ANIMATION)        , LLFolderType::FT_ANIMATION);
        declare(LLFolderType::lookup(LLFolderType::FT_GESTURE)          , LLFolderType::FT_GESTURE);
        declare(LLFolderType::lookup(LLFolderType::FT_FAVORITE)         , LLFolderType::FT_FAVORITE);
        declare(LLFolderType::lookup(LLFolderType::FT_ENSEMBLE_START)   , LLFolderType::FT_ENSEMBLE_START);
        declare(LLFolderType::lookup(LLFolderType::FT_ENSEMBLE_END)     , LLFolderType::FT_ENSEMBLE_END);
        declare(LLFolderType::lookup(LLFolderType::FT_CURRENT_OUTFIT)   , LLFolderType::FT_CURRENT_OUTFIT);
        declare(LLFolderType::lookup(LLFolderType::FT_OUTFIT)           , LLFolderType::FT_OUTFIT);
        declare(LLFolderType::lookup(LLFolderType::FT_MY_OUTFITS)       , LLFolderType::FT_MY_OUTFITS);
        declare(LLFolderType::lookup(LLFolderType::FT_MESH )            , LLFolderType::FT_MESH );
        declare(LLFolderType::lookup(LLFolderType::FT_INBOX)            , LLFolderType::FT_INBOX);
        declare(LLFolderType::lookup(LLFolderType::FT_OUTBOX)           , LLFolderType::FT_OUTBOX);
        declare(LLFolderType::lookup(LLFolderType::FT_BASIC_ROOT)       , LLFolderType::FT_BASIC_ROOT);
        declare(LLFolderType::lookup(LLFolderType::FT_SETTINGS)         , LLFolderType::FT_SETTINGS);
        declare(LLFolderType::lookup(LLFolderType::FT_MATERIAL)         , LLFolderType::FT_MATERIAL);
        declare(LLFolderType::lookup(LLFolderType::FT_MARKETPLACE_LISTINGS)   , LLFolderType::FT_MARKETPLACE_LISTINGS);
        declare(LLFolderType::lookup(LLFolderType::FT_MARKETPLACE_STOCK), LLFolderType::FT_MARKETPLACE_STOCK);
        declare(LLFolderType::lookup(LLFolderType::FT_MARKETPLACE_VERSION), LLFolderType::FT_MARKETPLACE_VERSION);
    }
}<|MERGE_RESOLUTION|>--- conflicted
+++ resolved
@@ -546,43 +546,6 @@
         }
     }
 
-<<<<<<< HEAD
-	//////////////////////////////
-	// LABEL Operation
-	// Empty out the display name for relabel.
-	if (mask & LLInventoryObserver::LABEL)
-	{
-		if (view_item)
-		{
-			// Request refresh on this item (also flags for filtering)
-			LLInvFVBridge* bridge = (LLInvFVBridge*)view_item->getViewModelItem();
-			if(bridge)
-			{
-				// Clear the display name first, so it gets properly re-built during refresh()
-				bridge->clearDisplayName();
-
-				view_item->refresh();
-			}
-			LLFolderViewFolder* parent = view_item->getParentFolder();
-			if(parent)
-			{
-				parent->getViewModelItem()->dirtyDescendantsFilter();
-			}
-		}
-	}
-
-	//////////////////////////////
-	// REBUILD Operation
-	// Destroy and regenerate the UI.
-	if (mask & LLInventoryObserver::REBUILD)
-	{
-		if (model_item && view_item && viewmodel_item)
-		{
-			const LLUUID& idp = viewmodel_item->getUUID();
-            removeItemID(idp);
-			view_item->destroyView();
-		}
-=======
     //////////////////////////////
     // LABEL Operation
     // Empty out the display name for relabel.
@@ -615,10 +578,9 @@
         if (model_item && view_item && viewmodel_item)
         {
             const LLUUID& idp = viewmodel_item->getUUID();
+            removeItemID(idp);
             view_item->destroyView();
-            removeItemID(idp);
-        }
->>>>>>> bb3c36f5
+        }
 
         LLInventoryObject const* objectp = mInventory->getObject(item_id);
         if (objectp)
