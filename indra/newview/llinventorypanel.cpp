--- conflicted
+++ resolved
@@ -595,36 +595,6 @@
             view_item = NULL;
         }
 
-<<<<<<< HEAD
-		viewmodel_item = 
-			static_cast<LLFolderViewModelItemInventory*>(view_item ? view_item->getViewModelItem() : NULL);
-		view_folder = dynamic_cast<LLFolderViewFolder *>(view_item);
-	}
-
-	//////////////////////////////
-	// INTERNAL Operation
-	// This could be anything.  For now, just refresh the item.
-	if (mask & LLInventoryObserver::INTERNAL)
-	{
-		if (view_item)
-		{
-			view_item->refresh();
-		}
-	}
-
-	//////////////////////////////
-	// SORT Operation
-	// Sort the folder.
-	if (mask & LLInventoryObserver::SORT)
-	{
-		if (view_folder)
-		{
-			view_folder->getViewModelItem()->requestSort();
-		}
-	}
-
-    if (mask & LLInventoryObserver::UPDATE_FAVORITE)
-=======
         viewmodel_item =
             static_cast<LLFolderViewModelItemInventory*>(view_item ? view_item->getViewModelItem() : NULL);
         view_folder = dynamic_cast<LLFolderViewFolder *>(view_item);
@@ -634,36 +604,10 @@
     // INTERNAL Operation
     // This could be anything.  For now, just refresh the item.
     if (mask & LLInventoryObserver::INTERNAL)
->>>>>>> d317454c
     {
         if (view_item)
         {
             view_item->refresh();
-<<<<<<< HEAD
-            LLFolderViewFolder* parent = view_item->getParentFolder();
-            if (parent)
-            {
-                parent->updateHasFavorites(get_is_favorite(model_item));
-            }
-        }
-    }
-
-	// We don't typically care which of these masks the item is actually flagged with, since the masks
-	// may not be accurate (e.g. in the main inventory panel, I move an item from My Inventory into
-	// Landmarks; this is a STRUCTURE change for that panel but is an ADD change for the Landmarks
-	// panel).  What's relevant is that the item and UI are probably out of sync and thus need to be
-	// resynchronized.
-	if (mask & (LLInventoryObserver::STRUCTURE |
-				LLInventoryObserver::ADD |
-				LLInventoryObserver::REMOVE))
-	{
-		//////////////////////////////
-		// ADD Operation
-		// Item exists in memory but a UI element hasn't been created for it.
-		if (model_item && !view_item)
-		{
-			// Add the UI element for this item.
-=======
         }
     }
 
@@ -675,6 +619,19 @@
         if (view_folder)
         {
             view_folder->getViewModelItem()->requestSort();
+        }
+    }
+
+    if (mask & LLInventoryObserver::UPDATE_FAVORITE)
+    {
+        if (view_item)
+        {
+            view_item->refresh();
+            LLFolderViewFolder* parent = view_item->getParentFolder();
+            if (parent)
+            {
+                parent->updateHasFavorites(get_is_favorite(model_item));
+            }
         }
     }
 
@@ -693,7 +650,6 @@
         if (model_item && !view_item)
         {
             // Add the UI element for this item.
->>>>>>> d317454c
             LLInventoryObject const* objectp = mInventory->getObject(item_id);
             if (objectp)
             {
@@ -701,13 +657,12 @@
                 buildNewViews(item_id, objectp, NULL, BUILD_ONE_FOLDER);
             }
 
-<<<<<<< HEAD
-			// Select any newly created object that has the auto rename at top of folder root set.
-			if(mFolderRoot.get()->getRoot()->needsAutoRename())
-			{
-				setSelection(item_id, FALSE);
-			}
-			updateFolderLabel(model_item->getParentUUID());
+            // Select any newly created object that has the auto rename at top of folder root set.
+            if(mFolderRoot.get()->getRoot()->needsAutoRename())
+            {
+                setSelection(item_id, FALSE);
+            }
+            updateFolderLabel(model_item->getParentUUID());
 
             if (get_is_favorite(model_item))
             {
@@ -718,93 +673,6 @@
                 }
             }
 
-		}
-
-		//////////////////////////////
-		// STRUCTURE Operation
-		// This item already exists in both memory and UI.  It was probably reparented.
-		else if (model_item && view_item)
-		{
-			LLFolderViewFolder* old_parent = view_item->getParentFolder();
-			// Don't process the item if it is the root
-			if (old_parent)
-			{
-				LLFolderViewModelItemInventory* viewmodel_folder = static_cast<LLFolderViewModelItemInventory*>(old_parent->getViewModelItem());
-				LLFolderViewFolder* new_parent =   (LLFolderViewFolder*)getItemByID(model_item->getParentUUID());
-				// Item has been moved.
-				if (old_parent != new_parent)
-				{
-					if (new_parent != NULL)
-					{
-						// Item is to be moved and we found its new parent in the panel's directory, so move the item's UI.
-						view_item->addToFolder(new_parent);
-						addItemID(viewmodel_item->getUUID(), view_item);
-						if (mInventory)
-						{
-							const LLUUID trash_id = mInventory->findCategoryUUIDForType(LLFolderType::FT_TRASH);
-							if (trash_id != model_item->getParentUUID() && (mask & LLInventoryObserver::INTERNAL) && new_parent->isOpen())
-							{
-								setSelection(item_id, FALSE);
-							}
-						}
-						updateFolderLabel(model_item->getParentUUID());
-					}
-					else 
-					{
-						// Remove the item ID before destroying the view because the view-model-item gets
-						// destroyed when the view is destroyed
-						removeItemID(viewmodel_item->getUUID());
-
-						// Item is to be moved outside the panel's directory (e.g. moved to trash for a panel that 
-						// doesn't include trash).  Just remove the item's UI.
-						view_item->destroyView();
-					}
-					if(viewmodel_folder)
-					{
-						updateFolderLabel(viewmodel_folder->getUUID());
-					}
-					old_parent->getViewModelItem()->dirtyDescendantsFilter();
-
-                    if (view_item->isFavorite())
-                    {
-                        old_parent->updateHasFavorites(false); // favorite was removed
-                        new_parent->updateHasFavorites(true); // favorite was added
-                    }
-				}
-			}
-		}
-
-		//////////////////////////////
-		// REMOVE Operation
-		// This item has been removed from memory, but its associated UI element still exists.
-		else if (!model_item && view_item && viewmodel_item)
-		{
-			// Remove the item's UI.
-			LLFolderViewFolder* parent = view_item->getParentFolder();
-			removeItemID(viewmodel_item->getUUID());
-			view_item->destroyView();
-			if(parent)
-			{
-				parent->getViewModelItem()->dirtyDescendantsFilter();
-				LLFolderViewModelItemInventory* viewmodel_folder = static_cast<LLFolderViewModelItemInventory*>(parent->getViewModelItem());
-				if(viewmodel_folder)
-				{
-					updateFolderLabel(viewmodel_folder->getUUID());
-				}
-                if (view_item->isFavorite())
-                {
-                    parent->updateHasFavorites(false); // favorite was removed
-                }
-			}
-		}
-	}
-=======
-            // Select any newly created object that has the auto rename at top of folder root set.
-            if(mFolderRoot.get()->getRoot()->needsAutoRename())
-            {
-                setSelection(item_id, FALSE);
-            }
-            updateFolderLabel(model_item->getParentUUID());
         }
 
         //////////////////////////////
@@ -851,6 +719,12 @@
                         updateFolderLabel(viewmodel_folder->getUUID());
                     }
                     old_parent->getViewModelItem()->dirtyDescendantsFilter();
+
+                    if (view_item->isFavorite())
+                    {
+                        old_parent->updateHasFavorites(false); // favorite was removed
+                        new_parent->updateHasFavorites(true); // favorite was added
+                    }
                 }
             }
         }
@@ -872,10 +746,13 @@
                 {
                     updateFolderLabel(viewmodel_folder->getUUID());
                 }
-            }
-        }
-    }
->>>>>>> d317454c
+                if (view_item->isFavorite())
+                {
+                    parent->updateHasFavorites(false); // favorite was removed
+                }
+            }
+        }
+    }
 }
 
 // Called when something changed in the global model (new item, item coming through the wire, rename, move, etc...) (CHUI-849)
@@ -1087,11 +964,42 @@
     F64 curent_time = LLTimer::getTotalSeconds();
     mBuildViewsEndTime = curent_time + max_time;
 
-<<<<<<< HEAD
-	// init everything
+    // init everything
     initRootContent();
-=======
-    // init everything
+
+    if (mBuildViewsQueue.empty() && mBuildRootQueue.empty())
+    {
+        mViewsInitialized = VIEWS_INITIALIZED;
+    }
+
+    gIdleCallbacks.addFunction(idle, this);
+
+    if(mParams.open_first_folder)
+    {
+        openStartFolderOrMyInventory();
+    }
+
+    // Special case for new user login
+    if (gAgent.isFirstLogin())
+    {
+        // Auto open the user's library
+        LLFolderViewFolder* lib_folder =   getFolderByID(gInventory.getLibraryRootFolderID());
+        if (lib_folder)
+        {
+            lib_folder->setOpen(TRUE);
+        }
+
+        // Auto close the user's my inventory folder
+        LLFolderViewFolder* my_inv_folder =   getFolderByID(gInventory.getRootFolderID());
+        if (my_inv_folder)
+        {
+            my_inv_folder->setOpenArrangeRecursively(FALSE, LLFolderViewFolder::RECURSE_DOWN);
+        }
+    }
+}
+
+void LLInventoryPanel::initRootContent()
+{
     LLUUID root_id = getRootFolderID();
     if (root_id.notNull())
     {
@@ -1103,53 +1011,6 @@
         // If we run out of time, this still should create root folders
         buildNewViews(gInventory.getRootFolderID());        // My Inventory
         buildNewViews(gInventory.getLibraryRootFolderID()); // Library
-    }
->>>>>>> d317454c
-
-    if (mBuildViewsQueue.empty() && mBuildRootQueue.empty())
-    {
-        mViewsInitialized = VIEWS_INITIALIZED;
-    }
-
-    gIdleCallbacks.addFunction(idle, this);
-
-    if(mParams.open_first_folder)
-    {
-        openStartFolderOrMyInventory();
-    }
-
-    // Special case for new user login
-    if (gAgent.isFirstLogin())
-    {
-        // Auto open the user's library
-        LLFolderViewFolder* lib_folder =   getFolderByID(gInventory.getLibraryRootFolderID());
-        if (lib_folder)
-        {
-            lib_folder->setOpen(TRUE);
-        }
-
-        // Auto close the user's my inventory folder
-        LLFolderViewFolder* my_inv_folder =   getFolderByID(gInventory.getRootFolderID());
-        if (my_inv_folder)
-        {
-            my_inv_folder->setOpenArrangeRecursively(FALSE, LLFolderViewFolder::RECURSE_DOWN);
-        }
-    }
-}
-
-void LLInventoryPanel::initRootContent()
-{
-    LLUUID root_id = getRootFolderID();
-    if (root_id.notNull())
-    {
-        buildNewViews(getRootFolderID());
-    }
-    else
-    {
-        // Default case: always add "My Inventory" root first, "Library" root second
-        // If we run out of time, this still should create root folders
-        buildNewViews(gInventory.getRootFolderID());		// My Inventory
-        buildNewViews(gInventory.getLibraryRootFolderID());	// Library
     }
 }
 
