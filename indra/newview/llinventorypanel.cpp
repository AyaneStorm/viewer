--- conflicted
+++ resolved
@@ -143,7 +143,7 @@
 	mCommitCallbackRegistrar.add("Inventory.AttachObject", boost::bind(&LLInventoryPanel::attachObject, this, _2));
 	mCommitCallbackRegistrar.add("Inventory.BeginIMSession", boost::bind(&LLInventoryPanel::beginIMSession, this));
 	mCommitCallbackRegistrar.add("Inventory.Share",  boost::bind(&LLAvatarActions::shareWithAvatars));
-
+	
 }
 
 void LLInventoryPanel::buildFolderView(const LLInventoryPanel::Params& params)
@@ -153,7 +153,7 @@
 	const LLFolderType::EType preferred_type = LLViewerFolderType::lookupTypeFromNewCategoryName(params.start_folder);
 
 	LLUUID root_id;
-
+	
 	if ("LIBRARY" == params.start_folder())
 	{
 		root_id = gInventory.getLibraryRootFolderID();
@@ -161,31 +161,31 @@
 	else
 	{
 		root_id = (preferred_type != LLFolderType::FT_NONE)
-				? gInventory.findCategoryUUIDForType(preferred_type) 
+				? gInventory.findCategoryUUIDForType(preferred_type, false, false) 
 				: LLUUID::null;
 	}
 
-	LLRect folder_rect(0,
-						0,
-						getRect().getWidth(),
-						0);
-	LLFolderView::Params p;
-	p.name = getName();
-	p.title = getLabel();
-	p.rect = folder_rect;
-	p.parent_panel = this;
-	p.tool_tip = p.name;
+		LLRect folder_rect(0,
+						   0,
+						   getRect().getWidth(),
+						   0);
+		LLFolderView::Params p;
+		p.name = getName();
+		p.title = getLabel();
+		p.rect = folder_rect;
+		p.parent_panel = this;
+		p.tool_tip = p.name;
 	p.listener =  mInvFVBridgeBuilder->createBridge(LLAssetType::AT_CATEGORY,
 													LLAssetType::AT_CATEGORY,
 													LLInventoryType::IT_CATEGORY,
 													this,
 													NULL,
 													root_id);
-	p.use_label_suffix = params.use_label_suffix;
+		p.use_label_suffix = params.use_label_suffix;
 	p.allow_multiselect = mAllowMultiSelect;
-	mFolderRoot = LLUICtrlFactory::create<LLFolderView>(p);
+		mFolderRoot = LLUICtrlFactory::create<LLFolderView>(p);
 	
-}
+	}
 
 void LLInventoryPanel::initFromParams(const LLInventoryPanel::Params& params)
 {
@@ -521,23 +521,7 @@
 {
 	if (!gInventory.isInventoryUsable()) return;
 
-<<<<<<< HEAD
-	// Determine the root folder in case specified, and
-	// build the views starting with that folder.
-	const LLFolderType::EType preferred_type = LLViewerFolderType::lookupTypeFromNewCategoryName(mStartFolderString);
-
-	if ("LIBRARY" == mStartFolderString)
-	{
-		mStartFolderID = gInventory.getLibraryRootFolderID();
-	}
-	else
-	{
-		mStartFolderID = (preferred_type != LLFolderType::FT_NONE ? gInventory.findCategoryUUIDForType(preferred_type, false, false) : LLUUID::null);
-	}
-	rebuildViewsFor(mStartFolderID);
-=======
 	rebuildViewsFor(getRootFolderID());
->>>>>>> 1e87fc43
 
 	mViewsInitialized = true;
 	
@@ -581,88 +565,88 @@
  	LLFolderViewFolder* parent_folder = NULL;
  
  	if (id == root_id)
- 	{
- 		parent_folder = mFolderRoot;
- 	}
+		{
+			parent_folder = mFolderRoot;
+		}
  	else if (objectp)
- 	{
+		{
  		LLFolderViewItem* itemp = NULL;
  		const LLUUID &parent_id = objectp->getParentUUID();
  		parent_folder = (LLFolderViewFolder*)mFolderRoot->getItemByID(parent_id);
-  		
+		
   		if (parent_folder)
   		{
-  			if (objectp->getType() <= LLAssetType::AT_NONE ||
-  				objectp->getType() >= LLAssetType::AT_COUNT)
-  			{
-  				llwarns << "LLInventoryPanel::buildNewViews called with invalid objectp->mType : "
+		if (objectp->getType() <= LLAssetType::AT_NONE ||
+			objectp->getType() >= LLAssetType::AT_COUNT)
+		{
+			llwarns << "LLInventoryPanel::buildNewViews called with invalid objectp->mType : "
   						<< ((S32) objectp->getType()) << " name " << objectp->getName() << " UUID " << objectp->getUUID()
-  						<< llendl;
-  				return;
-  			}
-  		
-  			if ((objectp->getType() == LLAssetType::AT_CATEGORY) &&
-  				(objectp->getActualType() != LLAssetType::AT_LINK_FOLDER))
-  			{
-  				LLInvFVBridge* new_listener = mInvFVBridgeBuilder->createBridge(objectp->getType(),
-  																				objectp->getType(),
-  																				LLInventoryType::IT_CATEGORY,
-  																				this,
-  																				mFolderRoot,
-  																				objectp->getUUID());
-  				if (new_listener)
-  				{
-  					LLFolderViewFolder::Params params;
-  					params.name = new_listener->getDisplayName();
-  					params.icon = new_listener->getIcon();
-  					params.icon_open = new_listener->getOpenIcon();
-  					if (mShowItemLinkOverlays) // if false, then links show up just like normal items
-  					{
-  						params.icon_overlay = LLUI::getUIImage("Inv_Link");
-  					}
-  					params.root = mFolderRoot;
-  					params.listener = new_listener;
-  					params.tool_tip = params.name;
-  					LLFolderViewFolder* folderp = LLUICtrlFactory::create<LLFolderViewFolder>(params);
-  					folderp->setItemSortOrder(mFolderRoot->getSortOrder());
-  					itemp = folderp;
-  				}
-  			}
+					<< llendl;
+			return;
+		}
+		
+		if ((objectp->getType() == LLAssetType::AT_CATEGORY) &&
+			(objectp->getActualType() != LLAssetType::AT_LINK_FOLDER))
+		{
+			LLInvFVBridge* new_listener = mInvFVBridgeBuilder->createBridge(objectp->getType(),
+																			objectp->getType(),
+																			LLInventoryType::IT_CATEGORY,
+																			this,
+																			mFolderRoot,
+																			objectp->getUUID());
+			if (new_listener)
+			{
+				LLFolderViewFolder::Params params;
+				params.name = new_listener->getDisplayName();
+				params.icon = new_listener->getIcon();
+				params.icon_open = new_listener->getOpenIcon();
+				if (mShowItemLinkOverlays) // if false, then links show up just like normal items
+				{
+					params.icon_overlay = LLUI::getUIImage("Inv_Link");
+				}
+				params.root = mFolderRoot;
+				params.listener = new_listener;
+				params.tool_tip = params.name;
+				LLFolderViewFolder* folderp = LLUICtrlFactory::create<LLFolderViewFolder>(params);
+				folderp->setItemSortOrder(mFolderRoot->getSortOrder());
+				itemp = folderp;
+				}
+			}
   			else
-  			{
-  				// Build new view for item.
-  				LLInventoryItem* item = (LLInventoryItem*)objectp;
-  				LLInvFVBridge* new_listener = mInvFVBridgeBuilder->createBridge(item->getType(),
-  																				item->getActualType(),
-  																				item->getInventoryType(),
-  																				this,
-  																				mFolderRoot,
-  																				item->getUUID(),
-  																				item->getFlags());
- 
-  				if (new_listener)
-  				{
-  					LLFolderViewItem::Params params;
-  					params.name = new_listener->getDisplayName();
-  					params.icon = new_listener->getIcon();
-  					params.icon_open = new_listener->getOpenIcon();
-  					if (mShowItemLinkOverlays) // if false, then links show up just like normal items
-  					{
-  						params.icon_overlay = LLUI::getUIImage("Inv_Link");
-  					}
-  					params.creation_date = new_listener->getCreationDate();
-  					params.root = mFolderRoot;
-  					params.listener = new_listener;
-  					params.rect = LLRect (0, 0, 0, 0);
-  					params.tool_tip = params.name;
-  					itemp = LLUICtrlFactory::create<LLFolderViewItem> (params);
-  				}
-  			}
- 
-  			if (itemp)
-  			{
-  				itemp->addToFolder(parent_folder, mFolderRoot);
-   			}
+		{
+			// Build new view for item.
+			LLInventoryItem* item = (LLInventoryItem*)objectp;
+			LLInvFVBridge* new_listener = mInvFVBridgeBuilder->createBridge(item->getType(),
+																			item->getActualType(),
+																			item->getInventoryType(),
+																			this,
+																			mFolderRoot,
+																			item->getUUID(),
+																			item->getFlags());
+
+			if (new_listener)
+			{
+				LLFolderViewItem::Params params;
+				params.name = new_listener->getDisplayName();
+				params.icon = new_listener->getIcon();
+				params.icon_open = new_listener->getOpenIcon();
+				if (mShowItemLinkOverlays) // if false, then links show up just like normal items
+				{
+					params.icon_overlay = LLUI::getUIImage("Inv_Link");
+				}
+				params.creation_date = new_listener->getCreationDate();
+				params.root = mFolderRoot;
+				params.listener = new_listener;
+				params.rect = LLRect (0, 0, 0, 0);
+				params.tool_tip = params.name;
+				itemp = LLUICtrlFactory::create<LLFolderViewItem> (params);
+			}
+		}
+
+		if (itemp)
+		{
+			itemp->addToFolder(parent_folder, mFolderRoot);
+			}
 		}
 	}
 
@@ -704,20 +688,20 @@
 // bit of a hack to make sure the inventory is open.
 void LLInventoryPanel::openStartFolderOrMyInventory()
 {
-	// Find My Inventory folder and open it up by name
-	for (LLView *child = mFolderRoot->getFirstChild(); child; child = mFolderRoot->findNextSibling(child))
-	{
-		LLFolderViewFolder *fchild = dynamic_cast<LLFolderViewFolder*>(child);
+		// Find My Inventory folder and open it up by name
+		for (LLView *child = mFolderRoot->getFirstChild(); child; child = mFolderRoot->findNextSibling(child))
+		{
+			LLFolderViewFolder *fchild = dynamic_cast<LLFolderViewFolder*>(child);
 		if (fchild
 			&& fchild->getListener()
 				&& fchild->getListener()->getUUID() == gInventory.getRootFolderID())
-		{
-			const std::string& child_name = child->getName();
-			mFolderRoot->openFolder(child_name);
-			break;
-		}
-	}
-}
+			{
+				const std::string& child_name = child->getName();
+				mFolderRoot->openFolder(child_name);
+				break;
+			}
+		}
+	}
 
 void LLInventoryPanel::onItemsCompletion()
 {
