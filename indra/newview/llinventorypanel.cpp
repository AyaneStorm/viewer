/*
 * @file llinventorypanel.cpp
 * @brief Implementation of the inventory panel and associated stuff.
 *
 * $LicenseInfo:firstyear=2001&license=viewerlgpl$
 * Second Life Viewer Source Code
 * Copyright (C) 2010, Linden Research, Inc.
 *
 * This library is free software; you can redistribute it and/or
 * modify it under the terms of the GNU Lesser General Public
 * License as published by the Free Software Foundation;
 * version 2.1 of the License only.
 *
 * This library is distributed in the hope that it will be useful,
 * but WITHOUT ANY WARRANTY; without even the implied warranty of
 * MERCHANTABILITY or FITNESS FOR A PARTICULAR PURPOSE.  See the GNU
 * Lesser General Public License for more details.
 *
 * You should have received a copy of the GNU Lesser General Public
 * License along with this library; if not, write to the Free Software
 * Foundation, Inc., 51 Franklin Street, Fifth Floor, Boston, MA  02110-1301  USA
 *
 * Linden Research, Inc., 945 Battery Street, San Francisco, CA  94111  USA
 * $/LicenseInfo$
 */

#include "llviewerprecompiledheaders.h"
#include "llinventorypanel.h"

#include <utility> // for std::pair<>

#include "llagent.h"
#include "llagentwearables.h"
#include "llappearancemgr.h"
#include "llavataractions.h"
#include "llclipboard.h"
#include "llfloaterreg.h"
#include "llfloatersidepanelcontainer.h"
#include "llfolderview.h"
#include "llfolderviewitem.h"
#include "llfloaterimcontainer.h"
#include "llimview.h"
#include "llinspecttexture.h"
#include "llinventorybridge.h"
#include "llinventoryfunctions.h"
#include "llinventorymodelbackgroundfetch.h"
#include "llnotificationsutil.h"
#include "llpanelmaininventory.h"
#include "llpreview.h"
#include "llsidepanelinventory.h"
#include "llstartup.h"
#include "lltrans.h"
#include "llviewerassettype.h"
#include "llviewerattachmenu.h"
#include "llviewerfoldertype.h"
#include "llvoavatarself.h"

class LLInventoryRecentItemsPanel;
class LLAssetFilteredInventoryPanel;

static LLDefaultChildRegistry::Register<LLInventoryPanel> r("inventory_panel");
static LLDefaultChildRegistry::Register<LLInventoryRecentItemsPanel> t_recent_inventory_panel("recent_inventory_panel");
static LLDefaultChildRegistry::Register<LLAssetFilteredInventoryPanel> t_asset_filtered_inv_panel("asset_filtered_inv_panel");

const std::string LLInventoryPanel::DEFAULT_SORT_ORDER = std::string("InventorySortOrder");
const std::string LLInventoryPanel::RECENTITEMS_SORT_ORDER = std::string("RecentItemsSortOrder");
const std::string LLInventoryPanel::INHERIT_SORT_ORDER = std::string("");
static const LLInventoryFolderViewModelBuilder INVENTORY_BRIDGE_BUILDER;

// statics
bool LLInventoryPanel::sColorSetInitialized = false;
LLUIColor LLInventoryPanel::sDefaultColor;
LLUIColor LLInventoryPanel::sDefaultHighlightColor;
LLUIColor LLInventoryPanel::sLibraryColor;
LLUIColor LLInventoryPanel::sLinkColor;

const LLColor4U DEFAULT_WHITE(255, 255, 255);

//~~~~~~~~~~~~~~~~~~~~~~~~~~~~~~~~~~~~~~~~~~~~~~~~~~~~~~~~~~~~~~~~~~~~~~~~~~~~~
// Class LLInventoryPanelObserver
//
// Bridge to support knowing when the inventory has changed.
//~~~~~~~~~~~~~~~~~~~~~~~~~~~~~~~~~~~~~~~~~~~~~~~~~~~~~~~~~~~~~~~~~~~~~~~~~~~~~

class LLInventoryPanelObserver : public LLInventoryObserver
{
public:
    LLInventoryPanelObserver(LLInventoryPanel* ip) : mIP(ip) {}
    virtual ~LLInventoryPanelObserver() {}
    virtual void changed(U32 mask)
    {
        mIP->modelChanged(mask);
    }
protected:
    LLInventoryPanel* mIP;
};

//~~~~~~~~~~~~~~~~~~~~~~~~~~~~~~~~~~~~~~~~~~~~~~~~~~~~~~~~~~~~~~~~~~~~~~~~~~~~~
// Class LLInvPanelComplObserver
//
// Calls specified callback when all specified items become complete.
//
// Usage:
// observer = new LLInvPanelComplObserver(boost::bind(onComplete));
// inventory->addObserver(observer);
// observer->reset(); // (optional)
// observer->watchItem(incomplete_item1_id);
// observer->watchItem(incomplete_item2_id);
//~~~~~~~~~~~~~~~~~~~~~~~~~~~~~~~~~~~~~~~~~~~~~~~~~~~~~~~~~~~~~~~~~~~~~~~~~~~~~

class LLInvPanelComplObserver : public LLInventoryCompletionObserver
{
public:
    typedef boost::function<void()> callback_t;

    LLInvPanelComplObserver(callback_t cb)
    :   mCallback(cb)
    {
    }

    void reset();

private:
    /*virtual*/ void done();

    /// Called when all the items are complete.
    callback_t  mCallback;
};

void LLInvPanelComplObserver::reset()
{
    mIncomplete.clear();
    mComplete.clear();
}

void LLInvPanelComplObserver::done()
{
    mCallback();
}

//~~~~~~~~~~~~~~~~~~~~~~~~~~~~~~~~~~~~~~~~~~~~~~~~~~~~~~~~~~~~~~~~~~~~~~~~~~~~~
// Class LLInventoryPanel
//~~~~~~~~~~~~~~~~~~~~~~~~~~~~~~~~~~~~~~~~~~~~~~~~~~~~~~~~~~~~~~~~~~~~~~~~~~~~~

LLInventoryPanel::LLInventoryPanel(const LLInventoryPanel::Params& p) :
    LLPanel(p),
    mInventoryObserver(NULL),
    mCompletionObserver(NULL),
    mScroller(NULL),
    mSortOrderSetting(p.sort_order_setting),
    mInventory(p.inventory), //inventory("", &gInventory)
    mAcceptsDragAndDrop(p.accepts_drag_and_drop),
    mAllowMultiSelect(p.allow_multi_select),
    mAllowDrag(p.allow_drag),
    mShowItemLinkOverlays(p.show_item_link_overlays),
    mShowEmptyMessage(p.show_empty_message),
    mSuppressFolderMenu(p.suppress_folder_menu),
    mSuppressOpenItemAction(false),
    mBuildViewsOnInit(p.preinitialize_views),
    mViewsInitialized(VIEWS_UNINITIALIZED),
    mInvFVBridgeBuilder(NULL),
    mInventoryViewModel(p.name),
    mGroupedItemBridge(new LLFolderViewGroupedItemBridge),
    mFocusSelection(false),
    mBuildChildrenViews(true),
    mRootInited(false)
{
    mInvFVBridgeBuilder = &INVENTORY_BRIDGE_BUILDER;

    if (!sColorSetInitialized)
    {
        sDefaultColor = LLUIColorTable::instance().getColor("InventoryItemColor", DEFAULT_WHITE);
        sDefaultHighlightColor = LLUIColorTable::instance().getColor("MenuItemHighlightFgColor", DEFAULT_WHITE);
        sLibraryColor = LLUIColorTable::instance().getColor("InventoryItemLibraryColor", DEFAULT_WHITE);
        sLinkColor = LLUIColorTable::instance().getColor("InventoryItemLinkColor", DEFAULT_WHITE);
        sColorSetInitialized = true;
    }

    // context menu callbacks
    mCommitCallbackRegistrar.add("Inventory.DoToSelected", boost::bind(&LLInventoryPanel::doToSelected, this, _2));
    mCommitCallbackRegistrar.add("Inventory.EmptyTrash", boost::bind(&LLInventoryModel::emptyFolderType, &gInventory, "ConfirmEmptyTrash", LLFolderType::FT_TRASH));
    mCommitCallbackRegistrar.add("Inventory.EmptyLostAndFound", boost::bind(&LLInventoryModel::emptyFolderType, &gInventory, "ConfirmEmptyLostAndFound", LLFolderType::FT_LOST_AND_FOUND));
    mCommitCallbackRegistrar.add("Inventory.DoCreate", boost::bind(&LLInventoryPanel::doCreate, this, _2));
    mCommitCallbackRegistrar.add("Inventory.AttachObject", boost::bind(&LLInventoryPanel::attachObject, this, _2));
    mCommitCallbackRegistrar.add("Inventory.BeginIMSession", boost::bind(&LLInventoryPanel::beginIMSession, this));
    mCommitCallbackRegistrar.add("Inventory.Share",  boost::bind(&LLAvatarActions::shareWithAvatars, this));
    mCommitCallbackRegistrar.add("Inventory.FileUploadLocation", boost::bind(&LLInventoryPanel::fileUploadLocation, this, _2));
    mCommitCallbackRegistrar.add("Inventory.OpenNewFolderWindow", boost::bind(&LLInventoryPanel::openSingleViewInventory, this, LLUUID()));
}

LLFolderView * LLInventoryPanel::createFolderRoot(LLUUID root_id )
{
    LLFolderView::Params p(mParams.folder_view);
    p.name = getName();
    p.title = getLabel();
    p.rect = LLRect(0, 0, getRect().getWidth(), 0);
    p.parent_panel = this;
    p.tool_tip = p.name;
    p.listener = mInvFVBridgeBuilder->createBridge( LLAssetType::AT_CATEGORY,
                                                                    LLAssetType::AT_CATEGORY,
                                                                    LLInventoryType::IT_CATEGORY,
                                                                    this,
                                                                    &mInventoryViewModel,
                                                                    NULL,
                                                                    root_id);
    p.view_model = &mInventoryViewModel;
    p.grouped_item_model = mGroupedItemBridge;
    p.use_label_suffix = mParams.use_label_suffix;
    p.allow_multiselect = mAllowMultiSelect;
    p.allow_drag = mAllowDrag;
    p.show_empty_message = mShowEmptyMessage;
    p.suppress_folder_menu = mSuppressFolderMenu;
    p.show_item_link_overlays = mShowItemLinkOverlays;
    p.root = NULL;
    p.allow_drop = mParams.allow_drop_on_root;
    p.options_menu = "menu_inventory.xml";

    LLFolderView* fv = LLUICtrlFactory::create<LLFolderView>(p);
    fv->setCallbackRegistrar(&mCommitCallbackRegistrar);
    fv->setEnableRegistrar(&mEnableCallbackRegistrar);

    return fv;
}

void LLInventoryPanel::clearFolderRoot()
{
    gIdleCallbacks.deleteFunction(idle, this);
    gIdleCallbacks.deleteFunction(onIdle, this);

    if (mInventoryObserver)
    {
        mInventory->removeObserver(mInventoryObserver);
        delete mInventoryObserver;
        mInventoryObserver = NULL;
    }
    if (mCompletionObserver)
    {
        mInventory->removeObserver(mCompletionObserver);
        delete mCompletionObserver;
        mCompletionObserver = NULL;
    }

    if (mScroller)
    {
        removeChild(mScroller);
        delete mScroller;
        mScroller = NULL;
    }
}

void LLInventoryPanel::initFromParams(const LLInventoryPanel::Params& params)
{
    // save off copy of params
    mParams = params;

    initFolderRoot();

    // Initialize base class params.
    LLPanel::initFromParams(mParams);
}

LLInventoryPanel::~LLInventoryPanel()
{
    U32 sort_order = getFolderViewModel()->getSorter().getSortOrder();
    if (mSortOrderSetting != INHERIT_SORT_ORDER)
    {
        gSavedSettings.setU32(mSortOrderSetting, sort_order);
    }

    clearFolderRoot();
}

void LLInventoryPanel::initFolderRoot()
{
    // Clear up the root view
    // Note: This needs to be done *before* we build the new folder view
    LLUUID root_id = getRootFolderID();
    if (mFolderRoot.get())
    {
        removeItemID(root_id);
        mFolderRoot.get()->destroyView();
    }

    mCommitCallbackRegistrar.pushScope(); // registered as a widget; need to push callback scope ourselves
    {
        // Determine the root folder in case specified, and
        // build the views starting with that folder.
        LLFolderView* folder_view = createFolderRoot(root_id);
        mFolderRoot = folder_view->getHandle();
        mRootInited = true;

        addItemID(root_id, mFolderRoot.get());
    }
    mCommitCallbackRegistrar.popScope();
    mFolderRoot.get()->setCallbackRegistrar(&mCommitCallbackRegistrar);
    mFolderRoot.get()->setEnableRegistrar(&mEnableCallbackRegistrar);

    // Scroller
    LLRect scroller_view_rect = getRect();
    scroller_view_rect.translate(-scroller_view_rect.mLeft, -scroller_view_rect.mBottom);
    LLScrollContainer::Params scroller_params(mParams.scroll());
    scroller_params.rect(scroller_view_rect);
    mScroller = LLUICtrlFactory::create<LLFolderViewScrollContainer>(scroller_params);
    addChild(mScroller);
    mScroller->addChild(mFolderRoot.get());
    mFolderRoot.get()->setScrollContainer(mScroller);
    mFolderRoot.get()->setFollowsAll();
    mFolderRoot.get()->addChild(mFolderRoot.get()->mStatusTextBox);

    if (mSelectionCallback)
    {
        mFolderRoot.get()->setSelectCallback(mSelectionCallback);
    }

    // Set up the callbacks from the inventory we're viewing, and then build everything.
    mInventoryObserver = new LLInventoryPanelObserver(this);
    mInventory->addObserver(mInventoryObserver);

    mCompletionObserver = new LLInvPanelComplObserver(boost::bind(&LLInventoryPanel::onItemsCompletion, this));
    mInventory->addObserver(mCompletionObserver);

    if (mBuildViewsOnInit)
    {
        initializeViewBuilding();
    }

    if (mSortOrderSetting != INHERIT_SORT_ORDER)
    {
        setSortOrder(gSavedSettings.getU32(mSortOrderSetting));
    }
    else
    {
        setSortOrder(gSavedSettings.getU32(DEFAULT_SORT_ORDER));
    }

    // hide inbox
    if (!gSavedSettings.getBOOL("InventoryOutboxMakeVisible"))
    {
        getFilter().setFilterCategoryTypes(getFilter().getFilterCategoryTypes() & ~(1ULL << LLFolderType::FT_INBOX));
    }
    // hide marketplace listing box, unless we are a marketplace panel
    if (!gSavedSettings.getBOOL("InventoryOutboxMakeVisible") && !mParams.use_marketplace_folders)
    {
        getFilter().setFilterCategoryTypes(getFilter().getFilterCategoryTypes() & ~(1ULL << LLFolderType::FT_MARKETPLACE_LISTINGS));
    }

    // set the filter for the empty folder if the debug setting is on
    if (gSavedSettings.getBOOL("DebugHideEmptySystemFolders"))
    {
        getFilter().setFilterEmptySystemFolders();
    }

    // keep track of the clipboard state so that we avoid filtering too much
    mClipboardState = LLClipboard::instance().getGeneration();
}

void LLInventoryPanel::initializeViewBuilding()
{
    if (mViewsInitialized == VIEWS_UNINITIALIZED)
    {
        LL_DEBUGS("Inventory") << "Setting views for " << getName() << " to initialize" << LL_ENDL;
        // Build view of inventory if we need default full hierarchy and inventory is ready, otherwise do in onIdle.
        // Initializing views takes a while so always do it onIdle if viewer already loaded.
        if (mInventory->isInventoryUsable()
            && LLStartUp::getStartupState() <= STATE_WEARABLES_WAIT)
        {
            // Usually this happens on login, so we have less time constraits, but too long and we can cause a disconnect
            const F64 max_time = 20.f;
            initializeViews(max_time);
        }
        else
        {
            mViewsInitialized = VIEWS_INITIALIZING;
            gIdleCallbacks.addFunction(onIdle, (void*)this);
        }
    }
}

/*virtual*/
void LLInventoryPanel::onVisibilityChange(bool new_visibility)
{
    if (new_visibility && mViewsInitialized == VIEWS_UNINITIALIZED)
    {
        // first call can be from tab initialization
        if (gFloaterView->getParentFloater(this) != NULL)
        {
            initializeViewBuilding();
        }
    }
    LLPanel::onVisibilityChange(new_visibility);
}

void LLInventoryPanel::draw()
{
    // Select the desired item (in case it wasn't loaded when the selection was requested)
    updateSelection();

    LLPanel::draw();
}

const LLInventoryFilter& LLInventoryPanel::getFilter() const
{
    return getFolderViewModel()->getFilter();
}

LLInventoryFilter& LLInventoryPanel::getFilter()
{
    return getFolderViewModel()->getFilter();
}

void LLInventoryPanel::setFilterTypes(U64 types, LLInventoryFilter::EFilterType filter_type)
{
    if (filter_type == LLInventoryFilter::FILTERTYPE_OBJECT)
    {
        getFilter().setFilterObjectTypes(types);
    }
    if (filter_type == LLInventoryFilter::FILTERTYPE_CATEGORY)
        getFilter().setFilterCategoryTypes(types);
}

void LLInventoryPanel::setFilterWorn()
{
    getFilter().setFilterWorn();
}

U32 LLInventoryPanel::getFilterObjectTypes() const
{
    return getFilter().getFilterObjectTypes();
}

U32 LLInventoryPanel::getFilterPermMask() const
{
    return getFilter().getFilterPermissions();
}


void LLInventoryPanel::setFilterPermMask(PermissionMask filter_perm_mask)
{
    getFilter().setFilterPermissions(filter_perm_mask);
}

void LLInventoryPanel::setFilterWearableTypes(U64 types)
{
    getFilter().setFilterWearableTypes(types);
}

void LLInventoryPanel::setFilterSettingsTypes(U64 filter)
{
    getFilter().setFilterSettingsTypes(filter);
}

void LLInventoryPanel::setFilterSubString(const std::string& string)
{
    getFilter().setFilterSubString(string);
}

const std::string LLInventoryPanel::getFilterSubString()
{
    return getFilter().getFilterSubString();
}

void LLInventoryPanel::setSortOrder(U32 order)
{
    LLInventorySort sorter(order);
    if (order != getFolderViewModel()->getSorter().getSortOrder())
    {
        getFolderViewModel()->setSorter(sorter);
        mFolderRoot.get()->arrangeAll();
        // try to keep selection onscreen, even if it wasn't to start with
        mFolderRoot.get()->scrollToShowSelection();
    }
}

U32 LLInventoryPanel::getSortOrder() const
{
    return getFolderViewModel()->getSorter().getSortOrder();
}

void LLInventoryPanel::setSinceLogoff(bool sl)
{
    getFilter().setDateRangeLastLogoff(sl);
}

void LLInventoryPanel::setHoursAgo(U32 hours)
{
    getFilter().setHoursAgo(hours);
}

void LLInventoryPanel::setDateSearchDirection(U32 direction)
{
    getFilter().setDateSearchDirection(direction);
}

void LLInventoryPanel::setFilterLinks(U64 filter_links)
{
    getFilter().setFilterLinks(filter_links);
}

void LLInventoryPanel::setSearchType(LLInventoryFilter::ESearchType type)
{
    getFilter().setSearchType(type);
}

LLInventoryFilter::ESearchType LLInventoryPanel::getSearchType()
{
    return getFilter().getSearchType();
}

void LLInventoryPanel::setShowFolderState(LLInventoryFilter::EFolderShow show)
{
    getFilter().setShowFolderState(show);
}

LLInventoryFilter::EFolderShow LLInventoryPanel::getShowFolderState()
{
    return getFilter().getShowFolderState();
}

void LLInventoryPanel::itemChanged(const LLUUID& item_id, U32 mask, const LLInventoryObject* model_item)
{
    LLFolderViewItem* view_item = getItemByID(item_id);
    LLFolderViewModelItemInventory* viewmodel_item =
        static_cast<LLFolderViewModelItemInventory*>(view_item ? view_item->getViewModelItem() : NULL);

    // LLFolderViewFolder is derived from LLFolderViewItem so dynamic_cast from item
    // to folder is the fast way to get a folder without searching through folders tree.
    LLFolderViewFolder* view_folder = NULL;

    // Check requires as this item might have already been deleted
    // as a child of its deleted parent.
    if (model_item && view_item)
    {
        view_folder = dynamic_cast<LLFolderViewFolder*>(view_item);
    }

    // if folder is not fully initialized (likely due to delayed load on idle)
    // and we are not rebuilding, try updating children
    if (view_folder
        && !view_folder->areChildrenInited()
        && ( (mask & LLInventoryObserver::REBUILD) == 0))
    {
        LLInventoryObject const* objectp = mInventory->getObject(item_id);
        if (objectp)
        {
            view_item = buildNewViews(item_id, objectp, view_item, BUILD_ONE_FOLDER);
        }
    }

    //////////////////////////////
    // LABEL Operation
    // Empty out the display name for relabel.
    if (mask & LLInventoryObserver::LABEL)
    {
        if (view_item)
        {
            // Request refresh on this item (also flags for filtering)
            LLInvFVBridge* bridge = (LLInvFVBridge*)view_item->getViewModelItem();
            if(bridge)
            {
                // Clear the display name first, so it gets properly re-built during refresh()
                bridge->clearDisplayName();

                view_item->refresh();
            }
            LLFolderViewFolder* parent = view_item->getParentFolder();
            if(parent)
            {
                parent->getViewModelItem()->dirtyDescendantsFilter();
            }
        }
    }

    //////////////////////////////
    // REBUILD Operation
    // Destroy and regenerate the UI.
    if (mask & LLInventoryObserver::REBUILD)
    {
        if (model_item && view_item && viewmodel_item)
        {
            const LLUUID& idp = viewmodel_item->getUUID();
            view_item->destroyView();
            removeItemID(idp);
        }

        LLInventoryObject const* objectp = mInventory->getObject(item_id);
        if (objectp)
        {
            // providing NULL directly avoids unnessesary getItemByID calls
            view_item = buildNewViews(item_id, objectp, NULL, BUILD_ONE_FOLDER);
        }
        else
        {
            view_item = NULL;
        }

        viewmodel_item =
            static_cast<LLFolderViewModelItemInventory*>(view_item ? view_item->getViewModelItem() : NULL);
        view_folder = dynamic_cast<LLFolderViewFolder *>(view_item);
    }

    //////////////////////////////
    // INTERNAL Operation
    // This could be anything.  For now, just refresh the item.
    if (mask & LLInventoryObserver::INTERNAL)
    {
        if (view_item)
        {
            view_item->refresh();
        }
    }

    //////////////////////////////
    // SORT Operation
    // Sort the folder.
    if (mask & LLInventoryObserver::SORT)
    {
        if (view_folder)
        {
            view_folder->getViewModelItem()->requestSort();
        }
    }

    // We don't typically care which of these masks the item is actually flagged with, since the masks
    // may not be accurate (e.g. in the main inventory panel, I move an item from My Inventory into
    // Landmarks; this is a STRUCTURE change for that panel but is an ADD change for the Landmarks
    // panel).  What's relevant is that the item and UI are probably out of sync and thus need to be
    // resynchronized.
    if (mask & (LLInventoryObserver::STRUCTURE |
                LLInventoryObserver::ADD |
                LLInventoryObserver::REMOVE))
    {
        //////////////////////////////
        // ADD Operation
        // Item exists in memory but a UI element hasn't been created for it.
        if (model_item && !view_item)
        {
            // Add the UI element for this item.
            LLInventoryObject const* objectp = mInventory->getObject(item_id);
            if (objectp)
            {
                // providing NULL directly avoids unnessesary getItemByID calls
                buildNewViews(item_id, objectp, NULL, BUILD_ONE_FOLDER);
            }

<<<<<<< HEAD
			// Select any newly created object that has the auto rename at top of folder root set.
			if(mFolderRoot.get()->getRoot()->needsAutoRename())
			{
				setSelection(item_id, false);
			}
			updateFolderLabel(model_item->getParentUUID());
		}

		//////////////////////////////
		// STRUCTURE Operation
		// This item already exists in both memory and UI.  It was probably reparented.
		else if (model_item && view_item)
		{
			LLFolderViewFolder* old_parent = view_item->getParentFolder();
			// Don't process the item if it is the root
			if (old_parent)
			{
				LLFolderViewModelItemInventory* viewmodel_folder = static_cast<LLFolderViewModelItemInventory*>(old_parent->getViewModelItem());
				LLFolderViewFolder* new_parent =   (LLFolderViewFolder*)getItemByID(model_item->getParentUUID());
				// Item has been moved.
				if (old_parent != new_parent)
				{
					if (new_parent != NULL)
					{
						// Item is to be moved and we found its new parent in the panel's directory, so move the item's UI.
						view_item->addToFolder(new_parent);
						addItemID(viewmodel_item->getUUID(), view_item);
						if (mInventory)
						{
							const LLUUID trash_id = mInventory->findCategoryUUIDForType(LLFolderType::FT_TRASH);
							if (trash_id != model_item->getParentUUID() && (mask & LLInventoryObserver::INTERNAL) && new_parent->isOpen())
							{
								setSelection(item_id, false);
							}
						}
						updateFolderLabel(model_item->getParentUUID());
					}
					else 
					{
						// Remove the item ID before destroying the view because the view-model-item gets
						// destroyed when the view is destroyed
						removeItemID(viewmodel_item->getUUID());

						// Item is to be moved outside the panel's directory (e.g. moved to trash for a panel that 
						// doesn't include trash).  Just remove the item's UI.
						view_item->destroyView();
					}
					if(viewmodel_folder)
					{
						updateFolderLabel(viewmodel_folder->getUUID());
					}
					old_parent->getViewModelItem()->dirtyDescendantsFilter();
				}
			}
		}

		//////////////////////////////
		// REMOVE Operation
		// This item has been removed from memory, but its associated UI element still exists.
		else if (!model_item && view_item && viewmodel_item)
		{
			// Remove the item's UI.
			LLFolderViewFolder* parent = view_item->getParentFolder();
			removeItemID(viewmodel_item->getUUID());
			view_item->destroyView();
			if(parent)
			{
				parent->getViewModelItem()->dirtyDescendantsFilter();
				LLFolderViewModelItemInventory* viewmodel_folder = static_cast<LLFolderViewModelItemInventory*>(parent->getViewModelItem());
				if(viewmodel_folder)
				{
					updateFolderLabel(viewmodel_folder->getUUID());
				}
			}
		}
	}
=======
            // Select any newly created object that has the auto rename at top of folder root set.
            if(mFolderRoot.get()->getRoot()->needsAutoRename())
            {
                setSelection(item_id, FALSE);
            }
            updateFolderLabel(model_item->getParentUUID());
        }

        //////////////////////////////
        // STRUCTURE Operation
        // This item already exists in both memory and UI.  It was probably reparented.
        else if (model_item && view_item)
        {
            LLFolderViewFolder* old_parent = view_item->getParentFolder();
            // Don't process the item if it is the root
            if (old_parent)
            {
                LLFolderViewModelItemInventory* viewmodel_folder = static_cast<LLFolderViewModelItemInventory*>(old_parent->getViewModelItem());
                LLFolderViewFolder* new_parent =   (LLFolderViewFolder*)getItemByID(model_item->getParentUUID());
                // Item has been moved.
                if (old_parent != new_parent)
                {
                    if (new_parent != NULL)
                    {
                        // Item is to be moved and we found its new parent in the panel's directory, so move the item's UI.
                        view_item->addToFolder(new_parent);
                        addItemID(viewmodel_item->getUUID(), view_item);
                        if (mInventory)
                        {
                            const LLUUID trash_id = mInventory->findCategoryUUIDForType(LLFolderType::FT_TRASH);
                            if (trash_id != model_item->getParentUUID() && (mask & LLInventoryObserver::INTERNAL) && new_parent->isOpen())
                            {
                                setSelection(item_id, FALSE);
                            }
                        }
                        updateFolderLabel(model_item->getParentUUID());
                    }
                    else
                    {
                        // Remove the item ID before destroying the view because the view-model-item gets
                        // destroyed when the view is destroyed
                        removeItemID(viewmodel_item->getUUID());

                        // Item is to be moved outside the panel's directory (e.g. moved to trash for a panel that
                        // doesn't include trash).  Just remove the item's UI.
                        view_item->destroyView();
                    }
                    if(viewmodel_folder)
                    {
                        updateFolderLabel(viewmodel_folder->getUUID());
                    }
                    old_parent->getViewModelItem()->dirtyDescendantsFilter();
                }
            }
        }

        //////////////////////////////
        // REMOVE Operation
        // This item has been removed from memory, but its associated UI element still exists.
        else if (!model_item && view_item && viewmodel_item)
        {
            // Remove the item's UI.
            LLFolderViewFolder* parent = view_item->getParentFolder();
            removeItemID(viewmodel_item->getUUID());
            view_item->destroyView();
            if(parent)
            {
                parent->getViewModelItem()->dirtyDescendantsFilter();
                LLFolderViewModelItemInventory* viewmodel_folder = static_cast<LLFolderViewModelItemInventory*>(parent->getViewModelItem());
                if(viewmodel_folder)
                {
                    updateFolderLabel(viewmodel_folder->getUUID());
                }
            }
        }
    }
>>>>>>> e1623bb2
}

// Called when something changed in the global model (new item, item coming through the wire, rename, move, etc...) (CHUI-849)
void LLInventoryPanel::modelChanged(U32 mask)
{
    LL_PROFILE_ZONE_SCOPED;

    if (mViewsInitialized != VIEWS_INITIALIZED) return;

    const LLInventoryModel* model = getModel();
    if (!model) return;

    const LLInventoryModel::changed_items_t& changed_items = model->getChangedIDs();
    if (changed_items.empty()) return;

    for (LLInventoryModel::changed_items_t::const_iterator items_iter = changed_items.begin();
         items_iter != changed_items.end();
         ++items_iter)
    {
        const LLUUID& item_id = (*items_iter);
        const LLInventoryObject* model_item = model->getObject(item_id);
        itemChanged(item_id, mask, model_item);
    }
}

LLUUID LLInventoryPanel::getRootFolderID()
{
    LLUUID root_id;
    if (mFolderRoot.get() && mFolderRoot.get()->getViewModelItem())
    {
        root_id = static_cast<LLFolderViewModelItemInventory*>(mFolderRoot.get()->getViewModelItem())->getUUID();
    }
    else
    {
        if (mParams.start_folder.id.isChosen())
        {
            root_id = mParams.start_folder.id;
        }
        else
        {
            const LLFolderType::EType preferred_type = mParams.start_folder.type.isChosen()
                ? mParams.start_folder.type
                : LLViewerFolderType::lookupTypeFromNewCategoryName(mParams.start_folder.name);

            if ("LIBRARY" == mParams.start_folder.name())
            {
                root_id = gInventory.getLibraryRootFolderID();
            }
            else if (preferred_type != LLFolderType::FT_NONE)
            {
                LLStringExplicit label(mParams.start_folder.name());
                setLabel(label);

                root_id = gInventory.findCategoryUUIDForType(preferred_type);
                if (root_id.isNull())
                {
                    LL_WARNS() << "Could not find folder of type " << preferred_type << LL_ENDL;
                    root_id.generateNewID();
                }
            }
        }
    }
    return root_id;
}

// static
void LLInventoryPanel::onIdle(void *userdata)
{
    if (!gInventory.isInventoryUsable())
        return;

    LLInventoryPanel *self = (LLInventoryPanel*)userdata;
    if (self->mViewsInitialized <= VIEWS_INITIALIZING)
    {
        const F64 max_time = 0.001f; // 1 ms, in this case we need only root folders
        self->initializeViews(max_time); // Shedules LLInventoryPanel::idle()
    }
    if (self->mViewsInitialized >= VIEWS_BUILDING)
    {
        gIdleCallbacks.deleteFunction(onIdle, (void*)self);
    }
}

struct DirtyFilterFunctor : public LLFolderViewFunctor
{
    /*virtual*/ void doFolder(LLFolderViewFolder* folder)
    {
        folder->getViewModelItem()->dirtyFilter();
    }
    /*virtual*/ void doItem(LLFolderViewItem* item)
    {
        item->getViewModelItem()->dirtyFilter();
    }
};

void LLInventoryPanel::idle(void* user_data)
{
    LLInventoryPanel* panel = (LLInventoryPanel*)user_data;
    // Nudge the filter if the clipboard state changed
    if (panel->mClipboardState != LLClipboard::instance().getGeneration())
    {
        panel->mClipboardState = LLClipboard::instance().getGeneration();
        const LLUUID trash_id = gInventory.findCategoryUUIDForType(LLFolderType::FT_TRASH);
        LLFolderViewFolder* trash_folder = panel->getFolderByID(trash_id);
        if (trash_folder)
        {
            DirtyFilterFunctor dirtyFilterFunctor;
            trash_folder->applyFunctorToChildren(dirtyFilterFunctor);
        }

    }

    bool in_visible_chain = panel->isInVisibleChain();

    if (!panel->mBuildViewsQueue.empty())
    {
        const F64 max_time = in_visible_chain ? 0.006f : 0.001f; // 6 ms
        F64 curent_time = LLTimer::getTotalSeconds();
        panel->mBuildViewsEndTime = curent_time + max_time;

        // things added last are closer to root thus of higher priority
        std::deque<LLUUID> priority_list;
        priority_list.swap(panel->mBuildViewsQueue);

        while (curent_time < panel->mBuildViewsEndTime
            && !priority_list.empty())
        {
            LLUUID item_id = priority_list.back();
            priority_list.pop_back();

            LLInventoryObject const* objectp = panel->mInventory->getObject(item_id);
            if (objectp && panel->typedViewsFilter(item_id, objectp))
            {
                LLFolderViewItem* folder_view_item = panel->getItemByID(item_id);
                if (!folder_view_item || !folder_view_item->areChildrenInited())
                {
                    const LLUUID &parent_id = objectp->getParentUUID();
                    LLFolderViewFolder* parent_folder = (LLFolderViewFolder*)panel->getItemByID(parent_id);
                    panel->buildViewsTree(item_id, parent_id, objectp, folder_view_item, parent_folder, BUILD_TIMELIMIT);
                }
            }
            curent_time = LLTimer::getTotalSeconds();
        }
        while (!priority_list.empty())
        {
            // items in priority_list are of higher priority
            panel->mBuildViewsQueue.push_back(priority_list.front());
            priority_list.pop_front();
        }
        if (panel->mBuildViewsQueue.empty())
        {
            panel->mViewsInitialized = VIEWS_INITIALIZED;
        }
    }

    // Take into account the fact that the root folder might be invalidated
    if (panel->mFolderRoot.get())
    {
        panel->mFolderRoot.get()->update();
        // while dragging, update selection rendering to reflect single/multi drag status
        if (LLToolDragAndDrop::getInstance()->hasMouseCapture())
        {
            EAcceptance last_accept = LLToolDragAndDrop::getInstance()->getLastAccept();
            if (last_accept == ACCEPT_YES_SINGLE || last_accept == ACCEPT_YES_COPY_SINGLE)
            {
                panel->mFolderRoot.get()->setShowSingleSelection(true);
            }
            else
            {
                panel->mFolderRoot.get()->setShowSingleSelection(false);
            }
        }
        else
        {
            panel->mFolderRoot.get()->setShowSingleSelection(false);
        }
    }
    else
    {
        LL_WARNS() << "Inventory : Deleted folder root detected on panel" << LL_ENDL;
        panel->clearFolderRoot();
    }
}


void LLInventoryPanel::initializeViews(F64 max_time)
{
    if (!gInventory.isInventoryUsable()) return;
    if (!mRootInited) return;

    mViewsInitialized = VIEWS_BUILDING;

    F64 curent_time = LLTimer::getTotalSeconds();
    mBuildViewsEndTime = curent_time + max_time;

    // init everything
    LLUUID root_id = getRootFolderID();
    if (root_id.notNull())
    {
        buildNewViews(getRootFolderID());
    }
    else
    {
        // Default case: always add "My Inventory" root first, "Library" root second
        // If we run out of time, this still should create root folders
        buildNewViews(gInventory.getRootFolderID());        // My Inventory
        buildNewViews(gInventory.getLibraryRootFolderID()); // Library
    }

    if (mBuildViewsQueue.empty())
    {
        mViewsInitialized = VIEWS_INITIALIZED;
    }

    gIdleCallbacks.addFunction(idle, this);

    if(mParams.open_first_folder)
    {
        openStartFolderOrMyInventory();
    }
<<<<<<< HEAD
	
	// Special case for new user login
	if (gAgent.isFirstLogin())
	{
		// Auto open the user's library
		LLFolderViewFolder* lib_folder =   getFolderByID(gInventory.getLibraryRootFolderID());
		if (lib_folder)
		{
			lib_folder->setOpen(true);
		}
		
		// Auto close the user's my inventory folder
		LLFolderViewFolder* my_inv_folder =   getFolderByID(gInventory.getRootFolderID());
		if (my_inv_folder)
		{
			my_inv_folder->setOpenArrangeRecursively(false, LLFolderViewFolder::RECURSE_DOWN);
		}
	}
=======

    // Special case for new user login
    if (gAgent.isFirstLogin())
    {
        // Auto open the user's library
        LLFolderViewFolder* lib_folder =   getFolderByID(gInventory.getLibraryRootFolderID());
        if (lib_folder)
        {
            lib_folder->setOpen(TRUE);
        }

        // Auto close the user's my inventory folder
        LLFolderViewFolder* my_inv_folder =   getFolderByID(gInventory.getRootFolderID());
        if (my_inv_folder)
        {
            my_inv_folder->setOpenArrangeRecursively(FALSE, LLFolderViewFolder::RECURSE_DOWN);
        }
    }
>>>>>>> e1623bb2
}


LLFolderViewFolder * LLInventoryPanel::createFolderViewFolder(LLInvFVBridge * bridge, bool allow_drop)
{
    LLFolderViewFolder::Params params(mParams.folder);

    params.name = bridge->getDisplayName();
    params.root = mFolderRoot.get();
    params.listener = bridge;
    params.tool_tip = params.name;
    params.allow_drop = allow_drop;

    params.font_color = (bridge->isLibraryItem() ? sLibraryColor : sDefaultColor);
    params.font_highlight_color = (bridge->isLibraryItem() ? sLibraryColor : sDefaultHighlightColor);

    return LLUICtrlFactory::create<LLFolderViewFolder>(params);
}

LLFolderViewItem * LLInventoryPanel::createFolderViewItem(LLInvFVBridge * bridge)
{
    LLFolderViewItem::Params params(mParams.item);

    params.name = bridge->getDisplayName();
    params.creation_date = bridge->getCreationDate();
    params.root = mFolderRoot.get();
    params.listener = bridge;
    params.rect = LLRect (0, 0, 0, 0);
    params.tool_tip = params.name;

    params.font_color = (bridge->isLibraryItem() ? sLibraryColor : sDefaultColor);
    params.font_highlight_color = (bridge->isLibraryItem() ? sLibraryColor : sDefaultHighlightColor);

    return LLUICtrlFactory::create<LLFolderViewItem>(params);
}

LLFolderViewItem* LLInventoryPanel::buildNewViews(const LLUUID& id)
{
    LLInventoryObject const* objectp = mInventory->getObject(id);
    return buildNewViews(id, objectp);
}

LLFolderViewItem* LLInventoryPanel::buildNewViews(const LLUUID& id, LLInventoryObject const* objectp)
{
    if (!objectp)
    {
        return NULL;
    }
    if (!typedViewsFilter(id, objectp))
    {
        // if certain types are not allowed permanently, no reason to create views
        return NULL;
    }

    const LLUUID &parent_id = objectp->getParentUUID();
    LLFolderViewItem* folder_view_item = getItemByID(id);
    LLFolderViewFolder* parent_folder = (LLFolderViewFolder*)getItemByID(parent_id);

    return buildViewsTree(id, parent_id, objectp, folder_view_item, parent_folder, BUILD_TIMELIMIT);
}

LLFolderViewItem* LLInventoryPanel::buildNewViews(const LLUUID& id,
                                                  LLInventoryObject const* objectp,
                                                  LLFolderViewItem *folder_view_item,
                                                  const EBuildModes &mode)
{
    if (!objectp)
    {
        return NULL;
    }
    if (!typedViewsFilter(id, objectp))
    {
        // if certain types are not allowed permanently, no reason to create views
        return NULL;
    }

    const LLUUID &parent_id = objectp->getParentUUID();
    LLFolderViewFolder* parent_folder = (LLFolderViewFolder*)getItemByID(parent_id);

    return buildViewsTree(id, parent_id, objectp, folder_view_item, parent_folder, mode);
}

LLFolderViewItem* LLInventoryPanel::buildViewsTree(const LLUUID& id,
                                                  const LLUUID& parent_id,
                                                  LLInventoryObject const* objectp,
                                                  LLFolderViewItem *folder_view_item,
                                                  LLFolderViewFolder *parent_folder,
                                                  const EBuildModes &mode,
                                                  S32 depth)
{
    depth++;

    // Force the creation of an extra root level folder item if required by the inventory panel (default is "false")
    bool allow_drop = true;
    bool create_root = false;
    if (mParams.show_root_folder)
    {
        LLUUID root_id = getRootFolderID();
        if (root_id == id)
        {
            // We insert an extra level that's seen by the UI but has no influence on the model
            parent_folder = dynamic_cast<LLFolderViewFolder*>(folder_view_item);
            folder_view_item = NULL;
            allow_drop = mParams.allow_drop_on_root;
            create_root = true;
        }
    }

    if (!folder_view_item && parent_folder)
        {
            if (objectp->getType() <= LLAssetType::AT_NONE)
            {
                LL_WARNS() << "LLInventoryPanel::buildViewsTree called with invalid objectp->mType : "
                    << ((S32)objectp->getType()) << " name " << objectp->getName() << " UUID " << objectp->getUUID()
                    << LL_ENDL;
                return NULL;
            }

            if (objectp->getType() >= LLAssetType::AT_COUNT)
            {
                // Example: Happens when we add assets of new, not yet supported type to library
                LL_DEBUGS("Inventory") << "LLInventoryPanel::buildViewsTree called with unknown objectp->mType : "
                << ((S32) objectp->getType()) << " name " << objectp->getName() << " UUID " << objectp->getUUID()
                << LL_ENDL;

                LLInventoryItem* item = (LLInventoryItem*)objectp;
                if (item)
                {
                    LLInvFVBridge* new_listener = mInvFVBridgeBuilder->createBridge(LLAssetType::AT_UNKNOWN,
                        LLAssetType::AT_UNKNOWN,
                        LLInventoryType::IT_UNKNOWN,
                        this,
                        &mInventoryViewModel,
                        mFolderRoot.get(),
                        item->getUUID(),
                        item->getFlags());

                    if (new_listener)
                    {
                        folder_view_item = createFolderViewItem(new_listener);
                    }
                }
            }

            if ((objectp->getType() == LLAssetType::AT_CATEGORY) &&
                (objectp->getActualType() != LLAssetType::AT_LINK_FOLDER))
            {
                LLInvFVBridge* new_listener = mInvFVBridgeBuilder->createBridge(LLAssetType::AT_CATEGORY,
                                            (mParams.use_marketplace_folders ? LLAssetType::AT_MARKETPLACE_FOLDER : LLAssetType::AT_CATEGORY),
                                                                                LLInventoryType::IT_CATEGORY,
                                                                                this,
                                                                                &mInventoryViewModel,
                                                                                mFolderRoot.get(),
                                                                                objectp->getUUID());
                if (new_listener)
                {
                    folder_view_item = createFolderViewFolder(new_listener,allow_drop);
                }
            }
            else
            {
                // Build new view for item.
                LLInventoryItem* item = (LLInventoryItem*)objectp;
                LLInvFVBridge* new_listener = mInvFVBridgeBuilder->createBridge(item->getType(),
                                                                                item->getActualType(),
                                                                                item->getInventoryType(),
                                                                                this,
                                                                            &mInventoryViewModel,
                                                                                mFolderRoot.get(),
                                                                                item->getUUID(),
                                                                                item->getFlags());

                if (new_listener)
                {
                folder_view_item = createFolderViewItem(new_listener);
                }
            }

        if (folder_view_item)
        {
            llassert(parent_folder != NULL);
            folder_view_item->addToFolder(parent_folder);
            addItemID(id, folder_view_item);
            // In the case of the root folder been shown, open that folder by default once the widget is created
            if (create_root)
            {
                folder_view_item->setOpen(true);
            }
        }
    }

    bool create_children = folder_view_item && objectp->getType() == LLAssetType::AT_CATEGORY
                            && (mBuildChildrenViews || depth == 0);

    if (create_children)
    {
        switch (mode)
        {
            case BUILD_TIMELIMIT:
            {
                F64 curent_time = LLTimer::getTotalSeconds();
                // If function is out of time, we want to shedule it into mBuildViewsQueue
                // If we have time, no matter how little, create views for all children
                //
                // This creates children in 'bulk' to make sure folder has either
                // 'empty and incomplete' or 'complete' states with nothing in between.
                // Folders are marked as mIsFolderComplete == false by default,
                // later arrange() will update mIsFolderComplete by child count
                if (mBuildViewsEndTime < curent_time)
                {
                    create_children = false;
                    // run it again for the sake of creating children
                    if (mBuildChildrenViews || depth == 0)
                    {
                        mBuildViewsQueue.push_back(id);
                    }
                }
                else
                {
                    create_children = true;
                    folder_view_item->setChildrenInited(mBuildChildrenViews);
                }
                break;
            }
            case BUILD_NO_CHILDREN:
            {
                create_children = false;
                // run it to create children, current caller is only interested in current view
                if (mBuildChildrenViews || depth == 0)
                {
                    mBuildViewsQueue.push_back(id);
                }
                break;
            }
            case BUILD_ONE_FOLDER:
            {
                // This view loads chindren, following ones don't
                // Note: Might be better idea to do 'depth' instead,
                // It also will help to prioritize root folder's content
                create_children = true;
                folder_view_item->setChildrenInited(true);
                break;
            }
            case BUILD_NO_LIMIT:
            default:
            {
                // keep working till everything exists
                create_children = true;
                folder_view_item->setChildrenInited(true);
            }
        }
    }

    // If this is a folder, add the children of the folder and recursively add any
    // child folders.
    if (create_children)
    {
        LLViewerInventoryCategory::cat_array_t* categories;
        LLViewerInventoryItem::item_array_t* items;
        mInventory->lockDirectDescendentArrays(id, categories, items);

        // Make sure panel won't lock in a loop over existing items if
        // folder is enormous and at least some work gets done
        const S32 MIN_ITEMS_PER_CALL = 500;
        const S32 starting_item_count = mItemMap.size();

        LLFolderViewFolder *parentp = dynamic_cast<LLFolderViewFolder*>(folder_view_item);
        bool done = true;

        if(categories)
        {
            bool has_folders = parentp->getFoldersCount() > 0;
            for (LLViewerInventoryCategory::cat_array_t::const_iterator cat_iter = categories->begin();
                 cat_iter != categories->end();
                 ++cat_iter)
            {
                const LLViewerInventoryCategory* cat = (*cat_iter);
                if (typedViewsFilter(cat->getUUID(), cat))
                {
                    if (has_folders)
                    {
                        // This can be optimized: we don't need to call getItemByID()
                        // each time, especially since content is growing, we can just
                        // iter over copy of mItemMap in some way
                        LLFolderViewItem* view_itemp = getItemByID(cat->getUUID());
                        buildViewsTree(cat->getUUID(), id, cat, view_itemp, parentp, (mode == BUILD_ONE_FOLDER ? BUILD_NO_CHILDREN : mode), depth);
                    }
                    else
                    {
                        buildViewsTree(cat->getUUID(), id, cat, NULL, parentp, (mode == BUILD_ONE_FOLDER ? BUILD_NO_CHILDREN : mode), depth);
                    }
                }

                if (!mBuildChildrenViews
                    && mode == BUILD_TIMELIMIT
                    && MIN_ITEMS_PER_CALL + starting_item_count < mItemMap.size())
                {
                    // Single folder view, check if we still have time
                    //
                    // Todo: make sure this causes no dupplciates, breaks nothing,
                    // especially filters and arrange
                    F64 curent_time = LLTimer::getTotalSeconds();
                    if (mBuildViewsEndTime < curent_time)
                    {
                        mBuildViewsQueue.push_back(id);
                        done = false;
                        break;
                    }
                }
            }
        }

        if(items)
        {
            for (LLViewerInventoryItem::item_array_t::const_iterator item_iter = items->begin();
                 item_iter != items->end();
                 ++item_iter)
            {
                // At the moment we have to build folder's items in bulk and ignore mBuildViewsEndTime
                const LLViewerInventoryItem* item = (*item_iter);
                if (typedViewsFilter(item->getUUID(), item))
                {
                    // This can be optimized: we don't need to call getItemByID()
                    // each time, especially since content is growing, we can just
                    // iter over copy of mItemMap in some way
                    LLFolderViewItem* view_itemp = getItemByID(item->getUUID());
                    buildViewsTree(item->getUUID(), id, item, view_itemp, parentp, mode, depth);
                }

                if (!mBuildChildrenViews
                    && mode == BUILD_TIMELIMIT
                    && MIN_ITEMS_PER_CALL + starting_item_count < mItemMap.size())
                {
                    // Single folder view, check if we still have time
                    //
                    // Todo: make sure this causes no dupplciates, breaks nothing,
                    // especially filters and arrange
                    F64 curent_time = LLTimer::getTotalSeconds();
                    if (mBuildViewsEndTime < curent_time)
                    {
                        mBuildViewsQueue.push_back(id);
                        done = false;
                        break;
                    }
                }
            }
        }

        if (!mBuildChildrenViews && done)
        {
            // flat list is done initializing folder
            folder_view_item->setChildrenInited(true);
        }
        mInventory->unlockDirectDescendentArrays(id);
    }

    return folder_view_item;
}

// bit of a hack to make sure the inventory is open.
void LLInventoryPanel::openStartFolderOrMyInventory()
{
<<<<<<< HEAD
	// Find My Inventory folder and open it up by name
	for (LLView *child = mFolderRoot.get()->getFirstChild(); child; child = mFolderRoot.get()->findNextSibling(child))
	{
		LLFolderViewFolder *fchild = dynamic_cast<LLFolderViewFolder*>(child);
		if (fchild
			&& fchild->getViewModelItem()
			&& fchild->getViewModelItem()->getName() == "My Inventory")
		{
			fchild->setOpen(true);
			break;
		}
	}
=======
    // Find My Inventory folder and open it up by name
    for (LLView *child = mFolderRoot.get()->getFirstChild(); child; child = mFolderRoot.get()->findNextSibling(child))
    {
        LLFolderViewFolder *fchild = dynamic_cast<LLFolderViewFolder*>(child);
        if (fchild
            && fchild->getViewModelItem()
            && fchild->getViewModelItem()->getName() == "My Inventory")
        {
            fchild->setOpen(TRUE);
            break;
        }
    }
>>>>>>> e1623bb2
}

void LLInventoryPanel::onItemsCompletion()
{
    if (mFolderRoot.get()) mFolderRoot.get()->updateMenu();
}

void LLInventoryPanel::openSelected()
{
    LLFolderViewItem* folder_item = mFolderRoot.get()->getCurSelectedItem();
    if(!folder_item) return;
    LLInvFVBridge* bridge = (LLInvFVBridge*)folder_item->getViewModelItem();
    if(!bridge) return;
    bridge->openItem();
}

<<<<<<< HEAD
void LLInventoryPanel::unSelectAll()	
{ 
	mFolderRoot.get()->setSelection(NULL, false, false);
=======
void LLInventoryPanel::unSelectAll()
{
    mFolderRoot.get()->setSelection(NULL, FALSE, FALSE);
>>>>>>> e1623bb2
}


bool LLInventoryPanel::handleHover(S32 x, S32 y, MASK mask)
{
<<<<<<< HEAD
	bool handled = LLView::handleHover(x, y, mask);
	if(handled)
    {
        // getCursor gets current cursor, setCursor sets next cursor
        // check that children didn't set own 'next' cursor
		ECursorType cursor = getWindow()->getNextCursor();
		if (LLInventoryModelBackgroundFetch::instance().folderFetchActive() && cursor == UI_CURSOR_ARROW)
		{
			// replace arrow cursor with arrow and hourglass cursor
			getWindow()->setCursor(UI_CURSOR_WORKING);
		}
	}
	else
	{
		getWindow()->setCursor(UI_CURSOR_ARROW);
	}
	return true;
=======
    BOOL handled = LLView::handleHover(x, y, mask);
    if(handled)
    {
        // getCursor gets current cursor, setCursor sets next cursor
        // check that children didn't set own 'next' cursor
        ECursorType cursor = getWindow()->getNextCursor();
        if (LLInventoryModelBackgroundFetch::instance().folderFetchActive() && cursor == UI_CURSOR_ARROW)
        {
            // replace arrow cursor with arrow and hourglass cursor
            getWindow()->setCursor(UI_CURSOR_WORKING);
        }
    }
    else
    {
        getWindow()->setCursor(UI_CURSOR_ARROW);
    }
    return TRUE;
>>>>>>> e1623bb2
}

bool LLInventoryPanel::handleToolTip(S32 x, S32 y, MASK mask)
{
    if (const LLFolderViewItem* hover_item_p = (!mFolderRoot.isDead()) ? mFolderRoot.get()->getHoveredItem() : nullptr)
    {
        if (const LLFolderViewModelItemInventory* vm_item_p = static_cast<const LLFolderViewModelItemInventory*>(hover_item_p->getViewModelItem()))
        {
            LLSD params;
            params["inv_type"] = vm_item_p->getInventoryType();
            params["thumbnail_id"] = vm_item_p->getThumbnailUUID();
            params["item_id"] = vm_item_p->getUUID();

            // tooltip should only show over folder, but screen
            // rect includes items under folder as well
            LLRect actionable_rect = hover_item_p->calcScreenRect();
            if (hover_item_p->isOpen() && hover_item_p->hasVisibleChildren())
            {
                actionable_rect.mBottom = actionable_rect.mTop - hover_item_p->getItemHeight();
            }

<<<<<<< HEAD
			LLToolTipMgr::instance().show(LLToolTip::Params()
					.message(hover_item_p->getToolTip())
					.sticky_rect(actionable_rect)
					.delay_time(LLView::getTooltipTimeout())
					.create_callback(boost::bind(&LLInspectTextureUtil::createInventoryToolTip, _1))
					.create_params(params));
			return true;
		}
	}
	return LLPanel::handleToolTip(x, y, mask);
}

bool LLInventoryPanel::handleDragAndDrop(S32 x, S32 y, MASK mask, bool drop,
								   EDragAndDropType cargo_type,
								   void* cargo_data,
								   EAcceptance* accept,
								   std::string& tooltip_msg)
{
	bool handled = false;
=======
            LLToolTipMgr::instance().show(LLToolTip::Params()
                    .message(hover_item_p->getToolTip())
                    .sticky_rect(actionable_rect)
                    .delay_time(LLView::getTooltipTimeout())
                    .create_callback(boost::bind(&LLInspectTextureUtil::createInventoryToolTip, _1))
                    .create_params(params));
            return TRUE;
        }
    }
    return LLPanel::handleToolTip(x, y, mask);
}

BOOL LLInventoryPanel::handleDragAndDrop(S32 x, S32 y, MASK mask, BOOL drop,
                                   EDragAndDropType cargo_type,
                                   void* cargo_data,
                                   EAcceptance* accept,
                                   std::string& tooltip_msg)
{
    BOOL handled = FALSE;
>>>>>>> e1623bb2

    if (mAcceptsDragAndDrop)
    {
        handled = LLPanel::handleDragAndDrop(x, y, mask, drop, cargo_type, cargo_data, accept, tooltip_msg);

        // If folder view is empty the (x, y) point won't be in its rect
        // so the handler must be called explicitly.
        // but only if was not handled before. See EXT-6746.
        if (!handled && mParams.allow_drop_on_root && !mFolderRoot.get()->hasVisibleChildren())
        {
            handled = mFolderRoot.get()->handleDragAndDrop(x, y, mask, drop, cargo_type, cargo_data, accept, tooltip_msg);
        }

        if (handled)
        {
            mFolderRoot.get()->setDragAndDropThisFrame();
        }
    }

    return handled;
}

void LLInventoryPanel::onFocusLost()
{
    // inventory no longer handles cut/copy/paste/delete
    if (LLEditMenuHandler::gEditMenuHandler == mFolderRoot.get())
    {
        LLEditMenuHandler::gEditMenuHandler = NULL;
    }

    LLPanel::onFocusLost();
}

void LLInventoryPanel::onFocusReceived()
{
    // inventory now handles cut/copy/paste/delete
    LLEditMenuHandler::gEditMenuHandler = mFolderRoot.get();

    LLPanel::onFocusReceived();
}

void LLInventoryPanel::onFolderOpening(const LLUUID &id)
{
    LLFolderViewItem* folder = getItemByID(id);
    if (folder && !folder->areChildrenInited())
    {
        // Last item in list will be processed first.
        // This might result in dupplicates in list, but it
        // isn't critical, views won't be created twice
        mBuildViewsQueue.push_back(id);
    }
}

bool LLInventoryPanel::addBadge(LLBadge * badge)
{
    bool badge_added = false;

    if (acceptsBadge())
    {
        badge_added = badge->addToView(mFolderRoot.get());
    }

    return badge_added;
}

void LLInventoryPanel::openAllFolders()
{
<<<<<<< HEAD
	mFolderRoot.get()->setOpenArrangeRecursively(true, LLFolderViewFolder::RECURSE_DOWN);
	mFolderRoot.get()->arrangeAll();
=======
    mFolderRoot.get()->setOpenArrangeRecursively(TRUE, LLFolderViewFolder::RECURSE_DOWN);
    mFolderRoot.get()->arrangeAll();
>>>>>>> e1623bb2
}

void LLInventoryPanel::setSelection(const LLUUID& obj_id, bool take_keyboard_focus)
{
<<<<<<< HEAD
	// Don't select objects in COF (e.g. to prevent refocus when items are worn).
	const LLInventoryObject *obj = mInventory->getObject(obj_id);
	if (obj && obj->getParentUUID() == LLAppearanceMgr::instance().getCOF())
	{
		return;
	}
	setSelectionByID(obj_id, take_keyboard_focus);
}

void LLInventoryPanel::setSelectCallback(const boost::function<void (const std::deque<LLFolderViewItem*>& items, bool user_action)>& cb) 
{ 
	if (mFolderRoot.get())
	{
		mFolderRoot.get()->setSelectCallback(cb);
	}
=======
    // Don't select objects in COF (e.g. to prevent refocus when items are worn).
    const LLInventoryObject *obj = mInventory->getObject(obj_id);
    if (obj && obj->getParentUUID() == LLAppearanceMgr::instance().getCOF())
    {
        return;
    }
    setSelectionByID(obj_id, take_keyboard_focus);
}

void LLInventoryPanel::setSelectCallback(const boost::function<void (const std::deque<LLFolderViewItem*>& items, BOOL user_action)>& cb)
{
    if (mFolderRoot.get())
    {
        mFolderRoot.get()->setSelectCallback(cb);
    }
>>>>>>> e1623bb2
    mSelectionCallback = cb;
}

void LLInventoryPanel::clearSelection()
{
    mSelectThisID.setNull();
    mFocusSelection = false;
}

LLInventoryPanel::selected_items_t LLInventoryPanel::getSelectedItems() const
{
    return mFolderRoot.get()->getSelectionList();
}

void LLInventoryPanel::onSelectionChange(const std::deque<LLFolderViewItem*>& items, bool user_action)
{
    // Schedule updating the folder view context menu when all selected items become complete (STORM-373).
    mCompletionObserver->reset();
    for (std::deque<LLFolderViewItem*>::const_iterator it = items.begin(); it != items.end(); ++it)
    {
        LLFolderViewModelItemInventory* view_model = static_cast<LLFolderViewModelItemInventory*>((*it)->getViewModelItem());
        if (view_model)
        {
            LLUUID id = view_model->getUUID();
            if (!(*it)->areChildrenInited())
            {
                const F64 max_time = 0.0001f;
                mBuildViewsEndTime = LLTimer::getTotalSeconds() + max_time;
                buildNewViews(id);
            }
<<<<<<< HEAD
			LLViewerInventoryItem* inv_item = mInventory->getItem(id);

			if (inv_item && !inv_item->isFinished())
			{
				mCompletionObserver->watchItem(id);
			}
		}
	}

	LLFolderView* fv = mFolderRoot.get();
	if (fv->needsAutoRename()) // auto-selecting a new user-created asset and preparing to rename
	{
		fv->setNeedsAutoRename(false);
		if (items.size()) // new asset is visible and selected
		{
			fv->startRenamingSelectedItem();
		}
=======
            LLViewerInventoryItem* inv_item = mInventory->getItem(id);

            if (inv_item && !inv_item->isFinished())
            {
                mCompletionObserver->watchItem(id);
            }
        }
    }

    LLFolderView* fv = mFolderRoot.get();
    if (fv->needsAutoRename()) // auto-selecting a new user-created asset and preparing to rename
    {
        fv->setNeedsAutoRename(FALSE);
        if (items.size()) // new asset is visible and selected
        {
            fv->startRenamingSelectedItem();
        }
>>>>>>> e1623bb2
        else
        {
            LL_DEBUGS("Inventory") << "Failed to start renemr, no items selected" << LL_ENDL;
        }
    }

    std::set<LLFolderViewItem*> selected_items = mFolderRoot.get()->getSelectionList();
    LLFolderViewItem* prev_folder_item = getItemByID(mPreviousSelectedFolder);

    if (selected_items.size() == 1)
    {
        std::set<LLFolderViewItem*>::const_iterator iter = selected_items.begin();
        LLFolderViewItem* folder_item = (*iter);
        if(folder_item && (folder_item != prev_folder_item))
        {
            LLFolderViewModelItemInventory* fve_listener = static_cast<LLFolderViewModelItemInventory*>(folder_item->getViewModelItem());
            if (fve_listener && (fve_listener->getInventoryType() == LLInventoryType::IT_CATEGORY))
            {
                if (fve_listener->getInventoryObject() && fve_listener->getInventoryObject()->getIsLinkType())
                {
                    return;
                }

                if(prev_folder_item)
                {
                    LLFolderBridge* prev_bridge = (LLFolderBridge*)prev_folder_item->getViewModelItem();
                    if(prev_bridge)
                    {
                        prev_bridge->clearDisplayName();
                        prev_bridge->setShowDescendantsCount(false);
                        prev_folder_item->refresh();
                    }
                }

                LLFolderBridge* bridge = (LLFolderBridge*)folder_item->getViewModelItem();
                if(bridge)
                {
                    bridge->clearDisplayName();
                    bridge->setShowDescendantsCount(true);
                    folder_item->refresh();
                    mPreviousSelectedFolder = bridge->getUUID();
                }
            }
        }
    }
    else
    {
        if(prev_folder_item)
        {
            LLFolderBridge* prev_bridge = (LLFolderBridge*)prev_folder_item->getViewModelItem();
            if(prev_bridge)
            {
                prev_bridge->clearDisplayName();
                prev_bridge->setShowDescendantsCount(false);
                prev_folder_item->refresh();
            }
        }
        mPreviousSelectedFolder = LLUUID();
    }

}

void LLInventoryPanel::updateFolderLabel(const LLUUID& folder_id)
{
    if(folder_id != mPreviousSelectedFolder) return;

    LLFolderViewItem* folder_item = getItemByID(mPreviousSelectedFolder);
    if(folder_item)
    {
        LLFolderBridge* bridge = (LLFolderBridge*)folder_item->getViewModelItem();
        if(bridge)
        {
            bridge->clearDisplayName();
            bridge->setShowDescendantsCount(true);
            folder_item->refresh();
        }
    }
}

void LLInventoryPanel::doCreate(const LLSD& userdata)
{
    reset_inventory_filter();
    menu_create_inventory_item(this, LLFolderBridge::sSelf.get(), userdata);
}

bool LLInventoryPanel::beginIMSession()
{
    std::set<LLFolderViewItem*> selected_items =   mFolderRoot.get()->getSelectionList();

    std::string name;

    std::vector<LLUUID> members;
    EInstantMessage type = IM_SESSION_CONFERENCE_START;

    std::set<LLFolderViewItem*>::const_iterator iter;
    for (iter = selected_items.begin(); iter != selected_items.end(); iter++)
    {

        LLFolderViewItem* folder_item = (*iter);

        if(folder_item)
        {
            LLFolderViewModelItemInventory* fve_listener = static_cast<LLFolderViewModelItemInventory*>(folder_item->getViewModelItem());
            if (fve_listener && (fve_listener->getInventoryType() == LLInventoryType::IT_CATEGORY))
            {

                LLFolderBridge* bridge = (LLFolderBridge*)folder_item->getViewModelItem();
                if(!bridge) return true;
                LLViewerInventoryCategory* cat = bridge->getCategory();
                if(!cat) return true;
                name = cat->getName();
                LLUniqueBuddyCollector is_buddy;
                LLInventoryModel::cat_array_t cat_array;
                LLInventoryModel::item_array_t item_array;
                gInventory.collectDescendentsIf(bridge->getUUID(),
                                                cat_array,
                                                item_array,
                                                LLInventoryModel::EXCLUDE_TRASH,
                                                is_buddy);
                S32 count = item_array.size();
                if(count > 0)
                {
                    //*TODO by what to replace that?
                    //LLFloaterReg::showInstance("communicate");

                    // create the session
                    LLAvatarTracker& at = LLAvatarTracker::instance();
                    LLUUID id;
                    for(S32 i = 0; i < count; ++i)
                    {
                        id = item_array.at(i)->getCreatorUUID();
                        if(at.isBuddyOnline(id))
                        {
                            members.push_back(id);
                        }
                    }
                }
            }
            else
            {
                LLInvFVBridge* listenerp = (LLInvFVBridge*)folder_item->getViewModelItem();

                if (listenerp->getInventoryType() == LLInventoryType::IT_CALLINGCARD)
                {
                    LLInventoryItem* inv_item = gInventory.getItem(listenerp->getUUID());

                    if (inv_item)
                    {
                        LLAvatarTracker& at = LLAvatarTracker::instance();
                        LLUUID id = inv_item->getCreatorUUID();

                        if(at.isBuddyOnline(id))
                        {
                            members.push_back(id);
                        }
                    }
                } //if IT_CALLINGCARD
            } //if !IT_CATEGORY
        }
    } //for selected_items

    // the session_id is randomly generated UUID which will be replaced later
    // with a server side generated number

    if (name.empty())
    {
        name = LLTrans::getString("conference-title");
    }

    LLUUID session_id = gIMMgr->addSession(name, type, members[0], members);
    if (session_id != LLUUID::null)
    {
        LLFloaterIMContainer::getInstance()->showConversation(session_id);
    }

    return true;
}

void LLInventoryPanel::fileUploadLocation(const LLSD& userdata)
{
    const std::string param = userdata.asString();
    if (param == "model")
    {
        gSavedPerAccountSettings.setString("ModelUploadFolder", LLFolderBridge::sSelf.get()->getUUID().asString());
    }
    else if (param == "texture")
    {
        gSavedPerAccountSettings.setString("TextureUploadFolder", LLFolderBridge::sSelf.get()->getUUID().asString());
    }
    else if (param == "sound")
    {
        gSavedPerAccountSettings.setString("SoundUploadFolder", LLFolderBridge::sSelf.get()->getUUID().asString());
    }
    else if (param == "animation")
    {
        gSavedPerAccountSettings.setString("AnimationUploadFolder", LLFolderBridge::sSelf.get()->getUUID().asString());
    }
    else if (param == "pbr_material")
    {
        gSavedPerAccountSettings.setString("PBRUploadFolder", LLFolderBridge::sSelf.get()->getUUID().asString());
    }
}

void LLInventoryPanel::openSingleViewInventory(LLUUID folder_id)
{
    LLPanelMainInventory::newFolderWindow(folder_id.isNull() ? LLFolderBridge::sSelf.get()->getUUID() : folder_id);
}

void LLInventoryPanel::purgeSelectedItems()
{
    if (!mFolderRoot.get()) return;

    const std::set<LLFolderViewItem*> inventory_selected = mFolderRoot.get()->getSelectionList();
    if (inventory_selected.empty()) return;
    LLSD args;
    S32 count = inventory_selected.size();
    std::vector<LLUUID> selected_items;
    for (std::set<LLFolderViewItem*>::const_iterator it = inventory_selected.begin(), end_it = inventory_selected.end();
        it != end_it;
        ++it)
    {
        LLUUID item_id = static_cast<LLFolderViewModelItemInventory*>((*it)->getViewModelItem())->getUUID();
        LLInventoryModel::cat_array_t cats;
        LLInventoryModel::item_array_t items;
        gInventory.collectDescendents(item_id, cats, items, LLInventoryModel::INCLUDE_TRASH);
        count += items.size() + cats.size();
        selected_items.push_back(item_id);
    }
    args["COUNT"] = count;
    LLNotificationsUtil::add("PurgeSelectedItems", args, LLSD(), boost::bind(callbackPurgeSelectedItems, _1, _2, selected_items));
}

// static
void LLInventoryPanel::callbackPurgeSelectedItems(const LLSD& notification, const LLSD& response, const std::vector<LLUUID> inventory_selected)
{
    S32 option = LLNotificationsUtil::getSelectedOption(notification, response);
    if (option == 0)
    {
        if (inventory_selected.empty()) return;

        for (auto it : inventory_selected)
        {
            remove_inventory_object(it, NULL);
        }
    }
}

bool LLInventoryPanel::attachObject(const LLSD& userdata)
{
    // Copy selected item UUIDs to a vector.
    std::set<LLFolderViewItem*> selected_items = mFolderRoot.get()->getSelectionList();
    uuid_vec_t items;
    for (std::set<LLFolderViewItem*>::const_iterator set_iter = selected_items.begin();
         set_iter != selected_items.end();
         ++set_iter)
    {
        items.push_back(static_cast<LLFolderViewModelItemInventory*>((*set_iter)->getViewModelItem())->getUUID());
    }

    // Attach selected items.
    LLViewerAttachMenu::attachObjects(items, userdata.asString());

    gFocusMgr.setKeyboardFocus(NULL);

    return true;
}

bool LLInventoryPanel::getSinceLogoff()
{
    return getFilter().isSinceLogoff();
}

// DEBUG ONLY
// static
void LLInventoryPanel::dumpSelectionInformation(void* user_data)
{
    LLInventoryPanel* iv = (LLInventoryPanel*)user_data;
    iv->mFolderRoot.get()->dumpSelectionInformation();
}

bool is_inventorysp_active()
{
<<<<<<< HEAD
	LLSidepanelInventory *sidepanel_inventory =	LLFloaterSidePanelContainer::getPanel<LLSidepanelInventory>("inventory");
	if (!sidepanel_inventory || !sidepanel_inventory->isInVisibleChain()) return false;
	return sidepanel_inventory->isMainInventoryPanelActive();
=======
    LLSidepanelInventory *sidepanel_inventory = LLFloaterSidePanelContainer::getPanel<LLSidepanelInventory>("inventory");
    if (!sidepanel_inventory || !sidepanel_inventory->isInVisibleChain()) return FALSE;
    return sidepanel_inventory->isMainInventoryPanelActive();
>>>>>>> e1623bb2
}

// static
LLInventoryPanel* LLInventoryPanel::getActiveInventoryPanel(bool auto_open)
{
<<<<<<< HEAD
	S32 z_min = S32_MAX;
	LLInventoryPanel* res = NULL;
	LLFloater* active_inv_floaterp = NULL;

	LLFloater* floater_inventory = LLFloaterReg::getInstance("inventory");
	if (!floater_inventory)
	{
		LL_WARNS() << "Could not find My Inventory floater" << LL_ENDL;
		return nullptr;
	}

	LLSidepanelInventory *inventory_panel =	LLFloaterSidePanelContainer::getPanel<LLSidepanelInventory>("inventory");

	// Iterate through the inventory floaters and return whichever is on top.
	LLFloaterReg::const_instance_list_t& inst_list = LLFloaterReg::getFloaterList("inventory");
	for (LLFloaterReg::const_instance_list_t::const_iterator iter = inst_list.begin(); iter != inst_list.end(); ++iter)
	{
		LLFloaterSidePanelContainer* inventory_floater = dynamic_cast<LLFloaterSidePanelContainer*>(*iter);
		inventory_panel = inventory_floater->findChild<LLSidepanelInventory>("main_panel");

		if (inventory_floater && inventory_panel && inventory_floater->getVisible())
		{
			S32 z_order = gFloaterView->getZOrder(inventory_floater);
			if (z_order < z_min)
			{
				res = inventory_panel->getActivePanel();
				z_min = z_order;
				active_inv_floaterp = inventory_floater;
			}
		}
	}

	if (res)
	{
		// Make sure the floater is not minimized (STORM-438).
		if (active_inv_floaterp && active_inv_floaterp->isMinimized())
		{
			active_inv_floaterp->setMinimized(false);
		}
	}	
	else if (auto_open)
	{
		floater_inventory->openFloater();

		res = inventory_panel->getActivePanel();
	}

	return res;
=======
    S32 z_min = S32_MAX;
    LLInventoryPanel* res = NULL;
    LLFloater* active_inv_floaterp = NULL;

    LLFloater* floater_inventory = LLFloaterReg::getInstance("inventory");
    if (!floater_inventory)
    {
        LL_WARNS() << "Could not find My Inventory floater" << LL_ENDL;
        return FALSE;
    }

    LLSidepanelInventory *inventory_panel = LLFloaterSidePanelContainer::getPanel<LLSidepanelInventory>("inventory");

    // Iterate through the inventory floaters and return whichever is on top.
    LLFloaterReg::const_instance_list_t& inst_list = LLFloaterReg::getFloaterList("inventory");
    for (LLFloaterReg::const_instance_list_t::const_iterator iter = inst_list.begin(); iter != inst_list.end(); ++iter)
    {
        LLFloaterSidePanelContainer* inventory_floater = dynamic_cast<LLFloaterSidePanelContainer*>(*iter);
        inventory_panel = inventory_floater->findChild<LLSidepanelInventory>("main_panel");

        if (inventory_floater && inventory_panel && inventory_floater->getVisible())
        {
            S32 z_order = gFloaterView->getZOrder(inventory_floater);
            if (z_order < z_min)
            {
                res = inventory_panel->getActivePanel();
                z_min = z_order;
                active_inv_floaterp = inventory_floater;
            }
        }
    }

    if (res)
    {
        // Make sure the floater is not minimized (STORM-438).
        if (active_inv_floaterp && active_inv_floaterp->isMinimized())
        {
            active_inv_floaterp->setMinimized(FALSE);
        }
    }
    else if (auto_open)
    {
        floater_inventory->openFloater();

        res = inventory_panel->getActivePanel();
    }

    return res;
>>>>>>> e1623bb2
}

//static
void LLInventoryPanel::openInventoryPanelAndSetSelection(bool auto_open, const LLUUID& obj_id,
    bool use_main_panel, bool take_keyboard_focus, bool reset_filter)
{
    LLSidepanelInventory* sidepanel_inventory = LLFloaterSidePanelContainer::getPanel<LLSidepanelInventory>("inventory");
    sidepanel_inventory->showInventoryPanel();

    LLUUID cat_id = gInventory.findCategoryUUIDForType(LLFolderType::FT_INBOX);
    bool in_inbox = gInventory.isObjectDescendentOf(obj_id, cat_id);
    if (!in_inbox && use_main_panel)
    {
        sidepanel_inventory->selectAllItemsPanel();
    }

    if (!auto_open)
    {
        LLFloater* inventory_floater = LLFloaterSidePanelContainer::getTopmostInventoryFloater();
        if (inventory_floater && inventory_floater->getVisible())
        {
            LLSidepanelInventory *inventory_panel = inventory_floater->findChild<LLSidepanelInventory>("main_panel");
            LLPanelMainInventory* main_panel = inventory_panel->getMainInventoryPanel();
            if (main_panel->isSingleFolderMode() && main_panel->isGalleryViewMode())
            {
                LL_DEBUGS("Inventory") << "Opening gallery panel for item" << obj_id << LL_ENDL;
                main_panel->setGallerySelection(obj_id);
                return;
            }
        }
    }

    if (use_main_panel)
    {
        LLPanelMainInventory* main_inventory = sidepanel_inventory->getMainInventoryPanel();
        if (main_inventory && main_inventory->isSingleFolderMode())
        {
            const LLInventoryObject *obj = gInventory.getObject(obj_id);
            if (obj)
            {
                LL_DEBUGS("Inventory") << "Opening main inventory panel for item" << obj_id << LL_ENDL;
                main_inventory->setSingleFolderViewRoot(obj->getParentUUID(), false);
                main_inventory->setGallerySelection(obj_id);
                return;
            }
        }
    }

<<<<<<< HEAD
	LLInventoryPanel *active_panel = LLInventoryPanel::getActiveInventoryPanel(auto_open);
	if (active_panel)
	{
		LL_DEBUGS("Messaging", "Inventory") << "Highlighting" << obj_id  << LL_ENDL;

		if (reset_filter)
		{
			reset_inventory_filter();
		}

		if (in_inbox)
		{
			sidepanel_inventory->openInbox();
			LLInventoryPanel* inventory_panel = sidepanel_inventory->getInboxPanel();
			if (inventory_panel)
			{
				inventory_panel->setSelection(obj_id, take_keyboard_focus);
			}
		}
		else if (auto_open)
		{
			LLFloater* floater_inventory = LLFloaterReg::getInstance("inventory");
			if (floater_inventory)
			{
				floater_inventory->setFocus(true);
			}
			active_panel->setSelection(obj_id, take_keyboard_focus);
		}
=======
    LLInventoryPanel *active_panel = LLInventoryPanel::getActiveInventoryPanel(auto_open);
    if (active_panel)
    {
        LL_DEBUGS("Messaging", "Inventory") << "Highlighting" << obj_id  << LL_ENDL;

        if (reset_filter)
        {
            reset_inventory_filter();
        }

        if (in_inbox)
        {
            sidepanel_inventory->openInbox();
            LLInventoryPanel* inventory_panel = sidepanel_inventory->getInboxPanel();
            if (inventory_panel)
            {
                inventory_panel->setSelection(obj_id, take_keyboard_focus);
            }
        }
        else if (auto_open)
        {
            LLFloater* floater_inventory = LLFloaterReg::getInstance("inventory");
            if (floater_inventory)
            {
                floater_inventory->setFocus(TRUE);
            }
            active_panel->setSelection(obj_id, take_keyboard_focus);
        }
>>>>>>> e1623bb2
        else
        {
            // Created items are going to receive proper focus from callbacks
            active_panel->setSelection(obj_id, take_keyboard_focus);
        }
    }
}

void LLInventoryPanel::setSFViewAndOpenFolder(const LLInventoryPanel* panel, const LLUUID& folder_id)
{
    LLFloaterReg::const_instance_list_t& inst_list = LLFloaterReg::getFloaterList("inventory");
    for (LLFloaterReg::const_instance_list_t::const_iterator iter = inst_list.begin(); iter != inst_list.end(); ++iter)
    {
        LLFloaterSidePanelContainer* inventory_floater = dynamic_cast<LLFloaterSidePanelContainer*>(*iter);
        LLSidepanelInventory* sidepanel_inventory = inventory_floater->findChild<LLSidepanelInventory>("main_panel");

        LLPanelMainInventory* main_inventory = sidepanel_inventory->getMainInventoryPanel();
        if (main_inventory && panel->hasAncestor(main_inventory) && !main_inventory->isSingleFolderMode())
        {
            main_inventory->initSingleFolderRoot(folder_id);
            main_inventory->toggleViewMode();
            main_inventory->setSingleFolderViewRoot(folder_id, false);
        }
    }
}

void LLInventoryPanel::addHideFolderType(LLFolderType::EType folder_type)
{
    getFilter().setFilterCategoryTypes(getFilter().getFilterCategoryTypes() & ~(1ULL << folder_type));
}

bool LLInventoryPanel::getIsHiddenFolderType(LLFolderType::EType folder_type) const
{
    return !(getFilter().getFilterCategoryTypes() & (1ULL << folder_type));
}

void LLInventoryPanel::addItemID( const LLUUID& id, LLFolderViewItem*   itemp )
{
    mItemMap[id] = itemp;
}

void LLInventoryPanel::removeItemID(const LLUUID& id)
{
<<<<<<< HEAD
	LLInventoryModel::cat_array_t categories;
	LLInventoryModel::item_array_t items;
	gInventory.collectDescendents(id, categories, items, true);
=======
    LLInventoryModel::cat_array_t categories;
    LLInventoryModel::item_array_t items;
    gInventory.collectDescendents(id, categories, items, TRUE);
>>>>>>> e1623bb2

    mItemMap.erase(id);

    for (LLInventoryModel::cat_array_t::iterator it = categories.begin(),    end_it = categories.end();
        it != end_it;
        ++it)
    {
        mItemMap.erase((*it)->getUUID());
}

    for (LLInventoryModel::item_array_t::iterator it = items.begin(),   end_it  = items.end();
        it != end_it;
        ++it)
    {
        mItemMap.erase((*it)->getUUID());
    }
}

LLFolderViewItem* LLInventoryPanel::getItemByID(const LLUUID& id)
{
    LL_PROFILE_ZONE_SCOPED;

    std::map<LLUUID, LLFolderViewItem*>::iterator map_it;
    map_it = mItemMap.find(id);
    if (map_it != mItemMap.end())
    {
        return map_it->second;
    }

    return NULL;
}

LLFolderViewFolder* LLInventoryPanel::getFolderByID(const LLUUID& id)
{
    LLFolderViewItem* item = getItemByID(id);
    return dynamic_cast<LLFolderViewFolder*>(item);
}


void LLInventoryPanel::setSelectionByID( const LLUUID& obj_id, bool    take_keyboard_focus )
{
    LLFolderViewItem* itemp = getItemByID(obj_id);

    if (itemp && !itemp->areChildrenInited())
    {
        LLInventoryObject const* objectp = mInventory->getObject(obj_id);
        if (objectp)
        {
            buildNewViews(obj_id, objectp, itemp, BUILD_ONE_FOLDER);
        }
    }

<<<<<<< HEAD
	if(itemp && itemp->getViewModelItem())
	{
		itemp->arrangeAndSet(true, take_keyboard_focus);
		mSelectThisID.setNull();
		mFocusSelection = false;
		return;
	}
	else
	{
		// save the desired item to be selected later (if/when ready)
		mFocusSelection = take_keyboard_focus;
		mSelectThisID = obj_id;
	}
=======
    if(itemp && itemp->getViewModelItem())
    {
        itemp->arrangeAndSet(TRUE, take_keyboard_focus);
        mSelectThisID.setNull();
        mFocusSelection = false;
        return;
    }
    else
    {
        // save the desired item to be selected later (if/when ready)
        mFocusSelection = take_keyboard_focus;
        mSelectThisID = obj_id;
    }
>>>>>>> e1623bb2
}

void LLInventoryPanel::updateSelection()
{
    if (mSelectThisID.notNull())
    {
        setSelectionByID(mSelectThisID, mFocusSelection);
    }
}

void LLInventoryPanel::doToSelected(const LLSD& userdata)
{
    if (("purge" == userdata.asString()))
    {
        purgeSelectedItems();
        return;
    }
    LLInventoryAction::doToSelected(mInventory, mFolderRoot.get(), userdata.asString());

    return;
}

bool LLInventoryPanel::handleKeyHere( KEY key, MASK mask )
{
<<<<<<< HEAD
	bool handled = false;
	switch (key)
	{
	case KEY_RETURN:
		// Open selected items if enter key hit on the inventory panel
		if (mask == MASK_NONE)
		{
			if (mSuppressOpenItemAction)
			{
				LLFolderViewItem* folder_item = mFolderRoot.get()->getCurSelectedItem();
				if(folder_item)
				{
					LLInvFVBridge* bridge = (LLInvFVBridge*)folder_item->getViewModelItem();
					if(bridge && (bridge->getInventoryType() != LLInventoryType::IT_CATEGORY))
					{
						return handled;
					}
				}
			}
			LLInventoryAction::doToSelected(mInventory, mFolderRoot.get(), "open");
			handled = true;
		}
		break;
	case KEY_DELETE:
=======
    BOOL handled = FALSE;
    switch (key)
    {
    case KEY_RETURN:
        // Open selected items if enter key hit on the inventory panel
        if (mask == MASK_NONE)
        {
            if (mSuppressOpenItemAction)
            {
                LLFolderViewItem* folder_item = mFolderRoot.get()->getCurSelectedItem();
                if(folder_item)
                {
                    LLInvFVBridge* bridge = (LLInvFVBridge*)folder_item->getViewModelItem();
                    if(bridge && (bridge->getInventoryType() != LLInventoryType::IT_CATEGORY))
                    {
                        return handled;
                    }
                }
            }
            LLInventoryAction::doToSelected(mInventory, mFolderRoot.get(), "open");
            handled = TRUE;
        }
        break;
    case KEY_DELETE:
>>>>>>> e1623bb2
#if LL_DARWIN
    case KEY_BACKSPACE:
#endif
<<<<<<< HEAD
		// Delete selected items if delete or backspace key hit on the inventory panel
		// Note: on Mac laptop keyboards, backspace and delete are one and the same
		if (isSelectionRemovable() && (mask == MASK_NONE))
		{
			LLInventoryAction::doToSelected(mInventory, mFolderRoot.get(), "delete");
			handled = true;
		}
		break;
	}
	return handled;
=======
        // Delete selected items if delete or backspace key hit on the inventory panel
        // Note: on Mac laptop keyboards, backspace and delete are one and the same
        if (isSelectionRemovable() && (mask == MASK_NONE))
        {
            LLInventoryAction::doToSelected(mInventory, mFolderRoot.get(), "delete");
            handled = TRUE;
        }
        break;
    }
    return handled;
>>>>>>> e1623bb2
}

bool LLInventoryPanel::isSelectionRemovable()
{
    bool can_delete = false;
    if (mFolderRoot.get())
    {
        std::set<LLFolderViewItem*> selection_set = mFolderRoot.get()->getSelectionList();
        if (!selection_set.empty())
        {
            can_delete = true;
            for (std::set<LLFolderViewItem*>::iterator iter = selection_set.begin();
                 iter != selection_set.end();
                 ++iter)
            {
                LLFolderViewItem *item = *iter;
                const LLFolderViewModelItemInventory *listener = static_cast<const LLFolderViewModelItemInventory*>(item->getViewModelItem());
                if (!listener)
                {
                    can_delete = false;
                }
                else
                {
                    can_delete &= listener->isItemRemovable() && !listener->isItemInTrash();
                }
            }
        }
    }
    return can_delete;
}

/************************************************************************/
/* Recent Inventory Panel related class                                 */
/************************************************************************/
static const LLRecentInventoryBridgeBuilder RECENT_ITEMS_BUILDER;
class LLInventoryRecentItemsPanel : public LLInventoryPanel
{
public:
    struct Params : public LLInitParam::Block<Params, LLInventoryPanel::Params>
    {};

    void initFromParams(const Params& p)
    {
        LLInventoryPanel::initFromParams(p);
        // turn on inbox for recent items
        getFilter().setFilterCategoryTypes(getFilter().getFilterCategoryTypes() | (1ULL << LLFolderType::FT_INBOX));
        // turn off marketplace for recent items
        getFilter().setFilterNoMarketplaceFolder();
    }

protected:
    LLInventoryRecentItemsPanel (const Params&);
    friend class LLUICtrlFactory;
};

LLInventoryRecentItemsPanel::LLInventoryRecentItemsPanel( const Params& params)
: LLInventoryPanel(params)
{
    // replace bridge builder to have necessary View bridges.
    mInvFVBridgeBuilder = &RECENT_ITEMS_BUILDER;
}

static LLDefaultChildRegistry::Register<LLInventorySingleFolderPanel> t_single_folder_inventory_panel("single_folder_inventory_panel");

LLInventorySingleFolderPanel::LLInventorySingleFolderPanel(const Params& params)
    : LLInventoryPanel(params)
{
    mBuildChildrenViews = false;
    getFilter().setSingleFolderMode(true);
    getFilter().setEmptyLookupMessage("InventorySingleFolderNoMatches");
    getFilter().setDefaultEmptyLookupMessage("InventorySingleFolderEmpty");

    mCommitCallbackRegistrar.replace("Inventory.DoToSelected", boost::bind(&LLInventorySingleFolderPanel::doToSelected, this, _2));
    mCommitCallbackRegistrar.replace("Inventory.DoCreate", boost::bind(&LLInventorySingleFolderPanel::doCreate, this, _2));
    mCommitCallbackRegistrar.replace("Inventory.Share", boost::bind(&LLInventorySingleFolderPanel::doShare, this));
}

LLInventorySingleFolderPanel::~LLInventorySingleFolderPanel()
{
}

void LLInventorySingleFolderPanel::initFromParams(const Params& p)
{
    mFolderID = gInventory.getRootFolderID();

    mParams = p;
    LLPanel::initFromParams(mParams);
}

void LLInventorySingleFolderPanel::onFocusReceived()
{
    // Tab support, when tabbing into this view, select first item
    // (ideally needs to account for scroll)
    bool select_first = mSelectThisID.isNull() && mFolderRoot.get() && mFolderRoot.get()->getSelectedCount() == 0;

    if (select_first)
    {
        LLFolderViewFolder::folders_t::const_iterator folders_it = mFolderRoot.get()->getFoldersBegin();
        LLFolderViewFolder::folders_t::const_iterator folders_end = mFolderRoot.get()->getFoldersEnd();

        for (; folders_it != folders_end; ++folders_it)
        {
            const LLFolderViewFolder* folder_view = *folders_it;
            if (folder_view->getVisible())
            {
                const LLFolderViewModelItemInventory* modelp = static_cast<const LLFolderViewModelItemInventory*>(folder_view->getViewModelItem());
                setSelectionByID(modelp->getUUID(), true);
                // quick and dirty fix: don't scroll on switching focus
                // todo: better 'tab' support, one that would work for LLInventoryPanel
                mFolderRoot.get()->stopAutoScollining();
                select_first = false;
                break;
            }
        }
    }

    if (select_first)
    {
        LLFolderViewFolder::items_t::const_iterator items_it = mFolderRoot.get()->getItemsBegin();
        LLFolderViewFolder::items_t::const_iterator items_end = mFolderRoot.get()->getItemsEnd();

        for (; items_it != items_end; ++items_it)
        {
            const LLFolderViewItem* item_view = *items_it;
            if (item_view->getVisible())
            {
                const LLFolderViewModelItemInventory* modelp = static_cast<const LLFolderViewModelItemInventory*>(item_view->getViewModelItem());
                setSelectionByID(modelp->getUUID(), true);
                mFolderRoot.get()->stopAutoScollining();
                break;
            }
        }
    }
    LLInventoryPanel::onFocusReceived();
}

void LLInventorySingleFolderPanel::initFolderRoot(const LLUUID& start_folder_id)
{
    if(mRootInited) return;

    mRootInited = true;
    if(start_folder_id.notNull())
    {
        mFolderID = start_folder_id;
    }

    mParams.open_first_folder = false;
    mParams.start_folder.id = mFolderID;

    LLInventoryPanel::initFolderRoot();
    mFolderRoot.get()->setSingleFolderMode(true);
}

void LLInventorySingleFolderPanel::changeFolderRoot(const LLUUID& new_id)
{
    if (mFolderID != new_id)
    {
        if(mFolderID.notNull())
        {
            mBackwardFolders.push_back(mFolderID);
        }
        mFolderID = new_id;
        updateSingleFolderRoot();
    }
}

void LLInventorySingleFolderPanel::onForwardFolder()
{
    if(isForwardAvailable())
    {
        mBackwardFolders.push_back(mFolderID);
        mFolderID = mForwardFolders.back();
        mForwardFolders.pop_back();
        updateSingleFolderRoot();
    }
}

void LLInventorySingleFolderPanel::onBackwardFolder()
{
    if(isBackwardAvailable())
    {
        mForwardFolders.push_back(mFolderID);
        mFolderID = mBackwardFolders.back();
        mBackwardFolders.pop_back();
        updateSingleFolderRoot();
    }
}

void LLInventorySingleFolderPanel::clearNavigationHistory()
{
    mForwardFolders.clear();
    mBackwardFolders.clear();
}

bool LLInventorySingleFolderPanel::isBackwardAvailable()
{
    return (!mBackwardFolders.empty() && (mFolderID != mBackwardFolders.back()));
}

bool LLInventorySingleFolderPanel::isForwardAvailable()
{
    return (!mForwardFolders.empty() && (mFolderID != mForwardFolders.back()));
}

boost::signals2::connection LLInventorySingleFolderPanel::setRootChangedCallback(root_changed_callback_t cb)
{
    return mRootChangedSignal.connect(cb);
}

void LLInventorySingleFolderPanel::updateSingleFolderRoot()
{
    if (mFolderID != getRootFolderID())
    {
        mRootChangedSignal();

        LLUUID root_id = mFolderID;
        if (mFolderRoot.get())
        {
            mItemMap.clear();
            mFolderRoot.get()->destroyRoot();
        }

        mCommitCallbackRegistrar.pushScope();
        {
            LLFolderView* folder_view = createFolderRoot(root_id);
            folder_view->setChildrenInited(false);
            mFolderRoot = folder_view->getHandle();
            mFolderRoot.get()->setSingleFolderMode(true);
            addItemID(root_id, mFolderRoot.get());

            LLRect scroller_view_rect = getRect();
            scroller_view_rect.translate(-scroller_view_rect.mLeft, -scroller_view_rect.mBottom);
            LLScrollContainer::Params scroller_params(mParams.scroll());
            scroller_params.rect(scroller_view_rect);

            if (mScroller)
            {
                removeChild(mScroller);
                delete mScroller;
                mScroller = NULL;
            }
            mScroller = LLUICtrlFactory::create<LLFolderViewScrollContainer>(scroller_params);
            addChild(mScroller);
            mScroller->addChild(mFolderRoot.get());
            mFolderRoot.get()->setScrollContainer(mScroller);
            mFolderRoot.get()->setFollowsAll();
            mFolderRoot.get()->addChild(mFolderRoot.get()->mStatusTextBox);

            if (!mSelectionCallback.empty())
            {
                mFolderRoot.get()->setSelectCallback(mSelectionCallback);
            }
        }
        mCommitCallbackRegistrar.popScope();
        mFolderRoot.get()->setCallbackRegistrar(&mCommitCallbackRegistrar);

        buildNewViews(mFolderID);

        LLFloater* root_floater = gFloaterView->getParentFloater(this);
        if(root_floater)
        {
            root_floater->setFocus(true);
        }
    }
}

bool LLInventorySingleFolderPanel::hasVisibleItems()
{
    return mFolderRoot.get()->hasVisibleChildren();
}

void LLInventorySingleFolderPanel::doCreate(const LLSD& userdata)
{
    std::string type_name = userdata.asString();
    LLUUID dest_id = LLFolderBridge::sSelf.get()->getUUID();
    if (("category" == type_name) || ("outfit" == type_name))
    {
        changeFolderRoot(dest_id);
    }
    reset_inventory_filter();
    menu_create_inventory_item(this, dest_id, userdata);
}

void LLInventorySingleFolderPanel::doToSelected(const LLSD& userdata)
{
    if (("open_in_current_window" == userdata.asString()))
    {
        changeFolderRoot(LLFolderBridge::sSelf.get()->getUUID());
        return;
    }
    LLInventoryPanel::doToSelected(userdata);
}

void LLInventorySingleFolderPanel::doShare()
{
    LLAvatarActions::shareWithAvatars(this);
}
/************************************************************************/
/* Asset Pre-Filtered Inventory Panel related class                     */
/************************************************************************/

LLAssetFilteredInventoryPanel::LLAssetFilteredInventoryPanel(const Params& p)
    : LLInventoryPanel(p)
{
}


void LLAssetFilteredInventoryPanel::initFromParams(const Params& p)
{
    // Init asset types
    std::string types = p.filter_asset_types.getValue();

    typedef boost::tokenizer<boost::char_separator<char> > tokenizer;
    boost::char_separator<char> sep("|");
    tokenizer tokens(types, sep);
    tokenizer::iterator token_iter = tokens.begin();

    memset(mAssetTypes, 0, LLAssetType::AT_COUNT * sizeof(bool));
    while (token_iter != tokens.end())
    {
        const std::string& token_str = *token_iter;
        LLAssetType::EType asset_type = LLAssetType::lookup(token_str);
        if (asset_type > LLAssetType::AT_NONE && asset_type < LLAssetType::AT_COUNT)
        {
            mAssetTypes[asset_type] = true;
        }
        ++token_iter;
    }

    // Init drag types
    memset(mDragTypes, 0, EDragAndDropType::DAD_COUNT * sizeof(bool));
    for (S32 i = 0; i < LLAssetType::AT_COUNT; i++)
    {
        if (mAssetTypes[i])
        {
            EDragAndDropType drag_type = LLViewerAssetType::lookupDragAndDropType((LLAssetType::EType)i);
            if (drag_type != DAD_NONE)
            {
                mDragTypes[drag_type] = true;
            }
        }
    }
    // Always show AT_CATEGORY, but it shouldn't get into mDragTypes
    mAssetTypes[LLAssetType::AT_CATEGORY] = true;

    // Init the panel
    LLInventoryPanel::initFromParams(p);
    U64 filter_cats = getFilter().getFilterCategoryTypes();
    filter_cats &= ~(1ULL << LLFolderType::FT_MARKETPLACE_LISTINGS);
    getFilter().setFilterCategoryTypes(filter_cats);
    getFilter().setFilterNoMarketplaceFolder();
}

bool LLAssetFilteredInventoryPanel::handleDragAndDrop(S32 x, S32 y, MASK mask, bool drop,
    EDragAndDropType cargo_type,
    void* cargo_data,
    EAcceptance* accept,
    std::string& tooltip_msg)
{
    bool result = false;

    if (mAcceptsDragAndDrop)
    {
        // Don't allow DAD_CATEGORY here since it can contain other items besides required assets
        // We should see everything we drop!
        if (mDragTypes[cargo_type])
        {
            result = LLInventoryPanel::handleDragAndDrop(x, y, mask, drop, cargo_type, cargo_data, accept, tooltip_msg);
        }
    }

    return result;
}

/*virtual*/
bool LLAssetFilteredInventoryPanel::typedViewsFilter(const LLUUID& id, LLInventoryObject const* objectp)
{
    if (!objectp)
    {
        return false;
    }
    LLAssetType::EType asset_type = objectp->getType();

    if (asset_type < 0 || asset_type >= LLAssetType::AT_COUNT)
    {
        return false;
    }

    if (!mAssetTypes[asset_type])
    {
        return false;
    }

    return true;
}

void LLAssetFilteredInventoryPanel::itemChanged(const LLUUID& id, U32 mask, const LLInventoryObject* model_item)
{
    if (!model_item && !getItemByID(id))
    {
        // remove operation, but item is not in panel already
        return;
    }

    if (model_item)
    {
        LLAssetType::EType asset_type = model_item->getType();

        if (asset_type < 0
            || asset_type >= LLAssetType::AT_COUNT
            || !mAssetTypes[asset_type])
        {
            return;
        }
    }

    LLInventoryPanel::itemChanged(id, mask, model_item);
}

namespace LLInitParam
{
    void TypeValues<LLFolderType::EType>::declareValues()
    {
        declare(LLFolderType::lookup(LLFolderType::FT_TEXTURE)          , LLFolderType::FT_TEXTURE);
        declare(LLFolderType::lookup(LLFolderType::FT_SOUND)            , LLFolderType::FT_SOUND);
        declare(LLFolderType::lookup(LLFolderType::FT_CALLINGCARD)      , LLFolderType::FT_CALLINGCARD);
        declare(LLFolderType::lookup(LLFolderType::FT_LANDMARK)         , LLFolderType::FT_LANDMARK);
        declare(LLFolderType::lookup(LLFolderType::FT_CLOTHING)         , LLFolderType::FT_CLOTHING);
        declare(LLFolderType::lookup(LLFolderType::FT_OBJECT)           , LLFolderType::FT_OBJECT);
        declare(LLFolderType::lookup(LLFolderType::FT_NOTECARD)         , LLFolderType::FT_NOTECARD);
        declare(LLFolderType::lookup(LLFolderType::FT_ROOT_INVENTORY)   , LLFolderType::FT_ROOT_INVENTORY);
        declare(LLFolderType::lookup(LLFolderType::FT_LSL_TEXT)         , LLFolderType::FT_LSL_TEXT);
        declare(LLFolderType::lookup(LLFolderType::FT_BODYPART)         , LLFolderType::FT_BODYPART);
        declare(LLFolderType::lookup(LLFolderType::FT_TRASH)            , LLFolderType::FT_TRASH);
        declare(LLFolderType::lookup(LLFolderType::FT_SNAPSHOT_CATEGORY), LLFolderType::FT_SNAPSHOT_CATEGORY);
        declare(LLFolderType::lookup(LLFolderType::FT_LOST_AND_FOUND)   , LLFolderType::FT_LOST_AND_FOUND);
        declare(LLFolderType::lookup(LLFolderType::FT_ANIMATION)        , LLFolderType::FT_ANIMATION);
        declare(LLFolderType::lookup(LLFolderType::FT_GESTURE)          , LLFolderType::FT_GESTURE);
        declare(LLFolderType::lookup(LLFolderType::FT_FAVORITE)         , LLFolderType::FT_FAVORITE);
        declare(LLFolderType::lookup(LLFolderType::FT_ENSEMBLE_START)   , LLFolderType::FT_ENSEMBLE_START);
        declare(LLFolderType::lookup(LLFolderType::FT_ENSEMBLE_END)     , LLFolderType::FT_ENSEMBLE_END);
        declare(LLFolderType::lookup(LLFolderType::FT_CURRENT_OUTFIT)   , LLFolderType::FT_CURRENT_OUTFIT);
        declare(LLFolderType::lookup(LLFolderType::FT_OUTFIT)           , LLFolderType::FT_OUTFIT);
        declare(LLFolderType::lookup(LLFolderType::FT_MY_OUTFITS)       , LLFolderType::FT_MY_OUTFITS);
        declare(LLFolderType::lookup(LLFolderType::FT_MESH )            , LLFolderType::FT_MESH );
        declare(LLFolderType::lookup(LLFolderType::FT_INBOX)            , LLFolderType::FT_INBOX);
        declare(LLFolderType::lookup(LLFolderType::FT_OUTBOX)           , LLFolderType::FT_OUTBOX);
        declare(LLFolderType::lookup(LLFolderType::FT_BASIC_ROOT)       , LLFolderType::FT_BASIC_ROOT);
        declare(LLFolderType::lookup(LLFolderType::FT_SETTINGS)         , LLFolderType::FT_SETTINGS);
        declare(LLFolderType::lookup(LLFolderType::FT_MATERIAL)         , LLFolderType::FT_MATERIAL);
        declare(LLFolderType::lookup(LLFolderType::FT_MARKETPLACE_LISTINGS)   , LLFolderType::FT_MARKETPLACE_LISTINGS);
        declare(LLFolderType::lookup(LLFolderType::FT_MARKETPLACE_STOCK), LLFolderType::FT_MARKETPLACE_STOCK);
        declare(LLFolderType::lookup(LLFolderType::FT_MARKETPLACE_VERSION), LLFolderType::FT_MARKETPLACE_VERSION);
    }
}<|MERGE_RESOLUTION|>--- conflicted
+++ resolved
@@ -1,2945 +1,2589 @@
-/*
- * @file llinventorypanel.cpp
- * @brief Implementation of the inventory panel and associated stuff.
- *
- * $LicenseInfo:firstyear=2001&license=viewerlgpl$
- * Second Life Viewer Source Code
- * Copyright (C) 2010, Linden Research, Inc.
- *
- * This library is free software; you can redistribute it and/or
- * modify it under the terms of the GNU Lesser General Public
- * License as published by the Free Software Foundation;
- * version 2.1 of the License only.
- *
- * This library is distributed in the hope that it will be useful,
- * but WITHOUT ANY WARRANTY; without even the implied warranty of
- * MERCHANTABILITY or FITNESS FOR A PARTICULAR PURPOSE.  See the GNU
- * Lesser General Public License for more details.
- *
- * You should have received a copy of the GNU Lesser General Public
- * License along with this library; if not, write to the Free Software
- * Foundation, Inc., 51 Franklin Street, Fifth Floor, Boston, MA  02110-1301  USA
- *
- * Linden Research, Inc., 945 Battery Street, San Francisco, CA  94111  USA
- * $/LicenseInfo$
- */
-
-#include "llviewerprecompiledheaders.h"
-#include "llinventorypanel.h"
-
-#include <utility> // for std::pair<>
-
-#include "llagent.h"
-#include "llagentwearables.h"
-#include "llappearancemgr.h"
-#include "llavataractions.h"
-#include "llclipboard.h"
-#include "llfloaterreg.h"
-#include "llfloatersidepanelcontainer.h"
-#include "llfolderview.h"
-#include "llfolderviewitem.h"
-#include "llfloaterimcontainer.h"
-#include "llimview.h"
-#include "llinspecttexture.h"
-#include "llinventorybridge.h"
-#include "llinventoryfunctions.h"
-#include "llinventorymodelbackgroundfetch.h"
-#include "llnotificationsutil.h"
-#include "llpanelmaininventory.h"
-#include "llpreview.h"
-#include "llsidepanelinventory.h"
-#include "llstartup.h"
-#include "lltrans.h"
-#include "llviewerassettype.h"
-#include "llviewerattachmenu.h"
-#include "llviewerfoldertype.h"
-#include "llvoavatarself.h"
-
-class LLInventoryRecentItemsPanel;
-class LLAssetFilteredInventoryPanel;
-
-static LLDefaultChildRegistry::Register<LLInventoryPanel> r("inventory_panel");
-static LLDefaultChildRegistry::Register<LLInventoryRecentItemsPanel> t_recent_inventory_panel("recent_inventory_panel");
-static LLDefaultChildRegistry::Register<LLAssetFilteredInventoryPanel> t_asset_filtered_inv_panel("asset_filtered_inv_panel");
-
-const std::string LLInventoryPanel::DEFAULT_SORT_ORDER = std::string("InventorySortOrder");
-const std::string LLInventoryPanel::RECENTITEMS_SORT_ORDER = std::string("RecentItemsSortOrder");
-const std::string LLInventoryPanel::INHERIT_SORT_ORDER = std::string("");
-static const LLInventoryFolderViewModelBuilder INVENTORY_BRIDGE_BUILDER;
-
-// statics
-bool LLInventoryPanel::sColorSetInitialized = false;
-LLUIColor LLInventoryPanel::sDefaultColor;
-LLUIColor LLInventoryPanel::sDefaultHighlightColor;
-LLUIColor LLInventoryPanel::sLibraryColor;
-LLUIColor LLInventoryPanel::sLinkColor;
-
-const LLColor4U DEFAULT_WHITE(255, 255, 255);
-
-//~~~~~~~~~~~~~~~~~~~~~~~~~~~~~~~~~~~~~~~~~~~~~~~~~~~~~~~~~~~~~~~~~~~~~~~~~~~~~
-// Class LLInventoryPanelObserver
-//
-// Bridge to support knowing when the inventory has changed.
-//~~~~~~~~~~~~~~~~~~~~~~~~~~~~~~~~~~~~~~~~~~~~~~~~~~~~~~~~~~~~~~~~~~~~~~~~~~~~~
-
-class LLInventoryPanelObserver : public LLInventoryObserver
-{
-public:
-    LLInventoryPanelObserver(LLInventoryPanel* ip) : mIP(ip) {}
-    virtual ~LLInventoryPanelObserver() {}
-    virtual void changed(U32 mask)
-    {
-        mIP->modelChanged(mask);
-    }
-protected:
-    LLInventoryPanel* mIP;
-};
-
-//~~~~~~~~~~~~~~~~~~~~~~~~~~~~~~~~~~~~~~~~~~~~~~~~~~~~~~~~~~~~~~~~~~~~~~~~~~~~~
-// Class LLInvPanelComplObserver
-//
-// Calls specified callback when all specified items become complete.
-//
-// Usage:
-// observer = new LLInvPanelComplObserver(boost::bind(onComplete));
-// inventory->addObserver(observer);
-// observer->reset(); // (optional)
-// observer->watchItem(incomplete_item1_id);
-// observer->watchItem(incomplete_item2_id);
-//~~~~~~~~~~~~~~~~~~~~~~~~~~~~~~~~~~~~~~~~~~~~~~~~~~~~~~~~~~~~~~~~~~~~~~~~~~~~~
-
-class LLInvPanelComplObserver : public LLInventoryCompletionObserver
-{
-public:
-    typedef boost::function<void()> callback_t;
-
-    LLInvPanelComplObserver(callback_t cb)
-    :   mCallback(cb)
-    {
-    }
-
-    void reset();
-
-private:
-    /*virtual*/ void done();
-
-    /// Called when all the items are complete.
-    callback_t  mCallback;
-};
-
-void LLInvPanelComplObserver::reset()
-{
-    mIncomplete.clear();
-    mComplete.clear();
-}
-
-void LLInvPanelComplObserver::done()
-{
-    mCallback();
-}
-
-//~~~~~~~~~~~~~~~~~~~~~~~~~~~~~~~~~~~~~~~~~~~~~~~~~~~~~~~~~~~~~~~~~~~~~~~~~~~~~
-// Class LLInventoryPanel
-//~~~~~~~~~~~~~~~~~~~~~~~~~~~~~~~~~~~~~~~~~~~~~~~~~~~~~~~~~~~~~~~~~~~~~~~~~~~~~
-
-LLInventoryPanel::LLInventoryPanel(const LLInventoryPanel::Params& p) :
-    LLPanel(p),
-    mInventoryObserver(NULL),
-    mCompletionObserver(NULL),
-    mScroller(NULL),
-    mSortOrderSetting(p.sort_order_setting),
-    mInventory(p.inventory), //inventory("", &gInventory)
-    mAcceptsDragAndDrop(p.accepts_drag_and_drop),
-    mAllowMultiSelect(p.allow_multi_select),
-    mAllowDrag(p.allow_drag),
-    mShowItemLinkOverlays(p.show_item_link_overlays),
-    mShowEmptyMessage(p.show_empty_message),
-    mSuppressFolderMenu(p.suppress_folder_menu),
-    mSuppressOpenItemAction(false),
-    mBuildViewsOnInit(p.preinitialize_views),
-    mViewsInitialized(VIEWS_UNINITIALIZED),
-    mInvFVBridgeBuilder(NULL),
-    mInventoryViewModel(p.name),
-    mGroupedItemBridge(new LLFolderViewGroupedItemBridge),
-    mFocusSelection(false),
-    mBuildChildrenViews(true),
-    mRootInited(false)
-{
-    mInvFVBridgeBuilder = &INVENTORY_BRIDGE_BUILDER;
-
-    if (!sColorSetInitialized)
-    {
-        sDefaultColor = LLUIColorTable::instance().getColor("InventoryItemColor", DEFAULT_WHITE);
-        sDefaultHighlightColor = LLUIColorTable::instance().getColor("MenuItemHighlightFgColor", DEFAULT_WHITE);
-        sLibraryColor = LLUIColorTable::instance().getColor("InventoryItemLibraryColor", DEFAULT_WHITE);
-        sLinkColor = LLUIColorTable::instance().getColor("InventoryItemLinkColor", DEFAULT_WHITE);
-        sColorSetInitialized = true;
-    }
-
-    // context menu callbacks
-    mCommitCallbackRegistrar.add("Inventory.DoToSelected", boost::bind(&LLInventoryPanel::doToSelected, this, _2));
-    mCommitCallbackRegistrar.add("Inventory.EmptyTrash", boost::bind(&LLInventoryModel::emptyFolderType, &gInventory, "ConfirmEmptyTrash", LLFolderType::FT_TRASH));
-    mCommitCallbackRegistrar.add("Inventory.EmptyLostAndFound", boost::bind(&LLInventoryModel::emptyFolderType, &gInventory, "ConfirmEmptyLostAndFound", LLFolderType::FT_LOST_AND_FOUND));
-    mCommitCallbackRegistrar.add("Inventory.DoCreate", boost::bind(&LLInventoryPanel::doCreate, this, _2));
-    mCommitCallbackRegistrar.add("Inventory.AttachObject", boost::bind(&LLInventoryPanel::attachObject, this, _2));
-    mCommitCallbackRegistrar.add("Inventory.BeginIMSession", boost::bind(&LLInventoryPanel::beginIMSession, this));
-    mCommitCallbackRegistrar.add("Inventory.Share",  boost::bind(&LLAvatarActions::shareWithAvatars, this));
-    mCommitCallbackRegistrar.add("Inventory.FileUploadLocation", boost::bind(&LLInventoryPanel::fileUploadLocation, this, _2));
-    mCommitCallbackRegistrar.add("Inventory.OpenNewFolderWindow", boost::bind(&LLInventoryPanel::openSingleViewInventory, this, LLUUID()));
-}
-
-LLFolderView * LLInventoryPanel::createFolderRoot(LLUUID root_id )
-{
-    LLFolderView::Params p(mParams.folder_view);
-    p.name = getName();
-    p.title = getLabel();
-    p.rect = LLRect(0, 0, getRect().getWidth(), 0);
-    p.parent_panel = this;
-    p.tool_tip = p.name;
-    p.listener = mInvFVBridgeBuilder->createBridge( LLAssetType::AT_CATEGORY,
-                                                                    LLAssetType::AT_CATEGORY,
-                                                                    LLInventoryType::IT_CATEGORY,
-                                                                    this,
-                                                                    &mInventoryViewModel,
-                                                                    NULL,
-                                                                    root_id);
-    p.view_model = &mInventoryViewModel;
-    p.grouped_item_model = mGroupedItemBridge;
-    p.use_label_suffix = mParams.use_label_suffix;
-    p.allow_multiselect = mAllowMultiSelect;
-    p.allow_drag = mAllowDrag;
-    p.show_empty_message = mShowEmptyMessage;
-    p.suppress_folder_menu = mSuppressFolderMenu;
-    p.show_item_link_overlays = mShowItemLinkOverlays;
-    p.root = NULL;
-    p.allow_drop = mParams.allow_drop_on_root;
-    p.options_menu = "menu_inventory.xml";
-
-    LLFolderView* fv = LLUICtrlFactory::create<LLFolderView>(p);
-    fv->setCallbackRegistrar(&mCommitCallbackRegistrar);
-    fv->setEnableRegistrar(&mEnableCallbackRegistrar);
-
-    return fv;
-}
-
-void LLInventoryPanel::clearFolderRoot()
-{
-    gIdleCallbacks.deleteFunction(idle, this);
-    gIdleCallbacks.deleteFunction(onIdle, this);
-
-    if (mInventoryObserver)
-    {
-        mInventory->removeObserver(mInventoryObserver);
-        delete mInventoryObserver;
-        mInventoryObserver = NULL;
-    }
-    if (mCompletionObserver)
-    {
-        mInventory->removeObserver(mCompletionObserver);
-        delete mCompletionObserver;
-        mCompletionObserver = NULL;
-    }
-
-    if (mScroller)
-    {
-        removeChild(mScroller);
-        delete mScroller;
-        mScroller = NULL;
-    }
-}
-
-void LLInventoryPanel::initFromParams(const LLInventoryPanel::Params& params)
-{
-    // save off copy of params
-    mParams = params;
-
-    initFolderRoot();
-
-    // Initialize base class params.
-    LLPanel::initFromParams(mParams);
-}
-
-LLInventoryPanel::~LLInventoryPanel()
-{
-    U32 sort_order = getFolderViewModel()->getSorter().getSortOrder();
-    if (mSortOrderSetting != INHERIT_SORT_ORDER)
-    {
-        gSavedSettings.setU32(mSortOrderSetting, sort_order);
-    }
-
-    clearFolderRoot();
-}
-
-void LLInventoryPanel::initFolderRoot()
-{
-    // Clear up the root view
-    // Note: This needs to be done *before* we build the new folder view
-    LLUUID root_id = getRootFolderID();
-    if (mFolderRoot.get())
-    {
-        removeItemID(root_id);
-        mFolderRoot.get()->destroyView();
-    }
-
-    mCommitCallbackRegistrar.pushScope(); // registered as a widget; need to push callback scope ourselves
-    {
-        // Determine the root folder in case specified, and
-        // build the views starting with that folder.
-        LLFolderView* folder_view = createFolderRoot(root_id);
-        mFolderRoot = folder_view->getHandle();
-        mRootInited = true;
-
-        addItemID(root_id, mFolderRoot.get());
-    }
-    mCommitCallbackRegistrar.popScope();
-    mFolderRoot.get()->setCallbackRegistrar(&mCommitCallbackRegistrar);
-    mFolderRoot.get()->setEnableRegistrar(&mEnableCallbackRegistrar);
-
-    // Scroller
-    LLRect scroller_view_rect = getRect();
-    scroller_view_rect.translate(-scroller_view_rect.mLeft, -scroller_view_rect.mBottom);
-    LLScrollContainer::Params scroller_params(mParams.scroll());
-    scroller_params.rect(scroller_view_rect);
-    mScroller = LLUICtrlFactory::create<LLFolderViewScrollContainer>(scroller_params);
-    addChild(mScroller);
-    mScroller->addChild(mFolderRoot.get());
-    mFolderRoot.get()->setScrollContainer(mScroller);
-    mFolderRoot.get()->setFollowsAll();
-    mFolderRoot.get()->addChild(mFolderRoot.get()->mStatusTextBox);
-
-    if (mSelectionCallback)
-    {
-        mFolderRoot.get()->setSelectCallback(mSelectionCallback);
-    }
-
-    // Set up the callbacks from the inventory we're viewing, and then build everything.
-    mInventoryObserver = new LLInventoryPanelObserver(this);
-    mInventory->addObserver(mInventoryObserver);
-
-    mCompletionObserver = new LLInvPanelComplObserver(boost::bind(&LLInventoryPanel::onItemsCompletion, this));
-    mInventory->addObserver(mCompletionObserver);
-
-    if (mBuildViewsOnInit)
-    {
-        initializeViewBuilding();
-    }
-
-    if (mSortOrderSetting != INHERIT_SORT_ORDER)
-    {
-        setSortOrder(gSavedSettings.getU32(mSortOrderSetting));
-    }
-    else
-    {
-        setSortOrder(gSavedSettings.getU32(DEFAULT_SORT_ORDER));
-    }
-
-    // hide inbox
-    if (!gSavedSettings.getBOOL("InventoryOutboxMakeVisible"))
-    {
-        getFilter().setFilterCategoryTypes(getFilter().getFilterCategoryTypes() & ~(1ULL << LLFolderType::FT_INBOX));
-    }
-    // hide marketplace listing box, unless we are a marketplace panel
-    if (!gSavedSettings.getBOOL("InventoryOutboxMakeVisible") && !mParams.use_marketplace_folders)
-    {
-        getFilter().setFilterCategoryTypes(getFilter().getFilterCategoryTypes() & ~(1ULL << LLFolderType::FT_MARKETPLACE_LISTINGS));
-    }
-
-    // set the filter for the empty folder if the debug setting is on
-    if (gSavedSettings.getBOOL("DebugHideEmptySystemFolders"))
-    {
-        getFilter().setFilterEmptySystemFolders();
-    }
-
-    // keep track of the clipboard state so that we avoid filtering too much
-    mClipboardState = LLClipboard::instance().getGeneration();
-}
-
-void LLInventoryPanel::initializeViewBuilding()
-{
-    if (mViewsInitialized == VIEWS_UNINITIALIZED)
-    {
-        LL_DEBUGS("Inventory") << "Setting views for " << getName() << " to initialize" << LL_ENDL;
-        // Build view of inventory if we need default full hierarchy and inventory is ready, otherwise do in onIdle.
-        // Initializing views takes a while so always do it onIdle if viewer already loaded.
-        if (mInventory->isInventoryUsable()
-            && LLStartUp::getStartupState() <= STATE_WEARABLES_WAIT)
-        {
-            // Usually this happens on login, so we have less time constraits, but too long and we can cause a disconnect
-            const F64 max_time = 20.f;
-            initializeViews(max_time);
-        }
-        else
-        {
-            mViewsInitialized = VIEWS_INITIALIZING;
-            gIdleCallbacks.addFunction(onIdle, (void*)this);
-        }
-    }
-}
-
-/*virtual*/
-void LLInventoryPanel::onVisibilityChange(bool new_visibility)
-{
-    if (new_visibility && mViewsInitialized == VIEWS_UNINITIALIZED)
-    {
-        // first call can be from tab initialization
-        if (gFloaterView->getParentFloater(this) != NULL)
-        {
-            initializeViewBuilding();
-        }
-    }
-    LLPanel::onVisibilityChange(new_visibility);
-}
-
-void LLInventoryPanel::draw()
-{
-    // Select the desired item (in case it wasn't loaded when the selection was requested)
-    updateSelection();
-
-    LLPanel::draw();
-}
-
-const LLInventoryFilter& LLInventoryPanel::getFilter() const
-{
-    return getFolderViewModel()->getFilter();
-}
-
-LLInventoryFilter& LLInventoryPanel::getFilter()
-{
-    return getFolderViewModel()->getFilter();
-}
-
-void LLInventoryPanel::setFilterTypes(U64 types, LLInventoryFilter::EFilterType filter_type)
-{
-    if (filter_type == LLInventoryFilter::FILTERTYPE_OBJECT)
-    {
-        getFilter().setFilterObjectTypes(types);
-    }
-    if (filter_type == LLInventoryFilter::FILTERTYPE_CATEGORY)
-        getFilter().setFilterCategoryTypes(types);
-}
-
-void LLInventoryPanel::setFilterWorn()
-{
-    getFilter().setFilterWorn();
-}
-
-U32 LLInventoryPanel::getFilterObjectTypes() const
-{
-    return getFilter().getFilterObjectTypes();
-}
-
-U32 LLInventoryPanel::getFilterPermMask() const
-{
-    return getFilter().getFilterPermissions();
-}
-
-
-void LLInventoryPanel::setFilterPermMask(PermissionMask filter_perm_mask)
-{
-    getFilter().setFilterPermissions(filter_perm_mask);
-}
-
-void LLInventoryPanel::setFilterWearableTypes(U64 types)
-{
-    getFilter().setFilterWearableTypes(types);
-}
-
-void LLInventoryPanel::setFilterSettingsTypes(U64 filter)
-{
-    getFilter().setFilterSettingsTypes(filter);
-}
-
-void LLInventoryPanel::setFilterSubString(const std::string& string)
-{
-    getFilter().setFilterSubString(string);
-}
-
-const std::string LLInventoryPanel::getFilterSubString()
-{
-    return getFilter().getFilterSubString();
-}
-
-void LLInventoryPanel::setSortOrder(U32 order)
-{
-    LLInventorySort sorter(order);
-    if (order != getFolderViewModel()->getSorter().getSortOrder())
-    {
-        getFolderViewModel()->setSorter(sorter);
-        mFolderRoot.get()->arrangeAll();
-        // try to keep selection onscreen, even if it wasn't to start with
-        mFolderRoot.get()->scrollToShowSelection();
-    }
-}
-
-U32 LLInventoryPanel::getSortOrder() const
-{
-    return getFolderViewModel()->getSorter().getSortOrder();
-}
-
-void LLInventoryPanel::setSinceLogoff(bool sl)
-{
-    getFilter().setDateRangeLastLogoff(sl);
-}
-
-void LLInventoryPanel::setHoursAgo(U32 hours)
-{
-    getFilter().setHoursAgo(hours);
-}
-
-void LLInventoryPanel::setDateSearchDirection(U32 direction)
-{
-    getFilter().setDateSearchDirection(direction);
-}
-
-void LLInventoryPanel::setFilterLinks(U64 filter_links)
-{
-    getFilter().setFilterLinks(filter_links);
-}
-
-void LLInventoryPanel::setSearchType(LLInventoryFilter::ESearchType type)
-{
-    getFilter().setSearchType(type);
-}
-
-LLInventoryFilter::ESearchType LLInventoryPanel::getSearchType()
-{
-    return getFilter().getSearchType();
-}
-
-void LLInventoryPanel::setShowFolderState(LLInventoryFilter::EFolderShow show)
-{
-    getFilter().setShowFolderState(show);
-}
-
-LLInventoryFilter::EFolderShow LLInventoryPanel::getShowFolderState()
-{
-    return getFilter().getShowFolderState();
-}
-
-void LLInventoryPanel::itemChanged(const LLUUID& item_id, U32 mask, const LLInventoryObject* model_item)
-{
-    LLFolderViewItem* view_item = getItemByID(item_id);
-    LLFolderViewModelItemInventory* viewmodel_item =
-        static_cast<LLFolderViewModelItemInventory*>(view_item ? view_item->getViewModelItem() : NULL);
-
-    // LLFolderViewFolder is derived from LLFolderViewItem so dynamic_cast from item
-    // to folder is the fast way to get a folder without searching through folders tree.
-    LLFolderViewFolder* view_folder = NULL;
-
-    // Check requires as this item might have already been deleted
-    // as a child of its deleted parent.
-    if (model_item && view_item)
-    {
-        view_folder = dynamic_cast<LLFolderViewFolder*>(view_item);
-    }
-
-    // if folder is not fully initialized (likely due to delayed load on idle)
-    // and we are not rebuilding, try updating children
-    if (view_folder
-        && !view_folder->areChildrenInited()
-        && ( (mask & LLInventoryObserver::REBUILD) == 0))
-    {
-        LLInventoryObject const* objectp = mInventory->getObject(item_id);
-        if (objectp)
-        {
-            view_item = buildNewViews(item_id, objectp, view_item, BUILD_ONE_FOLDER);
-        }
-    }
-
-    //////////////////////////////
-    // LABEL Operation
-    // Empty out the display name for relabel.
-    if (mask & LLInventoryObserver::LABEL)
-    {
-        if (view_item)
-        {
-            // Request refresh on this item (also flags for filtering)
-            LLInvFVBridge* bridge = (LLInvFVBridge*)view_item->getViewModelItem();
-            if(bridge)
-            {
-                // Clear the display name first, so it gets properly re-built during refresh()
-                bridge->clearDisplayName();
-
-                view_item->refresh();
-            }
-            LLFolderViewFolder* parent = view_item->getParentFolder();
-            if(parent)
-            {
-                parent->getViewModelItem()->dirtyDescendantsFilter();
-            }
-        }
-    }
-
-    //////////////////////////////
-    // REBUILD Operation
-    // Destroy and regenerate the UI.
-    if (mask & LLInventoryObserver::REBUILD)
-    {
-        if (model_item && view_item && viewmodel_item)
-        {
-            const LLUUID& idp = viewmodel_item->getUUID();
-            view_item->destroyView();
-            removeItemID(idp);
-        }
-
-        LLInventoryObject const* objectp = mInventory->getObject(item_id);
-        if (objectp)
-        {
-            // providing NULL directly avoids unnessesary getItemByID calls
-            view_item = buildNewViews(item_id, objectp, NULL, BUILD_ONE_FOLDER);
-        }
-        else
-        {
-            view_item = NULL;
-        }
-
-        viewmodel_item =
-            static_cast<LLFolderViewModelItemInventory*>(view_item ? view_item->getViewModelItem() : NULL);
-        view_folder = dynamic_cast<LLFolderViewFolder *>(view_item);
-    }
-
-    //////////////////////////////
-    // INTERNAL Operation
-    // This could be anything.  For now, just refresh the item.
-    if (mask & LLInventoryObserver::INTERNAL)
-    {
-        if (view_item)
-        {
-            view_item->refresh();
-        }
-    }
-
-    //////////////////////////////
-    // SORT Operation
-    // Sort the folder.
-    if (mask & LLInventoryObserver::SORT)
-    {
-        if (view_folder)
-        {
-            view_folder->getViewModelItem()->requestSort();
-        }
-    }
-
-    // We don't typically care which of these masks the item is actually flagged with, since the masks
-    // may not be accurate (e.g. in the main inventory panel, I move an item from My Inventory into
-    // Landmarks; this is a STRUCTURE change for that panel but is an ADD change for the Landmarks
-    // panel).  What's relevant is that the item and UI are probably out of sync and thus need to be
-    // resynchronized.
-    if (mask & (LLInventoryObserver::STRUCTURE |
-                LLInventoryObserver::ADD |
-                LLInventoryObserver::REMOVE))
-    {
-        //////////////////////////////
-        // ADD Operation
-        // Item exists in memory but a UI element hasn't been created for it.
-        if (model_item && !view_item)
-        {
-            // Add the UI element for this item.
-            LLInventoryObject const* objectp = mInventory->getObject(item_id);
-            if (objectp)
-            {
-                // providing NULL directly avoids unnessesary getItemByID calls
-                buildNewViews(item_id, objectp, NULL, BUILD_ONE_FOLDER);
-            }
-
-<<<<<<< HEAD
-			// Select any newly created object that has the auto rename at top of folder root set.
-			if(mFolderRoot.get()->getRoot()->needsAutoRename())
-			{
-				setSelection(item_id, false);
-			}
-			updateFolderLabel(model_item->getParentUUID());
-		}
-
-		//////////////////////////////
-		// STRUCTURE Operation
-		// This item already exists in both memory and UI.  It was probably reparented.
-		else if (model_item && view_item)
-		{
-			LLFolderViewFolder* old_parent = view_item->getParentFolder();
-			// Don't process the item if it is the root
-			if (old_parent)
-			{
-				LLFolderViewModelItemInventory* viewmodel_folder = static_cast<LLFolderViewModelItemInventory*>(old_parent->getViewModelItem());
-				LLFolderViewFolder* new_parent =   (LLFolderViewFolder*)getItemByID(model_item->getParentUUID());
-				// Item has been moved.
-				if (old_parent != new_parent)
-				{
-					if (new_parent != NULL)
-					{
-						// Item is to be moved and we found its new parent in the panel's directory, so move the item's UI.
-						view_item->addToFolder(new_parent);
-						addItemID(viewmodel_item->getUUID(), view_item);
-						if (mInventory)
-						{
-							const LLUUID trash_id = mInventory->findCategoryUUIDForType(LLFolderType::FT_TRASH);
-							if (trash_id != model_item->getParentUUID() && (mask & LLInventoryObserver::INTERNAL) && new_parent->isOpen())
-							{
-								setSelection(item_id, false);
-							}
-						}
-						updateFolderLabel(model_item->getParentUUID());
-					}
-					else 
-					{
-						// Remove the item ID before destroying the view because the view-model-item gets
-						// destroyed when the view is destroyed
-						removeItemID(viewmodel_item->getUUID());
-
-						// Item is to be moved outside the panel's directory (e.g. moved to trash for a panel that 
-						// doesn't include trash).  Just remove the item's UI.
-						view_item->destroyView();
-					}
-					if(viewmodel_folder)
-					{
-						updateFolderLabel(viewmodel_folder->getUUID());
-					}
-					old_parent->getViewModelItem()->dirtyDescendantsFilter();
-				}
-			}
-		}
-
-		//////////////////////////////
-		// REMOVE Operation
-		// This item has been removed from memory, but its associated UI element still exists.
-		else if (!model_item && view_item && viewmodel_item)
-		{
-			// Remove the item's UI.
-			LLFolderViewFolder* parent = view_item->getParentFolder();
-			removeItemID(viewmodel_item->getUUID());
-			view_item->destroyView();
-			if(parent)
-			{
-				parent->getViewModelItem()->dirtyDescendantsFilter();
-				LLFolderViewModelItemInventory* viewmodel_folder = static_cast<LLFolderViewModelItemInventory*>(parent->getViewModelItem());
-				if(viewmodel_folder)
-				{
-					updateFolderLabel(viewmodel_folder->getUUID());
-				}
-			}
-		}
-	}
-=======
-            // Select any newly created object that has the auto rename at top of folder root set.
-            if(mFolderRoot.get()->getRoot()->needsAutoRename())
-            {
-                setSelection(item_id, FALSE);
-            }
-            updateFolderLabel(model_item->getParentUUID());
-        }
-
-        //////////////////////////////
-        // STRUCTURE Operation
-        // This item already exists in both memory and UI.  It was probably reparented.
-        else if (model_item && view_item)
-        {
-            LLFolderViewFolder* old_parent = view_item->getParentFolder();
-            // Don't process the item if it is the root
-            if (old_parent)
-            {
-                LLFolderViewModelItemInventory* viewmodel_folder = static_cast<LLFolderViewModelItemInventory*>(old_parent->getViewModelItem());
-                LLFolderViewFolder* new_parent =   (LLFolderViewFolder*)getItemByID(model_item->getParentUUID());
-                // Item has been moved.
-                if (old_parent != new_parent)
-                {
-                    if (new_parent != NULL)
-                    {
-                        // Item is to be moved and we found its new parent in the panel's directory, so move the item's UI.
-                        view_item->addToFolder(new_parent);
-                        addItemID(viewmodel_item->getUUID(), view_item);
-                        if (mInventory)
-                        {
-                            const LLUUID trash_id = mInventory->findCategoryUUIDForType(LLFolderType::FT_TRASH);
-                            if (trash_id != model_item->getParentUUID() && (mask & LLInventoryObserver::INTERNAL) && new_parent->isOpen())
-                            {
-                                setSelection(item_id, FALSE);
-                            }
-                        }
-                        updateFolderLabel(model_item->getParentUUID());
-                    }
-                    else
-                    {
-                        // Remove the item ID before destroying the view because the view-model-item gets
-                        // destroyed when the view is destroyed
-                        removeItemID(viewmodel_item->getUUID());
-
-                        // Item is to be moved outside the panel's directory (e.g. moved to trash for a panel that
-                        // doesn't include trash).  Just remove the item's UI.
-                        view_item->destroyView();
-                    }
-                    if(viewmodel_folder)
-                    {
-                        updateFolderLabel(viewmodel_folder->getUUID());
-                    }
-                    old_parent->getViewModelItem()->dirtyDescendantsFilter();
-                }
-            }
-        }
-
-        //////////////////////////////
-        // REMOVE Operation
-        // This item has been removed from memory, but its associated UI element still exists.
-        else if (!model_item && view_item && viewmodel_item)
-        {
-            // Remove the item's UI.
-            LLFolderViewFolder* parent = view_item->getParentFolder();
-            removeItemID(viewmodel_item->getUUID());
-            view_item->destroyView();
-            if(parent)
-            {
-                parent->getViewModelItem()->dirtyDescendantsFilter();
-                LLFolderViewModelItemInventory* viewmodel_folder = static_cast<LLFolderViewModelItemInventory*>(parent->getViewModelItem());
-                if(viewmodel_folder)
-                {
-                    updateFolderLabel(viewmodel_folder->getUUID());
-                }
-            }
-        }
-    }
->>>>>>> e1623bb2
-}
-
-// Called when something changed in the global model (new item, item coming through the wire, rename, move, etc...) (CHUI-849)
-void LLInventoryPanel::modelChanged(U32 mask)
-{
-    LL_PROFILE_ZONE_SCOPED;
-
-    if (mViewsInitialized != VIEWS_INITIALIZED) return;
-
-    const LLInventoryModel* model = getModel();
-    if (!model) return;
-
-    const LLInventoryModel::changed_items_t& changed_items = model->getChangedIDs();
-    if (changed_items.empty()) return;
-
-    for (LLInventoryModel::changed_items_t::const_iterator items_iter = changed_items.begin();
-         items_iter != changed_items.end();
-         ++items_iter)
-    {
-        const LLUUID& item_id = (*items_iter);
-        const LLInventoryObject* model_item = model->getObject(item_id);
-        itemChanged(item_id, mask, model_item);
-    }
-}
-
-LLUUID LLInventoryPanel::getRootFolderID()
-{
-    LLUUID root_id;
-    if (mFolderRoot.get() && mFolderRoot.get()->getViewModelItem())
-    {
-        root_id = static_cast<LLFolderViewModelItemInventory*>(mFolderRoot.get()->getViewModelItem())->getUUID();
-    }
-    else
-    {
-        if (mParams.start_folder.id.isChosen())
-        {
-            root_id = mParams.start_folder.id;
-        }
-        else
-        {
-            const LLFolderType::EType preferred_type = mParams.start_folder.type.isChosen()
-                ? mParams.start_folder.type
-                : LLViewerFolderType::lookupTypeFromNewCategoryName(mParams.start_folder.name);
-
-            if ("LIBRARY" == mParams.start_folder.name())
-            {
-                root_id = gInventory.getLibraryRootFolderID();
-            }
-            else if (preferred_type != LLFolderType::FT_NONE)
-            {
-                LLStringExplicit label(mParams.start_folder.name());
-                setLabel(label);
-
-                root_id = gInventory.findCategoryUUIDForType(preferred_type);
-                if (root_id.isNull())
-                {
-                    LL_WARNS() << "Could not find folder of type " << preferred_type << LL_ENDL;
-                    root_id.generateNewID();
-                }
-            }
-        }
-    }
-    return root_id;
-}
-
-// static
-void LLInventoryPanel::onIdle(void *userdata)
-{
-    if (!gInventory.isInventoryUsable())
-        return;
-
-    LLInventoryPanel *self = (LLInventoryPanel*)userdata;
-    if (self->mViewsInitialized <= VIEWS_INITIALIZING)
-    {
-        const F64 max_time = 0.001f; // 1 ms, in this case we need only root folders
-        self->initializeViews(max_time); // Shedules LLInventoryPanel::idle()
-    }
-    if (self->mViewsInitialized >= VIEWS_BUILDING)
-    {
-        gIdleCallbacks.deleteFunction(onIdle, (void*)self);
-    }
-}
-
-struct DirtyFilterFunctor : public LLFolderViewFunctor
-{
-    /*virtual*/ void doFolder(LLFolderViewFolder* folder)
-    {
-        folder->getViewModelItem()->dirtyFilter();
-    }
-    /*virtual*/ void doItem(LLFolderViewItem* item)
-    {
-        item->getViewModelItem()->dirtyFilter();
-    }
-};
-
-void LLInventoryPanel::idle(void* user_data)
-{
-    LLInventoryPanel* panel = (LLInventoryPanel*)user_data;
-    // Nudge the filter if the clipboard state changed
-    if (panel->mClipboardState != LLClipboard::instance().getGeneration())
-    {
-        panel->mClipboardState = LLClipboard::instance().getGeneration();
-        const LLUUID trash_id = gInventory.findCategoryUUIDForType(LLFolderType::FT_TRASH);
-        LLFolderViewFolder* trash_folder = panel->getFolderByID(trash_id);
-        if (trash_folder)
-        {
-            DirtyFilterFunctor dirtyFilterFunctor;
-            trash_folder->applyFunctorToChildren(dirtyFilterFunctor);
-        }
-
-    }
-
-    bool in_visible_chain = panel->isInVisibleChain();
-
-    if (!panel->mBuildViewsQueue.empty())
-    {
-        const F64 max_time = in_visible_chain ? 0.006f : 0.001f; // 6 ms
-        F64 curent_time = LLTimer::getTotalSeconds();
-        panel->mBuildViewsEndTime = curent_time + max_time;
-
-        // things added last are closer to root thus of higher priority
-        std::deque<LLUUID> priority_list;
-        priority_list.swap(panel->mBuildViewsQueue);
-
-        while (curent_time < panel->mBuildViewsEndTime
-            && !priority_list.empty())
-        {
-            LLUUID item_id = priority_list.back();
-            priority_list.pop_back();
-
-            LLInventoryObject const* objectp = panel->mInventory->getObject(item_id);
-            if (objectp && panel->typedViewsFilter(item_id, objectp))
-            {
-                LLFolderViewItem* folder_view_item = panel->getItemByID(item_id);
-                if (!folder_view_item || !folder_view_item->areChildrenInited())
-                {
-                    const LLUUID &parent_id = objectp->getParentUUID();
-                    LLFolderViewFolder* parent_folder = (LLFolderViewFolder*)panel->getItemByID(parent_id);
-                    panel->buildViewsTree(item_id, parent_id, objectp, folder_view_item, parent_folder, BUILD_TIMELIMIT);
-                }
-            }
-            curent_time = LLTimer::getTotalSeconds();
-        }
-        while (!priority_list.empty())
-        {
-            // items in priority_list are of higher priority
-            panel->mBuildViewsQueue.push_back(priority_list.front());
-            priority_list.pop_front();
-        }
-        if (panel->mBuildViewsQueue.empty())
-        {
-            panel->mViewsInitialized = VIEWS_INITIALIZED;
-        }
-    }
-
-    // Take into account the fact that the root folder might be invalidated
-    if (panel->mFolderRoot.get())
-    {
-        panel->mFolderRoot.get()->update();
-        // while dragging, update selection rendering to reflect single/multi drag status
-        if (LLToolDragAndDrop::getInstance()->hasMouseCapture())
-        {
-            EAcceptance last_accept = LLToolDragAndDrop::getInstance()->getLastAccept();
-            if (last_accept == ACCEPT_YES_SINGLE || last_accept == ACCEPT_YES_COPY_SINGLE)
-            {
-                panel->mFolderRoot.get()->setShowSingleSelection(true);
-            }
-            else
-            {
-                panel->mFolderRoot.get()->setShowSingleSelection(false);
-            }
-        }
-        else
-        {
-            panel->mFolderRoot.get()->setShowSingleSelection(false);
-        }
-    }
-    else
-    {
-        LL_WARNS() << "Inventory : Deleted folder root detected on panel" << LL_ENDL;
-        panel->clearFolderRoot();
-    }
-}
-
-
-void LLInventoryPanel::initializeViews(F64 max_time)
-{
-    if (!gInventory.isInventoryUsable()) return;
-    if (!mRootInited) return;
-
-    mViewsInitialized = VIEWS_BUILDING;
-
-    F64 curent_time = LLTimer::getTotalSeconds();
-    mBuildViewsEndTime = curent_time + max_time;
-
-    // init everything
-    LLUUID root_id = getRootFolderID();
-    if (root_id.notNull())
-    {
-        buildNewViews(getRootFolderID());
-    }
-    else
-    {
-        // Default case: always add "My Inventory" root first, "Library" root second
-        // If we run out of time, this still should create root folders
-        buildNewViews(gInventory.getRootFolderID());        // My Inventory
-        buildNewViews(gInventory.getLibraryRootFolderID()); // Library
-    }
-
-    if (mBuildViewsQueue.empty())
-    {
-        mViewsInitialized = VIEWS_INITIALIZED;
-    }
-
-    gIdleCallbacks.addFunction(idle, this);
-
-    if(mParams.open_first_folder)
-    {
-        openStartFolderOrMyInventory();
-    }
-<<<<<<< HEAD
-	
-	// Special case for new user login
-	if (gAgent.isFirstLogin())
-	{
-		// Auto open the user's library
-		LLFolderViewFolder* lib_folder =   getFolderByID(gInventory.getLibraryRootFolderID());
-		if (lib_folder)
-		{
-			lib_folder->setOpen(true);
-		}
-		
-		// Auto close the user's my inventory folder
-		LLFolderViewFolder* my_inv_folder =   getFolderByID(gInventory.getRootFolderID());
-		if (my_inv_folder)
-		{
-			my_inv_folder->setOpenArrangeRecursively(false, LLFolderViewFolder::RECURSE_DOWN);
-		}
-	}
-=======
-
-    // Special case for new user login
-    if (gAgent.isFirstLogin())
-    {
-        // Auto open the user's library
-        LLFolderViewFolder* lib_folder =   getFolderByID(gInventory.getLibraryRootFolderID());
-        if (lib_folder)
-        {
-            lib_folder->setOpen(TRUE);
-        }
-
-        // Auto close the user's my inventory folder
-        LLFolderViewFolder* my_inv_folder =   getFolderByID(gInventory.getRootFolderID());
-        if (my_inv_folder)
-        {
-            my_inv_folder->setOpenArrangeRecursively(FALSE, LLFolderViewFolder::RECURSE_DOWN);
-        }
-    }
->>>>>>> e1623bb2
-}
-
-
-LLFolderViewFolder * LLInventoryPanel::createFolderViewFolder(LLInvFVBridge * bridge, bool allow_drop)
-{
-    LLFolderViewFolder::Params params(mParams.folder);
-
-    params.name = bridge->getDisplayName();
-    params.root = mFolderRoot.get();
-    params.listener = bridge;
-    params.tool_tip = params.name;
-    params.allow_drop = allow_drop;
-
-    params.font_color = (bridge->isLibraryItem() ? sLibraryColor : sDefaultColor);
-    params.font_highlight_color = (bridge->isLibraryItem() ? sLibraryColor : sDefaultHighlightColor);
-
-    return LLUICtrlFactory::create<LLFolderViewFolder>(params);
-}
-
-LLFolderViewItem * LLInventoryPanel::createFolderViewItem(LLInvFVBridge * bridge)
-{
-    LLFolderViewItem::Params params(mParams.item);
-
-    params.name = bridge->getDisplayName();
-    params.creation_date = bridge->getCreationDate();
-    params.root = mFolderRoot.get();
-    params.listener = bridge;
-    params.rect = LLRect (0, 0, 0, 0);
-    params.tool_tip = params.name;
-
-    params.font_color = (bridge->isLibraryItem() ? sLibraryColor : sDefaultColor);
-    params.font_highlight_color = (bridge->isLibraryItem() ? sLibraryColor : sDefaultHighlightColor);
-
-    return LLUICtrlFactory::create<LLFolderViewItem>(params);
-}
-
-LLFolderViewItem* LLInventoryPanel::buildNewViews(const LLUUID& id)
-{
-    LLInventoryObject const* objectp = mInventory->getObject(id);
-    return buildNewViews(id, objectp);
-}
-
-LLFolderViewItem* LLInventoryPanel::buildNewViews(const LLUUID& id, LLInventoryObject const* objectp)
-{
-    if (!objectp)
-    {
-        return NULL;
-    }
-    if (!typedViewsFilter(id, objectp))
-    {
-        // if certain types are not allowed permanently, no reason to create views
-        return NULL;
-    }
-
-    const LLUUID &parent_id = objectp->getParentUUID();
-    LLFolderViewItem* folder_view_item = getItemByID(id);
-    LLFolderViewFolder* parent_folder = (LLFolderViewFolder*)getItemByID(parent_id);
-
-    return buildViewsTree(id, parent_id, objectp, folder_view_item, parent_folder, BUILD_TIMELIMIT);
-}
-
-LLFolderViewItem* LLInventoryPanel::buildNewViews(const LLUUID& id,
-                                                  LLInventoryObject const* objectp,
-                                                  LLFolderViewItem *folder_view_item,
-                                                  const EBuildModes &mode)
-{
-    if (!objectp)
-    {
-        return NULL;
-    }
-    if (!typedViewsFilter(id, objectp))
-    {
-        // if certain types are not allowed permanently, no reason to create views
-        return NULL;
-    }
-
-    const LLUUID &parent_id = objectp->getParentUUID();
-    LLFolderViewFolder* parent_folder = (LLFolderViewFolder*)getItemByID(parent_id);
-
-    return buildViewsTree(id, parent_id, objectp, folder_view_item, parent_folder, mode);
-}
-
-LLFolderViewItem* LLInventoryPanel::buildViewsTree(const LLUUID& id,
-                                                  const LLUUID& parent_id,
-                                                  LLInventoryObject const* objectp,
-                                                  LLFolderViewItem *folder_view_item,
-                                                  LLFolderViewFolder *parent_folder,
-                                                  const EBuildModes &mode,
-                                                  S32 depth)
-{
-    depth++;
-
-    // Force the creation of an extra root level folder item if required by the inventory panel (default is "false")
-    bool allow_drop = true;
-    bool create_root = false;
-    if (mParams.show_root_folder)
-    {
-        LLUUID root_id = getRootFolderID();
-        if (root_id == id)
-        {
-            // We insert an extra level that's seen by the UI but has no influence on the model
-            parent_folder = dynamic_cast<LLFolderViewFolder*>(folder_view_item);
-            folder_view_item = NULL;
-            allow_drop = mParams.allow_drop_on_root;
-            create_root = true;
-        }
-    }
-
-    if (!folder_view_item && parent_folder)
-        {
-            if (objectp->getType() <= LLAssetType::AT_NONE)
-            {
-                LL_WARNS() << "LLInventoryPanel::buildViewsTree called with invalid objectp->mType : "
-                    << ((S32)objectp->getType()) << " name " << objectp->getName() << " UUID " << objectp->getUUID()
-                    << LL_ENDL;
-                return NULL;
-            }
-
-            if (objectp->getType() >= LLAssetType::AT_COUNT)
-            {
-                // Example: Happens when we add assets of new, not yet supported type to library
-                LL_DEBUGS("Inventory") << "LLInventoryPanel::buildViewsTree called with unknown objectp->mType : "
-                << ((S32) objectp->getType()) << " name " << objectp->getName() << " UUID " << objectp->getUUID()
-                << LL_ENDL;
-
-                LLInventoryItem* item = (LLInventoryItem*)objectp;
-                if (item)
-                {
-                    LLInvFVBridge* new_listener = mInvFVBridgeBuilder->createBridge(LLAssetType::AT_UNKNOWN,
-                        LLAssetType::AT_UNKNOWN,
-                        LLInventoryType::IT_UNKNOWN,
-                        this,
-                        &mInventoryViewModel,
-                        mFolderRoot.get(),
-                        item->getUUID(),
-                        item->getFlags());
-
-                    if (new_listener)
-                    {
-                        folder_view_item = createFolderViewItem(new_listener);
-                    }
-                }
-            }
-
-            if ((objectp->getType() == LLAssetType::AT_CATEGORY) &&
-                (objectp->getActualType() != LLAssetType::AT_LINK_FOLDER))
-            {
-                LLInvFVBridge* new_listener = mInvFVBridgeBuilder->createBridge(LLAssetType::AT_CATEGORY,
-                                            (mParams.use_marketplace_folders ? LLAssetType::AT_MARKETPLACE_FOLDER : LLAssetType::AT_CATEGORY),
-                                                                                LLInventoryType::IT_CATEGORY,
-                                                                                this,
-                                                                                &mInventoryViewModel,
-                                                                                mFolderRoot.get(),
-                                                                                objectp->getUUID());
-                if (new_listener)
-                {
-                    folder_view_item = createFolderViewFolder(new_listener,allow_drop);
-                }
-            }
-            else
-            {
-                // Build new view for item.
-                LLInventoryItem* item = (LLInventoryItem*)objectp;
-                LLInvFVBridge* new_listener = mInvFVBridgeBuilder->createBridge(item->getType(),
-                                                                                item->getActualType(),
-                                                                                item->getInventoryType(),
-                                                                                this,
-                                                                            &mInventoryViewModel,
-                                                                                mFolderRoot.get(),
-                                                                                item->getUUID(),
-                                                                                item->getFlags());
-
-                if (new_listener)
-                {
-                folder_view_item = createFolderViewItem(new_listener);
-                }
-            }
-
-        if (folder_view_item)
-        {
-            llassert(parent_folder != NULL);
-            folder_view_item->addToFolder(parent_folder);
-            addItemID(id, folder_view_item);
-            // In the case of the root folder been shown, open that folder by default once the widget is created
-            if (create_root)
-            {
-                folder_view_item->setOpen(true);
-            }
-        }
-    }
-
-    bool create_children = folder_view_item && objectp->getType() == LLAssetType::AT_CATEGORY
-                            && (mBuildChildrenViews || depth == 0);
-
-    if (create_children)
-    {
-        switch (mode)
-        {
-            case BUILD_TIMELIMIT:
-            {
-                F64 curent_time = LLTimer::getTotalSeconds();
-                // If function is out of time, we want to shedule it into mBuildViewsQueue
-                // If we have time, no matter how little, create views for all children
-                //
-                // This creates children in 'bulk' to make sure folder has either
-                // 'empty and incomplete' or 'complete' states with nothing in between.
-                // Folders are marked as mIsFolderComplete == false by default,
-                // later arrange() will update mIsFolderComplete by child count
-                if (mBuildViewsEndTime < curent_time)
-                {
-                    create_children = false;
-                    // run it again for the sake of creating children
-                    if (mBuildChildrenViews || depth == 0)
-                    {
-                        mBuildViewsQueue.push_back(id);
-                    }
-                }
-                else
-                {
-                    create_children = true;
-                    folder_view_item->setChildrenInited(mBuildChildrenViews);
-                }
-                break;
-            }
-            case BUILD_NO_CHILDREN:
-            {
-                create_children = false;
-                // run it to create children, current caller is only interested in current view
-                if (mBuildChildrenViews || depth == 0)
-                {
-                    mBuildViewsQueue.push_back(id);
-                }
-                break;
-            }
-            case BUILD_ONE_FOLDER:
-            {
-                // This view loads chindren, following ones don't
-                // Note: Might be better idea to do 'depth' instead,
-                // It also will help to prioritize root folder's content
-                create_children = true;
-                folder_view_item->setChildrenInited(true);
-                break;
-            }
-            case BUILD_NO_LIMIT:
-            default:
-            {
-                // keep working till everything exists
-                create_children = true;
-                folder_view_item->setChildrenInited(true);
-            }
-        }
-    }
-
-    // If this is a folder, add the children of the folder and recursively add any
-    // child folders.
-    if (create_children)
-    {
-        LLViewerInventoryCategory::cat_array_t* categories;
-        LLViewerInventoryItem::item_array_t* items;
-        mInventory->lockDirectDescendentArrays(id, categories, items);
-
-        // Make sure panel won't lock in a loop over existing items if
-        // folder is enormous and at least some work gets done
-        const S32 MIN_ITEMS_PER_CALL = 500;
-        const S32 starting_item_count = mItemMap.size();
-
-        LLFolderViewFolder *parentp = dynamic_cast<LLFolderViewFolder*>(folder_view_item);
-        bool done = true;
-
-        if(categories)
-        {
-            bool has_folders = parentp->getFoldersCount() > 0;
-            for (LLViewerInventoryCategory::cat_array_t::const_iterator cat_iter = categories->begin();
-                 cat_iter != categories->end();
-                 ++cat_iter)
-            {
-                const LLViewerInventoryCategory* cat = (*cat_iter);
-                if (typedViewsFilter(cat->getUUID(), cat))
-                {
-                    if (has_folders)
-                    {
-                        // This can be optimized: we don't need to call getItemByID()
-                        // each time, especially since content is growing, we can just
-                        // iter over copy of mItemMap in some way
-                        LLFolderViewItem* view_itemp = getItemByID(cat->getUUID());
-                        buildViewsTree(cat->getUUID(), id, cat, view_itemp, parentp, (mode == BUILD_ONE_FOLDER ? BUILD_NO_CHILDREN : mode), depth);
-                    }
-                    else
-                    {
-                        buildViewsTree(cat->getUUID(), id, cat, NULL, parentp, (mode == BUILD_ONE_FOLDER ? BUILD_NO_CHILDREN : mode), depth);
-                    }
-                }
-
-                if (!mBuildChildrenViews
-                    && mode == BUILD_TIMELIMIT
-                    && MIN_ITEMS_PER_CALL + starting_item_count < mItemMap.size())
-                {
-                    // Single folder view, check if we still have time
-                    //
-                    // Todo: make sure this causes no dupplciates, breaks nothing,
-                    // especially filters and arrange
-                    F64 curent_time = LLTimer::getTotalSeconds();
-                    if (mBuildViewsEndTime < curent_time)
-                    {
-                        mBuildViewsQueue.push_back(id);
-                        done = false;
-                        break;
-                    }
-                }
-            }
-        }
-
-        if(items)
-        {
-            for (LLViewerInventoryItem::item_array_t::const_iterator item_iter = items->begin();
-                 item_iter != items->end();
-                 ++item_iter)
-            {
-                // At the moment we have to build folder's items in bulk and ignore mBuildViewsEndTime
-                const LLViewerInventoryItem* item = (*item_iter);
-                if (typedViewsFilter(item->getUUID(), item))
-                {
-                    // This can be optimized: we don't need to call getItemByID()
-                    // each time, especially since content is growing, we can just
-                    // iter over copy of mItemMap in some way
-                    LLFolderViewItem* view_itemp = getItemByID(item->getUUID());
-                    buildViewsTree(item->getUUID(), id, item, view_itemp, parentp, mode, depth);
-                }
-
-                if (!mBuildChildrenViews
-                    && mode == BUILD_TIMELIMIT
-                    && MIN_ITEMS_PER_CALL + starting_item_count < mItemMap.size())
-                {
-                    // Single folder view, check if we still have time
-                    //
-                    // Todo: make sure this causes no dupplciates, breaks nothing,
-                    // especially filters and arrange
-                    F64 curent_time = LLTimer::getTotalSeconds();
-                    if (mBuildViewsEndTime < curent_time)
-                    {
-                        mBuildViewsQueue.push_back(id);
-                        done = false;
-                        break;
-                    }
-                }
-            }
-        }
-
-        if (!mBuildChildrenViews && done)
-        {
-            // flat list is done initializing folder
-            folder_view_item->setChildrenInited(true);
-        }
-        mInventory->unlockDirectDescendentArrays(id);
-    }
-
-    return folder_view_item;
-}
-
-// bit of a hack to make sure the inventory is open.
-void LLInventoryPanel::openStartFolderOrMyInventory()
-{
-<<<<<<< HEAD
-	// Find My Inventory folder and open it up by name
-	for (LLView *child = mFolderRoot.get()->getFirstChild(); child; child = mFolderRoot.get()->findNextSibling(child))
-	{
-		LLFolderViewFolder *fchild = dynamic_cast<LLFolderViewFolder*>(child);
-		if (fchild
-			&& fchild->getViewModelItem()
-			&& fchild->getViewModelItem()->getName() == "My Inventory")
-		{
-			fchild->setOpen(true);
-			break;
-		}
-	}
-=======
-    // Find My Inventory folder and open it up by name
-    for (LLView *child = mFolderRoot.get()->getFirstChild(); child; child = mFolderRoot.get()->findNextSibling(child))
-    {
-        LLFolderViewFolder *fchild = dynamic_cast<LLFolderViewFolder*>(child);
-        if (fchild
-            && fchild->getViewModelItem()
-            && fchild->getViewModelItem()->getName() == "My Inventory")
-        {
-            fchild->setOpen(TRUE);
-            break;
-        }
-    }
->>>>>>> e1623bb2
-}
-
-void LLInventoryPanel::onItemsCompletion()
-{
-    if (mFolderRoot.get()) mFolderRoot.get()->updateMenu();
-}
-
-void LLInventoryPanel::openSelected()
-{
-    LLFolderViewItem* folder_item = mFolderRoot.get()->getCurSelectedItem();
-    if(!folder_item) return;
-    LLInvFVBridge* bridge = (LLInvFVBridge*)folder_item->getViewModelItem();
-    if(!bridge) return;
-    bridge->openItem();
-}
-
-<<<<<<< HEAD
-void LLInventoryPanel::unSelectAll()	
-{ 
-	mFolderRoot.get()->setSelection(NULL, false, false);
-=======
-void LLInventoryPanel::unSelectAll()
-{
-    mFolderRoot.get()->setSelection(NULL, FALSE, FALSE);
->>>>>>> e1623bb2
-}
-
-
-bool LLInventoryPanel::handleHover(S32 x, S32 y, MASK mask)
-{
-<<<<<<< HEAD
-	bool handled = LLView::handleHover(x, y, mask);
-	if(handled)
-    {
-        // getCursor gets current cursor, setCursor sets next cursor
-        // check that children didn't set own 'next' cursor
-		ECursorType cursor = getWindow()->getNextCursor();
-		if (LLInventoryModelBackgroundFetch::instance().folderFetchActive() && cursor == UI_CURSOR_ARROW)
-		{
-			// replace arrow cursor with arrow and hourglass cursor
-			getWindow()->setCursor(UI_CURSOR_WORKING);
-		}
-	}
-	else
-	{
-		getWindow()->setCursor(UI_CURSOR_ARROW);
-	}
-	return true;
-=======
-    BOOL handled = LLView::handleHover(x, y, mask);
-    if(handled)
-    {
-        // getCursor gets current cursor, setCursor sets next cursor
-        // check that children didn't set own 'next' cursor
-        ECursorType cursor = getWindow()->getNextCursor();
-        if (LLInventoryModelBackgroundFetch::instance().folderFetchActive() && cursor == UI_CURSOR_ARROW)
-        {
-            // replace arrow cursor with arrow and hourglass cursor
-            getWindow()->setCursor(UI_CURSOR_WORKING);
-        }
-    }
-    else
-    {
-        getWindow()->setCursor(UI_CURSOR_ARROW);
-    }
-    return TRUE;
->>>>>>> e1623bb2
-}
-
-bool LLInventoryPanel::handleToolTip(S32 x, S32 y, MASK mask)
-{
-    if (const LLFolderViewItem* hover_item_p = (!mFolderRoot.isDead()) ? mFolderRoot.get()->getHoveredItem() : nullptr)
-    {
-        if (const LLFolderViewModelItemInventory* vm_item_p = static_cast<const LLFolderViewModelItemInventory*>(hover_item_p->getViewModelItem()))
-        {
-            LLSD params;
-            params["inv_type"] = vm_item_p->getInventoryType();
-            params["thumbnail_id"] = vm_item_p->getThumbnailUUID();
-            params["item_id"] = vm_item_p->getUUID();
-
-            // tooltip should only show over folder, but screen
-            // rect includes items under folder as well
-            LLRect actionable_rect = hover_item_p->calcScreenRect();
-            if (hover_item_p->isOpen() && hover_item_p->hasVisibleChildren())
-            {
-                actionable_rect.mBottom = actionable_rect.mTop - hover_item_p->getItemHeight();
-            }
-
-<<<<<<< HEAD
-			LLToolTipMgr::instance().show(LLToolTip::Params()
-					.message(hover_item_p->getToolTip())
-					.sticky_rect(actionable_rect)
-					.delay_time(LLView::getTooltipTimeout())
-					.create_callback(boost::bind(&LLInspectTextureUtil::createInventoryToolTip, _1))
-					.create_params(params));
-			return true;
-		}
-	}
-	return LLPanel::handleToolTip(x, y, mask);
-}
-
-bool LLInventoryPanel::handleDragAndDrop(S32 x, S32 y, MASK mask, bool drop,
-								   EDragAndDropType cargo_type,
-								   void* cargo_data,
-								   EAcceptance* accept,
-								   std::string& tooltip_msg)
-{
-	bool handled = false;
-=======
-            LLToolTipMgr::instance().show(LLToolTip::Params()
-                    .message(hover_item_p->getToolTip())
-                    .sticky_rect(actionable_rect)
-                    .delay_time(LLView::getTooltipTimeout())
-                    .create_callback(boost::bind(&LLInspectTextureUtil::createInventoryToolTip, _1))
-                    .create_params(params));
-            return TRUE;
-        }
-    }
-    return LLPanel::handleToolTip(x, y, mask);
-}
-
-BOOL LLInventoryPanel::handleDragAndDrop(S32 x, S32 y, MASK mask, BOOL drop,
-                                   EDragAndDropType cargo_type,
-                                   void* cargo_data,
-                                   EAcceptance* accept,
-                                   std::string& tooltip_msg)
-{
-    BOOL handled = FALSE;
->>>>>>> e1623bb2
-
-    if (mAcceptsDragAndDrop)
-    {
-        handled = LLPanel::handleDragAndDrop(x, y, mask, drop, cargo_type, cargo_data, accept, tooltip_msg);
-
-        // If folder view is empty the (x, y) point won't be in its rect
-        // so the handler must be called explicitly.
-        // but only if was not handled before. See EXT-6746.
-        if (!handled && mParams.allow_drop_on_root && !mFolderRoot.get()->hasVisibleChildren())
-        {
-            handled = mFolderRoot.get()->handleDragAndDrop(x, y, mask, drop, cargo_type, cargo_data, accept, tooltip_msg);
-        }
-
-        if (handled)
-        {
-            mFolderRoot.get()->setDragAndDropThisFrame();
-        }
-    }
-
-    return handled;
-}
-
-void LLInventoryPanel::onFocusLost()
-{
-    // inventory no longer handles cut/copy/paste/delete
-    if (LLEditMenuHandler::gEditMenuHandler == mFolderRoot.get())
-    {
-        LLEditMenuHandler::gEditMenuHandler = NULL;
-    }
-
-    LLPanel::onFocusLost();
-}
-
-void LLInventoryPanel::onFocusReceived()
-{
-    // inventory now handles cut/copy/paste/delete
-    LLEditMenuHandler::gEditMenuHandler = mFolderRoot.get();
-
-    LLPanel::onFocusReceived();
-}
-
-void LLInventoryPanel::onFolderOpening(const LLUUID &id)
-{
-    LLFolderViewItem* folder = getItemByID(id);
-    if (folder && !folder->areChildrenInited())
-    {
-        // Last item in list will be processed first.
-        // This might result in dupplicates in list, but it
-        // isn't critical, views won't be created twice
-        mBuildViewsQueue.push_back(id);
-    }
-}
-
-bool LLInventoryPanel::addBadge(LLBadge * badge)
-{
-    bool badge_added = false;
-
-    if (acceptsBadge())
-    {
-        badge_added = badge->addToView(mFolderRoot.get());
-    }
-
-    return badge_added;
-}
-
-void LLInventoryPanel::openAllFolders()
-{
-<<<<<<< HEAD
-	mFolderRoot.get()->setOpenArrangeRecursively(true, LLFolderViewFolder::RECURSE_DOWN);
-	mFolderRoot.get()->arrangeAll();
-=======
-    mFolderRoot.get()->setOpenArrangeRecursively(TRUE, LLFolderViewFolder::RECURSE_DOWN);
-    mFolderRoot.get()->arrangeAll();
->>>>>>> e1623bb2
-}
-
-void LLInventoryPanel::setSelection(const LLUUID& obj_id, bool take_keyboard_focus)
-{
-<<<<<<< HEAD
-	// Don't select objects in COF (e.g. to prevent refocus when items are worn).
-	const LLInventoryObject *obj = mInventory->getObject(obj_id);
-	if (obj && obj->getParentUUID() == LLAppearanceMgr::instance().getCOF())
-	{
-		return;
-	}
-	setSelectionByID(obj_id, take_keyboard_focus);
-}
-
-void LLInventoryPanel::setSelectCallback(const boost::function<void (const std::deque<LLFolderViewItem*>& items, bool user_action)>& cb) 
-{ 
-	if (mFolderRoot.get())
-	{
-		mFolderRoot.get()->setSelectCallback(cb);
-	}
-=======
-    // Don't select objects in COF (e.g. to prevent refocus when items are worn).
-    const LLInventoryObject *obj = mInventory->getObject(obj_id);
-    if (obj && obj->getParentUUID() == LLAppearanceMgr::instance().getCOF())
-    {
-        return;
-    }
-    setSelectionByID(obj_id, take_keyboard_focus);
-}
-
-void LLInventoryPanel::setSelectCallback(const boost::function<void (const std::deque<LLFolderViewItem*>& items, BOOL user_action)>& cb)
-{
-    if (mFolderRoot.get())
-    {
-        mFolderRoot.get()->setSelectCallback(cb);
-    }
->>>>>>> e1623bb2
-    mSelectionCallback = cb;
-}
-
-void LLInventoryPanel::clearSelection()
-{
-    mSelectThisID.setNull();
-    mFocusSelection = false;
-}
-
-LLInventoryPanel::selected_items_t LLInventoryPanel::getSelectedItems() const
-{
-    return mFolderRoot.get()->getSelectionList();
-}
-
-void LLInventoryPanel::onSelectionChange(const std::deque<LLFolderViewItem*>& items, bool user_action)
-{
-    // Schedule updating the folder view context menu when all selected items become complete (STORM-373).
-    mCompletionObserver->reset();
-    for (std::deque<LLFolderViewItem*>::const_iterator it = items.begin(); it != items.end(); ++it)
-    {
-        LLFolderViewModelItemInventory* view_model = static_cast<LLFolderViewModelItemInventory*>((*it)->getViewModelItem());
-        if (view_model)
-        {
-            LLUUID id = view_model->getUUID();
-            if (!(*it)->areChildrenInited())
-            {
-                const F64 max_time = 0.0001f;
-                mBuildViewsEndTime = LLTimer::getTotalSeconds() + max_time;
-                buildNewViews(id);
-            }
-<<<<<<< HEAD
-			LLViewerInventoryItem* inv_item = mInventory->getItem(id);
-
-			if (inv_item && !inv_item->isFinished())
-			{
-				mCompletionObserver->watchItem(id);
-			}
-		}
-	}
-
-	LLFolderView* fv = mFolderRoot.get();
-	if (fv->needsAutoRename()) // auto-selecting a new user-created asset and preparing to rename
-	{
-		fv->setNeedsAutoRename(false);
-		if (items.size()) // new asset is visible and selected
-		{
-			fv->startRenamingSelectedItem();
-		}
-=======
-            LLViewerInventoryItem* inv_item = mInventory->getItem(id);
-
-            if (inv_item && !inv_item->isFinished())
-            {
-                mCompletionObserver->watchItem(id);
-            }
-        }
-    }
-
-    LLFolderView* fv = mFolderRoot.get();
-    if (fv->needsAutoRename()) // auto-selecting a new user-created asset and preparing to rename
-    {
-        fv->setNeedsAutoRename(FALSE);
-        if (items.size()) // new asset is visible and selected
-        {
-            fv->startRenamingSelectedItem();
-        }
->>>>>>> e1623bb2
-        else
-        {
-            LL_DEBUGS("Inventory") << "Failed to start renemr, no items selected" << LL_ENDL;
-        }
-    }
-
-    std::set<LLFolderViewItem*> selected_items = mFolderRoot.get()->getSelectionList();
-    LLFolderViewItem* prev_folder_item = getItemByID(mPreviousSelectedFolder);
-
-    if (selected_items.size() == 1)
-    {
-        std::set<LLFolderViewItem*>::const_iterator iter = selected_items.begin();
-        LLFolderViewItem* folder_item = (*iter);
-        if(folder_item && (folder_item != prev_folder_item))
-        {
-            LLFolderViewModelItemInventory* fve_listener = static_cast<LLFolderViewModelItemInventory*>(folder_item->getViewModelItem());
-            if (fve_listener && (fve_listener->getInventoryType() == LLInventoryType::IT_CATEGORY))
-            {
-                if (fve_listener->getInventoryObject() && fve_listener->getInventoryObject()->getIsLinkType())
-                {
-                    return;
-                }
-
-                if(prev_folder_item)
-                {
-                    LLFolderBridge* prev_bridge = (LLFolderBridge*)prev_folder_item->getViewModelItem();
-                    if(prev_bridge)
-                    {
-                        prev_bridge->clearDisplayName();
-                        prev_bridge->setShowDescendantsCount(false);
-                        prev_folder_item->refresh();
-                    }
-                }
-
-                LLFolderBridge* bridge = (LLFolderBridge*)folder_item->getViewModelItem();
-                if(bridge)
-                {
-                    bridge->clearDisplayName();
-                    bridge->setShowDescendantsCount(true);
-                    folder_item->refresh();
-                    mPreviousSelectedFolder = bridge->getUUID();
-                }
-            }
-        }
-    }
-    else
-    {
-        if(prev_folder_item)
-        {
-            LLFolderBridge* prev_bridge = (LLFolderBridge*)prev_folder_item->getViewModelItem();
-            if(prev_bridge)
-            {
-                prev_bridge->clearDisplayName();
-                prev_bridge->setShowDescendantsCount(false);
-                prev_folder_item->refresh();
-            }
-        }
-        mPreviousSelectedFolder = LLUUID();
-    }
-
-}
-
-void LLInventoryPanel::updateFolderLabel(const LLUUID& folder_id)
-{
-    if(folder_id != mPreviousSelectedFolder) return;
-
-    LLFolderViewItem* folder_item = getItemByID(mPreviousSelectedFolder);
-    if(folder_item)
-    {
-        LLFolderBridge* bridge = (LLFolderBridge*)folder_item->getViewModelItem();
-        if(bridge)
-        {
-            bridge->clearDisplayName();
-            bridge->setShowDescendantsCount(true);
-            folder_item->refresh();
-        }
-    }
-}
-
-void LLInventoryPanel::doCreate(const LLSD& userdata)
-{
-    reset_inventory_filter();
-    menu_create_inventory_item(this, LLFolderBridge::sSelf.get(), userdata);
-}
-
-bool LLInventoryPanel::beginIMSession()
-{
-    std::set<LLFolderViewItem*> selected_items =   mFolderRoot.get()->getSelectionList();
-
-    std::string name;
-
-    std::vector<LLUUID> members;
-    EInstantMessage type = IM_SESSION_CONFERENCE_START;
-
-    std::set<LLFolderViewItem*>::const_iterator iter;
-    for (iter = selected_items.begin(); iter != selected_items.end(); iter++)
-    {
-
-        LLFolderViewItem* folder_item = (*iter);
-
-        if(folder_item)
-        {
-            LLFolderViewModelItemInventory* fve_listener = static_cast<LLFolderViewModelItemInventory*>(folder_item->getViewModelItem());
-            if (fve_listener && (fve_listener->getInventoryType() == LLInventoryType::IT_CATEGORY))
-            {
-
-                LLFolderBridge* bridge = (LLFolderBridge*)folder_item->getViewModelItem();
-                if(!bridge) return true;
-                LLViewerInventoryCategory* cat = bridge->getCategory();
-                if(!cat) return true;
-                name = cat->getName();
-                LLUniqueBuddyCollector is_buddy;
-                LLInventoryModel::cat_array_t cat_array;
-                LLInventoryModel::item_array_t item_array;
-                gInventory.collectDescendentsIf(bridge->getUUID(),
-                                                cat_array,
-                                                item_array,
-                                                LLInventoryModel::EXCLUDE_TRASH,
-                                                is_buddy);
-                S32 count = item_array.size();
-                if(count > 0)
-                {
-                    //*TODO by what to replace that?
-                    //LLFloaterReg::showInstance("communicate");
-
-                    // create the session
-                    LLAvatarTracker& at = LLAvatarTracker::instance();
-                    LLUUID id;
-                    for(S32 i = 0; i < count; ++i)
-                    {
-                        id = item_array.at(i)->getCreatorUUID();
-                        if(at.isBuddyOnline(id))
-                        {
-                            members.push_back(id);
-                        }
-                    }
-                }
-            }
-            else
-            {
-                LLInvFVBridge* listenerp = (LLInvFVBridge*)folder_item->getViewModelItem();
-
-                if (listenerp->getInventoryType() == LLInventoryType::IT_CALLINGCARD)
-                {
-                    LLInventoryItem* inv_item = gInventory.getItem(listenerp->getUUID());
-
-                    if (inv_item)
-                    {
-                        LLAvatarTracker& at = LLAvatarTracker::instance();
-                        LLUUID id = inv_item->getCreatorUUID();
-
-                        if(at.isBuddyOnline(id))
-                        {
-                            members.push_back(id);
-                        }
-                    }
-                } //if IT_CALLINGCARD
-            } //if !IT_CATEGORY
-        }
-    } //for selected_items
-
-    // the session_id is randomly generated UUID which will be replaced later
-    // with a server side generated number
-
-    if (name.empty())
-    {
-        name = LLTrans::getString("conference-title");
-    }
-
-    LLUUID session_id = gIMMgr->addSession(name, type, members[0], members);
-    if (session_id != LLUUID::null)
-    {
-        LLFloaterIMContainer::getInstance()->showConversation(session_id);
-    }
-
-    return true;
-}
-
-void LLInventoryPanel::fileUploadLocation(const LLSD& userdata)
-{
-    const std::string param = userdata.asString();
-    if (param == "model")
-    {
-        gSavedPerAccountSettings.setString("ModelUploadFolder", LLFolderBridge::sSelf.get()->getUUID().asString());
-    }
-    else if (param == "texture")
-    {
-        gSavedPerAccountSettings.setString("TextureUploadFolder", LLFolderBridge::sSelf.get()->getUUID().asString());
-    }
-    else if (param == "sound")
-    {
-        gSavedPerAccountSettings.setString("SoundUploadFolder", LLFolderBridge::sSelf.get()->getUUID().asString());
-    }
-    else if (param == "animation")
-    {
-        gSavedPerAccountSettings.setString("AnimationUploadFolder", LLFolderBridge::sSelf.get()->getUUID().asString());
-    }
-    else if (param == "pbr_material")
-    {
-        gSavedPerAccountSettings.setString("PBRUploadFolder", LLFolderBridge::sSelf.get()->getUUID().asString());
-    }
-}
-
-void LLInventoryPanel::openSingleViewInventory(LLUUID folder_id)
-{
-    LLPanelMainInventory::newFolderWindow(folder_id.isNull() ? LLFolderBridge::sSelf.get()->getUUID() : folder_id);
-}
-
-void LLInventoryPanel::purgeSelectedItems()
-{
-    if (!mFolderRoot.get()) return;
-
-    const std::set<LLFolderViewItem*> inventory_selected = mFolderRoot.get()->getSelectionList();
-    if (inventory_selected.empty()) return;
-    LLSD args;
-    S32 count = inventory_selected.size();
-    std::vector<LLUUID> selected_items;
-    for (std::set<LLFolderViewItem*>::const_iterator it = inventory_selected.begin(), end_it = inventory_selected.end();
-        it != end_it;
-        ++it)
-    {
-        LLUUID item_id = static_cast<LLFolderViewModelItemInventory*>((*it)->getViewModelItem())->getUUID();
-        LLInventoryModel::cat_array_t cats;
-        LLInventoryModel::item_array_t items;
-        gInventory.collectDescendents(item_id, cats, items, LLInventoryModel::INCLUDE_TRASH);
-        count += items.size() + cats.size();
-        selected_items.push_back(item_id);
-    }
-    args["COUNT"] = count;
-    LLNotificationsUtil::add("PurgeSelectedItems", args, LLSD(), boost::bind(callbackPurgeSelectedItems, _1, _2, selected_items));
-}
-
-// static
-void LLInventoryPanel::callbackPurgeSelectedItems(const LLSD& notification, const LLSD& response, const std::vector<LLUUID> inventory_selected)
-{
-    S32 option = LLNotificationsUtil::getSelectedOption(notification, response);
-    if (option == 0)
-    {
-        if (inventory_selected.empty()) return;
-
-        for (auto it : inventory_selected)
-        {
-            remove_inventory_object(it, NULL);
-        }
-    }
-}
-
-bool LLInventoryPanel::attachObject(const LLSD& userdata)
-{
-    // Copy selected item UUIDs to a vector.
-    std::set<LLFolderViewItem*> selected_items = mFolderRoot.get()->getSelectionList();
-    uuid_vec_t items;
-    for (std::set<LLFolderViewItem*>::const_iterator set_iter = selected_items.begin();
-         set_iter != selected_items.end();
-         ++set_iter)
-    {
-        items.push_back(static_cast<LLFolderViewModelItemInventory*>((*set_iter)->getViewModelItem())->getUUID());
-    }
-
-    // Attach selected items.
-    LLViewerAttachMenu::attachObjects(items, userdata.asString());
-
-    gFocusMgr.setKeyboardFocus(NULL);
-
-    return true;
-}
-
-bool LLInventoryPanel::getSinceLogoff()
-{
-    return getFilter().isSinceLogoff();
-}
-
-// DEBUG ONLY
-// static
-void LLInventoryPanel::dumpSelectionInformation(void* user_data)
-{
-    LLInventoryPanel* iv = (LLInventoryPanel*)user_data;
-    iv->mFolderRoot.get()->dumpSelectionInformation();
-}
-
-bool is_inventorysp_active()
-{
-<<<<<<< HEAD
-	LLSidepanelInventory *sidepanel_inventory =	LLFloaterSidePanelContainer::getPanel<LLSidepanelInventory>("inventory");
-	if (!sidepanel_inventory || !sidepanel_inventory->isInVisibleChain()) return false;
-	return sidepanel_inventory->isMainInventoryPanelActive();
-=======
-    LLSidepanelInventory *sidepanel_inventory = LLFloaterSidePanelContainer::getPanel<LLSidepanelInventory>("inventory");
-    if (!sidepanel_inventory || !sidepanel_inventory->isInVisibleChain()) return FALSE;
-    return sidepanel_inventory->isMainInventoryPanelActive();
->>>>>>> e1623bb2
-}
-
-// static
-LLInventoryPanel* LLInventoryPanel::getActiveInventoryPanel(bool auto_open)
-{
-<<<<<<< HEAD
-	S32 z_min = S32_MAX;
-	LLInventoryPanel* res = NULL;
-	LLFloater* active_inv_floaterp = NULL;
-
-	LLFloater* floater_inventory = LLFloaterReg::getInstance("inventory");
-	if (!floater_inventory)
-	{
-		LL_WARNS() << "Could not find My Inventory floater" << LL_ENDL;
-		return nullptr;
-	}
-
-	LLSidepanelInventory *inventory_panel =	LLFloaterSidePanelContainer::getPanel<LLSidepanelInventory>("inventory");
-
-	// Iterate through the inventory floaters and return whichever is on top.
-	LLFloaterReg::const_instance_list_t& inst_list = LLFloaterReg::getFloaterList("inventory");
-	for (LLFloaterReg::const_instance_list_t::const_iterator iter = inst_list.begin(); iter != inst_list.end(); ++iter)
-	{
-		LLFloaterSidePanelContainer* inventory_floater = dynamic_cast<LLFloaterSidePanelContainer*>(*iter);
-		inventory_panel = inventory_floater->findChild<LLSidepanelInventory>("main_panel");
-
-		if (inventory_floater && inventory_panel && inventory_floater->getVisible())
-		{
-			S32 z_order = gFloaterView->getZOrder(inventory_floater);
-			if (z_order < z_min)
-			{
-				res = inventory_panel->getActivePanel();
-				z_min = z_order;
-				active_inv_floaterp = inventory_floater;
-			}
-		}
-	}
-
-	if (res)
-	{
-		// Make sure the floater is not minimized (STORM-438).
-		if (active_inv_floaterp && active_inv_floaterp->isMinimized())
-		{
-			active_inv_floaterp->setMinimized(false);
-		}
-	}	
-	else if (auto_open)
-	{
-		floater_inventory->openFloater();
-
-		res = inventory_panel->getActivePanel();
-	}
-
-	return res;
-=======
-    S32 z_min = S32_MAX;
-    LLInventoryPanel* res = NULL;
-    LLFloater* active_inv_floaterp = NULL;
-
-    LLFloater* floater_inventory = LLFloaterReg::getInstance("inventory");
-    if (!floater_inventory)
-    {
-        LL_WARNS() << "Could not find My Inventory floater" << LL_ENDL;
-        return FALSE;
-    }
-
-    LLSidepanelInventory *inventory_panel = LLFloaterSidePanelContainer::getPanel<LLSidepanelInventory>("inventory");
-
-    // Iterate through the inventory floaters and return whichever is on top.
-    LLFloaterReg::const_instance_list_t& inst_list = LLFloaterReg::getFloaterList("inventory");
-    for (LLFloaterReg::const_instance_list_t::const_iterator iter = inst_list.begin(); iter != inst_list.end(); ++iter)
-    {
-        LLFloaterSidePanelContainer* inventory_floater = dynamic_cast<LLFloaterSidePanelContainer*>(*iter);
-        inventory_panel = inventory_floater->findChild<LLSidepanelInventory>("main_panel");
-
-        if (inventory_floater && inventory_panel && inventory_floater->getVisible())
-        {
-            S32 z_order = gFloaterView->getZOrder(inventory_floater);
-            if (z_order < z_min)
-            {
-                res = inventory_panel->getActivePanel();
-                z_min = z_order;
-                active_inv_floaterp = inventory_floater;
-            }
-        }
-    }
-
-    if (res)
-    {
-        // Make sure the floater is not minimized (STORM-438).
-        if (active_inv_floaterp && active_inv_floaterp->isMinimized())
-        {
-            active_inv_floaterp->setMinimized(FALSE);
-        }
-    }
-    else if (auto_open)
-    {
-        floater_inventory->openFloater();
-
-        res = inventory_panel->getActivePanel();
-    }
-
-    return res;
->>>>>>> e1623bb2
-}
-
-//static
-void LLInventoryPanel::openInventoryPanelAndSetSelection(bool auto_open, const LLUUID& obj_id,
-    bool use_main_panel, bool take_keyboard_focus, bool reset_filter)
-{
-    LLSidepanelInventory* sidepanel_inventory = LLFloaterSidePanelContainer::getPanel<LLSidepanelInventory>("inventory");
-    sidepanel_inventory->showInventoryPanel();
-
-    LLUUID cat_id = gInventory.findCategoryUUIDForType(LLFolderType::FT_INBOX);
-    bool in_inbox = gInventory.isObjectDescendentOf(obj_id, cat_id);
-    if (!in_inbox && use_main_panel)
-    {
-        sidepanel_inventory->selectAllItemsPanel();
-    }
-
-    if (!auto_open)
-    {
-        LLFloater* inventory_floater = LLFloaterSidePanelContainer::getTopmostInventoryFloater();
-        if (inventory_floater && inventory_floater->getVisible())
-        {
-            LLSidepanelInventory *inventory_panel = inventory_floater->findChild<LLSidepanelInventory>("main_panel");
-            LLPanelMainInventory* main_panel = inventory_panel->getMainInventoryPanel();
-            if (main_panel->isSingleFolderMode() && main_panel->isGalleryViewMode())
-            {
-                LL_DEBUGS("Inventory") << "Opening gallery panel for item" << obj_id << LL_ENDL;
-                main_panel->setGallerySelection(obj_id);
-                return;
-            }
-        }
-    }
-
-    if (use_main_panel)
-    {
-        LLPanelMainInventory* main_inventory = sidepanel_inventory->getMainInventoryPanel();
-        if (main_inventory && main_inventory->isSingleFolderMode())
-        {
-            const LLInventoryObject *obj = gInventory.getObject(obj_id);
-            if (obj)
-            {
-                LL_DEBUGS("Inventory") << "Opening main inventory panel for item" << obj_id << LL_ENDL;
-                main_inventory->setSingleFolderViewRoot(obj->getParentUUID(), false);
-                main_inventory->setGallerySelection(obj_id);
-                return;
-            }
-        }
-    }
-
-<<<<<<< HEAD
-	LLInventoryPanel *active_panel = LLInventoryPanel::getActiveInventoryPanel(auto_open);
-	if (active_panel)
-	{
-		LL_DEBUGS("Messaging", "Inventory") << "Highlighting" << obj_id  << LL_ENDL;
-
-		if (reset_filter)
-		{
-			reset_inventory_filter();
-		}
-
-		if (in_inbox)
-		{
-			sidepanel_inventory->openInbox();
-			LLInventoryPanel* inventory_panel = sidepanel_inventory->getInboxPanel();
-			if (inventory_panel)
-			{
-				inventory_panel->setSelection(obj_id, take_keyboard_focus);
-			}
-		}
-		else if (auto_open)
-		{
-			LLFloater* floater_inventory = LLFloaterReg::getInstance("inventory");
-			if (floater_inventory)
-			{
-				floater_inventory->setFocus(true);
-			}
-			active_panel->setSelection(obj_id, take_keyboard_focus);
-		}
-=======
-    LLInventoryPanel *active_panel = LLInventoryPanel::getActiveInventoryPanel(auto_open);
-    if (active_panel)
-    {
-        LL_DEBUGS("Messaging", "Inventory") << "Highlighting" << obj_id  << LL_ENDL;
-
-        if (reset_filter)
-        {
-            reset_inventory_filter();
-        }
-
-        if (in_inbox)
-        {
-            sidepanel_inventory->openInbox();
-            LLInventoryPanel* inventory_panel = sidepanel_inventory->getInboxPanel();
-            if (inventory_panel)
-            {
-                inventory_panel->setSelection(obj_id, take_keyboard_focus);
-            }
-        }
-        else if (auto_open)
-        {
-            LLFloater* floater_inventory = LLFloaterReg::getInstance("inventory");
-            if (floater_inventory)
-            {
-                floater_inventory->setFocus(TRUE);
-            }
-            active_panel->setSelection(obj_id, take_keyboard_focus);
-        }
->>>>>>> e1623bb2
-        else
-        {
-            // Created items are going to receive proper focus from callbacks
-            active_panel->setSelection(obj_id, take_keyboard_focus);
-        }
-    }
-}
-
-void LLInventoryPanel::setSFViewAndOpenFolder(const LLInventoryPanel* panel, const LLUUID& folder_id)
-{
-    LLFloaterReg::const_instance_list_t& inst_list = LLFloaterReg::getFloaterList("inventory");
-    for (LLFloaterReg::const_instance_list_t::const_iterator iter = inst_list.begin(); iter != inst_list.end(); ++iter)
-    {
-        LLFloaterSidePanelContainer* inventory_floater = dynamic_cast<LLFloaterSidePanelContainer*>(*iter);
-        LLSidepanelInventory* sidepanel_inventory = inventory_floater->findChild<LLSidepanelInventory>("main_panel");
-
-        LLPanelMainInventory* main_inventory = sidepanel_inventory->getMainInventoryPanel();
-        if (main_inventory && panel->hasAncestor(main_inventory) && !main_inventory->isSingleFolderMode())
-        {
-            main_inventory->initSingleFolderRoot(folder_id);
-            main_inventory->toggleViewMode();
-            main_inventory->setSingleFolderViewRoot(folder_id, false);
-        }
-    }
-}
-
-void LLInventoryPanel::addHideFolderType(LLFolderType::EType folder_type)
-{
-    getFilter().setFilterCategoryTypes(getFilter().getFilterCategoryTypes() & ~(1ULL << folder_type));
-}
-
-bool LLInventoryPanel::getIsHiddenFolderType(LLFolderType::EType folder_type) const
-{
-    return !(getFilter().getFilterCategoryTypes() & (1ULL << folder_type));
-}
-
-void LLInventoryPanel::addItemID( const LLUUID& id, LLFolderViewItem*   itemp )
-{
-    mItemMap[id] = itemp;
-}
-
-void LLInventoryPanel::removeItemID(const LLUUID& id)
-{
-<<<<<<< HEAD
-	LLInventoryModel::cat_array_t categories;
-	LLInventoryModel::item_array_t items;
-	gInventory.collectDescendents(id, categories, items, true);
-=======
-    LLInventoryModel::cat_array_t categories;
-    LLInventoryModel::item_array_t items;
-    gInventory.collectDescendents(id, categories, items, TRUE);
->>>>>>> e1623bb2
-
-    mItemMap.erase(id);
-
-    for (LLInventoryModel::cat_array_t::iterator it = categories.begin(),    end_it = categories.end();
-        it != end_it;
-        ++it)
-    {
-        mItemMap.erase((*it)->getUUID());
-}
-
-    for (LLInventoryModel::item_array_t::iterator it = items.begin(),   end_it  = items.end();
-        it != end_it;
-        ++it)
-    {
-        mItemMap.erase((*it)->getUUID());
-    }
-}
-
-LLFolderViewItem* LLInventoryPanel::getItemByID(const LLUUID& id)
-{
-    LL_PROFILE_ZONE_SCOPED;
-
-    std::map<LLUUID, LLFolderViewItem*>::iterator map_it;
-    map_it = mItemMap.find(id);
-    if (map_it != mItemMap.end())
-    {
-        return map_it->second;
-    }
-
-    return NULL;
-}
-
-LLFolderViewFolder* LLInventoryPanel::getFolderByID(const LLUUID& id)
-{
-    LLFolderViewItem* item = getItemByID(id);
-    return dynamic_cast<LLFolderViewFolder*>(item);
-}
-
-
-void LLInventoryPanel::setSelectionByID( const LLUUID& obj_id, bool    take_keyboard_focus )
-{
-    LLFolderViewItem* itemp = getItemByID(obj_id);
-
-    if (itemp && !itemp->areChildrenInited())
-    {
-        LLInventoryObject const* objectp = mInventory->getObject(obj_id);
-        if (objectp)
-        {
-            buildNewViews(obj_id, objectp, itemp, BUILD_ONE_FOLDER);
-        }
-    }
-
-<<<<<<< HEAD
-	if(itemp && itemp->getViewModelItem())
-	{
-		itemp->arrangeAndSet(true, take_keyboard_focus);
-		mSelectThisID.setNull();
-		mFocusSelection = false;
-		return;
-	}
-	else
-	{
-		// save the desired item to be selected later (if/when ready)
-		mFocusSelection = take_keyboard_focus;
-		mSelectThisID = obj_id;
-	}
-=======
-    if(itemp && itemp->getViewModelItem())
-    {
-        itemp->arrangeAndSet(TRUE, take_keyboard_focus);
-        mSelectThisID.setNull();
-        mFocusSelection = false;
-        return;
-    }
-    else
-    {
-        // save the desired item to be selected later (if/when ready)
-        mFocusSelection = take_keyboard_focus;
-        mSelectThisID = obj_id;
-    }
->>>>>>> e1623bb2
-}
-
-void LLInventoryPanel::updateSelection()
-{
-    if (mSelectThisID.notNull())
-    {
-        setSelectionByID(mSelectThisID, mFocusSelection);
-    }
-}
-
-void LLInventoryPanel::doToSelected(const LLSD& userdata)
-{
-    if (("purge" == userdata.asString()))
-    {
-        purgeSelectedItems();
-        return;
-    }
-    LLInventoryAction::doToSelected(mInventory, mFolderRoot.get(), userdata.asString());
-
-    return;
-}
-
-bool LLInventoryPanel::handleKeyHere( KEY key, MASK mask )
-{
-<<<<<<< HEAD
-	bool handled = false;
-	switch (key)
-	{
-	case KEY_RETURN:
-		// Open selected items if enter key hit on the inventory panel
-		if (mask == MASK_NONE)
-		{
-			if (mSuppressOpenItemAction)
-			{
-				LLFolderViewItem* folder_item = mFolderRoot.get()->getCurSelectedItem();
-				if(folder_item)
-				{
-					LLInvFVBridge* bridge = (LLInvFVBridge*)folder_item->getViewModelItem();
-					if(bridge && (bridge->getInventoryType() != LLInventoryType::IT_CATEGORY))
-					{
-						return handled;
-					}
-				}
-			}
-			LLInventoryAction::doToSelected(mInventory, mFolderRoot.get(), "open");
-			handled = true;
-		}
-		break;
-	case KEY_DELETE:
-=======
-    BOOL handled = FALSE;
-    switch (key)
-    {
-    case KEY_RETURN:
-        // Open selected items if enter key hit on the inventory panel
-        if (mask == MASK_NONE)
-        {
-            if (mSuppressOpenItemAction)
-            {
-                LLFolderViewItem* folder_item = mFolderRoot.get()->getCurSelectedItem();
-                if(folder_item)
-                {
-                    LLInvFVBridge* bridge = (LLInvFVBridge*)folder_item->getViewModelItem();
-                    if(bridge && (bridge->getInventoryType() != LLInventoryType::IT_CATEGORY))
-                    {
-                        return handled;
-                    }
-                }
-            }
-            LLInventoryAction::doToSelected(mInventory, mFolderRoot.get(), "open");
-            handled = TRUE;
-        }
-        break;
-    case KEY_DELETE:
->>>>>>> e1623bb2
-#if LL_DARWIN
-    case KEY_BACKSPACE:
-#endif
-<<<<<<< HEAD
-		// Delete selected items if delete or backspace key hit on the inventory panel
-		// Note: on Mac laptop keyboards, backspace and delete are one and the same
-		if (isSelectionRemovable() && (mask == MASK_NONE))
-		{
-			LLInventoryAction::doToSelected(mInventory, mFolderRoot.get(), "delete");
-			handled = true;
-		}
-		break;
-	}
-	return handled;
-=======
-        // Delete selected items if delete or backspace key hit on the inventory panel
-        // Note: on Mac laptop keyboards, backspace and delete are one and the same
-        if (isSelectionRemovable() && (mask == MASK_NONE))
-        {
-            LLInventoryAction::doToSelected(mInventory, mFolderRoot.get(), "delete");
-            handled = TRUE;
-        }
-        break;
-    }
-    return handled;
->>>>>>> e1623bb2
-}
-
-bool LLInventoryPanel::isSelectionRemovable()
-{
-    bool can_delete = false;
-    if (mFolderRoot.get())
-    {
-        std::set<LLFolderViewItem*> selection_set = mFolderRoot.get()->getSelectionList();
-        if (!selection_set.empty())
-        {
-            can_delete = true;
-            for (std::set<LLFolderViewItem*>::iterator iter = selection_set.begin();
-                 iter != selection_set.end();
-                 ++iter)
-            {
-                LLFolderViewItem *item = *iter;
-                const LLFolderViewModelItemInventory *listener = static_cast<const LLFolderViewModelItemInventory*>(item->getViewModelItem());
-                if (!listener)
-                {
-                    can_delete = false;
-                }
-                else
-                {
-                    can_delete &= listener->isItemRemovable() && !listener->isItemInTrash();
-                }
-            }
-        }
-    }
-    return can_delete;
-}
-
-/************************************************************************/
-/* Recent Inventory Panel related class                                 */
-/************************************************************************/
-static const LLRecentInventoryBridgeBuilder RECENT_ITEMS_BUILDER;
-class LLInventoryRecentItemsPanel : public LLInventoryPanel
-{
-public:
-    struct Params : public LLInitParam::Block<Params, LLInventoryPanel::Params>
-    {};
-
-    void initFromParams(const Params& p)
-    {
-        LLInventoryPanel::initFromParams(p);
-        // turn on inbox for recent items
-        getFilter().setFilterCategoryTypes(getFilter().getFilterCategoryTypes() | (1ULL << LLFolderType::FT_INBOX));
-        // turn off marketplace for recent items
-        getFilter().setFilterNoMarketplaceFolder();
-    }
-
-protected:
-    LLInventoryRecentItemsPanel (const Params&);
-    friend class LLUICtrlFactory;
-};
-
-LLInventoryRecentItemsPanel::LLInventoryRecentItemsPanel( const Params& params)
-: LLInventoryPanel(params)
-{
-    // replace bridge builder to have necessary View bridges.
-    mInvFVBridgeBuilder = &RECENT_ITEMS_BUILDER;
-}
-
-static LLDefaultChildRegistry::Register<LLInventorySingleFolderPanel> t_single_folder_inventory_panel("single_folder_inventory_panel");
-
-LLInventorySingleFolderPanel::LLInventorySingleFolderPanel(const Params& params)
-    : LLInventoryPanel(params)
-{
-    mBuildChildrenViews = false;
-    getFilter().setSingleFolderMode(true);
-    getFilter().setEmptyLookupMessage("InventorySingleFolderNoMatches");
-    getFilter().setDefaultEmptyLookupMessage("InventorySingleFolderEmpty");
-
-    mCommitCallbackRegistrar.replace("Inventory.DoToSelected", boost::bind(&LLInventorySingleFolderPanel::doToSelected, this, _2));
-    mCommitCallbackRegistrar.replace("Inventory.DoCreate", boost::bind(&LLInventorySingleFolderPanel::doCreate, this, _2));
-    mCommitCallbackRegistrar.replace("Inventory.Share", boost::bind(&LLInventorySingleFolderPanel::doShare, this));
-}
-
-LLInventorySingleFolderPanel::~LLInventorySingleFolderPanel()
-{
-}
-
-void LLInventorySingleFolderPanel::initFromParams(const Params& p)
-{
-    mFolderID = gInventory.getRootFolderID();
-
-    mParams = p;
-    LLPanel::initFromParams(mParams);
-}
-
-void LLInventorySingleFolderPanel::onFocusReceived()
-{
-    // Tab support, when tabbing into this view, select first item
-    // (ideally needs to account for scroll)
-    bool select_first = mSelectThisID.isNull() && mFolderRoot.get() && mFolderRoot.get()->getSelectedCount() == 0;
-
-    if (select_first)
-    {
-        LLFolderViewFolder::folders_t::const_iterator folders_it = mFolderRoot.get()->getFoldersBegin();
-        LLFolderViewFolder::folders_t::const_iterator folders_end = mFolderRoot.get()->getFoldersEnd();
-
-        for (; folders_it != folders_end; ++folders_it)
-        {
-            const LLFolderViewFolder* folder_view = *folders_it;
-            if (folder_view->getVisible())
-            {
-                const LLFolderViewModelItemInventory* modelp = static_cast<const LLFolderViewModelItemInventory*>(folder_view->getViewModelItem());
-                setSelectionByID(modelp->getUUID(), true);
-                // quick and dirty fix: don't scroll on switching focus
-                // todo: better 'tab' support, one that would work for LLInventoryPanel
-                mFolderRoot.get()->stopAutoScollining();
-                select_first = false;
-                break;
-            }
-        }
-    }
-
-    if (select_first)
-    {
-        LLFolderViewFolder::items_t::const_iterator items_it = mFolderRoot.get()->getItemsBegin();
-        LLFolderViewFolder::items_t::const_iterator items_end = mFolderRoot.get()->getItemsEnd();
-
-        for (; items_it != items_end; ++items_it)
-        {
-            const LLFolderViewItem* item_view = *items_it;
-            if (item_view->getVisible())
-            {
-                const LLFolderViewModelItemInventory* modelp = static_cast<const LLFolderViewModelItemInventory*>(item_view->getViewModelItem());
-                setSelectionByID(modelp->getUUID(), true);
-                mFolderRoot.get()->stopAutoScollining();
-                break;
-            }
-        }
-    }
-    LLInventoryPanel::onFocusReceived();
-}
-
-void LLInventorySingleFolderPanel::initFolderRoot(const LLUUID& start_folder_id)
-{
-    if(mRootInited) return;
-
-    mRootInited = true;
-    if(start_folder_id.notNull())
-    {
-        mFolderID = start_folder_id;
-    }
-
-    mParams.open_first_folder = false;
-    mParams.start_folder.id = mFolderID;
-
-    LLInventoryPanel::initFolderRoot();
-    mFolderRoot.get()->setSingleFolderMode(true);
-}
-
-void LLInventorySingleFolderPanel::changeFolderRoot(const LLUUID& new_id)
-{
-    if (mFolderID != new_id)
-    {
-        if(mFolderID.notNull())
-        {
-            mBackwardFolders.push_back(mFolderID);
-        }
-        mFolderID = new_id;
-        updateSingleFolderRoot();
-    }
-}
-
-void LLInventorySingleFolderPanel::onForwardFolder()
-{
-    if(isForwardAvailable())
-    {
-        mBackwardFolders.push_back(mFolderID);
-        mFolderID = mForwardFolders.back();
-        mForwardFolders.pop_back();
-        updateSingleFolderRoot();
-    }
-}
-
-void LLInventorySingleFolderPanel::onBackwardFolder()
-{
-    if(isBackwardAvailable())
-    {
-        mForwardFolders.push_back(mFolderID);
-        mFolderID = mBackwardFolders.back();
-        mBackwardFolders.pop_back();
-        updateSingleFolderRoot();
-    }
-}
-
-void LLInventorySingleFolderPanel::clearNavigationHistory()
-{
-    mForwardFolders.clear();
-    mBackwardFolders.clear();
-}
-
-bool LLInventorySingleFolderPanel::isBackwardAvailable()
-{
-    return (!mBackwardFolders.empty() && (mFolderID != mBackwardFolders.back()));
-}
-
-bool LLInventorySingleFolderPanel::isForwardAvailable()
-{
-    return (!mForwardFolders.empty() && (mFolderID != mForwardFolders.back()));
-}
-
-boost::signals2::connection LLInventorySingleFolderPanel::setRootChangedCallback(root_changed_callback_t cb)
-{
-    return mRootChangedSignal.connect(cb);
-}
-
-void LLInventorySingleFolderPanel::updateSingleFolderRoot()
-{
-    if (mFolderID != getRootFolderID())
-    {
-        mRootChangedSignal();
-
-        LLUUID root_id = mFolderID;
-        if (mFolderRoot.get())
-        {
-            mItemMap.clear();
-            mFolderRoot.get()->destroyRoot();
-        }
-
-        mCommitCallbackRegistrar.pushScope();
-        {
-            LLFolderView* folder_view = createFolderRoot(root_id);
-            folder_view->setChildrenInited(false);
-            mFolderRoot = folder_view->getHandle();
-            mFolderRoot.get()->setSingleFolderMode(true);
-            addItemID(root_id, mFolderRoot.get());
-
-            LLRect scroller_view_rect = getRect();
-            scroller_view_rect.translate(-scroller_view_rect.mLeft, -scroller_view_rect.mBottom);
-            LLScrollContainer::Params scroller_params(mParams.scroll());
-            scroller_params.rect(scroller_view_rect);
-
-            if (mScroller)
-            {
-                removeChild(mScroller);
-                delete mScroller;
-                mScroller = NULL;
-            }
-            mScroller = LLUICtrlFactory::create<LLFolderViewScrollContainer>(scroller_params);
-            addChild(mScroller);
-            mScroller->addChild(mFolderRoot.get());
-            mFolderRoot.get()->setScrollContainer(mScroller);
-            mFolderRoot.get()->setFollowsAll();
-            mFolderRoot.get()->addChild(mFolderRoot.get()->mStatusTextBox);
-
-            if (!mSelectionCallback.empty())
-            {
-                mFolderRoot.get()->setSelectCallback(mSelectionCallback);
-            }
-        }
-        mCommitCallbackRegistrar.popScope();
-        mFolderRoot.get()->setCallbackRegistrar(&mCommitCallbackRegistrar);
-
-        buildNewViews(mFolderID);
-
-        LLFloater* root_floater = gFloaterView->getParentFloater(this);
-        if(root_floater)
-        {
-            root_floater->setFocus(true);
-        }
-    }
-}
-
-bool LLInventorySingleFolderPanel::hasVisibleItems()
-{
-    return mFolderRoot.get()->hasVisibleChildren();
-}
-
-void LLInventorySingleFolderPanel::doCreate(const LLSD& userdata)
-{
-    std::string type_name = userdata.asString();
-    LLUUID dest_id = LLFolderBridge::sSelf.get()->getUUID();
-    if (("category" == type_name) || ("outfit" == type_name))
-    {
-        changeFolderRoot(dest_id);
-    }
-    reset_inventory_filter();
-    menu_create_inventory_item(this, dest_id, userdata);
-}
-
-void LLInventorySingleFolderPanel::doToSelected(const LLSD& userdata)
-{
-    if (("open_in_current_window" == userdata.asString()))
-    {
-        changeFolderRoot(LLFolderBridge::sSelf.get()->getUUID());
-        return;
-    }
-    LLInventoryPanel::doToSelected(userdata);
-}
-
-void LLInventorySingleFolderPanel::doShare()
-{
-    LLAvatarActions::shareWithAvatars(this);
-}
-/************************************************************************/
-/* Asset Pre-Filtered Inventory Panel related class                     */
-/************************************************************************/
-
-LLAssetFilteredInventoryPanel::LLAssetFilteredInventoryPanel(const Params& p)
-    : LLInventoryPanel(p)
-{
-}
-
-
-void LLAssetFilteredInventoryPanel::initFromParams(const Params& p)
-{
-    // Init asset types
-    std::string types = p.filter_asset_types.getValue();
-
-    typedef boost::tokenizer<boost::char_separator<char> > tokenizer;
-    boost::char_separator<char> sep("|");
-    tokenizer tokens(types, sep);
-    tokenizer::iterator token_iter = tokens.begin();
-
-    memset(mAssetTypes, 0, LLAssetType::AT_COUNT * sizeof(bool));
-    while (token_iter != tokens.end())
-    {
-        const std::string& token_str = *token_iter;
-        LLAssetType::EType asset_type = LLAssetType::lookup(token_str);
-        if (asset_type > LLAssetType::AT_NONE && asset_type < LLAssetType::AT_COUNT)
-        {
-            mAssetTypes[asset_type] = true;
-        }
-        ++token_iter;
-    }
-
-    // Init drag types
-    memset(mDragTypes, 0, EDragAndDropType::DAD_COUNT * sizeof(bool));
-    for (S32 i = 0; i < LLAssetType::AT_COUNT; i++)
-    {
-        if (mAssetTypes[i])
-        {
-            EDragAndDropType drag_type = LLViewerAssetType::lookupDragAndDropType((LLAssetType::EType)i);
-            if (drag_type != DAD_NONE)
-            {
-                mDragTypes[drag_type] = true;
-            }
-        }
-    }
-    // Always show AT_CATEGORY, but it shouldn't get into mDragTypes
-    mAssetTypes[LLAssetType::AT_CATEGORY] = true;
-
-    // Init the panel
-    LLInventoryPanel::initFromParams(p);
-    U64 filter_cats = getFilter().getFilterCategoryTypes();
-    filter_cats &= ~(1ULL << LLFolderType::FT_MARKETPLACE_LISTINGS);
-    getFilter().setFilterCategoryTypes(filter_cats);
-    getFilter().setFilterNoMarketplaceFolder();
-}
-
-bool LLAssetFilteredInventoryPanel::handleDragAndDrop(S32 x, S32 y, MASK mask, bool drop,
-    EDragAndDropType cargo_type,
-    void* cargo_data,
-    EAcceptance* accept,
-    std::string& tooltip_msg)
-{
-    bool result = false;
-
-    if (mAcceptsDragAndDrop)
-    {
-        // Don't allow DAD_CATEGORY here since it can contain other items besides required assets
-        // We should see everything we drop!
-        if (mDragTypes[cargo_type])
-        {
-            result = LLInventoryPanel::handleDragAndDrop(x, y, mask, drop, cargo_type, cargo_data, accept, tooltip_msg);
-        }
-    }
-
-    return result;
-}
-
-/*virtual*/
-bool LLAssetFilteredInventoryPanel::typedViewsFilter(const LLUUID& id, LLInventoryObject const* objectp)
-{
-    if (!objectp)
-    {
-        return false;
-    }
-    LLAssetType::EType asset_type = objectp->getType();
-
-    if (asset_type < 0 || asset_type >= LLAssetType::AT_COUNT)
-    {
-        return false;
-    }
-
-    if (!mAssetTypes[asset_type])
-    {
-        return false;
-    }
-
-    return true;
-}
-
-void LLAssetFilteredInventoryPanel::itemChanged(const LLUUID& id, U32 mask, const LLInventoryObject* model_item)
-{
-    if (!model_item && !getItemByID(id))
-    {
-        // remove operation, but item is not in panel already
-        return;
-    }
-
-    if (model_item)
-    {
-        LLAssetType::EType asset_type = model_item->getType();
-
-        if (asset_type < 0
-            || asset_type >= LLAssetType::AT_COUNT
-            || !mAssetTypes[asset_type])
-        {
-            return;
-        }
-    }
-
-    LLInventoryPanel::itemChanged(id, mask, model_item);
-}
-
-namespace LLInitParam
-{
-    void TypeValues<LLFolderType::EType>::declareValues()
-    {
-        declare(LLFolderType::lookup(LLFolderType::FT_TEXTURE)          , LLFolderType::FT_TEXTURE);
-        declare(LLFolderType::lookup(LLFolderType::FT_SOUND)            , LLFolderType::FT_SOUND);
-        declare(LLFolderType::lookup(LLFolderType::FT_CALLINGCARD)      , LLFolderType::FT_CALLINGCARD);
-        declare(LLFolderType::lookup(LLFolderType::FT_LANDMARK)         , LLFolderType::FT_LANDMARK);
-        declare(LLFolderType::lookup(LLFolderType::FT_CLOTHING)         , LLFolderType::FT_CLOTHING);
-        declare(LLFolderType::lookup(LLFolderType::FT_OBJECT)           , LLFolderType::FT_OBJECT);
-        declare(LLFolderType::lookup(LLFolderType::FT_NOTECARD)         , LLFolderType::FT_NOTECARD);
-        declare(LLFolderType::lookup(LLFolderType::FT_ROOT_INVENTORY)   , LLFolderType::FT_ROOT_INVENTORY);
-        declare(LLFolderType::lookup(LLFolderType::FT_LSL_TEXT)         , LLFolderType::FT_LSL_TEXT);
-        declare(LLFolderType::lookup(LLFolderType::FT_BODYPART)         , LLFolderType::FT_BODYPART);
-        declare(LLFolderType::lookup(LLFolderType::FT_TRASH)            , LLFolderType::FT_TRASH);
-        declare(LLFolderType::lookup(LLFolderType::FT_SNAPSHOT_CATEGORY), LLFolderType::FT_SNAPSHOT_CATEGORY);
-        declare(LLFolderType::lookup(LLFolderType::FT_LOST_AND_FOUND)   , LLFolderType::FT_LOST_AND_FOUND);
-        declare(LLFolderType::lookup(LLFolderType::FT_ANIMATION)        , LLFolderType::FT_ANIMATION);
-        declare(LLFolderType::lookup(LLFolderType::FT_GESTURE)          , LLFolderType::FT_GESTURE);
-        declare(LLFolderType::lookup(LLFolderType::FT_FAVORITE)         , LLFolderType::FT_FAVORITE);
-        declare(LLFolderType::lookup(LLFolderType::FT_ENSEMBLE_START)   , LLFolderType::FT_ENSEMBLE_START);
-        declare(LLFolderType::lookup(LLFolderType::FT_ENSEMBLE_END)     , LLFolderType::FT_ENSEMBLE_END);
-        declare(LLFolderType::lookup(LLFolderType::FT_CURRENT_OUTFIT)   , LLFolderType::FT_CURRENT_OUTFIT);
-        declare(LLFolderType::lookup(LLFolderType::FT_OUTFIT)           , LLFolderType::FT_OUTFIT);
-        declare(LLFolderType::lookup(LLFolderType::FT_MY_OUTFITS)       , LLFolderType::FT_MY_OUTFITS);
-        declare(LLFolderType::lookup(LLFolderType::FT_MESH )            , LLFolderType::FT_MESH );
-        declare(LLFolderType::lookup(LLFolderType::FT_INBOX)            , LLFolderType::FT_INBOX);
-        declare(LLFolderType::lookup(LLFolderType::FT_OUTBOX)           , LLFolderType::FT_OUTBOX);
-        declare(LLFolderType::lookup(LLFolderType::FT_BASIC_ROOT)       , LLFolderType::FT_BASIC_ROOT);
-        declare(LLFolderType::lookup(LLFolderType::FT_SETTINGS)         , LLFolderType::FT_SETTINGS);
-        declare(LLFolderType::lookup(LLFolderType::FT_MATERIAL)         , LLFolderType::FT_MATERIAL);
-        declare(LLFolderType::lookup(LLFolderType::FT_MARKETPLACE_LISTINGS)   , LLFolderType::FT_MARKETPLACE_LISTINGS);
-        declare(LLFolderType::lookup(LLFolderType::FT_MARKETPLACE_STOCK), LLFolderType::FT_MARKETPLACE_STOCK);
-        declare(LLFolderType::lookup(LLFolderType::FT_MARKETPLACE_VERSION), LLFolderType::FT_MARKETPLACE_VERSION);
-    }
-}+/*
+ * @file llinventorypanel.cpp
+ * @brief Implementation of the inventory panel and associated stuff.
+ *
+ * $LicenseInfo:firstyear=2001&license=viewerlgpl$
+ * Second Life Viewer Source Code
+ * Copyright (C) 2010, Linden Research, Inc.
+ *
+ * This library is free software; you can redistribute it and/or
+ * modify it under the terms of the GNU Lesser General Public
+ * License as published by the Free Software Foundation;
+ * version 2.1 of the License only.
+ *
+ * This library is distributed in the hope that it will be useful,
+ * but WITHOUT ANY WARRANTY; without even the implied warranty of
+ * MERCHANTABILITY or FITNESS FOR A PARTICULAR PURPOSE.  See the GNU
+ * Lesser General Public License for more details.
+ *
+ * You should have received a copy of the GNU Lesser General Public
+ * License along with this library; if not, write to the Free Software
+ * Foundation, Inc., 51 Franklin Street, Fifth Floor, Boston, MA  02110-1301  USA
+ *
+ * Linden Research, Inc., 945 Battery Street, San Francisco, CA  94111  USA
+ * $/LicenseInfo$
+ */
+
+#include "llviewerprecompiledheaders.h"
+#include "llinventorypanel.h"
+
+#include <utility> // for std::pair<>
+
+#include "llagent.h"
+#include "llagentwearables.h"
+#include "llappearancemgr.h"
+#include "llavataractions.h"
+#include "llclipboard.h"
+#include "llfloaterreg.h"
+#include "llfloatersidepanelcontainer.h"
+#include "llfolderview.h"
+#include "llfolderviewitem.h"
+#include "llfloaterimcontainer.h"
+#include "llimview.h"
+#include "llinspecttexture.h"
+#include "llinventorybridge.h"
+#include "llinventoryfunctions.h"
+#include "llinventorymodelbackgroundfetch.h"
+#include "llnotificationsutil.h"
+#include "llpanelmaininventory.h"
+#include "llpreview.h"
+#include "llsidepanelinventory.h"
+#include "llstartup.h"
+#include "lltrans.h"
+#include "llviewerassettype.h"
+#include "llviewerattachmenu.h"
+#include "llviewerfoldertype.h"
+#include "llvoavatarself.h"
+
+class LLInventoryRecentItemsPanel;
+class LLAssetFilteredInventoryPanel;
+
+static LLDefaultChildRegistry::Register<LLInventoryPanel> r("inventory_panel");
+static LLDefaultChildRegistry::Register<LLInventoryRecentItemsPanel> t_recent_inventory_panel("recent_inventory_panel");
+static LLDefaultChildRegistry::Register<LLAssetFilteredInventoryPanel> t_asset_filtered_inv_panel("asset_filtered_inv_panel");
+
+const std::string LLInventoryPanel::DEFAULT_SORT_ORDER = std::string("InventorySortOrder");
+const std::string LLInventoryPanel::RECENTITEMS_SORT_ORDER = std::string("RecentItemsSortOrder");
+const std::string LLInventoryPanel::INHERIT_SORT_ORDER = std::string("");
+static const LLInventoryFolderViewModelBuilder INVENTORY_BRIDGE_BUILDER;
+
+// statics
+bool LLInventoryPanel::sColorSetInitialized = false;
+LLUIColor LLInventoryPanel::sDefaultColor;
+LLUIColor LLInventoryPanel::sDefaultHighlightColor;
+LLUIColor LLInventoryPanel::sLibraryColor;
+LLUIColor LLInventoryPanel::sLinkColor;
+
+const LLColor4U DEFAULT_WHITE(255, 255, 255);
+
+//~~~~~~~~~~~~~~~~~~~~~~~~~~~~~~~~~~~~~~~~~~~~~~~~~~~~~~~~~~~~~~~~~~~~~~~~~~~~~
+// Class LLInventoryPanelObserver
+//
+// Bridge to support knowing when the inventory has changed.
+//~~~~~~~~~~~~~~~~~~~~~~~~~~~~~~~~~~~~~~~~~~~~~~~~~~~~~~~~~~~~~~~~~~~~~~~~~~~~~
+
+class LLInventoryPanelObserver : public LLInventoryObserver
+{
+public:
+    LLInventoryPanelObserver(LLInventoryPanel* ip) : mIP(ip) {}
+    virtual ~LLInventoryPanelObserver() {}
+    virtual void changed(U32 mask)
+    {
+        mIP->modelChanged(mask);
+    }
+protected:
+    LLInventoryPanel* mIP;
+};
+
+//~~~~~~~~~~~~~~~~~~~~~~~~~~~~~~~~~~~~~~~~~~~~~~~~~~~~~~~~~~~~~~~~~~~~~~~~~~~~~
+// Class LLInvPanelComplObserver
+//
+// Calls specified callback when all specified items become complete.
+//
+// Usage:
+// observer = new LLInvPanelComplObserver(boost::bind(onComplete));
+// inventory->addObserver(observer);
+// observer->reset(); // (optional)
+// observer->watchItem(incomplete_item1_id);
+// observer->watchItem(incomplete_item2_id);
+//~~~~~~~~~~~~~~~~~~~~~~~~~~~~~~~~~~~~~~~~~~~~~~~~~~~~~~~~~~~~~~~~~~~~~~~~~~~~~
+
+class LLInvPanelComplObserver : public LLInventoryCompletionObserver
+{
+public:
+    typedef boost::function<void()> callback_t;
+
+    LLInvPanelComplObserver(callback_t cb)
+    :   mCallback(cb)
+    {
+    }
+
+    void reset();
+
+private:
+    /*virtual*/ void done();
+
+    /// Called when all the items are complete.
+    callback_t  mCallback;
+};
+
+void LLInvPanelComplObserver::reset()
+{
+    mIncomplete.clear();
+    mComplete.clear();
+}
+
+void LLInvPanelComplObserver::done()
+{
+    mCallback();
+}
+
+//~~~~~~~~~~~~~~~~~~~~~~~~~~~~~~~~~~~~~~~~~~~~~~~~~~~~~~~~~~~~~~~~~~~~~~~~~~~~~
+// Class LLInventoryPanel
+//~~~~~~~~~~~~~~~~~~~~~~~~~~~~~~~~~~~~~~~~~~~~~~~~~~~~~~~~~~~~~~~~~~~~~~~~~~~~~
+
+LLInventoryPanel::LLInventoryPanel(const LLInventoryPanel::Params& p) :
+    LLPanel(p),
+    mInventoryObserver(NULL),
+    mCompletionObserver(NULL),
+    mScroller(NULL),
+    mSortOrderSetting(p.sort_order_setting),
+    mInventory(p.inventory), //inventory("", &gInventory)
+    mAcceptsDragAndDrop(p.accepts_drag_and_drop),
+    mAllowMultiSelect(p.allow_multi_select),
+    mAllowDrag(p.allow_drag),
+    mShowItemLinkOverlays(p.show_item_link_overlays),
+    mShowEmptyMessage(p.show_empty_message),
+    mSuppressFolderMenu(p.suppress_folder_menu),
+    mSuppressOpenItemAction(false),
+    mBuildViewsOnInit(p.preinitialize_views),
+    mViewsInitialized(VIEWS_UNINITIALIZED),
+    mInvFVBridgeBuilder(NULL),
+    mInventoryViewModel(p.name),
+    mGroupedItemBridge(new LLFolderViewGroupedItemBridge),
+    mFocusSelection(false),
+    mBuildChildrenViews(true),
+    mRootInited(false)
+{
+    mInvFVBridgeBuilder = &INVENTORY_BRIDGE_BUILDER;
+
+    if (!sColorSetInitialized)
+    {
+        sDefaultColor = LLUIColorTable::instance().getColor("InventoryItemColor", DEFAULT_WHITE);
+        sDefaultHighlightColor = LLUIColorTable::instance().getColor("MenuItemHighlightFgColor", DEFAULT_WHITE);
+        sLibraryColor = LLUIColorTable::instance().getColor("InventoryItemLibraryColor", DEFAULT_WHITE);
+        sLinkColor = LLUIColorTable::instance().getColor("InventoryItemLinkColor", DEFAULT_WHITE);
+        sColorSetInitialized = true;
+    }
+
+    // context menu callbacks
+    mCommitCallbackRegistrar.add("Inventory.DoToSelected", boost::bind(&LLInventoryPanel::doToSelected, this, _2));
+    mCommitCallbackRegistrar.add("Inventory.EmptyTrash", boost::bind(&LLInventoryModel::emptyFolderType, &gInventory, "ConfirmEmptyTrash", LLFolderType::FT_TRASH));
+    mCommitCallbackRegistrar.add("Inventory.EmptyLostAndFound", boost::bind(&LLInventoryModel::emptyFolderType, &gInventory, "ConfirmEmptyLostAndFound", LLFolderType::FT_LOST_AND_FOUND));
+    mCommitCallbackRegistrar.add("Inventory.DoCreate", boost::bind(&LLInventoryPanel::doCreate, this, _2));
+    mCommitCallbackRegistrar.add("Inventory.AttachObject", boost::bind(&LLInventoryPanel::attachObject, this, _2));
+    mCommitCallbackRegistrar.add("Inventory.BeginIMSession", boost::bind(&LLInventoryPanel::beginIMSession, this));
+    mCommitCallbackRegistrar.add("Inventory.Share",  boost::bind(&LLAvatarActions::shareWithAvatars, this));
+    mCommitCallbackRegistrar.add("Inventory.FileUploadLocation", boost::bind(&LLInventoryPanel::fileUploadLocation, this, _2));
+    mCommitCallbackRegistrar.add("Inventory.OpenNewFolderWindow", boost::bind(&LLInventoryPanel::openSingleViewInventory, this, LLUUID()));
+}
+
+LLFolderView * LLInventoryPanel::createFolderRoot(LLUUID root_id )
+{
+    LLFolderView::Params p(mParams.folder_view);
+    p.name = getName();
+    p.title = getLabel();
+    p.rect = LLRect(0, 0, getRect().getWidth(), 0);
+    p.parent_panel = this;
+    p.tool_tip = p.name;
+    p.listener = mInvFVBridgeBuilder->createBridge( LLAssetType::AT_CATEGORY,
+                                                                    LLAssetType::AT_CATEGORY,
+                                                                    LLInventoryType::IT_CATEGORY,
+                                                                    this,
+                                                                    &mInventoryViewModel,
+                                                                    NULL,
+                                                                    root_id);
+    p.view_model = &mInventoryViewModel;
+    p.grouped_item_model = mGroupedItemBridge;
+    p.use_label_suffix = mParams.use_label_suffix;
+    p.allow_multiselect = mAllowMultiSelect;
+    p.allow_drag = mAllowDrag;
+    p.show_empty_message = mShowEmptyMessage;
+    p.suppress_folder_menu = mSuppressFolderMenu;
+    p.show_item_link_overlays = mShowItemLinkOverlays;
+    p.root = NULL;
+    p.allow_drop = mParams.allow_drop_on_root;
+    p.options_menu = "menu_inventory.xml";
+
+    LLFolderView* fv = LLUICtrlFactory::create<LLFolderView>(p);
+    fv->setCallbackRegistrar(&mCommitCallbackRegistrar);
+    fv->setEnableRegistrar(&mEnableCallbackRegistrar);
+
+    return fv;
+}
+
+void LLInventoryPanel::clearFolderRoot()
+{
+    gIdleCallbacks.deleteFunction(idle, this);
+    gIdleCallbacks.deleteFunction(onIdle, this);
+
+    if (mInventoryObserver)
+    {
+        mInventory->removeObserver(mInventoryObserver);
+        delete mInventoryObserver;
+        mInventoryObserver = NULL;
+    }
+    if (mCompletionObserver)
+    {
+        mInventory->removeObserver(mCompletionObserver);
+        delete mCompletionObserver;
+        mCompletionObserver = NULL;
+    }
+
+    if (mScroller)
+    {
+        removeChild(mScroller);
+        delete mScroller;
+        mScroller = NULL;
+    }
+}
+
+void LLInventoryPanel::initFromParams(const LLInventoryPanel::Params& params)
+{
+    // save off copy of params
+    mParams = params;
+
+    initFolderRoot();
+
+    // Initialize base class params.
+    LLPanel::initFromParams(mParams);
+}
+
+LLInventoryPanel::~LLInventoryPanel()
+{
+    U32 sort_order = getFolderViewModel()->getSorter().getSortOrder();
+    if (mSortOrderSetting != INHERIT_SORT_ORDER)
+    {
+        gSavedSettings.setU32(mSortOrderSetting, sort_order);
+    }
+
+    clearFolderRoot();
+}
+
+void LLInventoryPanel::initFolderRoot()
+{
+    // Clear up the root view
+    // Note: This needs to be done *before* we build the new folder view
+    LLUUID root_id = getRootFolderID();
+    if (mFolderRoot.get())
+    {
+        removeItemID(root_id);
+        mFolderRoot.get()->destroyView();
+    }
+
+    mCommitCallbackRegistrar.pushScope(); // registered as a widget; need to push callback scope ourselves
+    {
+        // Determine the root folder in case specified, and
+        // build the views starting with that folder.
+        LLFolderView* folder_view = createFolderRoot(root_id);
+        mFolderRoot = folder_view->getHandle();
+        mRootInited = true;
+
+        addItemID(root_id, mFolderRoot.get());
+    }
+    mCommitCallbackRegistrar.popScope();
+    mFolderRoot.get()->setCallbackRegistrar(&mCommitCallbackRegistrar);
+    mFolderRoot.get()->setEnableRegistrar(&mEnableCallbackRegistrar);
+
+    // Scroller
+    LLRect scroller_view_rect = getRect();
+    scroller_view_rect.translate(-scroller_view_rect.mLeft, -scroller_view_rect.mBottom);
+    LLScrollContainer::Params scroller_params(mParams.scroll());
+    scroller_params.rect(scroller_view_rect);
+    mScroller = LLUICtrlFactory::create<LLFolderViewScrollContainer>(scroller_params);
+    addChild(mScroller);
+    mScroller->addChild(mFolderRoot.get());
+    mFolderRoot.get()->setScrollContainer(mScroller);
+    mFolderRoot.get()->setFollowsAll();
+    mFolderRoot.get()->addChild(mFolderRoot.get()->mStatusTextBox);
+
+    if (mSelectionCallback)
+    {
+        mFolderRoot.get()->setSelectCallback(mSelectionCallback);
+    }
+
+    // Set up the callbacks from the inventory we're viewing, and then build everything.
+    mInventoryObserver = new LLInventoryPanelObserver(this);
+    mInventory->addObserver(mInventoryObserver);
+
+    mCompletionObserver = new LLInvPanelComplObserver(boost::bind(&LLInventoryPanel::onItemsCompletion, this));
+    mInventory->addObserver(mCompletionObserver);
+
+    if (mBuildViewsOnInit)
+    {
+        initializeViewBuilding();
+    }
+
+    if (mSortOrderSetting != INHERIT_SORT_ORDER)
+    {
+        setSortOrder(gSavedSettings.getU32(mSortOrderSetting));
+    }
+    else
+    {
+        setSortOrder(gSavedSettings.getU32(DEFAULT_SORT_ORDER));
+    }
+
+    // hide inbox
+    if (!gSavedSettings.getBOOL("InventoryOutboxMakeVisible"))
+    {
+        getFilter().setFilterCategoryTypes(getFilter().getFilterCategoryTypes() & ~(1ULL << LLFolderType::FT_INBOX));
+    }
+    // hide marketplace listing box, unless we are a marketplace panel
+    if (!gSavedSettings.getBOOL("InventoryOutboxMakeVisible") && !mParams.use_marketplace_folders)
+    {
+        getFilter().setFilterCategoryTypes(getFilter().getFilterCategoryTypes() & ~(1ULL << LLFolderType::FT_MARKETPLACE_LISTINGS));
+    }
+
+    // set the filter for the empty folder if the debug setting is on
+    if (gSavedSettings.getBOOL("DebugHideEmptySystemFolders"))
+    {
+        getFilter().setFilterEmptySystemFolders();
+    }
+
+    // keep track of the clipboard state so that we avoid filtering too much
+    mClipboardState = LLClipboard::instance().getGeneration();
+}
+
+void LLInventoryPanel::initializeViewBuilding()
+{
+    if (mViewsInitialized == VIEWS_UNINITIALIZED)
+    {
+        LL_DEBUGS("Inventory") << "Setting views for " << getName() << " to initialize" << LL_ENDL;
+        // Build view of inventory if we need default full hierarchy and inventory is ready, otherwise do in onIdle.
+        // Initializing views takes a while so always do it onIdle if viewer already loaded.
+        if (mInventory->isInventoryUsable()
+            && LLStartUp::getStartupState() <= STATE_WEARABLES_WAIT)
+        {
+            // Usually this happens on login, so we have less time constraits, but too long and we can cause a disconnect
+            const F64 max_time = 20.f;
+            initializeViews(max_time);
+        }
+        else
+        {
+            mViewsInitialized = VIEWS_INITIALIZING;
+            gIdleCallbacks.addFunction(onIdle, (void*)this);
+        }
+    }
+}
+
+/*virtual*/
+void LLInventoryPanel::onVisibilityChange(bool new_visibility)
+{
+    if (new_visibility && mViewsInitialized == VIEWS_UNINITIALIZED)
+    {
+        // first call can be from tab initialization
+        if (gFloaterView->getParentFloater(this) != NULL)
+        {
+            initializeViewBuilding();
+        }
+    }
+    LLPanel::onVisibilityChange(new_visibility);
+}
+
+void LLInventoryPanel::draw()
+{
+    // Select the desired item (in case it wasn't loaded when the selection was requested)
+    updateSelection();
+
+    LLPanel::draw();
+}
+
+const LLInventoryFilter& LLInventoryPanel::getFilter() const
+{
+    return getFolderViewModel()->getFilter();
+}
+
+LLInventoryFilter& LLInventoryPanel::getFilter()
+{
+    return getFolderViewModel()->getFilter();
+}
+
+void LLInventoryPanel::setFilterTypes(U64 types, LLInventoryFilter::EFilterType filter_type)
+{
+    if (filter_type == LLInventoryFilter::FILTERTYPE_OBJECT)
+    {
+        getFilter().setFilterObjectTypes(types);
+    }
+    if (filter_type == LLInventoryFilter::FILTERTYPE_CATEGORY)
+        getFilter().setFilterCategoryTypes(types);
+}
+
+void LLInventoryPanel::setFilterWorn()
+{
+    getFilter().setFilterWorn();
+}
+
+U32 LLInventoryPanel::getFilterObjectTypes() const
+{
+    return getFilter().getFilterObjectTypes();
+}
+
+U32 LLInventoryPanel::getFilterPermMask() const
+{
+    return getFilter().getFilterPermissions();
+}
+
+
+void LLInventoryPanel::setFilterPermMask(PermissionMask filter_perm_mask)
+{
+    getFilter().setFilterPermissions(filter_perm_mask);
+}
+
+void LLInventoryPanel::setFilterWearableTypes(U64 types)
+{
+    getFilter().setFilterWearableTypes(types);
+}
+
+void LLInventoryPanel::setFilterSettingsTypes(U64 filter)
+{
+    getFilter().setFilterSettingsTypes(filter);
+}
+
+void LLInventoryPanel::setFilterSubString(const std::string& string)
+{
+    getFilter().setFilterSubString(string);
+}
+
+const std::string LLInventoryPanel::getFilterSubString()
+{
+    return getFilter().getFilterSubString();
+}
+
+void LLInventoryPanel::setSortOrder(U32 order)
+{
+    LLInventorySort sorter(order);
+    if (order != getFolderViewModel()->getSorter().getSortOrder())
+    {
+        getFolderViewModel()->setSorter(sorter);
+        mFolderRoot.get()->arrangeAll();
+        // try to keep selection onscreen, even if it wasn't to start with
+        mFolderRoot.get()->scrollToShowSelection();
+    }
+}
+
+U32 LLInventoryPanel::getSortOrder() const
+{
+    return getFolderViewModel()->getSorter().getSortOrder();
+}
+
+void LLInventoryPanel::setSinceLogoff(bool sl)
+{
+    getFilter().setDateRangeLastLogoff(sl);
+}
+
+void LLInventoryPanel::setHoursAgo(U32 hours)
+{
+    getFilter().setHoursAgo(hours);
+}
+
+void LLInventoryPanel::setDateSearchDirection(U32 direction)
+{
+    getFilter().setDateSearchDirection(direction);
+}
+
+void LLInventoryPanel::setFilterLinks(U64 filter_links)
+{
+    getFilter().setFilterLinks(filter_links);
+}
+
+void LLInventoryPanel::setSearchType(LLInventoryFilter::ESearchType type)
+{
+    getFilter().setSearchType(type);
+}
+
+LLInventoryFilter::ESearchType LLInventoryPanel::getSearchType()
+{
+    return getFilter().getSearchType();
+}
+
+void LLInventoryPanel::setShowFolderState(LLInventoryFilter::EFolderShow show)
+{
+    getFilter().setShowFolderState(show);
+}
+
+LLInventoryFilter::EFolderShow LLInventoryPanel::getShowFolderState()
+{
+    return getFilter().getShowFolderState();
+}
+
+void LLInventoryPanel::itemChanged(const LLUUID& item_id, U32 mask, const LLInventoryObject* model_item)
+{
+    LLFolderViewItem* view_item = getItemByID(item_id);
+    LLFolderViewModelItemInventory* viewmodel_item =
+        static_cast<LLFolderViewModelItemInventory*>(view_item ? view_item->getViewModelItem() : NULL);
+
+    // LLFolderViewFolder is derived from LLFolderViewItem so dynamic_cast from item
+    // to folder is the fast way to get a folder without searching through folders tree.
+    LLFolderViewFolder* view_folder = NULL;
+
+    // Check requires as this item might have already been deleted
+    // as a child of its deleted parent.
+    if (model_item && view_item)
+    {
+        view_folder = dynamic_cast<LLFolderViewFolder*>(view_item);
+    }
+
+    // if folder is not fully initialized (likely due to delayed load on idle)
+    // and we are not rebuilding, try updating children
+    if (view_folder
+        && !view_folder->areChildrenInited()
+        && ( (mask & LLInventoryObserver::REBUILD) == 0))
+    {
+        LLInventoryObject const* objectp = mInventory->getObject(item_id);
+        if (objectp)
+        {
+            view_item = buildNewViews(item_id, objectp, view_item, BUILD_ONE_FOLDER);
+        }
+    }
+
+    //////////////////////////////
+    // LABEL Operation
+    // Empty out the display name for relabel.
+    if (mask & LLInventoryObserver::LABEL)
+    {
+        if (view_item)
+        {
+            // Request refresh on this item (also flags for filtering)
+            LLInvFVBridge* bridge = (LLInvFVBridge*)view_item->getViewModelItem();
+            if(bridge)
+            {
+                // Clear the display name first, so it gets properly re-built during refresh()
+                bridge->clearDisplayName();
+
+                view_item->refresh();
+            }
+            LLFolderViewFolder* parent = view_item->getParentFolder();
+            if(parent)
+            {
+                parent->getViewModelItem()->dirtyDescendantsFilter();
+            }
+        }
+    }
+
+    //////////////////////////////
+    // REBUILD Operation
+    // Destroy and regenerate the UI.
+    if (mask & LLInventoryObserver::REBUILD)
+    {
+        if (model_item && view_item && viewmodel_item)
+        {
+            const LLUUID& idp = viewmodel_item->getUUID();
+            view_item->destroyView();
+            removeItemID(idp);
+        }
+
+        LLInventoryObject const* objectp = mInventory->getObject(item_id);
+        if (objectp)
+        {
+            // providing NULL directly avoids unnessesary getItemByID calls
+            view_item = buildNewViews(item_id, objectp, NULL, BUILD_ONE_FOLDER);
+        }
+        else
+        {
+            view_item = NULL;
+        }
+
+        viewmodel_item =
+            static_cast<LLFolderViewModelItemInventory*>(view_item ? view_item->getViewModelItem() : NULL);
+        view_folder = dynamic_cast<LLFolderViewFolder *>(view_item);
+    }
+
+    //////////////////////////////
+    // INTERNAL Operation
+    // This could be anything.  For now, just refresh the item.
+    if (mask & LLInventoryObserver::INTERNAL)
+    {
+        if (view_item)
+        {
+            view_item->refresh();
+        }
+    }
+
+    //////////////////////////////
+    // SORT Operation
+    // Sort the folder.
+    if (mask & LLInventoryObserver::SORT)
+    {
+        if (view_folder)
+        {
+            view_folder->getViewModelItem()->requestSort();
+        }
+    }
+
+    // We don't typically care which of these masks the item is actually flagged with, since the masks
+    // may not be accurate (e.g. in the main inventory panel, I move an item from My Inventory into
+    // Landmarks; this is a STRUCTURE change for that panel but is an ADD change for the Landmarks
+    // panel).  What's relevant is that the item and UI are probably out of sync and thus need to be
+    // resynchronized.
+    if (mask & (LLInventoryObserver::STRUCTURE |
+                LLInventoryObserver::ADD |
+                LLInventoryObserver::REMOVE))
+    {
+        //////////////////////////////
+        // ADD Operation
+        // Item exists in memory but a UI element hasn't been created for it.
+        if (model_item && !view_item)
+        {
+            // Add the UI element for this item.
+            LLInventoryObject const* objectp = mInventory->getObject(item_id);
+            if (objectp)
+            {
+                // providing NULL directly avoids unnessesary getItemByID calls
+                buildNewViews(item_id, objectp, NULL, BUILD_ONE_FOLDER);
+            }
+
+            // Select any newly created object that has the auto rename at top of folder root set.
+            if(mFolderRoot.get()->getRoot()->needsAutoRename())
+            {
+                setSelection(item_id, false);
+            }
+            updateFolderLabel(model_item->getParentUUID());
+        }
+
+        //////////////////////////////
+        // STRUCTURE Operation
+        // This item already exists in both memory and UI.  It was probably reparented.
+        else if (model_item && view_item)
+        {
+            LLFolderViewFolder* old_parent = view_item->getParentFolder();
+            // Don't process the item if it is the root
+            if (old_parent)
+            {
+                LLFolderViewModelItemInventory* viewmodel_folder = static_cast<LLFolderViewModelItemInventory*>(old_parent->getViewModelItem());
+                LLFolderViewFolder* new_parent =   (LLFolderViewFolder*)getItemByID(model_item->getParentUUID());
+                // Item has been moved.
+                if (old_parent != new_parent)
+                {
+                    if (new_parent != NULL)
+                    {
+                        // Item is to be moved and we found its new parent in the panel's directory, so move the item's UI.
+                        view_item->addToFolder(new_parent);
+                        addItemID(viewmodel_item->getUUID(), view_item);
+                        if (mInventory)
+                        {
+                            const LLUUID trash_id = mInventory->findCategoryUUIDForType(LLFolderType::FT_TRASH);
+                            if (trash_id != model_item->getParentUUID() && (mask & LLInventoryObserver::INTERNAL) && new_parent->isOpen())
+                            {
+                                setSelection(item_id, false);
+                            }
+                        }
+                        updateFolderLabel(model_item->getParentUUID());
+                    }
+                    else
+                    {
+                        // Remove the item ID before destroying the view because the view-model-item gets
+                        // destroyed when the view is destroyed
+                        removeItemID(viewmodel_item->getUUID());
+
+                        // Item is to be moved outside the panel's directory (e.g. moved to trash for a panel that
+                        // doesn't include trash).  Just remove the item's UI.
+                        view_item->destroyView();
+                    }
+                    if(viewmodel_folder)
+                    {
+                        updateFolderLabel(viewmodel_folder->getUUID());
+                    }
+                    old_parent->getViewModelItem()->dirtyDescendantsFilter();
+                }
+            }
+        }
+
+        //////////////////////////////
+        // REMOVE Operation
+        // This item has been removed from memory, but its associated UI element still exists.
+        else if (!model_item && view_item && viewmodel_item)
+        {
+            // Remove the item's UI.
+            LLFolderViewFolder* parent = view_item->getParentFolder();
+            removeItemID(viewmodel_item->getUUID());
+            view_item->destroyView();
+            if(parent)
+            {
+                parent->getViewModelItem()->dirtyDescendantsFilter();
+                LLFolderViewModelItemInventory* viewmodel_folder = static_cast<LLFolderViewModelItemInventory*>(parent->getViewModelItem());
+                if(viewmodel_folder)
+                {
+                    updateFolderLabel(viewmodel_folder->getUUID());
+                }
+            }
+        }
+    }
+}
+
+// Called when something changed in the global model (new item, item coming through the wire, rename, move, etc...) (CHUI-849)
+void LLInventoryPanel::modelChanged(U32 mask)
+{
+    LL_PROFILE_ZONE_SCOPED;
+
+    if (mViewsInitialized != VIEWS_INITIALIZED) return;
+
+    const LLInventoryModel* model = getModel();
+    if (!model) return;
+
+    const LLInventoryModel::changed_items_t& changed_items = model->getChangedIDs();
+    if (changed_items.empty()) return;
+
+    for (LLInventoryModel::changed_items_t::const_iterator items_iter = changed_items.begin();
+         items_iter != changed_items.end();
+         ++items_iter)
+    {
+        const LLUUID& item_id = (*items_iter);
+        const LLInventoryObject* model_item = model->getObject(item_id);
+        itemChanged(item_id, mask, model_item);
+    }
+}
+
+LLUUID LLInventoryPanel::getRootFolderID()
+{
+    LLUUID root_id;
+    if (mFolderRoot.get() && mFolderRoot.get()->getViewModelItem())
+    {
+        root_id = static_cast<LLFolderViewModelItemInventory*>(mFolderRoot.get()->getViewModelItem())->getUUID();
+    }
+    else
+    {
+        if (mParams.start_folder.id.isChosen())
+        {
+            root_id = mParams.start_folder.id;
+        }
+        else
+        {
+            const LLFolderType::EType preferred_type = mParams.start_folder.type.isChosen()
+                ? mParams.start_folder.type
+                : LLViewerFolderType::lookupTypeFromNewCategoryName(mParams.start_folder.name);
+
+            if ("LIBRARY" == mParams.start_folder.name())
+            {
+                root_id = gInventory.getLibraryRootFolderID();
+            }
+            else if (preferred_type != LLFolderType::FT_NONE)
+            {
+                LLStringExplicit label(mParams.start_folder.name());
+                setLabel(label);
+
+                root_id = gInventory.findCategoryUUIDForType(preferred_type);
+                if (root_id.isNull())
+                {
+                    LL_WARNS() << "Could not find folder of type " << preferred_type << LL_ENDL;
+                    root_id.generateNewID();
+                }
+            }
+        }
+    }
+    return root_id;
+}
+
+// static
+void LLInventoryPanel::onIdle(void *userdata)
+{
+    if (!gInventory.isInventoryUsable())
+        return;
+
+    LLInventoryPanel *self = (LLInventoryPanel*)userdata;
+    if (self->mViewsInitialized <= VIEWS_INITIALIZING)
+    {
+        const F64 max_time = 0.001f; // 1 ms, in this case we need only root folders
+        self->initializeViews(max_time); // Shedules LLInventoryPanel::idle()
+    }
+    if (self->mViewsInitialized >= VIEWS_BUILDING)
+    {
+        gIdleCallbacks.deleteFunction(onIdle, (void*)self);
+    }
+}
+
+struct DirtyFilterFunctor : public LLFolderViewFunctor
+{
+    /*virtual*/ void doFolder(LLFolderViewFolder* folder)
+    {
+        folder->getViewModelItem()->dirtyFilter();
+    }
+    /*virtual*/ void doItem(LLFolderViewItem* item)
+    {
+        item->getViewModelItem()->dirtyFilter();
+    }
+};
+
+void LLInventoryPanel::idle(void* user_data)
+{
+    LLInventoryPanel* panel = (LLInventoryPanel*)user_data;
+    // Nudge the filter if the clipboard state changed
+    if (panel->mClipboardState != LLClipboard::instance().getGeneration())
+    {
+        panel->mClipboardState = LLClipboard::instance().getGeneration();
+        const LLUUID trash_id = gInventory.findCategoryUUIDForType(LLFolderType::FT_TRASH);
+        LLFolderViewFolder* trash_folder = panel->getFolderByID(trash_id);
+        if (trash_folder)
+        {
+            DirtyFilterFunctor dirtyFilterFunctor;
+            trash_folder->applyFunctorToChildren(dirtyFilterFunctor);
+        }
+
+    }
+
+    bool in_visible_chain = panel->isInVisibleChain();
+
+    if (!panel->mBuildViewsQueue.empty())
+    {
+        const F64 max_time = in_visible_chain ? 0.006f : 0.001f; // 6 ms
+        F64 curent_time = LLTimer::getTotalSeconds();
+        panel->mBuildViewsEndTime = curent_time + max_time;
+
+        // things added last are closer to root thus of higher priority
+        std::deque<LLUUID> priority_list;
+        priority_list.swap(panel->mBuildViewsQueue);
+
+        while (curent_time < panel->mBuildViewsEndTime
+            && !priority_list.empty())
+        {
+            LLUUID item_id = priority_list.back();
+            priority_list.pop_back();
+
+            LLInventoryObject const* objectp = panel->mInventory->getObject(item_id);
+            if (objectp && panel->typedViewsFilter(item_id, objectp))
+            {
+                LLFolderViewItem* folder_view_item = panel->getItemByID(item_id);
+                if (!folder_view_item || !folder_view_item->areChildrenInited())
+                {
+                    const LLUUID &parent_id = objectp->getParentUUID();
+                    LLFolderViewFolder* parent_folder = (LLFolderViewFolder*)panel->getItemByID(parent_id);
+                    panel->buildViewsTree(item_id, parent_id, objectp, folder_view_item, parent_folder, BUILD_TIMELIMIT);
+                }
+            }
+            curent_time = LLTimer::getTotalSeconds();
+        }
+        while (!priority_list.empty())
+        {
+            // items in priority_list are of higher priority
+            panel->mBuildViewsQueue.push_back(priority_list.front());
+            priority_list.pop_front();
+        }
+        if (panel->mBuildViewsQueue.empty())
+        {
+            panel->mViewsInitialized = VIEWS_INITIALIZED;
+        }
+    }
+
+    // Take into account the fact that the root folder might be invalidated
+    if (panel->mFolderRoot.get())
+    {
+        panel->mFolderRoot.get()->update();
+        // while dragging, update selection rendering to reflect single/multi drag status
+        if (LLToolDragAndDrop::getInstance()->hasMouseCapture())
+        {
+            EAcceptance last_accept = LLToolDragAndDrop::getInstance()->getLastAccept();
+            if (last_accept == ACCEPT_YES_SINGLE || last_accept == ACCEPT_YES_COPY_SINGLE)
+            {
+                panel->mFolderRoot.get()->setShowSingleSelection(true);
+            }
+            else
+            {
+                panel->mFolderRoot.get()->setShowSingleSelection(false);
+            }
+        }
+        else
+        {
+            panel->mFolderRoot.get()->setShowSingleSelection(false);
+        }
+    }
+    else
+    {
+        LL_WARNS() << "Inventory : Deleted folder root detected on panel" << LL_ENDL;
+        panel->clearFolderRoot();
+    }
+}
+
+
+void LLInventoryPanel::initializeViews(F64 max_time)
+{
+    if (!gInventory.isInventoryUsable()) return;
+    if (!mRootInited) return;
+
+    mViewsInitialized = VIEWS_BUILDING;
+
+    F64 curent_time = LLTimer::getTotalSeconds();
+    mBuildViewsEndTime = curent_time + max_time;
+
+    // init everything
+    LLUUID root_id = getRootFolderID();
+    if (root_id.notNull())
+    {
+        buildNewViews(getRootFolderID());
+    }
+    else
+    {
+        // Default case: always add "My Inventory" root first, "Library" root second
+        // If we run out of time, this still should create root folders
+        buildNewViews(gInventory.getRootFolderID());        // My Inventory
+        buildNewViews(gInventory.getLibraryRootFolderID()); // Library
+    }
+
+    if (mBuildViewsQueue.empty())
+    {
+        mViewsInitialized = VIEWS_INITIALIZED;
+    }
+
+    gIdleCallbacks.addFunction(idle, this);
+
+    if(mParams.open_first_folder)
+    {
+        openStartFolderOrMyInventory();
+    }
+
+    // Special case for new user login
+    if (gAgent.isFirstLogin())
+    {
+        // Auto open the user's library
+        LLFolderViewFolder* lib_folder =   getFolderByID(gInventory.getLibraryRootFolderID());
+        if (lib_folder)
+        {
+            lib_folder->setOpen(true);
+        }
+
+        // Auto close the user's my inventory folder
+        LLFolderViewFolder* my_inv_folder =   getFolderByID(gInventory.getRootFolderID());
+        if (my_inv_folder)
+        {
+            my_inv_folder->setOpenArrangeRecursively(false, LLFolderViewFolder::RECURSE_DOWN);
+        }
+    }
+}
+
+
+LLFolderViewFolder * LLInventoryPanel::createFolderViewFolder(LLInvFVBridge * bridge, bool allow_drop)
+{
+    LLFolderViewFolder::Params params(mParams.folder);
+
+    params.name = bridge->getDisplayName();
+    params.root = mFolderRoot.get();
+    params.listener = bridge;
+    params.tool_tip = params.name;
+    params.allow_drop = allow_drop;
+
+    params.font_color = (bridge->isLibraryItem() ? sLibraryColor : sDefaultColor);
+    params.font_highlight_color = (bridge->isLibraryItem() ? sLibraryColor : sDefaultHighlightColor);
+
+    return LLUICtrlFactory::create<LLFolderViewFolder>(params);
+}
+
+LLFolderViewItem * LLInventoryPanel::createFolderViewItem(LLInvFVBridge * bridge)
+{
+    LLFolderViewItem::Params params(mParams.item);
+
+    params.name = bridge->getDisplayName();
+    params.creation_date = bridge->getCreationDate();
+    params.root = mFolderRoot.get();
+    params.listener = bridge;
+    params.rect = LLRect (0, 0, 0, 0);
+    params.tool_tip = params.name;
+
+    params.font_color = (bridge->isLibraryItem() ? sLibraryColor : sDefaultColor);
+    params.font_highlight_color = (bridge->isLibraryItem() ? sLibraryColor : sDefaultHighlightColor);
+
+    return LLUICtrlFactory::create<LLFolderViewItem>(params);
+}
+
+LLFolderViewItem* LLInventoryPanel::buildNewViews(const LLUUID& id)
+{
+    LLInventoryObject const* objectp = mInventory->getObject(id);
+    return buildNewViews(id, objectp);
+}
+
+LLFolderViewItem* LLInventoryPanel::buildNewViews(const LLUUID& id, LLInventoryObject const* objectp)
+{
+    if (!objectp)
+    {
+        return NULL;
+    }
+    if (!typedViewsFilter(id, objectp))
+    {
+        // if certain types are not allowed permanently, no reason to create views
+        return NULL;
+    }
+
+    const LLUUID &parent_id = objectp->getParentUUID();
+    LLFolderViewItem* folder_view_item = getItemByID(id);
+    LLFolderViewFolder* parent_folder = (LLFolderViewFolder*)getItemByID(parent_id);
+
+    return buildViewsTree(id, parent_id, objectp, folder_view_item, parent_folder, BUILD_TIMELIMIT);
+}
+
+LLFolderViewItem* LLInventoryPanel::buildNewViews(const LLUUID& id,
+                                                  LLInventoryObject const* objectp,
+                                                  LLFolderViewItem *folder_view_item,
+                                                  const EBuildModes &mode)
+{
+    if (!objectp)
+    {
+        return NULL;
+    }
+    if (!typedViewsFilter(id, objectp))
+    {
+        // if certain types are not allowed permanently, no reason to create views
+        return NULL;
+    }
+
+    const LLUUID &parent_id = objectp->getParentUUID();
+    LLFolderViewFolder* parent_folder = (LLFolderViewFolder*)getItemByID(parent_id);
+
+    return buildViewsTree(id, parent_id, objectp, folder_view_item, parent_folder, mode);
+}
+
+LLFolderViewItem* LLInventoryPanel::buildViewsTree(const LLUUID& id,
+                                                  const LLUUID& parent_id,
+                                                  LLInventoryObject const* objectp,
+                                                  LLFolderViewItem *folder_view_item,
+                                                  LLFolderViewFolder *parent_folder,
+                                                  const EBuildModes &mode,
+                                                  S32 depth)
+{
+    depth++;
+
+    // Force the creation of an extra root level folder item if required by the inventory panel (default is "false")
+    bool allow_drop = true;
+    bool create_root = false;
+    if (mParams.show_root_folder)
+    {
+        LLUUID root_id = getRootFolderID();
+        if (root_id == id)
+        {
+            // We insert an extra level that's seen by the UI but has no influence on the model
+            parent_folder = dynamic_cast<LLFolderViewFolder*>(folder_view_item);
+            folder_view_item = NULL;
+            allow_drop = mParams.allow_drop_on_root;
+            create_root = true;
+        }
+    }
+
+    if (!folder_view_item && parent_folder)
+        {
+            if (objectp->getType() <= LLAssetType::AT_NONE)
+            {
+                LL_WARNS() << "LLInventoryPanel::buildViewsTree called with invalid objectp->mType : "
+                    << ((S32)objectp->getType()) << " name " << objectp->getName() << " UUID " << objectp->getUUID()
+                    << LL_ENDL;
+                return NULL;
+            }
+
+            if (objectp->getType() >= LLAssetType::AT_COUNT)
+            {
+                // Example: Happens when we add assets of new, not yet supported type to library
+                LL_DEBUGS("Inventory") << "LLInventoryPanel::buildViewsTree called with unknown objectp->mType : "
+                << ((S32) objectp->getType()) << " name " << objectp->getName() << " UUID " << objectp->getUUID()
+                << LL_ENDL;
+
+                LLInventoryItem* item = (LLInventoryItem*)objectp;
+                if (item)
+                {
+                    LLInvFVBridge* new_listener = mInvFVBridgeBuilder->createBridge(LLAssetType::AT_UNKNOWN,
+                        LLAssetType::AT_UNKNOWN,
+                        LLInventoryType::IT_UNKNOWN,
+                        this,
+                        &mInventoryViewModel,
+                        mFolderRoot.get(),
+                        item->getUUID(),
+                        item->getFlags());
+
+                    if (new_listener)
+                    {
+                        folder_view_item = createFolderViewItem(new_listener);
+                    }
+                }
+            }
+
+            if ((objectp->getType() == LLAssetType::AT_CATEGORY) &&
+                (objectp->getActualType() != LLAssetType::AT_LINK_FOLDER))
+            {
+                LLInvFVBridge* new_listener = mInvFVBridgeBuilder->createBridge(LLAssetType::AT_CATEGORY,
+                                            (mParams.use_marketplace_folders ? LLAssetType::AT_MARKETPLACE_FOLDER : LLAssetType::AT_CATEGORY),
+                                                                                LLInventoryType::IT_CATEGORY,
+                                                                                this,
+                                                                                &mInventoryViewModel,
+                                                                                mFolderRoot.get(),
+                                                                                objectp->getUUID());
+                if (new_listener)
+                {
+                    folder_view_item = createFolderViewFolder(new_listener,allow_drop);
+                }
+            }
+            else
+            {
+                // Build new view for item.
+                LLInventoryItem* item = (LLInventoryItem*)objectp;
+                LLInvFVBridge* new_listener = mInvFVBridgeBuilder->createBridge(item->getType(),
+                                                                                item->getActualType(),
+                                                                                item->getInventoryType(),
+                                                                                this,
+                                                                            &mInventoryViewModel,
+                                                                                mFolderRoot.get(),
+                                                                                item->getUUID(),
+                                                                                item->getFlags());
+
+                if (new_listener)
+                {
+                folder_view_item = createFolderViewItem(new_listener);
+                }
+            }
+
+        if (folder_view_item)
+        {
+            llassert(parent_folder != NULL);
+            folder_view_item->addToFolder(parent_folder);
+            addItemID(id, folder_view_item);
+            // In the case of the root folder been shown, open that folder by default once the widget is created
+            if (create_root)
+            {
+                folder_view_item->setOpen(true);
+            }
+        }
+    }
+
+    bool create_children = folder_view_item && objectp->getType() == LLAssetType::AT_CATEGORY
+                            && (mBuildChildrenViews || depth == 0);
+
+    if (create_children)
+    {
+        switch (mode)
+        {
+            case BUILD_TIMELIMIT:
+            {
+                F64 curent_time = LLTimer::getTotalSeconds();
+                // If function is out of time, we want to shedule it into mBuildViewsQueue
+                // If we have time, no matter how little, create views for all children
+                //
+                // This creates children in 'bulk' to make sure folder has either
+                // 'empty and incomplete' or 'complete' states with nothing in between.
+                // Folders are marked as mIsFolderComplete == false by default,
+                // later arrange() will update mIsFolderComplete by child count
+                if (mBuildViewsEndTime < curent_time)
+                {
+                    create_children = false;
+                    // run it again for the sake of creating children
+                    if (mBuildChildrenViews || depth == 0)
+                    {
+                        mBuildViewsQueue.push_back(id);
+                    }
+                }
+                else
+                {
+                    create_children = true;
+                    folder_view_item->setChildrenInited(mBuildChildrenViews);
+                }
+                break;
+            }
+            case BUILD_NO_CHILDREN:
+            {
+                create_children = false;
+                // run it to create children, current caller is only interested in current view
+                if (mBuildChildrenViews || depth == 0)
+                {
+                    mBuildViewsQueue.push_back(id);
+                }
+                break;
+            }
+            case BUILD_ONE_FOLDER:
+            {
+                // This view loads chindren, following ones don't
+                // Note: Might be better idea to do 'depth' instead,
+                // It also will help to prioritize root folder's content
+                create_children = true;
+                folder_view_item->setChildrenInited(true);
+                break;
+            }
+            case BUILD_NO_LIMIT:
+            default:
+            {
+                // keep working till everything exists
+                create_children = true;
+                folder_view_item->setChildrenInited(true);
+            }
+        }
+    }
+
+    // If this is a folder, add the children of the folder and recursively add any
+    // child folders.
+    if (create_children)
+    {
+        LLViewerInventoryCategory::cat_array_t* categories;
+        LLViewerInventoryItem::item_array_t* items;
+        mInventory->lockDirectDescendentArrays(id, categories, items);
+
+        // Make sure panel won't lock in a loop over existing items if
+        // folder is enormous and at least some work gets done
+        const S32 MIN_ITEMS_PER_CALL = 500;
+        const S32 starting_item_count = mItemMap.size();
+
+        LLFolderViewFolder *parentp = dynamic_cast<LLFolderViewFolder*>(folder_view_item);
+        bool done = true;
+
+        if(categories)
+        {
+            bool has_folders = parentp->getFoldersCount() > 0;
+            for (LLViewerInventoryCategory::cat_array_t::const_iterator cat_iter = categories->begin();
+                 cat_iter != categories->end();
+                 ++cat_iter)
+            {
+                const LLViewerInventoryCategory* cat = (*cat_iter);
+                if (typedViewsFilter(cat->getUUID(), cat))
+                {
+                    if (has_folders)
+                    {
+                        // This can be optimized: we don't need to call getItemByID()
+                        // each time, especially since content is growing, we can just
+                        // iter over copy of mItemMap in some way
+                        LLFolderViewItem* view_itemp = getItemByID(cat->getUUID());
+                        buildViewsTree(cat->getUUID(), id, cat, view_itemp, parentp, (mode == BUILD_ONE_FOLDER ? BUILD_NO_CHILDREN : mode), depth);
+                    }
+                    else
+                    {
+                        buildViewsTree(cat->getUUID(), id, cat, NULL, parentp, (mode == BUILD_ONE_FOLDER ? BUILD_NO_CHILDREN : mode), depth);
+                    }
+                }
+
+                if (!mBuildChildrenViews
+                    && mode == BUILD_TIMELIMIT
+                    && MIN_ITEMS_PER_CALL + starting_item_count < mItemMap.size())
+                {
+                    // Single folder view, check if we still have time
+                    //
+                    // Todo: make sure this causes no dupplciates, breaks nothing,
+                    // especially filters and arrange
+                    F64 curent_time = LLTimer::getTotalSeconds();
+                    if (mBuildViewsEndTime < curent_time)
+                    {
+                        mBuildViewsQueue.push_back(id);
+                        done = false;
+                        break;
+                    }
+                }
+            }
+        }
+
+        if(items)
+        {
+            for (LLViewerInventoryItem::item_array_t::const_iterator item_iter = items->begin();
+                 item_iter != items->end();
+                 ++item_iter)
+            {
+                // At the moment we have to build folder's items in bulk and ignore mBuildViewsEndTime
+                const LLViewerInventoryItem* item = (*item_iter);
+                if (typedViewsFilter(item->getUUID(), item))
+                {
+                    // This can be optimized: we don't need to call getItemByID()
+                    // each time, especially since content is growing, we can just
+                    // iter over copy of mItemMap in some way
+                    LLFolderViewItem* view_itemp = getItemByID(item->getUUID());
+                    buildViewsTree(item->getUUID(), id, item, view_itemp, parentp, mode, depth);
+                }
+
+                if (!mBuildChildrenViews
+                    && mode == BUILD_TIMELIMIT
+                    && MIN_ITEMS_PER_CALL + starting_item_count < mItemMap.size())
+                {
+                    // Single folder view, check if we still have time
+                    //
+                    // Todo: make sure this causes no dupplciates, breaks nothing,
+                    // especially filters and arrange
+                    F64 curent_time = LLTimer::getTotalSeconds();
+                    if (mBuildViewsEndTime < curent_time)
+                    {
+                        mBuildViewsQueue.push_back(id);
+                        done = false;
+                        break;
+                    }
+                }
+            }
+        }
+
+        if (!mBuildChildrenViews && done)
+        {
+            // flat list is done initializing folder
+            folder_view_item->setChildrenInited(true);
+        }
+        mInventory->unlockDirectDescendentArrays(id);
+    }
+
+    return folder_view_item;
+}
+
+// bit of a hack to make sure the inventory is open.
+void LLInventoryPanel::openStartFolderOrMyInventory()
+{
+    // Find My Inventory folder and open it up by name
+    for (LLView *child = mFolderRoot.get()->getFirstChild(); child; child = mFolderRoot.get()->findNextSibling(child))
+    {
+        LLFolderViewFolder *fchild = dynamic_cast<LLFolderViewFolder*>(child);
+        if (fchild
+            && fchild->getViewModelItem()
+            && fchild->getViewModelItem()->getName() == "My Inventory")
+        {
+            fchild->setOpen(true);
+            break;
+        }
+    }
+}
+
+void LLInventoryPanel::onItemsCompletion()
+{
+    if (mFolderRoot.get()) mFolderRoot.get()->updateMenu();
+}
+
+void LLInventoryPanel::openSelected()
+{
+    LLFolderViewItem* folder_item = mFolderRoot.get()->getCurSelectedItem();
+    if(!folder_item) return;
+    LLInvFVBridge* bridge = (LLInvFVBridge*)folder_item->getViewModelItem();
+    if(!bridge) return;
+    bridge->openItem();
+}
+
+void LLInventoryPanel::unSelectAll()
+{
+    mFolderRoot.get()->setSelection(NULL, false, false);
+}
+
+
+bool LLInventoryPanel::handleHover(S32 x, S32 y, MASK mask)
+{
+    bool handled = LLView::handleHover(x, y, mask);
+    if(handled)
+    {
+        // getCursor gets current cursor, setCursor sets next cursor
+        // check that children didn't set own 'next' cursor
+        ECursorType cursor = getWindow()->getNextCursor();
+        if (LLInventoryModelBackgroundFetch::instance().folderFetchActive() && cursor == UI_CURSOR_ARROW)
+        {
+            // replace arrow cursor with arrow and hourglass cursor
+            getWindow()->setCursor(UI_CURSOR_WORKING);
+        }
+    }
+    else
+    {
+        getWindow()->setCursor(UI_CURSOR_ARROW);
+    }
+    return true;
+}
+
+bool LLInventoryPanel::handleToolTip(S32 x, S32 y, MASK mask)
+{
+    if (const LLFolderViewItem* hover_item_p = (!mFolderRoot.isDead()) ? mFolderRoot.get()->getHoveredItem() : nullptr)
+    {
+        if (const LLFolderViewModelItemInventory* vm_item_p = static_cast<const LLFolderViewModelItemInventory*>(hover_item_p->getViewModelItem()))
+        {
+            LLSD params;
+            params["inv_type"] = vm_item_p->getInventoryType();
+            params["thumbnail_id"] = vm_item_p->getThumbnailUUID();
+            params["item_id"] = vm_item_p->getUUID();
+
+            // tooltip should only show over folder, but screen
+            // rect includes items under folder as well
+            LLRect actionable_rect = hover_item_p->calcScreenRect();
+            if (hover_item_p->isOpen() && hover_item_p->hasVisibleChildren())
+            {
+                actionable_rect.mBottom = actionable_rect.mTop - hover_item_p->getItemHeight();
+            }
+
+            LLToolTipMgr::instance().show(LLToolTip::Params()
+                    .message(hover_item_p->getToolTip())
+                    .sticky_rect(actionable_rect)
+                    .delay_time(LLView::getTooltipTimeout())
+                    .create_callback(boost::bind(&LLInspectTextureUtil::createInventoryToolTip, _1))
+                    .create_params(params));
+            return true;
+        }
+    }
+    return LLPanel::handleToolTip(x, y, mask);
+}
+
+bool LLInventoryPanel::handleDragAndDrop(S32 x, S32 y, MASK mask, bool drop,
+                                   EDragAndDropType cargo_type,
+                                   void* cargo_data,
+                                   EAcceptance* accept,
+                                   std::string& tooltip_msg)
+{
+    bool handled = false;
+
+    if (mAcceptsDragAndDrop)
+    {
+        handled = LLPanel::handleDragAndDrop(x, y, mask, drop, cargo_type, cargo_data, accept, tooltip_msg);
+
+        // If folder view is empty the (x, y) point won't be in its rect
+        // so the handler must be called explicitly.
+        // but only if was not handled before. See EXT-6746.
+        if (!handled && mParams.allow_drop_on_root && !mFolderRoot.get()->hasVisibleChildren())
+        {
+            handled = mFolderRoot.get()->handleDragAndDrop(x, y, mask, drop, cargo_type, cargo_data, accept, tooltip_msg);
+        }
+
+        if (handled)
+        {
+            mFolderRoot.get()->setDragAndDropThisFrame();
+        }
+    }
+
+    return handled;
+}
+
+void LLInventoryPanel::onFocusLost()
+{
+    // inventory no longer handles cut/copy/paste/delete
+    if (LLEditMenuHandler::gEditMenuHandler == mFolderRoot.get())
+    {
+        LLEditMenuHandler::gEditMenuHandler = NULL;
+    }
+
+    LLPanel::onFocusLost();
+}
+
+void LLInventoryPanel::onFocusReceived()
+{
+    // inventory now handles cut/copy/paste/delete
+    LLEditMenuHandler::gEditMenuHandler = mFolderRoot.get();
+
+    LLPanel::onFocusReceived();
+}
+
+void LLInventoryPanel::onFolderOpening(const LLUUID &id)
+{
+    LLFolderViewItem* folder = getItemByID(id);
+    if (folder && !folder->areChildrenInited())
+    {
+        // Last item in list will be processed first.
+        // This might result in dupplicates in list, but it
+        // isn't critical, views won't be created twice
+        mBuildViewsQueue.push_back(id);
+    }
+}
+
+bool LLInventoryPanel::addBadge(LLBadge * badge)
+{
+    bool badge_added = false;
+
+    if (acceptsBadge())
+    {
+        badge_added = badge->addToView(mFolderRoot.get());
+    }
+
+    return badge_added;
+}
+
+void LLInventoryPanel::openAllFolders()
+{
+    mFolderRoot.get()->setOpenArrangeRecursively(true, LLFolderViewFolder::RECURSE_DOWN);
+    mFolderRoot.get()->arrangeAll();
+}
+
+void LLInventoryPanel::setSelection(const LLUUID& obj_id, bool take_keyboard_focus)
+{
+    // Don't select objects in COF (e.g. to prevent refocus when items are worn).
+    const LLInventoryObject *obj = mInventory->getObject(obj_id);
+    if (obj && obj->getParentUUID() == LLAppearanceMgr::instance().getCOF())
+    {
+        return;
+    }
+    setSelectionByID(obj_id, take_keyboard_focus);
+}
+
+void LLInventoryPanel::setSelectCallback(const boost::function<void (const std::deque<LLFolderViewItem*>& items, bool user_action)>& cb)
+{
+    if (mFolderRoot.get())
+    {
+        mFolderRoot.get()->setSelectCallback(cb);
+    }
+    mSelectionCallback = cb;
+}
+
+void LLInventoryPanel::clearSelection()
+{
+    mSelectThisID.setNull();
+    mFocusSelection = false;
+}
+
+LLInventoryPanel::selected_items_t LLInventoryPanel::getSelectedItems() const
+{
+    return mFolderRoot.get()->getSelectionList();
+}
+
+void LLInventoryPanel::onSelectionChange(const std::deque<LLFolderViewItem*>& items, bool user_action)
+{
+    // Schedule updating the folder view context menu when all selected items become complete (STORM-373).
+    mCompletionObserver->reset();
+    for (std::deque<LLFolderViewItem*>::const_iterator it = items.begin(); it != items.end(); ++it)
+    {
+        LLFolderViewModelItemInventory* view_model = static_cast<LLFolderViewModelItemInventory*>((*it)->getViewModelItem());
+        if (view_model)
+        {
+            LLUUID id = view_model->getUUID();
+            if (!(*it)->areChildrenInited())
+            {
+                const F64 max_time = 0.0001f;
+                mBuildViewsEndTime = LLTimer::getTotalSeconds() + max_time;
+                buildNewViews(id);
+            }
+            LLViewerInventoryItem* inv_item = mInventory->getItem(id);
+
+            if (inv_item && !inv_item->isFinished())
+            {
+                mCompletionObserver->watchItem(id);
+            }
+        }
+    }
+
+    LLFolderView* fv = mFolderRoot.get();
+    if (fv->needsAutoRename()) // auto-selecting a new user-created asset and preparing to rename
+    {
+        fv->setNeedsAutoRename(false);
+        if (items.size()) // new asset is visible and selected
+        {
+            fv->startRenamingSelectedItem();
+        }
+        else
+        {
+            LL_DEBUGS("Inventory") << "Failed to start renemr, no items selected" << LL_ENDL;
+        }
+    }
+
+    std::set<LLFolderViewItem*> selected_items = mFolderRoot.get()->getSelectionList();
+    LLFolderViewItem* prev_folder_item = getItemByID(mPreviousSelectedFolder);
+
+    if (selected_items.size() == 1)
+    {
+        std::set<LLFolderViewItem*>::const_iterator iter = selected_items.begin();
+        LLFolderViewItem* folder_item = (*iter);
+        if(folder_item && (folder_item != prev_folder_item))
+        {
+            LLFolderViewModelItemInventory* fve_listener = static_cast<LLFolderViewModelItemInventory*>(folder_item->getViewModelItem());
+            if (fve_listener && (fve_listener->getInventoryType() == LLInventoryType::IT_CATEGORY))
+            {
+                if (fve_listener->getInventoryObject() && fve_listener->getInventoryObject()->getIsLinkType())
+                {
+                    return;
+                }
+
+                if(prev_folder_item)
+                {
+                    LLFolderBridge* prev_bridge = (LLFolderBridge*)prev_folder_item->getViewModelItem();
+                    if(prev_bridge)
+                    {
+                        prev_bridge->clearDisplayName();
+                        prev_bridge->setShowDescendantsCount(false);
+                        prev_folder_item->refresh();
+                    }
+                }
+
+                LLFolderBridge* bridge = (LLFolderBridge*)folder_item->getViewModelItem();
+                if(bridge)
+                {
+                    bridge->clearDisplayName();
+                    bridge->setShowDescendantsCount(true);
+                    folder_item->refresh();
+                    mPreviousSelectedFolder = bridge->getUUID();
+                }
+            }
+        }
+    }
+    else
+    {
+        if(prev_folder_item)
+        {
+            LLFolderBridge* prev_bridge = (LLFolderBridge*)prev_folder_item->getViewModelItem();
+            if(prev_bridge)
+            {
+                prev_bridge->clearDisplayName();
+                prev_bridge->setShowDescendantsCount(false);
+                prev_folder_item->refresh();
+            }
+        }
+        mPreviousSelectedFolder = LLUUID();
+    }
+
+}
+
+void LLInventoryPanel::updateFolderLabel(const LLUUID& folder_id)
+{
+    if(folder_id != mPreviousSelectedFolder) return;
+
+    LLFolderViewItem* folder_item = getItemByID(mPreviousSelectedFolder);
+    if(folder_item)
+    {
+        LLFolderBridge* bridge = (LLFolderBridge*)folder_item->getViewModelItem();
+        if(bridge)
+        {
+            bridge->clearDisplayName();
+            bridge->setShowDescendantsCount(true);
+            folder_item->refresh();
+        }
+    }
+}
+
+void LLInventoryPanel::doCreate(const LLSD& userdata)
+{
+    reset_inventory_filter();
+    menu_create_inventory_item(this, LLFolderBridge::sSelf.get(), userdata);
+}
+
+bool LLInventoryPanel::beginIMSession()
+{
+    std::set<LLFolderViewItem*> selected_items =   mFolderRoot.get()->getSelectionList();
+
+    std::string name;
+
+    std::vector<LLUUID> members;
+    EInstantMessage type = IM_SESSION_CONFERENCE_START;
+
+    std::set<LLFolderViewItem*>::const_iterator iter;
+    for (iter = selected_items.begin(); iter != selected_items.end(); iter++)
+    {
+
+        LLFolderViewItem* folder_item = (*iter);
+
+        if(folder_item)
+        {
+            LLFolderViewModelItemInventory* fve_listener = static_cast<LLFolderViewModelItemInventory*>(folder_item->getViewModelItem());
+            if (fve_listener && (fve_listener->getInventoryType() == LLInventoryType::IT_CATEGORY))
+            {
+
+                LLFolderBridge* bridge = (LLFolderBridge*)folder_item->getViewModelItem();
+                if(!bridge) return true;
+                LLViewerInventoryCategory* cat = bridge->getCategory();
+                if(!cat) return true;
+                name = cat->getName();
+                LLUniqueBuddyCollector is_buddy;
+                LLInventoryModel::cat_array_t cat_array;
+                LLInventoryModel::item_array_t item_array;
+                gInventory.collectDescendentsIf(bridge->getUUID(),
+                                                cat_array,
+                                                item_array,
+                                                LLInventoryModel::EXCLUDE_TRASH,
+                                                is_buddy);
+                S32 count = item_array.size();
+                if(count > 0)
+                {
+                    //*TODO by what to replace that?
+                    //LLFloaterReg::showInstance("communicate");
+
+                    // create the session
+                    LLAvatarTracker& at = LLAvatarTracker::instance();
+                    LLUUID id;
+                    for(S32 i = 0; i < count; ++i)
+                    {
+                        id = item_array.at(i)->getCreatorUUID();
+                        if(at.isBuddyOnline(id))
+                        {
+                            members.push_back(id);
+                        }
+                    }
+                }
+            }
+            else
+            {
+                LLInvFVBridge* listenerp = (LLInvFVBridge*)folder_item->getViewModelItem();
+
+                if (listenerp->getInventoryType() == LLInventoryType::IT_CALLINGCARD)
+                {
+                    LLInventoryItem* inv_item = gInventory.getItem(listenerp->getUUID());
+
+                    if (inv_item)
+                    {
+                        LLAvatarTracker& at = LLAvatarTracker::instance();
+                        LLUUID id = inv_item->getCreatorUUID();
+
+                        if(at.isBuddyOnline(id))
+                        {
+                            members.push_back(id);
+                        }
+                    }
+                } //if IT_CALLINGCARD
+            } //if !IT_CATEGORY
+        }
+    } //for selected_items
+
+    // the session_id is randomly generated UUID which will be replaced later
+    // with a server side generated number
+
+    if (name.empty())
+    {
+        name = LLTrans::getString("conference-title");
+    }
+
+    LLUUID session_id = gIMMgr->addSession(name, type, members[0], members);
+    if (session_id != LLUUID::null)
+    {
+        LLFloaterIMContainer::getInstance()->showConversation(session_id);
+    }
+
+    return true;
+}
+
+void LLInventoryPanel::fileUploadLocation(const LLSD& userdata)
+{
+    const std::string param = userdata.asString();
+    if (param == "model")
+    {
+        gSavedPerAccountSettings.setString("ModelUploadFolder", LLFolderBridge::sSelf.get()->getUUID().asString());
+    }
+    else if (param == "texture")
+    {
+        gSavedPerAccountSettings.setString("TextureUploadFolder", LLFolderBridge::sSelf.get()->getUUID().asString());
+    }
+    else if (param == "sound")
+    {
+        gSavedPerAccountSettings.setString("SoundUploadFolder", LLFolderBridge::sSelf.get()->getUUID().asString());
+    }
+    else if (param == "animation")
+    {
+        gSavedPerAccountSettings.setString("AnimationUploadFolder", LLFolderBridge::sSelf.get()->getUUID().asString());
+    }
+    else if (param == "pbr_material")
+    {
+        gSavedPerAccountSettings.setString("PBRUploadFolder", LLFolderBridge::sSelf.get()->getUUID().asString());
+    }
+}
+
+void LLInventoryPanel::openSingleViewInventory(LLUUID folder_id)
+{
+    LLPanelMainInventory::newFolderWindow(folder_id.isNull() ? LLFolderBridge::sSelf.get()->getUUID() : folder_id);
+}
+
+void LLInventoryPanel::purgeSelectedItems()
+{
+    if (!mFolderRoot.get()) return;
+
+    const std::set<LLFolderViewItem*> inventory_selected = mFolderRoot.get()->getSelectionList();
+    if (inventory_selected.empty()) return;
+    LLSD args;
+    S32 count = inventory_selected.size();
+    std::vector<LLUUID> selected_items;
+    for (std::set<LLFolderViewItem*>::const_iterator it = inventory_selected.begin(), end_it = inventory_selected.end();
+        it != end_it;
+        ++it)
+    {
+        LLUUID item_id = static_cast<LLFolderViewModelItemInventory*>((*it)->getViewModelItem())->getUUID();
+        LLInventoryModel::cat_array_t cats;
+        LLInventoryModel::item_array_t items;
+        gInventory.collectDescendents(item_id, cats, items, LLInventoryModel::INCLUDE_TRASH);
+        count += items.size() + cats.size();
+        selected_items.push_back(item_id);
+    }
+    args["COUNT"] = count;
+    LLNotificationsUtil::add("PurgeSelectedItems", args, LLSD(), boost::bind(callbackPurgeSelectedItems, _1, _2, selected_items));
+}
+
+// static
+void LLInventoryPanel::callbackPurgeSelectedItems(const LLSD& notification, const LLSD& response, const std::vector<LLUUID> inventory_selected)
+{
+    S32 option = LLNotificationsUtil::getSelectedOption(notification, response);
+    if (option == 0)
+    {
+        if (inventory_selected.empty()) return;
+
+        for (auto it : inventory_selected)
+        {
+            remove_inventory_object(it, NULL);
+        }
+    }
+}
+
+bool LLInventoryPanel::attachObject(const LLSD& userdata)
+{
+    // Copy selected item UUIDs to a vector.
+    std::set<LLFolderViewItem*> selected_items = mFolderRoot.get()->getSelectionList();
+    uuid_vec_t items;
+    for (std::set<LLFolderViewItem*>::const_iterator set_iter = selected_items.begin();
+         set_iter != selected_items.end();
+         ++set_iter)
+    {
+        items.push_back(static_cast<LLFolderViewModelItemInventory*>((*set_iter)->getViewModelItem())->getUUID());
+    }
+
+    // Attach selected items.
+    LLViewerAttachMenu::attachObjects(items, userdata.asString());
+
+    gFocusMgr.setKeyboardFocus(NULL);
+
+    return true;
+}
+
+bool LLInventoryPanel::getSinceLogoff()
+{
+    return getFilter().isSinceLogoff();
+}
+
+// DEBUG ONLY
+// static
+void LLInventoryPanel::dumpSelectionInformation(void* user_data)
+{
+    LLInventoryPanel* iv = (LLInventoryPanel*)user_data;
+    iv->mFolderRoot.get()->dumpSelectionInformation();
+}
+
+bool is_inventorysp_active()
+{
+    LLSidepanelInventory *sidepanel_inventory = LLFloaterSidePanelContainer::getPanel<LLSidepanelInventory>("inventory");
+    if (!sidepanel_inventory || !sidepanel_inventory->isInVisibleChain()) return false;
+    return sidepanel_inventory->isMainInventoryPanelActive();
+}
+
+// static
+LLInventoryPanel* LLInventoryPanel::getActiveInventoryPanel(bool auto_open)
+{
+    S32 z_min = S32_MAX;
+    LLInventoryPanel* res = NULL;
+    LLFloater* active_inv_floaterp = NULL;
+
+    LLFloater* floater_inventory = LLFloaterReg::getInstance("inventory");
+    if (!floater_inventory)
+    {
+        LL_WARNS() << "Could not find My Inventory floater" << LL_ENDL;
+        return nullptr;
+    }
+
+    LLSidepanelInventory *inventory_panel = LLFloaterSidePanelContainer::getPanel<LLSidepanelInventory>("inventory");
+
+    // Iterate through the inventory floaters and return whichever is on top.
+    LLFloaterReg::const_instance_list_t& inst_list = LLFloaterReg::getFloaterList("inventory");
+    for (LLFloaterReg::const_instance_list_t::const_iterator iter = inst_list.begin(); iter != inst_list.end(); ++iter)
+    {
+        LLFloaterSidePanelContainer* inventory_floater = dynamic_cast<LLFloaterSidePanelContainer*>(*iter);
+        inventory_panel = inventory_floater->findChild<LLSidepanelInventory>("main_panel");
+
+        if (inventory_floater && inventory_panel && inventory_floater->getVisible())
+        {
+            S32 z_order = gFloaterView->getZOrder(inventory_floater);
+            if (z_order < z_min)
+            {
+                res = inventory_panel->getActivePanel();
+                z_min = z_order;
+                active_inv_floaterp = inventory_floater;
+            }
+        }
+    }
+
+    if (res)
+    {
+        // Make sure the floater is not minimized (STORM-438).
+        if (active_inv_floaterp && active_inv_floaterp->isMinimized())
+        {
+            active_inv_floaterp->setMinimized(false);
+        }
+    }
+    else if (auto_open)
+    {
+        floater_inventory->openFloater();
+
+        res = inventory_panel->getActivePanel();
+    }
+
+    return res;
+}
+
+//static
+void LLInventoryPanel::openInventoryPanelAndSetSelection(bool auto_open, const LLUUID& obj_id,
+    bool use_main_panel, bool take_keyboard_focus, bool reset_filter)
+{
+    LLSidepanelInventory* sidepanel_inventory = LLFloaterSidePanelContainer::getPanel<LLSidepanelInventory>("inventory");
+    sidepanel_inventory->showInventoryPanel();
+
+    LLUUID cat_id = gInventory.findCategoryUUIDForType(LLFolderType::FT_INBOX);
+    bool in_inbox = gInventory.isObjectDescendentOf(obj_id, cat_id);
+    if (!in_inbox && use_main_panel)
+    {
+        sidepanel_inventory->selectAllItemsPanel();
+    }
+
+    if (!auto_open)
+    {
+        LLFloater* inventory_floater = LLFloaterSidePanelContainer::getTopmostInventoryFloater();
+        if (inventory_floater && inventory_floater->getVisible())
+        {
+            LLSidepanelInventory *inventory_panel = inventory_floater->findChild<LLSidepanelInventory>("main_panel");
+            LLPanelMainInventory* main_panel = inventory_panel->getMainInventoryPanel();
+            if (main_panel->isSingleFolderMode() && main_panel->isGalleryViewMode())
+            {
+                LL_DEBUGS("Inventory") << "Opening gallery panel for item" << obj_id << LL_ENDL;
+                main_panel->setGallerySelection(obj_id);
+                return;
+            }
+        }
+    }
+
+    if (use_main_panel)
+    {
+        LLPanelMainInventory* main_inventory = sidepanel_inventory->getMainInventoryPanel();
+        if (main_inventory && main_inventory->isSingleFolderMode())
+        {
+            const LLInventoryObject *obj = gInventory.getObject(obj_id);
+            if (obj)
+            {
+                LL_DEBUGS("Inventory") << "Opening main inventory panel for item" << obj_id << LL_ENDL;
+                main_inventory->setSingleFolderViewRoot(obj->getParentUUID(), false);
+                main_inventory->setGallerySelection(obj_id);
+                return;
+            }
+        }
+    }
+
+    LLInventoryPanel *active_panel = LLInventoryPanel::getActiveInventoryPanel(auto_open);
+    if (active_panel)
+    {
+        LL_DEBUGS("Messaging", "Inventory") << "Highlighting" << obj_id  << LL_ENDL;
+
+        if (reset_filter)
+        {
+            reset_inventory_filter();
+        }
+
+        if (in_inbox)
+        {
+            sidepanel_inventory->openInbox();
+            LLInventoryPanel* inventory_panel = sidepanel_inventory->getInboxPanel();
+            if (inventory_panel)
+            {
+                inventory_panel->setSelection(obj_id, take_keyboard_focus);
+            }
+        }
+        else if (auto_open)
+        {
+            LLFloater* floater_inventory = LLFloaterReg::getInstance("inventory");
+            if (floater_inventory)
+            {
+                floater_inventory->setFocus(true);
+            }
+            active_panel->setSelection(obj_id, take_keyboard_focus);
+        }
+        else
+        {
+            // Created items are going to receive proper focus from callbacks
+            active_panel->setSelection(obj_id, take_keyboard_focus);
+        }
+    }
+}
+
+void LLInventoryPanel::setSFViewAndOpenFolder(const LLInventoryPanel* panel, const LLUUID& folder_id)
+{
+    LLFloaterReg::const_instance_list_t& inst_list = LLFloaterReg::getFloaterList("inventory");
+    for (LLFloaterReg::const_instance_list_t::const_iterator iter = inst_list.begin(); iter != inst_list.end(); ++iter)
+    {
+        LLFloaterSidePanelContainer* inventory_floater = dynamic_cast<LLFloaterSidePanelContainer*>(*iter);
+        LLSidepanelInventory* sidepanel_inventory = inventory_floater->findChild<LLSidepanelInventory>("main_panel");
+
+        LLPanelMainInventory* main_inventory = sidepanel_inventory->getMainInventoryPanel();
+        if (main_inventory && panel->hasAncestor(main_inventory) && !main_inventory->isSingleFolderMode())
+        {
+            main_inventory->initSingleFolderRoot(folder_id);
+            main_inventory->toggleViewMode();
+            main_inventory->setSingleFolderViewRoot(folder_id, false);
+        }
+    }
+}
+
+void LLInventoryPanel::addHideFolderType(LLFolderType::EType folder_type)
+{
+    getFilter().setFilterCategoryTypes(getFilter().getFilterCategoryTypes() & ~(1ULL << folder_type));
+}
+
+bool LLInventoryPanel::getIsHiddenFolderType(LLFolderType::EType folder_type) const
+{
+    return !(getFilter().getFilterCategoryTypes() & (1ULL << folder_type));
+}
+
+void LLInventoryPanel::addItemID( const LLUUID& id, LLFolderViewItem*   itemp )
+{
+    mItemMap[id] = itemp;
+}
+
+void LLInventoryPanel::removeItemID(const LLUUID& id)
+{
+    LLInventoryModel::cat_array_t categories;
+    LLInventoryModel::item_array_t items;
+    gInventory.collectDescendents(id, categories, items, true);
+
+    mItemMap.erase(id);
+
+    for (LLInventoryModel::cat_array_t::iterator it = categories.begin(),    end_it = categories.end();
+        it != end_it;
+        ++it)
+    {
+        mItemMap.erase((*it)->getUUID());
+}
+
+    for (LLInventoryModel::item_array_t::iterator it = items.begin(),   end_it  = items.end();
+        it != end_it;
+        ++it)
+    {
+        mItemMap.erase((*it)->getUUID());
+    }
+}
+
+LLFolderViewItem* LLInventoryPanel::getItemByID(const LLUUID& id)
+{
+    LL_PROFILE_ZONE_SCOPED;
+
+    std::map<LLUUID, LLFolderViewItem*>::iterator map_it;
+    map_it = mItemMap.find(id);
+    if (map_it != mItemMap.end())
+    {
+        return map_it->second;
+    }
+
+    return NULL;
+}
+
+LLFolderViewFolder* LLInventoryPanel::getFolderByID(const LLUUID& id)
+{
+    LLFolderViewItem* item = getItemByID(id);
+    return dynamic_cast<LLFolderViewFolder*>(item);
+}
+
+
+void LLInventoryPanel::setSelectionByID( const LLUUID& obj_id, bool    take_keyboard_focus )
+{
+    LLFolderViewItem* itemp = getItemByID(obj_id);
+
+    if (itemp && !itemp->areChildrenInited())
+    {
+        LLInventoryObject const* objectp = mInventory->getObject(obj_id);
+        if (objectp)
+        {
+            buildNewViews(obj_id, objectp, itemp, BUILD_ONE_FOLDER);
+        }
+    }
+
+    if(itemp && itemp->getViewModelItem())
+    {
+        itemp->arrangeAndSet(true, take_keyboard_focus);
+        mSelectThisID.setNull();
+        mFocusSelection = false;
+        return;
+    }
+    else
+    {
+        // save the desired item to be selected later (if/when ready)
+        mFocusSelection = take_keyboard_focus;
+        mSelectThisID = obj_id;
+    }
+}
+
+void LLInventoryPanel::updateSelection()
+{
+    if (mSelectThisID.notNull())
+    {
+        setSelectionByID(mSelectThisID, mFocusSelection);
+    }
+}
+
+void LLInventoryPanel::doToSelected(const LLSD& userdata)
+{
+    if (("purge" == userdata.asString()))
+    {
+        purgeSelectedItems();
+        return;
+    }
+    LLInventoryAction::doToSelected(mInventory, mFolderRoot.get(), userdata.asString());
+
+    return;
+}
+
+bool LLInventoryPanel::handleKeyHere( KEY key, MASK mask )
+{
+    bool handled = false;
+    switch (key)
+    {
+    case KEY_RETURN:
+        // Open selected items if enter key hit on the inventory panel
+        if (mask == MASK_NONE)
+        {
+            if (mSuppressOpenItemAction)
+            {
+                LLFolderViewItem* folder_item = mFolderRoot.get()->getCurSelectedItem();
+                if(folder_item)
+                {
+                    LLInvFVBridge* bridge = (LLInvFVBridge*)folder_item->getViewModelItem();
+                    if(bridge && (bridge->getInventoryType() != LLInventoryType::IT_CATEGORY))
+                    {
+                        return handled;
+                    }
+                }
+            }
+            LLInventoryAction::doToSelected(mInventory, mFolderRoot.get(), "open");
+            handled = true;
+        }
+        break;
+    case KEY_DELETE:
+#if LL_DARWIN
+    case KEY_BACKSPACE:
+#endif
+        // Delete selected items if delete or backspace key hit on the inventory panel
+        // Note: on Mac laptop keyboards, backspace and delete are one and the same
+        if (isSelectionRemovable() && (mask == MASK_NONE))
+        {
+            LLInventoryAction::doToSelected(mInventory, mFolderRoot.get(), "delete");
+            handled = true;
+        }
+        break;
+    }
+    return handled;
+}
+
+bool LLInventoryPanel::isSelectionRemovable()
+{
+    bool can_delete = false;
+    if (mFolderRoot.get())
+    {
+        std::set<LLFolderViewItem*> selection_set = mFolderRoot.get()->getSelectionList();
+        if (!selection_set.empty())
+        {
+            can_delete = true;
+            for (std::set<LLFolderViewItem*>::iterator iter = selection_set.begin();
+                 iter != selection_set.end();
+                 ++iter)
+            {
+                LLFolderViewItem *item = *iter;
+                const LLFolderViewModelItemInventory *listener = static_cast<const LLFolderViewModelItemInventory*>(item->getViewModelItem());
+                if (!listener)
+                {
+                    can_delete = false;
+                }
+                else
+                {
+                    can_delete &= listener->isItemRemovable() && !listener->isItemInTrash();
+                }
+            }
+        }
+    }
+    return can_delete;
+}
+
+/************************************************************************/
+/* Recent Inventory Panel related class                                 */
+/************************************************************************/
+static const LLRecentInventoryBridgeBuilder RECENT_ITEMS_BUILDER;
+class LLInventoryRecentItemsPanel : public LLInventoryPanel
+{
+public:
+    struct Params : public LLInitParam::Block<Params, LLInventoryPanel::Params>
+    {};
+
+    void initFromParams(const Params& p)
+    {
+        LLInventoryPanel::initFromParams(p);
+        // turn on inbox for recent items
+        getFilter().setFilterCategoryTypes(getFilter().getFilterCategoryTypes() | (1ULL << LLFolderType::FT_INBOX));
+        // turn off marketplace for recent items
+        getFilter().setFilterNoMarketplaceFolder();
+    }
+
+protected:
+    LLInventoryRecentItemsPanel (const Params&);
+    friend class LLUICtrlFactory;
+};
+
+LLInventoryRecentItemsPanel::LLInventoryRecentItemsPanel( const Params& params)
+: LLInventoryPanel(params)
+{
+    // replace bridge builder to have necessary View bridges.
+    mInvFVBridgeBuilder = &RECENT_ITEMS_BUILDER;
+}
+
+static LLDefaultChildRegistry::Register<LLInventorySingleFolderPanel> t_single_folder_inventory_panel("single_folder_inventory_panel");
+
+LLInventorySingleFolderPanel::LLInventorySingleFolderPanel(const Params& params)
+    : LLInventoryPanel(params)
+{
+    mBuildChildrenViews = false;
+    getFilter().setSingleFolderMode(true);
+    getFilter().setEmptyLookupMessage("InventorySingleFolderNoMatches");
+    getFilter().setDefaultEmptyLookupMessage("InventorySingleFolderEmpty");
+
+    mCommitCallbackRegistrar.replace("Inventory.DoToSelected", boost::bind(&LLInventorySingleFolderPanel::doToSelected, this, _2));
+    mCommitCallbackRegistrar.replace("Inventory.DoCreate", boost::bind(&LLInventorySingleFolderPanel::doCreate, this, _2));
+    mCommitCallbackRegistrar.replace("Inventory.Share", boost::bind(&LLInventorySingleFolderPanel::doShare, this));
+}
+
+LLInventorySingleFolderPanel::~LLInventorySingleFolderPanel()
+{
+}
+
+void LLInventorySingleFolderPanel::initFromParams(const Params& p)
+{
+    mFolderID = gInventory.getRootFolderID();
+
+    mParams = p;
+    LLPanel::initFromParams(mParams);
+}
+
+void LLInventorySingleFolderPanel::onFocusReceived()
+{
+    // Tab support, when tabbing into this view, select first item
+    // (ideally needs to account for scroll)
+    bool select_first = mSelectThisID.isNull() && mFolderRoot.get() && mFolderRoot.get()->getSelectedCount() == 0;
+
+    if (select_first)
+    {
+        LLFolderViewFolder::folders_t::const_iterator folders_it = mFolderRoot.get()->getFoldersBegin();
+        LLFolderViewFolder::folders_t::const_iterator folders_end = mFolderRoot.get()->getFoldersEnd();
+
+        for (; folders_it != folders_end; ++folders_it)
+        {
+            const LLFolderViewFolder* folder_view = *folders_it;
+            if (folder_view->getVisible())
+            {
+                const LLFolderViewModelItemInventory* modelp = static_cast<const LLFolderViewModelItemInventory*>(folder_view->getViewModelItem());
+                setSelectionByID(modelp->getUUID(), true);
+                // quick and dirty fix: don't scroll on switching focus
+                // todo: better 'tab' support, one that would work for LLInventoryPanel
+                mFolderRoot.get()->stopAutoScollining();
+                select_first = false;
+                break;
+            }
+        }
+    }
+
+    if (select_first)
+    {
+        LLFolderViewFolder::items_t::const_iterator items_it = mFolderRoot.get()->getItemsBegin();
+        LLFolderViewFolder::items_t::const_iterator items_end = mFolderRoot.get()->getItemsEnd();
+
+        for (; items_it != items_end; ++items_it)
+        {
+            const LLFolderViewItem* item_view = *items_it;
+            if (item_view->getVisible())
+            {
+                const LLFolderViewModelItemInventory* modelp = static_cast<const LLFolderViewModelItemInventory*>(item_view->getViewModelItem());
+                setSelectionByID(modelp->getUUID(), true);
+                mFolderRoot.get()->stopAutoScollining();
+                break;
+            }
+        }
+    }
+    LLInventoryPanel::onFocusReceived();
+}
+
+void LLInventorySingleFolderPanel::initFolderRoot(const LLUUID& start_folder_id)
+{
+    if(mRootInited) return;
+
+    mRootInited = true;
+    if(start_folder_id.notNull())
+    {
+        mFolderID = start_folder_id;
+    }
+
+    mParams.open_first_folder = false;
+    mParams.start_folder.id = mFolderID;
+
+    LLInventoryPanel::initFolderRoot();
+    mFolderRoot.get()->setSingleFolderMode(true);
+}
+
+void LLInventorySingleFolderPanel::changeFolderRoot(const LLUUID& new_id)
+{
+    if (mFolderID != new_id)
+    {
+        if(mFolderID.notNull())
+        {
+            mBackwardFolders.push_back(mFolderID);
+        }
+        mFolderID = new_id;
+        updateSingleFolderRoot();
+    }
+}
+
+void LLInventorySingleFolderPanel::onForwardFolder()
+{
+    if(isForwardAvailable())
+    {
+        mBackwardFolders.push_back(mFolderID);
+        mFolderID = mForwardFolders.back();
+        mForwardFolders.pop_back();
+        updateSingleFolderRoot();
+    }
+}
+
+void LLInventorySingleFolderPanel::onBackwardFolder()
+{
+    if(isBackwardAvailable())
+    {
+        mForwardFolders.push_back(mFolderID);
+        mFolderID = mBackwardFolders.back();
+        mBackwardFolders.pop_back();
+        updateSingleFolderRoot();
+    }
+}
+
+void LLInventorySingleFolderPanel::clearNavigationHistory()
+{
+    mForwardFolders.clear();
+    mBackwardFolders.clear();
+}
+
+bool LLInventorySingleFolderPanel::isBackwardAvailable()
+{
+    return (!mBackwardFolders.empty() && (mFolderID != mBackwardFolders.back()));
+}
+
+bool LLInventorySingleFolderPanel::isForwardAvailable()
+{
+    return (!mForwardFolders.empty() && (mFolderID != mForwardFolders.back()));
+}
+
+boost::signals2::connection LLInventorySingleFolderPanel::setRootChangedCallback(root_changed_callback_t cb)
+{
+    return mRootChangedSignal.connect(cb);
+}
+
+void LLInventorySingleFolderPanel::updateSingleFolderRoot()
+{
+    if (mFolderID != getRootFolderID())
+    {
+        mRootChangedSignal();
+
+        LLUUID root_id = mFolderID;
+        if (mFolderRoot.get())
+        {
+            mItemMap.clear();
+            mFolderRoot.get()->destroyRoot();
+        }
+
+        mCommitCallbackRegistrar.pushScope();
+        {
+            LLFolderView* folder_view = createFolderRoot(root_id);
+            folder_view->setChildrenInited(false);
+            mFolderRoot = folder_view->getHandle();
+            mFolderRoot.get()->setSingleFolderMode(true);
+            addItemID(root_id, mFolderRoot.get());
+
+            LLRect scroller_view_rect = getRect();
+            scroller_view_rect.translate(-scroller_view_rect.mLeft, -scroller_view_rect.mBottom);
+            LLScrollContainer::Params scroller_params(mParams.scroll());
+            scroller_params.rect(scroller_view_rect);
+
+            if (mScroller)
+            {
+                removeChild(mScroller);
+                delete mScroller;
+                mScroller = NULL;
+            }
+            mScroller = LLUICtrlFactory::create<LLFolderViewScrollContainer>(scroller_params);
+            addChild(mScroller);
+            mScroller->addChild(mFolderRoot.get());
+            mFolderRoot.get()->setScrollContainer(mScroller);
+            mFolderRoot.get()->setFollowsAll();
+            mFolderRoot.get()->addChild(mFolderRoot.get()->mStatusTextBox);
+
+            if (!mSelectionCallback.empty())
+            {
+                mFolderRoot.get()->setSelectCallback(mSelectionCallback);
+            }
+        }
+        mCommitCallbackRegistrar.popScope();
+        mFolderRoot.get()->setCallbackRegistrar(&mCommitCallbackRegistrar);
+
+        buildNewViews(mFolderID);
+
+        LLFloater* root_floater = gFloaterView->getParentFloater(this);
+        if(root_floater)
+        {
+            root_floater->setFocus(true);
+        }
+    }
+}
+
+bool LLInventorySingleFolderPanel::hasVisibleItems()
+{
+    return mFolderRoot.get()->hasVisibleChildren();
+}
+
+void LLInventorySingleFolderPanel::doCreate(const LLSD& userdata)
+{
+    std::string type_name = userdata.asString();
+    LLUUID dest_id = LLFolderBridge::sSelf.get()->getUUID();
+    if (("category" == type_name) || ("outfit" == type_name))
+    {
+        changeFolderRoot(dest_id);
+    }
+    reset_inventory_filter();
+    menu_create_inventory_item(this, dest_id, userdata);
+}
+
+void LLInventorySingleFolderPanel::doToSelected(const LLSD& userdata)
+{
+    if (("open_in_current_window" == userdata.asString()))
+    {
+        changeFolderRoot(LLFolderBridge::sSelf.get()->getUUID());
+        return;
+    }
+    LLInventoryPanel::doToSelected(userdata);
+}
+
+void LLInventorySingleFolderPanel::doShare()
+{
+    LLAvatarActions::shareWithAvatars(this);
+}
+/************************************************************************/
+/* Asset Pre-Filtered Inventory Panel related class                     */
+/************************************************************************/
+
+LLAssetFilteredInventoryPanel::LLAssetFilteredInventoryPanel(const Params& p)
+    : LLInventoryPanel(p)
+{
+}
+
+
+void LLAssetFilteredInventoryPanel::initFromParams(const Params& p)
+{
+    // Init asset types
+    std::string types = p.filter_asset_types.getValue();
+
+    typedef boost::tokenizer<boost::char_separator<char> > tokenizer;
+    boost::char_separator<char> sep("|");
+    tokenizer tokens(types, sep);
+    tokenizer::iterator token_iter = tokens.begin();
+
+    memset(mAssetTypes, 0, LLAssetType::AT_COUNT * sizeof(bool));
+    while (token_iter != tokens.end())
+    {
+        const std::string& token_str = *token_iter;
+        LLAssetType::EType asset_type = LLAssetType::lookup(token_str);
+        if (asset_type > LLAssetType::AT_NONE && asset_type < LLAssetType::AT_COUNT)
+        {
+            mAssetTypes[asset_type] = true;
+        }
+        ++token_iter;
+    }
+
+    // Init drag types
+    memset(mDragTypes, 0, EDragAndDropType::DAD_COUNT * sizeof(bool));
+    for (S32 i = 0; i < LLAssetType::AT_COUNT; i++)
+    {
+        if (mAssetTypes[i])
+        {
+            EDragAndDropType drag_type = LLViewerAssetType::lookupDragAndDropType((LLAssetType::EType)i);
+            if (drag_type != DAD_NONE)
+            {
+                mDragTypes[drag_type] = true;
+            }
+        }
+    }
+    // Always show AT_CATEGORY, but it shouldn't get into mDragTypes
+    mAssetTypes[LLAssetType::AT_CATEGORY] = true;
+
+    // Init the panel
+    LLInventoryPanel::initFromParams(p);
+    U64 filter_cats = getFilter().getFilterCategoryTypes();
+    filter_cats &= ~(1ULL << LLFolderType::FT_MARKETPLACE_LISTINGS);
+    getFilter().setFilterCategoryTypes(filter_cats);
+    getFilter().setFilterNoMarketplaceFolder();
+}
+
+bool LLAssetFilteredInventoryPanel::handleDragAndDrop(S32 x, S32 y, MASK mask, bool drop,
+    EDragAndDropType cargo_type,
+    void* cargo_data,
+    EAcceptance* accept,
+    std::string& tooltip_msg)
+{
+    bool result = false;
+
+    if (mAcceptsDragAndDrop)
+    {
+        // Don't allow DAD_CATEGORY here since it can contain other items besides required assets
+        // We should see everything we drop!
+        if (mDragTypes[cargo_type])
+        {
+            result = LLInventoryPanel::handleDragAndDrop(x, y, mask, drop, cargo_type, cargo_data, accept, tooltip_msg);
+        }
+    }
+
+    return result;
+}
+
+/*virtual*/
+bool LLAssetFilteredInventoryPanel::typedViewsFilter(const LLUUID& id, LLInventoryObject const* objectp)
+{
+    if (!objectp)
+    {
+        return false;
+    }
+    LLAssetType::EType asset_type = objectp->getType();
+
+    if (asset_type < 0 || asset_type >= LLAssetType::AT_COUNT)
+    {
+        return false;
+    }
+
+    if (!mAssetTypes[asset_type])
+    {
+        return false;
+    }
+
+    return true;
+}
+
+void LLAssetFilteredInventoryPanel::itemChanged(const LLUUID& id, U32 mask, const LLInventoryObject* model_item)
+{
+    if (!model_item && !getItemByID(id))
+    {
+        // remove operation, but item is not in panel already
+        return;
+    }
+
+    if (model_item)
+    {
+        LLAssetType::EType asset_type = model_item->getType();
+
+        if (asset_type < 0
+            || asset_type >= LLAssetType::AT_COUNT
+            || !mAssetTypes[asset_type])
+        {
+            return;
+        }
+    }
+
+    LLInventoryPanel::itemChanged(id, mask, model_item);
+}
+
+namespace LLInitParam
+{
+    void TypeValues<LLFolderType::EType>::declareValues()
+    {
+        declare(LLFolderType::lookup(LLFolderType::FT_TEXTURE)          , LLFolderType::FT_TEXTURE);
+        declare(LLFolderType::lookup(LLFolderType::FT_SOUND)            , LLFolderType::FT_SOUND);
+        declare(LLFolderType::lookup(LLFolderType::FT_CALLINGCARD)      , LLFolderType::FT_CALLINGCARD);
+        declare(LLFolderType::lookup(LLFolderType::FT_LANDMARK)         , LLFolderType::FT_LANDMARK);
+        declare(LLFolderType::lookup(LLFolderType::FT_CLOTHING)         , LLFolderType::FT_CLOTHING);
+        declare(LLFolderType::lookup(LLFolderType::FT_OBJECT)           , LLFolderType::FT_OBJECT);
+        declare(LLFolderType::lookup(LLFolderType::FT_NOTECARD)         , LLFolderType::FT_NOTECARD);
+        declare(LLFolderType::lookup(LLFolderType::FT_ROOT_INVENTORY)   , LLFolderType::FT_ROOT_INVENTORY);
+        declare(LLFolderType::lookup(LLFolderType::FT_LSL_TEXT)         , LLFolderType::FT_LSL_TEXT);
+        declare(LLFolderType::lookup(LLFolderType::FT_BODYPART)         , LLFolderType::FT_BODYPART);
+        declare(LLFolderType::lookup(LLFolderType::FT_TRASH)            , LLFolderType::FT_TRASH);
+        declare(LLFolderType::lookup(LLFolderType::FT_SNAPSHOT_CATEGORY), LLFolderType::FT_SNAPSHOT_CATEGORY);
+        declare(LLFolderType::lookup(LLFolderType::FT_LOST_AND_FOUND)   , LLFolderType::FT_LOST_AND_FOUND);
+        declare(LLFolderType::lookup(LLFolderType::FT_ANIMATION)        , LLFolderType::FT_ANIMATION);
+        declare(LLFolderType::lookup(LLFolderType::FT_GESTURE)          , LLFolderType::FT_GESTURE);
+        declare(LLFolderType::lookup(LLFolderType::FT_FAVORITE)         , LLFolderType::FT_FAVORITE);
+        declare(LLFolderType::lookup(LLFolderType::FT_ENSEMBLE_START)   , LLFolderType::FT_ENSEMBLE_START);
+        declare(LLFolderType::lookup(LLFolderType::FT_ENSEMBLE_END)     , LLFolderType::FT_ENSEMBLE_END);
+        declare(LLFolderType::lookup(LLFolderType::FT_CURRENT_OUTFIT)   , LLFolderType::FT_CURRENT_OUTFIT);
+        declare(LLFolderType::lookup(LLFolderType::FT_OUTFIT)           , LLFolderType::FT_OUTFIT);
+        declare(LLFolderType::lookup(LLFolderType::FT_MY_OUTFITS)       , LLFolderType::FT_MY_OUTFITS);
+        declare(LLFolderType::lookup(LLFolderType::FT_MESH )            , LLFolderType::FT_MESH );
+        declare(LLFolderType::lookup(LLFolderType::FT_INBOX)            , LLFolderType::FT_INBOX);
+        declare(LLFolderType::lookup(LLFolderType::FT_OUTBOX)           , LLFolderType::FT_OUTBOX);
+        declare(LLFolderType::lookup(LLFolderType::FT_BASIC_ROOT)       , LLFolderType::FT_BASIC_ROOT);
+        declare(LLFolderType::lookup(LLFolderType::FT_SETTINGS)         , LLFolderType::FT_SETTINGS);
+        declare(LLFolderType::lookup(LLFolderType::FT_MATERIAL)         , LLFolderType::FT_MATERIAL);
+        declare(LLFolderType::lookup(LLFolderType::FT_MARKETPLACE_LISTINGS)   , LLFolderType::FT_MARKETPLACE_LISTINGS);
+        declare(LLFolderType::lookup(LLFolderType::FT_MARKETPLACE_STOCK), LLFolderType::FT_MARKETPLACE_STOCK);
+        declare(LLFolderType::lookup(LLFolderType::FT_MARKETPLACE_VERSION), LLFolderType::FT_MARKETPLACE_VERSION);
+    }
+}