/**
 * @file llvoavatar.h
 * @brief Declaration of LLVOAvatar class which is a derivation of
 * LLViewerObject
 *
 * $LicenseInfo:firstyear=2001&license=viewerlgpl$
 * Second Life Viewer Source Code
 * Copyright (C) 2010, Linden Research, Inc.
 * 
 * This library is free software; you can redistribute it and/or
 * modify it under the terms of the GNU Lesser General Public
 * License as published by the Free Software Foundation;
 * version 2.1 of the License only.
 * 
 * This library is distributed in the hope that it will be useful,
 * but WITHOUT ANY WARRANTY; without even the implied warranty of
 * MERCHANTABILITY or FITNESS FOR A PARTICULAR PURPOSE.  See the GNU
 * Lesser General Public License for more details.
 * 
 * You should have received a copy of the GNU Lesser General Public
 * License along with this library; if not, write to the Free Software
 * Foundation, Inc., 51 Franklin Street, Fifth Floor, Boston, MA  02110-1301  USA
 * 
 * Linden Research, Inc., 945 Battery Street, San Francisco, CA  94111  USA
 * $/LicenseInfo$
 */

#ifndef LL_VOAVATAR_H
#define LL_VOAVATAR_H

#include <map>
#include <deque>
#include <string>
#include <vector>

#include <boost/signals2/trackable.hpp>

#include "llavatarappearance.h"
#include "llchat.h"
#include "lldrawpoolalpha.h"
#include "llviewerobject.h"
#include "llcharacter.h"
#include "llcontrol.h"
#include "llviewerjointmesh.h"
#include "llviewerjointattachment.h"
#include "llrendertarget.h"
#include "llavatarappearancedefines.h"
#include "lltexglobalcolor.h"
#include "lldriverparam.h"
#include "llviewertexlayer.h"
#include "material_codes.h"		// LL_MCODE_END
#include "llrigginginfo.h"
#include "llviewerstats.h"
#include "llvovolume.h"
#include "llavatarrendernotifier.h"

extern const LLUUID ANIM_AGENT_BODY_NOISE;
extern const LLUUID ANIM_AGENT_BREATHE_ROT;
extern const LLUUID ANIM_AGENT_PHYSICS_MOTION;
extern const LLUUID ANIM_AGENT_EDITING;
extern const LLUUID ANIM_AGENT_EYE;
extern const LLUUID ANIM_AGENT_FLY_ADJUST;
extern const LLUUID ANIM_AGENT_HAND_MOTION;
extern const LLUUID ANIM_AGENT_HEAD_ROT;
extern const LLUUID ANIM_AGENT_PELVIS_FIX;
extern const LLUUID ANIM_AGENT_TARGET;
extern const LLUUID ANIM_AGENT_WALK_ADJUST;

class LLViewerWearable;
class LLVoiceVisualizer;
class LLHUDNameTag;
class LLHUDEffectSpiral;
class LLTexGlobalColor;

struct LLAppearanceMessageContents;
class LLViewerJointMesh;

const F32 MAX_AVATAR_LOD_FACTOR = 1.0f;


//~~~~~~~~~~~~~~~~~~~~~~~~~~~~~~~~~~~~~~~~~~~~~~~~~~~~~~~~~~~~~~~~~~~~~~~~~~~~~~~~
// LLVOAvatar
// 
//~~~~~~~~~~~~~~~~~~~~~~~~~~~~~~~~~~~~~~~~~~~~~~~~~~~~~~~~~~~~~~~~~~~~~~~~~~~~~~~~
class LLVOAvatar :
	public LLAvatarAppearance,
	public LLViewerObject,
	public boost::signals2::trackable
{
	LOG_CLASS(LLVOAvatar);

public:
	friend class LLVOAvatarSelf;
	friend class LLAvatarCheckImpostorMode;

/********************************************************************************
 **                                                                            **
 **                    INITIALIZATION
 **/

public:
	void* operator new(size_t size)
	{
		return LLTrace::MemTrackable<LLViewerObject>::aligned_new<16>(size);
	}

	void operator delete(void* ptr, size_t size)
	{
		LLTrace::MemTrackable<LLViewerObject>::aligned_delete<16>(ptr, size);
	}

	LLVOAvatar(const LLUUID &id, const LLPCode pcode, LLViewerRegion *regionp);
	virtual void		markDead();
	static void			initClass(); // Initialize data that's only init'd once per class.
	static void			cleanupClass();	// Cleanup data that's only init'd once per class.
	virtual void 		initInstance(); // Called after construction to initialize the class.
protected:
	virtual				~LLVOAvatar();

/**                    Initialization
 **                                                                            **
 *******************************************************************************/

/********************************************************************************
 **                                                                            **
 **                    INHERITED
 **/

	//--------------------------------------------------------------------
	// LLViewerObject interface and related
	//--------------------------------------------------------------------
public:
	/*virtual*/ void			updateGL();
	/*virtual*/ LLVOAvatar*		asAvatar();
	virtual U32    	 	 	processUpdateMessage(LLMessageSystem *mesgsys,
													 void **user_data,
													 U32 block_num,
													 const EObjectUpdateType update_type,
													 LLDataPacker *dp);
	virtual void   	 	 	idleUpdate(LLAgent &agent, const F64 &time);
	/*virtual*/ BOOL   	 	 	updateLOD();
	BOOL  	 	 	 	 	updateJointLODs();
	void					updateLODRiggedAttachments( void );
	/*virtual*/ BOOL   	 	 	isActive() const; // Whether this object needs to do an idleUpdate.
	S32Bytes				totalTextureMemForUUIDS(std::set<LLUUID>& ids);
	bool 						allTexturesCompletelyDownloaded(std::set<LLUUID>& ids) const;
	bool 						allLocalTexturesCompletelyDownloaded() const;
	bool 						allBakedTexturesCompletelyDownloaded() const;
	void 						bakedTextureOriginCounts(S32 &sb_count, S32 &host_count,
														 S32 &both_count, S32 &neither_count);
	std::string 				bakedTextureOriginInfo();
	void 						collectLocalTextureUUIDs(std::set<LLUUID>& ids) const;
	void 						collectBakedTextureUUIDs(std::set<LLUUID>& ids) const;
	void 						collectTextureUUIDs(std::set<LLUUID>& ids);
	void						releaseOldTextures();
	/*virtual*/ void   	 	 	updateTextures();
	LLViewerFetchedTexture*		getBakedTextureImage(const U8 te, const LLUUID& uuid);
	/*virtual*/ S32    	 	 	setTETexture(const U8 te, const LLUUID& uuid); // If setting a baked texture, need to request it from a non-local sim.
	/*virtual*/ void   	 	 	onShift(const LLVector4a& shift_vector);
	/*virtual*/ U32    	 	 	getPartitionType() const;
	/*virtual*/ const  	 	 	LLVector3 getRenderPosition() const;
	/*virtual*/ void   	 	 	updateDrawable(BOOL force_damped);
	/*virtual*/ LLDrawable* 	createDrawable(LLPipeline *pipeline);
	/*virtual*/ BOOL   	 	 	updateGeometry(LLDrawable *drawable);
	/*virtual*/ void   	 	 	setPixelAreaAndAngle(LLAgent &agent);
	/*virtual*/ void   	 	 	updateRegion(LLViewerRegion *regionp);
	/*virtual*/ void   	 	 	updateSpatialExtents(LLVector4a& newMin, LLVector4a &newMax);
	void			   	 	 	calculateSpatialExtents(LLVector4a& newMin, LLVector4a& newMax);
	/*virtual*/ BOOL   	 	 	lineSegmentIntersect(const LLVector4a& start, const LLVector4a& end,
												 S32 face = -1,                    // which face to check, -1 = ALL_SIDES
												 BOOL pick_transparent = FALSE,
												 BOOL pick_rigged = FALSE,
												 S32* face_hit = NULL,             // which face was hit
												 LLVector4a* intersection = NULL,   // return the intersection point
												 LLVector2* tex_coord = NULL,      // return the texture coordinates of the intersection point
												 LLVector4a* normal = NULL,         // return the surface normal at the intersection point
												 LLVector4a* tangent = NULL);     // return the surface tangent at the intersection point
	virtual LLViewerObject*	lineSegmentIntersectRiggedAttachments(
                                                 const LLVector4a& start, const LLVector4a& end,
												 S32 face = -1,                    // which face to check, -1 = ALL_SIDES
												 BOOL pick_transparent = FALSE,
												 BOOL pick_rigged = FALSE,
												 S32* face_hit = NULL,             // which face was hit
												 LLVector4a* intersection = NULL,   // return the intersection point
												 LLVector2* tex_coord = NULL,      // return the texture coordinates of the intersection point
												 LLVector4a* normal = NULL,         // return the surface normal at the intersection point
												 LLVector4a* tangent = NULL);     // return the surface tangent at the intersection point

	//--------------------------------------------------------------------
	// LLCharacter interface and related
	//--------------------------------------------------------------------
public:
	/*virtual*/ LLVector3    	getCharacterPosition();
	/*virtual*/ LLQuaternion 	getCharacterRotation();
	/*virtual*/ LLVector3    	getCharacterVelocity();
	/*virtual*/ LLVector3    	getCharacterAngularVelocity();

	/*virtual*/ LLUUID			remapMotionID(const LLUUID& id);
	/*virtual*/ BOOL			startMotion(const LLUUID& id, F32 time_offset = 0.f);
	/*virtual*/ BOOL			stopMotion(const LLUUID& id, BOOL stop_immediate = FALSE);
	virtual bool			hasMotionFromSource(const LLUUID& source_id);
	virtual void			stopMotionFromSource(const LLUUID& source_id);
	virtual void			requestStopMotion(LLMotion* motion);
	LLMotion*				findMotion(const LLUUID& id) const;
	void					startDefaultMotions();
	void					dumpAnimationState();

	virtual LLJoint*		getJoint(const std::string &name);
	LLJoint*		        getJoint(S32 num);

	void 					addAttachmentOverridesForObject(LLViewerObject *vo, std::set<LLUUID>* meshes_seen = NULL, bool recursive = true);
	void					removeAttachmentOverridesForObject(const LLUUID& mesh_id);
	void					removeAttachmentOverridesForObject(LLViewerObject *vo);
    bool					jointIsRiggedTo(const LLJoint *joint) const;
	void					clearAttachmentOverrides();
	void					rebuildAttachmentOverrides();
    void					updateAttachmentOverrides();
    void                    showAttachmentOverrides(bool verbose = false) const;
    void                    getAttachmentOverrideNames(std::set<std::string>& pos_names, 
                                                       std::set<std::string>& scale_names) const;

    void 					getAssociatedVolumes(std::vector<LLVOVolume*>& volumes);

    // virtual
    void 					updateRiggingInfo();
	// This encodes mesh id and LOD, so we can see whether display is up-to-date.
	std::map<LLUUID,S32>	mLastRiggingInfoKey;
	
    std::set<LLUUID>		mActiveOverrideMeshes;
    virtual void			onActiveOverrideMeshesChanged();
    
	/*virtual*/ const LLUUID&	getID() const;
	/*virtual*/ void			addDebugText(const std::string& text);
	/*virtual*/ F32				getTimeDilation();
	/*virtual*/ void			getGround(const LLVector3 &inPos, LLVector3 &outPos, LLVector3 &outNorm);
	/*virtual*/ F32				getPixelArea() const;
	/*virtual*/ LLVector3d		getPosGlobalFromAgent(const LLVector3 &position);
	/*virtual*/ LLVector3		getPosAgentFromGlobal(const LLVector3d &position);
	virtual void				updateVisualParams();

/**                    Inherited
 **                                                                            **
 *******************************************************************************/

/********************************************************************************
 **                                                                            **
 **                    STATE
 **/

public:
	virtual bool 	isSelf() const { return false; } // True if this avatar is for this viewer's agent

	virtual bool 	isControlAvatar() const { return mIsControlAvatar; } // True if this avatar is a control av (no associated user)
	virtual bool 	isUIAvatar() const { return mIsUIAvatar; } // True if this avatar is a supplemental av used in some UI views (no associated user)

private: //aligned members
	LL_ALIGN_16(LLVector4a	mImpostorExtents[2]);

	//--------------------------------------------------------------------
	// Updates
	//--------------------------------------------------------------------
public:
    void			updateAppearanceMessageDebugText();
	void 			updateAnimationDebugText();
	virtual void	updateDebugText();
	virtual BOOL 	updateCharacter(LLAgent &agent);
    void			updateFootstepSounds();
    void			computeUpdatePeriod();
    void			updateOrientation(LLAgent &agent, F32 speed, F32 delta_time);
    void			updateTimeStep();
    void			updateRootPositionAndRotation(LLAgent &agent, F32 speed, bool was_sit_ground_constrained);
    
	void 			idleUpdateVoiceVisualizer(bool voice_enabled);
	void 			idleUpdateMisc(bool detailed_update);
	virtual void	idleUpdateAppearanceAnimation();
	void 			idleUpdateLipSync(bool voice_enabled);
	void 			idleUpdateLoadingEffect();
	void 			idleUpdateWindEffect();
	void 			idleUpdateNameTag(const LLVector3& root_pos_last);
	void			idleUpdateNameTagText(BOOL new_name);
	void			idleUpdateNameTagPosition(const LLVector3& root_pos_last);
	void			idleUpdateNameTagAlpha(BOOL new_name, F32 alpha);
	LLColor4		getNameTagColor(bool is_friend);
	void			clearNameTag();
	static void		invalidateNameTag(const LLUUID& agent_id);
	// force all name tags to rebuild, useful when display names turned on/off
	static void		invalidateNameTags();
<<<<<<< HEAD
	void			addNameTagLine(const std::string& line, const LLColor4& color, S32 style, const LLFontGL* font);

	void			updateRenderComplexityDebugText();
	void 			idleUpdateRenderComplexity();

=======
	void			addNameTagLine(const std::string& line, const LLColor4& color, S32 style, const LLFontGL* font, const bool use_ellipses = false);
	void 			idleUpdateRenderComplexity();
	void 			idleUpdateDebugInfo();
>>>>>>> 60ed6880
    void 			accountRenderComplexityForObject(const LLViewerObject *attached_object,
                                                     const F32 max_attachment_complexity,
                                                     LLVOVolume::texture_cost_t& textures,
                                                     LLVOVolume::texture_cost_t& material_textures,
                                                     U32& cost,
                                                     hud_complexity_list_t& hud_complexity_list) const;
	void			accountSurfaceStatisticsForObject(const LLViewerObject *attached_object);
	void			updateSurfaceStatistics();

	F32				calculateRenderComplexity(U32 version = 0) const;
	F32				calculateRenderComplexityLegacy(hud_complexity_list_t& hud_complexity_list) const;
	void			calculateAndUpdateRenderComplexity();

	void			flagVisualComplexityStale();
	
	U32				getVisualComplexity(U32 version = 0) const;

	F32				getAttachmentSurfaceArea() const { return mAttachmentSurfaceArea; };		// estimated surface area of attachments

	U32				getReportedVisualComplexity() const { return mReportedVisualComplexity; };	// Numbers as reported by the SL server
	void			setReportedVisualComplexity(U32 value) { mReportedVisualComplexity = value;	};
	
	S32				getUpdatePeriod()				{ return mUpdatePeriod;			};
	const LLColor4 &  getMutedAVColor()				{ return mMutedAVColor;			};
	static void     updateImpostorRendering(U32 newMaxNonImpostorsValue);

	void 			idleUpdateBelowWater();

	//--------------------------------------------------------------------
	// Static preferences (controlled by user settings/menus)
	//--------------------------------------------------------------------
public:
	static S32		sRenderName;
	static BOOL		sRenderGroupTitles;
	static const U32 IMPOSTORS_OFF; /* Must equal the maximum allowed the RenderAvatarMaxNonImpostors
									 * slider in panel_preferences_graphics1.xml */
	static U32		sMaxNonImpostors; //(affected by control "RenderAvatarMaxNonImpostors")
	static F32		sRenderDistance; //distance at which avatars will render.
	static BOOL		sShowAnimationDebug; // show animation debug info
	static bool		sUseImpostors; //use impostors for far away avatars
	static BOOL		sShowFootPlane;	// show foot collision plane reported by server
	static BOOL		sShowCollisionVolumes;	// show skeletal collision volumes
	static BOOL		sVisibleInFirstPerson;
	static S32		sNumLODChangesThisFrame;
	static S32		sNumVisibleChatBubbles;
	static BOOL		sDebugInvisible;
	static BOOL		sShowAttachmentPoints;
	static F32		sLODFactor; // user-settable LOD factor
	static F32		sPhysicsLODFactor; // user-settable physics LOD factor
	static BOOL		sJointDebug; // output total number of joints being touched for each avatar
	static BOOL		sDebugAvatarRotation;

	//--------------------------------------------------------------------
	// Region state
	//--------------------------------------------------------------------
public:
	LLHost			getObjectHost() const;

	//--------------------------------------------------------------------
	// Loading state
	//--------------------------------------------------------------------
public:
	BOOL			isFullyLoaded() const;
	bool 			isTooComplex() const;
	bool 			visualParamWeightsAreDefault();
	virtual bool	getIsCloud() const;
	BOOL			isFullyTextured() const;
	BOOL			hasGray() const; 
	S32				getRezzedStatus() const; // 0 = cloud, 1 = gray, 2 = textured, 3 = textured and fully downloaded.
	void			updateRezzedStatusTimers(S32 status);

	S32				mLastRezzedStatus;

	
	void 			startPhase(const std::string& phase_name);
	void 			stopPhase(const std::string& phase_name, bool err_check = true);
	void			clearPhases();
	void 			logPendingPhases();
	static void 	logPendingPhasesAllAvatars();
	void 			logMetricsTimerRecord(const std::string& phase_name, F32 elapsed, bool completed);

    static LLSD     getAllAvatarsFrameData();
    LLSD            getFrameData() const;

    void            calcMutedAVColor();

protected:
	LLViewerStats::PhaseMap& getPhases() { return mPhases; }
	BOOL			updateIsFullyLoaded();
	BOOL			processFullyLoadedChange(bool loading);
	void			updateRuthTimer(bool loading);
	F32 			calcMorphAmount();

private:
	BOOL			mFirstFullyVisible;
	BOOL			mFullyLoaded;
	BOOL			mPreviousFullyLoaded;
	BOOL			mFullyLoadedInitialized;
	S32				mFullyLoadedFrameCounter;
	LLColor4		mMutedAVColor;
	LLFrameTimer	mFullyLoadedTimer;
	LLFrameTimer	mRuthTimer;

private:
	LLViewerStats::PhaseMap mPhases;

protected:
	LLFrameTimer    mInvisibleTimer;
	
/**                    State
 **                                                                            **
 *******************************************************************************/
/********************************************************************************
 **                                                                            **
 **                    SKELETON
 **/

protected:
	/*virtual*/ LLAvatarJoint*	createAvatarJoint(); // Returns LLViewerJoint
	/*virtual*/ LLAvatarJoint*	createAvatarJoint(S32 joint_num); // Returns LLViewerJoint
	/*virtual*/ LLAvatarJointMesh*	createAvatarJointMesh(); // Returns LLViewerJointMesh
public:
	void				updateHeadOffset();
    void				debugBodySize() const;
	void				postPelvisSetRecalc( void );

	/*virtual*/ BOOL	loadSkeletonNode();
    void                initAttachmentPoints(bool ignore_hud_joints = false);
	/*virtual*/ void	buildCharacter();
    void                resetVisualParams();
	void				applyDefaultParams();
    void				resetSkeleton(bool reset_animations);

	LLVector3			mCurRootToHeadOffset;
	LLVector3			mTargetRootToHeadOffset;

	S32					mLastSkeletonSerialNum;


/**                    Skeleton
 **                                                                            **
 *******************************************************************************/

/********************************************************************************
 **                                                                            **
 **                    RENDERING
 **/

public:
	U32 		renderImpostor(LLColor4U color = LLColor4U(255,255,255,255), S32 diffuse_channel = 0);
	bool		isVisuallyMuted();
	bool 		isInMuteList() const;
	void		forceUpdateVisualMuteSettings();

	// Visual Mute Setting is an input. Does not necessarily determine
	// what the avatar looks like, because it interacts with other
	// settings like muting, complexity threshold. Should be private or protected.
	enum VisualMuteSettings
	{
		AV_RENDER_NORMALLY = 0,
		AV_DO_NOT_RENDER   = 1,
		AV_ALWAYS_RENDER   = 2
	};
	void		setVisualMuteSettings(VisualMuteSettings set);

protected:
	// If you think you need to access this outside LLVOAvatar, you probably want getOverallAppearance()
	VisualMuteSettings  getVisualMuteSettings()						{ return mVisuallyMuteSetting;	};

public:

	// Overall Appearance is an output. Depending on whether the
	// avatar is blocked/muted, whether it exceeds the complexity
	// threshold, etc, avatar will want to be displayed in one of
	// these ways. Rendering code that wants to know how to display an
	// avatar should be looking at this value, NOT the visual mute
	// settings
	enum AvatarOverallAppearance
	{
		AOA_NORMAL,
		AOA_JELLYDOLL,
		AOA_INVISIBLE
	};

	AvatarOverallAppearance getOverallAppearance() const;
	void setOverallAppearanceNormal();
	void setOverallAppearanceJellyDoll();
	void setOverallAppearanceInvisible();
		
	void updateOverallAppearance();
	void updateOverallAppearanceAnimations();

	std::set<LLUUID> mJellyAnims;

	U32 		renderRigid();
	U32 		renderSkinned();
	F32			getLastSkinTime() { return mLastSkinTime; }
	U32 		renderTransparent(BOOL first_pass);
	void 		renderCollisionVolumes();
	void		renderBones();
	void		renderJoints();
	static void	deleteCachedImages(bool clearAll=true);
	static void	destroyGL();
	static void	restoreGL();
	S32			mSpecialRenderMode; // special lighting

    // FrameData is used for detailed logging of avatar state in performance log. Track whether stale to avoid excess overhead.
    bool 		mFrameDataStale;
        
private:
	AvatarOverallAppearance mOverallAppearance;
	F32			mAttachmentSurfaceArea; //estimated surface area of attachments
    U32			mAttachmentVisibleTriangleCount;
    F32			mAttachmentEstTriangleCount;
	bool		shouldAlphaMask();

	BOOL 		mNeedsSkin; // avatar has been animated and verts have not been updated
	F32			mLastSkinTime; //value of gFrameTimeSeconds at last skin update

	S32	 		mUpdatePeriod;
	S32  		mNumInitFaces; //number of faces generated when creating the avatar drawable, does not inculde splitted faces due to long vertex buffer.

	LLFrameTimer mVisualComplexityUpdateTimer; // time since last flagVisualComplexityStale() call, which sets a flag to force recalculation.

	std::map<U32, U32> mVisualComplexityValues;
	bool 		mVisualComplexityStale;
	U32         mReportedVisualComplexity; // from other viewers through the simulator

	mutable bool		mCachedInMuteList;
	mutable F64			mCachedMuteListUpdateTime;

	VisualMuteSettings		mVisuallyMuteSetting;			// Always or never visually mute this AV

	//--------------------------------------------------------------------
	// animated object status
	//--------------------------------------------------------------------
public:
    bool mIsControlAvatar;
    bool mIsUIAvatar;
    bool mEnableDefaultMotions;

	//--------------------------------------------------------------------
	// Morph masks
	//--------------------------------------------------------------------
public:
	/*virtual*/ void	applyMorphMask(U8* tex_data, S32 width, S32 height, S32 num_components, LLAvatarAppearanceDefines::EBakedTextureIndex index = LLAvatarAppearanceDefines::BAKED_NUM_INDICES);
	BOOL 		morphMaskNeedsUpdate(LLAvatarAppearanceDefines::EBakedTextureIndex index = LLAvatarAppearanceDefines::BAKED_NUM_INDICES);
	
	//--------------------------------------------------------------------
	// Global colors
	//--------------------------------------------------------------------
public:
	/*virtual*/void onGlobalColorChanged(const LLTexGlobalColor* global_color);

	//--------------------------------------------------------------------
	// Visibility
	//--------------------------------------------------------------------
protected:
	void 		updateVisibility();
private:
	U32	 		mVisibilityRank;
	BOOL 		mVisible;
	
	//--------------------------------------------------------------------
	// Shadowing
	//--------------------------------------------------------------------
public:
	void 		updateShadowFaces();
	LLDrawable*	mShadow;
private:
	LLFace* 	mShadow0Facep;
	LLFace* 	mShadow1Facep;
	LLPointer<LLViewerTexture> mShadowImagep;

	//--------------------------------------------------------------------
	// Impostors
	//--------------------------------------------------------------------
public:
	virtual BOOL isImpostor();
	BOOL 		shouldImpostor(const U32 rank_factor = 1) const;
	BOOL 	    needsImpostorUpdate() const;
	const LLVector3& getImpostorOffset() const;
	const LLVector2& getImpostorDim() const;
	void 		getImpostorValues(LLVector4a* extents, LLVector3& angle, F32& distance) const;
	void 		cacheImpostorValues();
	void 		setImpostorDim(const LLVector2& dim);
	static void	resetImpostors();
	static void updateImpostors();
	LLRenderTarget mImpostor;
	BOOL		mNeedsImpostorUpdate;
	F32SecondsImplicit mLastImpostorUpdateFrameTime;
    const LLVector3*  getLastAnimExtents() const { return mLastAnimExtents; }
	void		setNeedsExtentUpdate(bool val) { mNeedsExtentUpdate = val; }

private:
	LLVector3	mImpostorOffset;
	LLVector2	mImpostorDim;
    // This becomes true in the constructor and false after the first
    // idleUpdateMisc(). Not clear it serves any purpose.
	BOOL		mNeedsAnimUpdate;
    bool		mNeedsExtentUpdate;
	LLVector3	mImpostorAngle;
	F32			mImpostorDistance;
	F32			mImpostorPixelArea;
	LLVector3	mLastAnimExtents[2];  
	LLVector3	mLastAnimBasePos;
	
	LLCachedControl<bool> mRenderUnloadedAvatar;

	//--------------------------------------------------------------------
	// Wind rippling in clothes
	//--------------------------------------------------------------------
public:
	LLVector4	mWindVec;
	F32			mRipplePhase;
	BOOL		mBelowWater;
private:
	F32			mWindFreq;
	LLFrameTimer mRippleTimer;
	F32			mRippleTimeLast;
	LLVector3	mRippleAccel;
	LLVector3	mLastVel;

	//--------------------------------------------------------------------
	// Culling
	//--------------------------------------------------------------------
public:
	static void	cullAvatarsByPixelArea();
	BOOL		isCulled() const { return mCulled; }
private:
	BOOL		mCulled;

	//--------------------------------------------------------------------
	// Freeze counter
	//--------------------------------------------------------------------
public:
	static void updateFreezeCounter(S32 counter = 0);
private:
	static S32  sFreezeCounter;

	//--------------------------------------------------------------------
	// Constants
	//--------------------------------------------------------------------
public:
	virtual LLViewerTexture::EBoostLevel 	getAvatarBoostLevel() const { return LLGLTexture::BOOST_AVATAR; }
	virtual LLViewerTexture::EBoostLevel 	getAvatarBakedBoostLevel() const { return LLGLTexture::BOOST_AVATAR_BAKED; }
	virtual S32 						getTexImageSize() const;
	/*virtual*/ S32						getTexImageArea() const { return getTexImageSize()*getTexImageSize(); }

/**                    Rendering
 **                                                                            **
 *******************************************************************************/

/********************************************************************************
 **                                                                            **
 **                    TEXTURES
 **/

	//--------------------------------------------------------------------
	// Loading status
	//--------------------------------------------------------------------
public:
	virtual BOOL    isTextureDefined(LLAvatarAppearanceDefines::ETextureIndex type, U32 index = 0) const;
	virtual BOOL	isTextureVisible(LLAvatarAppearanceDefines::ETextureIndex type, U32 index = 0) const;
	virtual BOOL	isTextureVisible(LLAvatarAppearanceDefines::ETextureIndex type, LLViewerWearable *wearable) const;

	BOOL			isFullyBaked();
	static BOOL		areAllNearbyInstancesBaked(S32& grey_avatars);
	static void		getNearbyRezzedStats(std::vector<S32>& counts);
	static std::string rezStatusToString(S32 status);

	//--------------------------------------------------------------------
	// Baked textures
	//--------------------------------------------------------------------
public:
	/*virtual*/ LLTexLayerSet*	createTexLayerSet(); // Return LLViewerTexLayerSet
	void			releaseComponentTextures(); // ! BACKWARDS COMPATIBILITY !

protected:
	static void		onBakedTextureMasksLoaded(BOOL success, LLViewerFetchedTexture *src_vi, LLImageRaw* src, LLImageRaw* aux_src, S32 discard_level, BOOL final, void* userdata);
	static void		onInitialBakedTextureLoaded(BOOL success, LLViewerFetchedTexture *src_vi, LLImageRaw* src, LLImageRaw* aux_src, S32 discard_level, BOOL final, void* userdata);
	static void		onBakedTextureLoaded(BOOL success, LLViewerFetchedTexture *src_vi, LLImageRaw* src, LLImageRaw* aux_src, S32 discard_level, BOOL final, void* userdata);
	virtual void	removeMissingBakedTextures();
	void			useBakedTexture(const LLUUID& id);
	LLViewerTexLayerSet*  getTexLayerSet(const U32 index) const { return dynamic_cast<LLViewerTexLayerSet*>(mBakedTextureDatas[index].mTexLayerSet);	}


	LLLoadedCallbackEntry::source_callback_list_t mCallbackTextureList ; 
	BOOL mLoadedCallbacksPaused;
	S32 mLoadedCallbackTextures; // count of 'loaded' baked textures, filled from mCallbackTextureList
	LLFrameTimer mLastTexCallbackAddedTime;
	std::set<LLUUID>	mTextureIDs;
	//--------------------------------------------------------------------
	// Local Textures
	//--------------------------------------------------------------------
protected:
	virtual void	setLocalTexture(LLAvatarAppearanceDefines::ETextureIndex type, LLViewerTexture* tex, BOOL baked_version_exits, U32 index = 0);
	virtual void	addLocalTextureStats(LLAvatarAppearanceDefines::ETextureIndex type, LLViewerFetchedTexture* imagep, F32 texel_area_ratio, BOOL rendered, BOOL covered_by_baked);
	// MULTI-WEARABLE: make self-only?
	virtual void	setBakedReady(LLAvatarAppearanceDefines::ETextureIndex type, BOOL baked_version_exists, U32 index = 0);

	//--------------------------------------------------------------------
	// Texture accessors
	//--------------------------------------------------------------------
private:
	virtual	void				setImage(const U8 te, LLViewerTexture *imagep, const U32 index); 
	virtual LLViewerTexture*	getImage(const U8 te, const U32 index) const;
	const std::string 			getImageURL(const U8 te, const LLUUID &uuid);

	virtual const LLTextureEntry* getTexEntry(const U8 te_num) const;
	virtual void setTexEntry(const U8 index, const LLTextureEntry &te);

	void checkTextureLoading() ;
	//--------------------------------------------------------------------
	// Layers
	//--------------------------------------------------------------------
protected:
	void			deleteLayerSetCaches(bool clearAll = true);
	void			addBakedTextureStats(LLViewerFetchedTexture* imagep, F32 pixel_area, F32 texel_area_ratio, S32 boost_level);

	//--------------------------------------------------------------------
	// Composites
	//--------------------------------------------------------------------
public:
	virtual void	invalidateComposite(LLTexLayerSet* layerset);
	virtual void	invalidateAll();
	virtual void	setCompositeUpdatesEnabled(bool b) {}
	virtual void 	setCompositeUpdatesEnabled(U32 index, bool b) {}
	virtual bool 	isCompositeUpdateEnabled(U32 index) { return false; }

	//--------------------------------------------------------------------
	// Static texture/mesh/baked dictionary
	//--------------------------------------------------------------------
public:
	static BOOL 	isIndexLocalTexture(LLAvatarAppearanceDefines::ETextureIndex i);
	static BOOL 	isIndexBakedTexture(LLAvatarAppearanceDefines::ETextureIndex i);
private:
	static const LLAvatarAppearanceDefines::LLAvatarAppearanceDictionary *getDictionary() { return sAvatarDictionary; }
	static LLAvatarAppearanceDefines::LLAvatarAppearanceDictionary* sAvatarDictionary;

	//--------------------------------------------------------------------
	// Messaging
	//--------------------------------------------------------------------
public:
	void 			onFirstTEMessageReceived();
private:
	BOOL			mFirstTEMessageReceived;
	BOOL			mFirstAppearanceMessageReceived;
	
/**                    Textures
 **                                                                            **
 *******************************************************************************/

/********************************************************************************
 **                                                                            **
 **                    MESHES
 **/

public:
	void			debugColorizeSubMeshes(U32 i, const LLColor4& color);
	virtual void 	updateMeshTextures();
	void 			updateSexDependentLayerSets();
	virtual void	dirtyMesh(); // Dirty the avatar mesh
	void 			updateMeshData();
	void			updateMeshVisibility();
	LLViewerTexture*		getBakedTexture(const U8 te);

protected:
	void 			releaseMeshData();
	virtual void restoreMeshData();
private:
	virtual void	dirtyMesh(S32 priority); // Dirty the avatar mesh, with priority
	LLViewerJoint*	getViewerJoint(S32 idx);
	S32 			mDirtyMesh; // 0 -- not dirty, 1 -- morphed, 2 -- LOD
	BOOL			mMeshTexturesDirty;

	//--------------------------------------------------------------------
	// Destroy invisible mesh
	//--------------------------------------------------------------------
protected:
	BOOL			mMeshValid;
	LLFrameTimer	mMeshInvisibleTime;

/**                    Meshes
 **                                                                            **
 *******************************************************************************/

/********************************************************************************
 **                                                                            **
 **                    APPEARANCE
 **/

    LLPointer<LLAppearanceMessageContents> 	mLastProcessedAppearance;
    
public:
	void 			parseAppearanceMessage(LLMessageSystem* mesgsys, LLAppearanceMessageContents& msg);
	void 			processAvatarAppearance(LLMessageSystem* mesgsys);
    void            applyParsedAppearanceMessage(LLAppearanceMessageContents& contents, bool slam_params);
	void 			hideSkirt();
	void			startAppearanceAnimation();
	
	//--------------------------------------------------------------------
	// Appearance morphing
	//--------------------------------------------------------------------
public:
	BOOL			getIsAppearanceAnimating() const { return mAppearanceAnimating; }

	// True if we are computing our appearance via local compositing
	// instead of baked textures, as for example during wearable
	// editing or when waiting for a subsequent server rebake.
	/*virtual*/ BOOL	isUsingLocalAppearance() const { return mUseLocalAppearance; }

	// True if we are currently in appearance editing mode. Often but
	// not always the same as isUsingLocalAppearance().
	/*virtual*/ BOOL	isEditingAppearance() const { return mIsEditingAppearance; }

	// FIXME review isUsingLocalAppearance uses, some should be isEditing instead.

private:
	BOOL			mAppearanceAnimating;
	LLFrameTimer	mAppearanceMorphTimer;
	F32				mLastAppearanceBlendTime;
	BOOL			mIsEditingAppearance; // flag for if we're actively in appearance editing mode
	BOOL			mUseLocalAppearance; // flag for if we're using a local composite

	//--------------------------------------------------------------------
	// Visibility
	//--------------------------------------------------------------------
public:
	BOOL			isVisible() const;
    virtual bool    shouldRenderRigged() const;
	void			setVisibilityRank(U32 rank);
    U32				getVisibilityRank() const { return mVisibilityRank; }
	static S32 		sNumVisibleAvatars; // Number of instances of this class
/**                    Appearance
 **                                                                            **
 *******************************************************************************/

/********************************************************************************
 **                                                                            **
 **                    WEARABLES
 **/

	//--------------------------------------------------------------------
	// Attachments
	//--------------------------------------------------------------------
public:
	void 				clampAttachmentPositions();
	virtual const LLViewerJointAttachment* attachObject(LLViewerObject *viewer_object);
	virtual BOOL 		detachObject(LLViewerObject *viewer_object);
	static bool		    getRiggedMeshID( LLViewerObject* pVO, LLUUID& mesh_id );
	void				cleanupAttachedMesh( LLViewerObject* pVO );
	static LLVOAvatar*  findAvatarFromAttachment(LLViewerObject* obj);
	/*virtual*/ BOOL	isWearingWearableType(LLWearableType::EType type ) const;
	LLViewerObject *	findAttachmentByID( const LLUUID & target_id ) const;
	LLViewerJointAttachment* getTargetAttachmentPoint(LLViewerObject* viewer_object);

protected:
	void 				lazyAttach();
	void				rebuildRiggedAttachments( void );

	//--------------------------------------------------------------------
	// Map of attachment points, by ID
	//--------------------------------------------------------------------
public:
	S32 				getAttachmentCount(); // Warning: order(N) not order(1) // currently used only by -self
	typedef std::map<S32, LLViewerJointAttachment*> attachment_map_t;
	attachment_map_t 								mAttachmentPoints;
	std::vector<LLPointer<LLViewerObject> > 		mPendingAttachment;

	//--------------------------------------------------------------------
	// HUD functions
	//--------------------------------------------------------------------
public:
	BOOL 				hasHUDAttachment() const;
	LLBBox 				getHUDBBox() const;
	void 				resetHUDAttachments();
	S32					getMaxAttachments() const;
	BOOL				canAttachMoreObjects(U32 n=1) const;
    S32					getMaxAnimatedObjectAttachments() const;
    BOOL				canAttachMoreAnimatedObjects(U32 n=1) const;
protected:
	U32					getNumAttachments() const; // O(N), not O(1)
	U32					getNumAnimatedObjectAttachments() const; // O(N), not O(1)

/**                    Wearables
 **                                                                            **
 *******************************************************************************/

/********************************************************************************
 **                                                                            **
 **                    ACTIONS
 **/

	//--------------------------------------------------------------------
	// Animations
	//--------------------------------------------------------------------
public:
	BOOL 			isAnyAnimationSignaled(const LLUUID *anim_array, const S32 num_anims) const;
	void 			processAnimationStateChanges();
protected:
	BOOL 			processSingleAnimationStateChange(const LLUUID &anim_id, BOOL start);
	void 			resetAnimations();
private:
	LLTimer			mAnimTimer;
	F32				mTimeLast;	

	//--------------------------------------------------------------------
	// Animation state data
	//--------------------------------------------------------------------
public:
	typedef std::map<LLUUID, S32>::iterator AnimIterator;
	std::map<LLUUID, S32> 					mSignaledAnimations; // requested state of Animation name/value
	std::map<LLUUID, S32> 					mPlayingAnimations; // current state of Animation name/value

	typedef std::multimap<LLUUID, LLUUID> 	AnimationSourceMap;
	typedef AnimationSourceMap::iterator 	AnimSourceIterator;
	AnimationSourceMap 						mAnimationSources; // object ids that triggered anim ids

	//--------------------------------------------------------------------
	// Chat
	//--------------------------------------------------------------------
public:
	void			addChat(const LLChat& chat);
	void	   		clearChat();
	void	   		startTyping() { mTyping = TRUE; mTypingTimer.reset(); }
	void			stopTyping() { mTyping = FALSE; }
private:
	BOOL			mVisibleChat;

	//--------------------------------------------------------------------
	// Lip synch morphs
	//--------------------------------------------------------------------
private:
	bool 		   	mLipSyncActive; // we're morphing for lip sync
	LLVisualParam* 	mOohMorph; // cached pointers morphs for lip sync
	LLVisualParam* 	mAahMorph; // cached pointers morphs for lip sync

	//--------------------------------------------------------------------
	// Flight
	//--------------------------------------------------------------------
public:
	BOOL			mInAir;
	LLFrameTimer	mTimeInAir;

/**                    Actions
 **                                                                            **
 *******************************************************************************/

/********************************************************************************
 **                                                                            **
 **                    PHYSICS
 **/

private:
	F32 		mSpeedAccum; // measures speed (for diagnostics mostly).
	BOOL 		mTurning; // controls hysteresis on avatar rotation
	F32			mSpeed; // misc. animation repeated state

	//--------------------------------------------------------------------
	// Dimensions
	//--------------------------------------------------------------------
public:
	void 		resolveHeightGlobal(const LLVector3d &inPos, LLVector3d &outPos, LLVector3 &outNorm);
	bool		distanceToGround( const LLVector3d &startPoint, LLVector3d &collisionPoint, F32 distToIntersectionAlongRay );
	void 		resolveHeightAgent(const LLVector3 &inPos, LLVector3 &outPos, LLVector3 &outNorm);
	void 		resolveRayCollisionAgent(const LLVector3d start_pt, const LLVector3d end_pt, LLVector3d &out_pos, LLVector3 &out_norm);
	void 		slamPosition(); // Slam position to transmitted position (for teleport);
protected:

	//--------------------------------------------------------------------
	// Material being stepped on
	//--------------------------------------------------------------------
private:
	BOOL		mStepOnLand;
	U8			mStepMaterial;
	LLVector3	mStepObjectVelocity;

/**                    Physics
 **                                                                            **
 *******************************************************************************/

/********************************************************************************
 **                                                                            **
 **                    HIERARCHY
 **/

public:
	/*virtual*/ BOOL 	setParent(LLViewerObject* parent);
	/*virtual*/ void 	addChild(LLViewerObject *childp);
	/*virtual*/ void 	removeChild(LLViewerObject *childp);

	//--------------------------------------------------------------------
	// Sitting
	//--------------------------------------------------------------------
public:
	void			sitDown(BOOL bSitting);
	BOOL			isSitting(){return mIsSitting;}
	void 			sitOnObject(LLViewerObject *sit_object);
	void 			getOffObject();
private:
	// set this property only with LLVOAvatar::sitDown method
	BOOL 			mIsSitting;
	// position backup in case of missing data
	LLVector3		mLastRootPos;

/**                    Hierarchy
 **                                                                            **
 *******************************************************************************/

/********************************************************************************
 **                                                                            **
 **                    NAME
 **/

public:
	virtual std::string	getFullname() const; // Returns "FirstName LastName"
	std::string		avString() const; // Frequently used string in log messages "Avatar '<full name'"
protected:
	static void		getAnimLabels(std::vector<std::string>* labels);
	static void		getAnimNames(std::vector<std::string>* names);	
private:
    bool            mNameIsSet;
	std::string  	mTitle;
	bool	  		mNameAway;
	bool	  		mNameDoNotDisturb;
	bool	  		mNameMute;
	bool      		mNameAppearance;
	bool			mNameFriend;
	bool			mNameCloud;
	F32				mNameAlpha;
	BOOL      		mRenderGroupTitles;

	//--------------------------------------------------------------------
	// Display the name (then optionally fade it out)
	//--------------------------------------------------------------------
public:
	LLFrameTimer	mChatTimer;
	LLPointer<LLHUDNameTag> mNameText;
private:
	LLFrameTimer	mTimeVisible;
	std::deque<LLChat> mChats;
	BOOL			mTyping;
	LLFrameTimer	mTypingTimer;

/**                    Name
 **                                                                            **
 *******************************************************************************/

/********************************************************************************
 **                                                                            **
 **                    SOUNDS
 **/

	//--------------------------------------------------------------------
	// Voice visualizer
	//--------------------------------------------------------------------
public:
	// Responsible for detecting the user's voice signal (and when the
	// user speaks, it puts a voice symbol over the avatar's head) and gesticulations
	LLPointer<LLVoiceVisualizer>  mVoiceVisualizer;
	int					mCurrentGesticulationLevel;

	//--------------------------------------------------------------------
	// Step sound
	//--------------------------------------------------------------------
protected:
	const LLUUID& 		getStepSound() const;
private:
	// Global table of sound ids per material, and the ground
	const static LLUUID	sStepSounds[LL_MCODE_END];
	const static LLUUID	sStepSoundOnLand;

	//--------------------------------------------------------------------
	// Foot step state (for generating sounds)
	//--------------------------------------------------------------------
public:
	void 				setFootPlane(const LLVector4 &plane) { mFootPlane = plane; }
	LLVector4			mFootPlane;
private:
	BOOL				mWasOnGroundLeft;
	BOOL				mWasOnGroundRight;

/**                    Sounds
 **                                                                            **
 *******************************************************************************/

/********************************************************************************
 **                                                                            **
 **                    DIAGNOSTICS
 **/
	
	//--------------------------------------------------------------------
	// General
	//--------------------------------------------------------------------
public:
    void                getSortedJointNames(S32 joint_type, std::vector<std::string>& result) const;
	void				dumpArchetypeXML(const std::string& prefix, bool group_by_wearables = false);
	void 				dumpAppearanceMsgParams( const std::string& dump_prefix,
												 const LLAppearanceMessageContents& contents);
	static void			dumpBakedStatus();
	const std::string 	getBakedStatusForPrintout() const;
	void				dumpAvatarTEs(const std::string& context) const;

	static F32 			sUnbakedTime; // Total seconds with >=1 unbaked avatars
	static F32 			sUnbakedUpdateTime; // Last time stats were updated (to prevent multiple updates per frame) 
	static F32 			sGreyTime; // Total seconds with >=1 grey avatars	
	static F32 			sGreyUpdateTime; // Last time stats were updated (to prevent multiple updates per frame) 
protected:
	S32					getUnbakedPixelAreaRank();
	BOOL				mHasGrey;
private:
	F32					mMinPixelArea;
	F32					mMaxPixelArea;
	F32					mAdjustedPixelArea;
	std::string  		mDebugText;
	std::string			mBakedTextureDebugText;


	//--------------------------------------------------------------------
	// Avatar Rez Metrics
	//--------------------------------------------------------------------
public:
	void 			debugAvatarRezTime(std::string notification_name, std::string comment = "");
	F32				debugGetExistenceTimeElapsedF32() const { return mDebugExistenceTimer.getElapsedTimeF32(); }

protected:
	LLFrameTimer	mRuthDebugTimer; // For tracking how long it takes for av to rez
	LLFrameTimer	mDebugExistenceTimer; // Debugging for how long the avatar has been in memory.
	LLFrameTimer	mLastAppearanceMessageTimer; // Time since last appearance message received.

	//--------------------------------------------------------------------
	// COF monitoring
	//--------------------------------------------------------------------

public:
	// COF version of last viewer-initiated appearance update request. For non-self avs, this will remain at default.
	S32 mLastUpdateRequestCOFVersion;

	// COF version of last appearance message received for this av.
	S32 mLastUpdateReceivedCOFVersion;

/**                    Diagnostics
 **                                                                            **
 *******************************************************************************/

/********************************************************************************
 **                                                                            **
 **                    SUPPORT CLASSES
 **/

protected: // Shared with LLVOAvatarSelf


/**                    Support classes
 **                                                                            **
 *******************************************************************************/

}; // LLVOAvatar
extern const F32 SELF_ADDITIONAL_PRI;
extern const S32 MAX_TEXTURE_VIRTUAL_SIZE_RESET_INTERVAL;

extern const F32 MAX_HOVER_Z;
extern const F32 MIN_HOVER_Z;

std::string get_sequential_numbered_file_name(const std::string& prefix,
											  const std::string& suffix);
void dump_sequential_xml(const std::string outprefix, const LLSD& content);
void dump_visual_param(apr_file_t* file, LLVisualParam* viewer_param, F32 value);

#endif // LL_VOAVATAR_H
<|MERGE_RESOLUTION|>--- conflicted
+++ resolved
@@ -285,17 +285,12 @@
 	static void		invalidateNameTag(const LLUUID& agent_id);
 	// force all name tags to rebuild, useful when display names turned on/off
 	static void		invalidateNameTags();
-<<<<<<< HEAD
-	void			addNameTagLine(const std::string& line, const LLColor4& color, S32 style, const LLFontGL* font);
+	void			addNameTagLine(const std::string& line, const LLColor4& color, S32 style, const LLFontGL* font, const bool use_ellipses = false);
 
 	void			updateRenderComplexityDebugText();
 	void 			idleUpdateRenderComplexity();
-
-=======
-	void			addNameTagLine(const std::string& line, const LLColor4& color, S32 style, const LLFontGL* font, const bool use_ellipses = false);
-	void 			idleUpdateRenderComplexity();
 	void 			idleUpdateDebugInfo();
->>>>>>> 60ed6880
+
     void 			accountRenderComplexityForObject(const LLViewerObject *attached_object,
                                                      const F32 max_attachment_complexity,
                                                      LLVOVolume::texture_cost_t& textures,
