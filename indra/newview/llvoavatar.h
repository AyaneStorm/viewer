/**
 * @file llvoavatar.h
 * @brief Declaration of LLVOAvatar class which is a derivation of
 * LLViewerObject
 *
 * $LicenseInfo:firstyear=2001&license=viewerlgpl$
 * Second Life Viewer Source Code
 * Copyright (C) 2010, Linden Research, Inc.
 * 
 * This library is free software; you can redistribute it and/or
 * modify it under the terms of the GNU Lesser General Public
 * License as published by the Free Software Foundation;
 * version 2.1 of the License only.
 * 
 * This library is distributed in the hope that it will be useful,
 * but WITHOUT ANY WARRANTY; without even the implied warranty of
 * MERCHANTABILITY or FITNESS FOR A PARTICULAR PURPOSE.  See the GNU
 * Lesser General Public License for more details.
 * 
 * You should have received a copy of the GNU Lesser General Public
 * License along with this library; if not, write to the Free Software
 * Foundation, Inc., 51 Franklin Street, Fifth Floor, Boston, MA  02110-1301  USA
 * 
 * Linden Research, Inc., 945 Battery Street, San Francisco, CA  94111  USA
 * $/LicenseInfo$
 */

#ifndef LL_VOAVATAR_H
#define LL_VOAVATAR_H

#include <map>
#include <deque>
#include <string>
#include <vector>

#include <boost/signals2/trackable.hpp>

#include "llavatarappearance.h"
#include "llchat.h"
#include "lldrawpoolalpha.h"
#include "llviewerobject.h"
#include "llcharacter.h"
#include "llcontrol.h"
#include "llviewerjointmesh.h"
#include "llviewerjointattachment.h"
#include "llrendertarget.h"
#include "llavatarappearancedefines.h"
#include "lltexglobalcolor.h"
#include "lldriverparam.h"
#include "llviewertexlayer.h"
#include "material_codes.h"		// LL_MCODE_END
#include "llrigginginfo.h"
#include "llviewerstats.h"
#include "llvovolume.h"
#include "llavatarrendernotifier.h"

extern const LLUUID ANIM_AGENT_BODY_NOISE;
extern const LLUUID ANIM_AGENT_BREATHE_ROT;
extern const LLUUID ANIM_AGENT_PHYSICS_MOTION;
extern const LLUUID ANIM_AGENT_EDITING;
extern const LLUUID ANIM_AGENT_EYE;
extern const LLUUID ANIM_AGENT_FLY_ADJUST;
extern const LLUUID ANIM_AGENT_HAND_MOTION;
extern const LLUUID ANIM_AGENT_HEAD_ROT;
extern const LLUUID ANIM_AGENT_PELVIS_FIX;
extern const LLUUID ANIM_AGENT_TARGET;
extern const LLUUID ANIM_AGENT_WALK_ADJUST;

class LLViewerWearable;
class LLVoiceVisualizer;
class LLHUDNameTag;
class LLHUDEffectSpiral;
class LLTexGlobalColor;

struct LLAppearanceMessageContents;
class LLViewerJointMesh;

const F32 MAX_AVATAR_LOD_FACTOR = 1.0f;


//~~~~~~~~~~~~~~~~~~~~~~~~~~~~~~~~~~~~~~~~~~~~~~~~~~~~~~~~~~~~~~~~~~~~~~~~~~~~~~~~
// LLVOAvatar
// 
//~~~~~~~~~~~~~~~~~~~~~~~~~~~~~~~~~~~~~~~~~~~~~~~~~~~~~~~~~~~~~~~~~~~~~~~~~~~~~~~~
class LLVOAvatar :
	public LLAvatarAppearance,
	public LLViewerObject,
	public boost::signals2::trackable
{
	LOG_CLASS(LLVOAvatar);

public:
	friend class LLVOAvatarSelf;
	friend class LLAvatarCheckImpostorMode;

/********************************************************************************
 **                                                                            **
 **                    INITIALIZATION
 **/

public:
	void* operator new(size_t size)
	{
		return LLTrace::MemTrackable<LLViewerObject>::aligned_new<16>(size);
	}

	void operator delete(void* ptr, size_t size)
	{
		LLTrace::MemTrackable<LLViewerObject>::aligned_delete<16>(ptr, size);
	}

	LLVOAvatar(const LLUUID &id, const LLPCode pcode, LLViewerRegion *regionp);
	virtual void		markDead();
	static void			initClass(); // Initialize data that's only init'd once per class.
	static void			cleanupClass();	// Cleanup data that's only init'd once per class.
	virtual void 		initInstance(); // Called after construction to initialize the class.
protected:
	virtual				~LLVOAvatar();

/**                    Initialization
 **                                                                            **
 *******************************************************************************/

/********************************************************************************
 **                                                                            **
 **                    INHERITED
 **/

	//--------------------------------------------------------------------
	// LLViewerObject interface and related
	//--------------------------------------------------------------------
public:
	/*virtual*/ void			updateGL();
	/*virtual*/ LLVOAvatar*		asAvatar();

	virtual U32    	 	 	processUpdateMessage(LLMessageSystem *mesgsys,
													 void **user_data,
													 U32 block_num,
													 const EObjectUpdateType update_type,
													 LLDataPacker *dp);
	virtual void   	 	 	idleUpdate(LLAgent &agent, const F64 &time);
	/*virtual*/ BOOL   	 	 	updateLOD();
	BOOL  	 	 	 	 	updateJointLODs();
	void					updateLODRiggedAttachments( void );
	/*virtual*/ BOOL   	 	 	isActive() const; // Whether this object needs to do an idleUpdate.
	S32Bytes				totalTextureMemForUUIDS(std::set<LLUUID>& ids);
	bool 						allTexturesCompletelyDownloaded(std::set<LLUUID>& ids) const;
	bool 						allLocalTexturesCompletelyDownloaded() const;
	bool 						allBakedTexturesCompletelyDownloaded() const;
	void 						bakedTextureOriginCounts(S32 &sb_count, S32 &host_count,
														 S32 &both_count, S32 &neither_count);
	std::string 				bakedTextureOriginInfo();
	void 						collectLocalTextureUUIDs(std::set<LLUUID>& ids) const;
	void 						collectBakedTextureUUIDs(std::set<LLUUID>& ids) const;
	void 						collectTextureUUIDs(std::set<LLUUID>& ids);
	void						releaseOldTextures();
	/*virtual*/ void   	 	 	updateTextures();
	LLViewerFetchedTexture*		getBakedTextureImage(const U8 te, const LLUUID& uuid);
	/*virtual*/ S32    	 	 	setTETexture(const U8 te, const LLUUID& uuid); // If setting a baked texture, need to request it from a non-local sim.
	/*virtual*/ void   	 	 	onShift(const LLVector4a& shift_vector);
	/*virtual*/ U32    	 	 	getPartitionType() const;
	/*virtual*/ const  	 	 	LLVector3 getRenderPosition() const;
	/*virtual*/ void   	 	 	updateDrawable(BOOL force_damped);
	/*virtual*/ LLDrawable* 	createDrawable(LLPipeline *pipeline);
	/*virtual*/ BOOL   	 	 	updateGeometry(LLDrawable *drawable);
	/*virtual*/ void   	 	 	setPixelAreaAndAngle(LLAgent &agent);
	/*virtual*/ void   	 	 	updateRegion(LLViewerRegion *regionp);
	/*virtual*/ void   	 	 	updateSpatialExtents(LLVector4a& newMin, LLVector4a &newMax);
	void			   	 	 	calculateSpatialExtents(LLVector4a& newMin, LLVector4a& newMax);
	/*virtual*/ BOOL   	 	 	lineSegmentIntersect(const LLVector4a& start, const LLVector4a& end,
												 S32 face = -1,                    // which face to check, -1 = ALL_SIDES
												 BOOL pick_transparent = FALSE,
												 BOOL pick_rigged = FALSE,
												 S32* face_hit = NULL,             // which face was hit
												 LLVector4a* intersection = NULL,   // return the intersection point
												 LLVector2* tex_coord = NULL,      // return the texture coordinates of the intersection point
												 LLVector4a* normal = NULL,         // return the surface normal at the intersection point
												 LLVector4a* tangent = NULL);     // return the surface tangent at the intersection point
	virtual LLViewerObject*	lineSegmentIntersectRiggedAttachments(
                                                 const LLVector4a& start, const LLVector4a& end,
												 S32 face = -1,                    // which face to check, -1 = ALL_SIDES
												 BOOL pick_transparent = FALSE,
												 BOOL pick_rigged = FALSE,
												 S32* face_hit = NULL,             // which face was hit
												 LLVector4a* intersection = NULL,   // return the intersection point
												 LLVector2* tex_coord = NULL,      // return the texture coordinates of the intersection point
												 LLVector4a* normal = NULL,         // return the surface normal at the intersection point
												 LLVector4a* tangent = NULL);     // return the surface tangent at the intersection point

	//--------------------------------------------------------------------
	// LLCharacter interface and related
	//--------------------------------------------------------------------
public:
	/*virtual*/ LLVector3    	getCharacterPosition();
	/*virtual*/ LLQuaternion 	getCharacterRotation();
	/*virtual*/ LLVector3    	getCharacterVelocity();
	/*virtual*/ LLVector3    	getCharacterAngularVelocity();

	/*virtual*/ LLUUID			remapMotionID(const LLUUID& id);
	/*virtual*/ BOOL			startMotion(const LLUUID& id, F32 time_offset = 0.f);
	/*virtual*/ BOOL			stopMotion(const LLUUID& id, BOOL stop_immediate = FALSE);
	virtual bool			hasMotionFromSource(const LLUUID& source_id);
	virtual void			stopMotionFromSource(const LLUUID& source_id);
	virtual void			requestStopMotion(LLMotion* motion);
	LLMotion*				findMotion(const LLUUID& id) const;
	void					startDefaultMotions();
	void					dumpAnimationState();

	virtual LLJoint*		getJoint(const std::string &name);
	LLJoint*		        getJoint(S32 num);

	void 					addAttachmentOverridesForObject(LLViewerObject *vo, std::set<LLUUID>* meshes_seen = NULL, bool recursive = true);
	void					removeAttachmentOverridesForObject(const LLUUID& mesh_id);
	void					removeAttachmentOverridesForObject(LLViewerObject *vo);
    bool					jointIsRiggedTo(const LLJoint *joint) const;
	void					clearAttachmentOverrides();
	void					rebuildAttachmentOverrides();
    void					updateAttachmentOverrides();
    void                    showAttachmentOverrides(bool verbose = false) const;
    void                    getAttachmentOverrideNames(std::set<std::string>& pos_names, 
                                                       std::set<std::string>& scale_names) const;

    void 					getAssociatedVolumes(std::vector<LLVOVolume*>& volumes);

    // virtual
    void 					updateRiggingInfo();
	// This encodes mesh id and LOD, so we can see whether display is up-to-date.
	std::map<LLUUID,S32>	mLastRiggingInfoKey;
	
    std::set<LLUUID>		mActiveOverrideMeshes;
    virtual void			onActiveOverrideMeshesChanged();
    
	/*virtual*/ const LLUUID&	getID() const;
	/*virtual*/ void			addDebugText(const std::string& text);
	/*virtual*/ F32				getTimeDilation();
	/*virtual*/ void			getGround(const LLVector3 &inPos, LLVector3 &outPos, LLVector3 &outNorm);
	/*virtual*/ F32				getPixelArea() const;
	/*virtual*/ LLVector3d		getPosGlobalFromAgent(const LLVector3 &position);
	/*virtual*/ LLVector3		getPosAgentFromGlobal(const LLVector3d &position);
	virtual void				updateVisualParams();

/**                    Inherited
 **                                                                            **
 *******************************************************************************/

/********************************************************************************
 **                                                                            **
 **                    STATE
 **/

public:
	virtual bool 	isSelf() const { return false; } // True if this avatar is for this viewer's agent

	virtual bool 	isControlAvatar() const { return mIsControlAvatar; } // True if this avatar is a control av (no associated user)
	virtual bool 	isUIAvatar() const { return mIsUIAvatar; } // True if this avatar is a supplemental av used in some UI views (no associated user)

	// If this is an attachment, return the avatar it is attached to. Otherwise NULL.
	virtual const LLVOAvatar *getAttachedAvatar() const { return NULL; }
	virtual LLVOAvatar *getAttachedAvatar() { return NULL; }


private: //aligned members
	LL_ALIGN_16(LLVector4a	mImpostorExtents[2]);

	//--------------------------------------------------------------------
	// Updates
	//--------------------------------------------------------------------
public:
    void			updateAppearanceMessageDebugText();
	void 			updateAnimationDebugText();
	virtual void	updateDebugText();
	virtual bool 	computeNeedsUpdate();
	virtual bool 	updateCharacter(LLAgent &agent);
    void			updateFootstepSounds();
    void			computeUpdatePeriod();
    void			updateOrientation(LLAgent &agent, F32 speed, F32 delta_time);
    void			updateTimeStep();
    void			updateRootPositionAndRotation(LLAgent &agent, F32 speed, bool was_sit_ground_constrained);
    
	void 			idleUpdateVoiceVisualizer(bool voice_enabled);
	void 			idleUpdateMisc(bool detailed_update);
	virtual void	idleUpdateAppearanceAnimation();
	void 			idleUpdateLipSync(bool voice_enabled);
	void 			idleUpdateLoadingEffect();
	void 			idleUpdateWindEffect();
	void 			idleUpdateNameTag(const LLVector3& root_pos_last);
	void			idleUpdateNameTagText(BOOL new_name);
	void			idleUpdateNameTagPosition(const LLVector3& root_pos_last);
	void			idleUpdateNameTagAlpha(BOOL new_name, F32 alpha);
	LLColor4		getNameTagColor(bool is_friend);
	void			clearNameTag();
	static void		invalidateNameTag(const LLUUID& agent_id);
	// force all name tags to rebuild, useful when display names turned on/off
	static void		invalidateNameTags();
	void			addNameTagLine(const std::string& line, const LLColor4& color, S32 style, const LLFontGL* font, const bool use_ellipses = false);

	void			updateRenderComplexityDebugText();
	void 			idleUpdateRenderComplexity();
	void 			idleUpdateDebugInfo();

    void 			accountRenderComplexityForObject(const LLViewerObject *attached_object,
                                                     const F32 max_attachment_complexity,
                                                     LLVOVolume::texture_cost_t& textures,
                                                     LLVOVolume::texture_cost_t& material_textures,
                                                     U32& cost,
                                                     hud_complexity_list_t& hud_complexity_list) const;
	void			accountSurfaceStatisticsForObject(const LLViewerObject *attached_object);
	void			updateSurfaceStatistics();

	F32				calculateRenderComplexity(U32 version = 0) const;
	F32				calculateRenderComplexityLegacy(hud_complexity_list_t& hud_complexity_list) const;
	void			calculateAndUpdateRenderComplexity();

	void			flagVisualComplexityStale();
	
	U32				getVisualComplexity(U32 version = 0) const;

	F32				getAttachmentSurfaceArea() const { return mAttachmentSurfaceArea; };		// estimated surface area of attachments

	U32				getReportedVisualComplexity() const { return mReportedVisualComplexity; };	// Numbers as reported by the SL server
	void			setReportedVisualComplexity(U32 value) { mReportedVisualComplexity = value;	};
	
	S32				getUpdatePeriod()				{ return mUpdatePeriod;			};
	const LLColor4 &  getMutedAVColor()				{ return mMutedAVColor;			};
	static void     updateImpostorRendering(U32 newMaxNonImpostorsValue);

	void 			idleUpdateBelowWater();

	//--------------------------------------------------------------------
	// Static preferences (controlled by user settings/menus)
	//--------------------------------------------------------------------
public:
	static S32		sRenderName;
	static BOOL		sRenderGroupTitles;
	static const U32 NON_IMPOSTORS_MAX_SLIDER; /* Must equal the maximum allowed the RenderAvatarMaxNonImpostors
												* slider in panel_preferences_graphics1.xml */
	static U32		sMaxNonImpostors; // affected by control "RenderAvatarMaxNonImpostors"
	static bool		sLimitNonImpostors; // use impostors for far away avatars
	static F32		sRenderDistance; // distance at which avatars will render.
	static BOOL		sShowAnimationDebug; // show animation debug info
	static BOOL		sShowFootPlane;	// show foot collision plane reported by server
	static BOOL		sShowCollisionVolumes;	// show skeletal collision volumes
	static BOOL		sVisibleInFirstPerson;
	static S32		sNumLODChangesThisFrame;
	static S32		sNumVisibleChatBubbles;
	static BOOL		sDebugInvisible;
	static BOOL		sShowAttachmentPoints;
	static F32		sLODFactor; // user-settable LOD factor
	static F32		sPhysicsLODFactor; // user-settable physics LOD factor
	static BOOL		sJointDebug; // output total number of joints being touched for each avatar
	static BOOL		sDebugAvatarRotation;

	//--------------------------------------------------------------------
	// Region state
	//--------------------------------------------------------------------
public:
	LLHost			getObjectHost() const;

	//--------------------------------------------------------------------
	// Loading state
	//--------------------------------------------------------------------
public:
	BOOL			isFullyLoaded() const;
	bool 			isTooComplex() const;
	bool 			visualParamWeightsAreDefault();
	virtual bool	getIsCloud() const;
	BOOL			isFullyTextured() const;
	BOOL			hasGray() const; 
	S32				getRezzedStatus() const; // 0 = cloud, 1 = gray, 2 = textured, 3 = textured and fully downloaded.
	void			updateRezzedStatusTimers(S32 status);

	S32				mLastRezzedStatus;

	
	void 			startPhase(const std::string& phase_name);
	void 			stopPhase(const std::string& phase_name, bool err_check = true);
	void			clearPhases();
	void 			logPendingPhases();
	static void 	logPendingPhasesAllAvatars();
	void 			logMetricsTimerRecord(const std::string& phase_name, F32 elapsed, bool completed);

    static LLSD     getAllAvatarsFrameData();
    LLSD            getFrameData() const;

    void            calcMutedAVColor();

protected:
	LLViewerStats::PhaseMap& getPhases() { return mPhases; }
	BOOL			updateIsFullyLoaded();
	BOOL			processFullyLoadedChange(bool loading);
	void			updateRuthTimer(bool loading);
	F32 			calcMorphAmount();

private:
	BOOL			mFirstFullyVisible;
	BOOL			mFullyLoaded;
	BOOL			mPreviousFullyLoaded;
	BOOL			mFullyLoadedInitialized;
	S32				mFullyLoadedFrameCounter;
	LLColor4		mMutedAVColor;
	LLFrameTimer	mFullyLoadedTimer;
	LLFrameTimer	mRuthTimer;

private:
	LLViewerStats::PhaseMap mPhases;

protected:
	LLFrameTimer    mInvisibleTimer;
	
/**                    State
 **                                                                            **
 *******************************************************************************/
/********************************************************************************
 **                                                                            **
 **                    SKELETON
 **/

protected:
	/*virtual*/ LLAvatarJoint*	createAvatarJoint(); // Returns LLViewerJoint
	/*virtual*/ LLAvatarJoint*	createAvatarJoint(S32 joint_num); // Returns LLViewerJoint
	/*virtual*/ LLAvatarJointMesh*	createAvatarJointMesh(); // Returns LLViewerJointMesh
public:
	void				updateHeadOffset();
    void				debugBodySize() const;
	void				postPelvisSetRecalc( void );

	/*virtual*/ BOOL	loadSkeletonNode();
    void                initAttachmentPoints(bool ignore_hud_joints = false);
	/*virtual*/ void	buildCharacter();
    void                resetVisualParams();
	void				applyDefaultParams();
    void				resetSkeleton(bool reset_animations);

	LLVector3			mCurRootToHeadOffset;
	LLVector3			mTargetRootToHeadOffset;

	S32					mLastSkeletonSerialNum;


/**                    Skeleton
 **                                                                            **
 *******************************************************************************/

/********************************************************************************
 **                                                                            **
 **                    RENDERING
 **/

public:
	U32 		renderImpostor(LLColor4U color = LLColor4U(255,255,255,255), S32 diffuse_channel = 0);
	bool		isVisuallyMuted();
	bool 		isInMuteList() const;
	void		forceUpdateVisualMuteSettings();

	// Visual Mute Setting is an input. Does not necessarily determine
	// what the avatar looks like, because it interacts with other
	// settings like muting, complexity threshold. Should be private or protected.
	enum VisualMuteSettings
	{
		AV_RENDER_NORMALLY = 0,
		AV_DO_NOT_RENDER   = 1,
		AV_ALWAYS_RENDER   = 2
	};
	void		setVisualMuteSettings(VisualMuteSettings set);

protected:
	// If you think you need to access this outside LLVOAvatar, you probably want getOverallAppearance()
	VisualMuteSettings  getVisualMuteSettings()						{ return mVisuallyMuteSetting;	};

public:

	// Overall Appearance is an output. Depending on whether the
	// avatar is blocked/muted, whether it exceeds the complexity
	// threshold, etc, avatar will want to be displayed in one of
	// these ways. Rendering code that wants to know how to display an
	// avatar should be looking at this value, NOT the visual mute
	// settings
	enum AvatarOverallAppearance
	{
		AOA_NORMAL,
		AOA_JELLYDOLL,
		AOA_INVISIBLE
	};

	AvatarOverallAppearance getOverallAppearance() const;
	void setOverallAppearanceNormal();
	void setOverallAppearanceJellyDoll();
	void setOverallAppearanceInvisible();
		
	void updateOverallAppearance();
	void updateOverallAppearanceAnimations();

	std::set<LLUUID> mJellyAnims;

	U32 		renderRigid();
	U32 		renderSkinned();
	F32			getLastSkinTime() { return mLastSkinTime; }
	U32 		renderTransparent(BOOL first_pass);
	void 		renderCollisionVolumes();
	void		renderBones(const std::string &selected_joint = std::string());
	void		renderJoints();
	static void	deleteCachedImages(bool clearAll=true);
	static void	destroyGL();
	static void	restoreGL();
	S32			mSpecialRenderMode; // special lighting

    // FrameData is used for detailed logging of avatar state in performance log. Track whether stale to avoid excess overhead.
    bool 		mFrameDataStale;
        
private:
	AvatarOverallAppearance mOverallAppearance;
	F32			mAttachmentSurfaceArea; //estimated surface area of attachments
    U32			mAttachmentVisibleTriangleCount;
    F32			mAttachmentEstTriangleCount;
	bool		shouldAlphaMask();

	BOOL 		mNeedsSkin; // avatar has been animated and verts have not been updated
	F32			mLastSkinTime; //value of gFrameTimeSeconds at last skin update

	S32	 		mUpdatePeriod;
	S32  		mNumInitFaces; //number of faces generated when creating the avatar drawable, does not inculde splitted faces due to long vertex buffer.

	LLFrameTimer mVisualComplexityUpdateTimer; // time since last flagVisualComplexityStale() call, which sets a flag to force recalculation.

<<<<<<< HEAD
	std::map<U32, U32> mVisualComplexityValues;
	bool 		mVisualComplexityStale;
	U32         mReportedVisualComplexity; // from other viewers through the simulator

=======
>>>>>>> c79e648a
	mutable bool		mCachedInMuteList;
	mutable F64			mCachedMuteListUpdateTime;

	VisualMuteSettings		mVisuallyMuteSetting;			// Always or never visually mute this AV

	//--------------------------------------------------------------------
	// animated object status
	//--------------------------------------------------------------------
public:
    bool mIsControlAvatar;
    bool mIsUIAvatar;
    bool mEnableDefaultMotions;

	//--------------------------------------------------------------------
	// Morph masks
	//--------------------------------------------------------------------
public:
	/*virtual*/ void	applyMorphMask(U8* tex_data, S32 width, S32 height, S32 num_components, LLAvatarAppearanceDefines::EBakedTextureIndex index = LLAvatarAppearanceDefines::BAKED_NUM_INDICES);
	BOOL 		morphMaskNeedsUpdate(LLAvatarAppearanceDefines::EBakedTextureIndex index = LLAvatarAppearanceDefines::BAKED_NUM_INDICES);
	
	//--------------------------------------------------------------------
	// Global colors
	//--------------------------------------------------------------------
public:
	/*virtual*/void onGlobalColorChanged(const LLTexGlobalColor* global_color);

	//--------------------------------------------------------------------
	// Visibility
	//--------------------------------------------------------------------
protected:
	void 		updateVisibility();
private:
	U32	 		mVisibilityRank;
	BOOL 		mVisible;
	
	//--------------------------------------------------------------------
	// Shadowing
	//--------------------------------------------------------------------
public:
	void 		updateShadowFaces();
	LLDrawable*	mShadow;
private:
	LLFace* 	mShadow0Facep;
	LLFace* 	mShadow1Facep;
	LLPointer<LLViewerTexture> mShadowImagep;

	//--------------------------------------------------------------------
	// Impostors
	//--------------------------------------------------------------------
public:
	virtual BOOL isImpostor();
	BOOL 		shouldImpostor(const F32 rank_factor = 1.0);
	BOOL 	    needsImpostorUpdate() const;
	const LLVector3& getImpostorOffset() const;
	const LLVector2& getImpostorDim() const;
	void 		getImpostorValues(LLVector4a* extents, LLVector3& angle, F32& distance) const;
	void 		cacheImpostorValues();
	void 		setImpostorDim(const LLVector2& dim);
	static void	resetImpostors();
	static void updateImpostors();
	LLRenderTarget mImpostor;
	BOOL		mNeedsImpostorUpdate;
	S32			mLastImpostorUpdateReason;
	F32SecondsImplicit mLastImpostorUpdateFrameTime;
    const LLVector3*  getLastAnimExtents() const { return mLastAnimExtents; }
	void		setNeedsExtentUpdate(bool val) { mNeedsExtentUpdate = val; }

private:
	LLVector3	mImpostorOffset;
	LLVector2	mImpostorDim;
    // This becomes true in the constructor and false after the first
    // idleUpdateMisc(). Not clear it serves any purpose.
	BOOL		mNeedsAnimUpdate;
    bool		mNeedsExtentUpdate;
	LLVector3	mImpostorAngle;
	F32			mImpostorDistance;
	F32			mImpostorPixelArea;
	LLVector3	mLastAnimExtents[2];  
	LLVector3	mLastAnimBasePos;
	
	LLCachedControl<bool> mRenderUnloadedAvatar;

	//--------------------------------------------------------------------
	// Wind rippling in clothes
	//--------------------------------------------------------------------
public:
	LLVector4	mWindVec;
	F32			mRipplePhase;
	BOOL		mBelowWater;
private:
	F32			mWindFreq;
	LLFrameTimer mRippleTimer;
	F32			mRippleTimeLast;
	LLVector3	mRippleAccel;
	LLVector3	mLastVel;

	//--------------------------------------------------------------------
	// Culling
	//--------------------------------------------------------------------
public:
	static void	cullAvatarsByPixelArea();
	BOOL		isCulled() const { return mCulled; }
private:
	BOOL		mCulled;

	//--------------------------------------------------------------------
	// Freeze counter
	//--------------------------------------------------------------------
public:
	static void updateFreezeCounter(S32 counter = 0);
private:
	static S32  sFreezeCounter;

	//--------------------------------------------------------------------
	// Constants
	//--------------------------------------------------------------------
public:
	virtual LLViewerTexture::EBoostLevel 	getAvatarBoostLevel() const { return LLGLTexture::BOOST_AVATAR; }
	virtual LLViewerTexture::EBoostLevel 	getAvatarBakedBoostLevel() const { return LLGLTexture::BOOST_AVATAR_BAKED; }
	virtual S32 						getTexImageSize() const;
	/*virtual*/ S32						getTexImageArea() const { return getTexImageSize()*getTexImageSize(); }

/**                    Rendering
 **                                                                            **
 *******************************************************************************/

/********************************************************************************
 **                                                                            **
 **                    TEXTURES
 **/

	//--------------------------------------------------------------------
	// Loading status
	//--------------------------------------------------------------------
public:
	virtual BOOL    isTextureDefined(LLAvatarAppearanceDefines::ETextureIndex type, U32 index = 0) const;
	virtual BOOL	isTextureVisible(LLAvatarAppearanceDefines::ETextureIndex type, U32 index = 0) const;
	virtual BOOL	isTextureVisible(LLAvatarAppearanceDefines::ETextureIndex type, LLViewerWearable *wearable) const;

	BOOL			isFullyBaked();
	static BOOL		areAllNearbyInstancesBaked(S32& grey_avatars);
	static void		getNearbyRezzedStats(std::vector<S32>& counts);
	static std::string rezStatusToString(S32 status);

	//--------------------------------------------------------------------
	// Baked textures
	//--------------------------------------------------------------------
public:
	/*virtual*/ LLTexLayerSet*	createTexLayerSet(); // Return LLViewerTexLayerSet
	void			releaseComponentTextures(); // ! BACKWARDS COMPATIBILITY !

protected:
	static void		onBakedTextureMasksLoaded(BOOL success, LLViewerFetchedTexture *src_vi, LLImageRaw* src, LLImageRaw* aux_src, S32 discard_level, BOOL final, void* userdata);
	static void		onInitialBakedTextureLoaded(BOOL success, LLViewerFetchedTexture *src_vi, LLImageRaw* src, LLImageRaw* aux_src, S32 discard_level, BOOL final, void* userdata);
	static void		onBakedTextureLoaded(BOOL success, LLViewerFetchedTexture *src_vi, LLImageRaw* src, LLImageRaw* aux_src, S32 discard_level, BOOL final, void* userdata);
	virtual void	removeMissingBakedTextures();
	void			useBakedTexture(const LLUUID& id);
	LLViewerTexLayerSet*  getTexLayerSet(const U32 index) const { return dynamic_cast<LLViewerTexLayerSet*>(mBakedTextureDatas[index].mTexLayerSet);	}


	LLLoadedCallbackEntry::source_callback_list_t mCallbackTextureList ; 
	BOOL mLoadedCallbacksPaused;
	S32 mLoadedCallbackTextures; // count of 'loaded' baked textures, filled from mCallbackTextureList
	LLFrameTimer mLastTexCallbackAddedTime;
	std::set<LLUUID>	mTextureIDs;
	//--------------------------------------------------------------------
	// Local Textures
	//--------------------------------------------------------------------
protected:
	virtual void	setLocalTexture(LLAvatarAppearanceDefines::ETextureIndex type, LLViewerTexture* tex, BOOL baked_version_exits, U32 index = 0);
	virtual void	addLocalTextureStats(LLAvatarAppearanceDefines::ETextureIndex type, LLViewerFetchedTexture* imagep, F32 texel_area_ratio, BOOL rendered, BOOL covered_by_baked);
	// MULTI-WEARABLE: make self-only?
	virtual void	setBakedReady(LLAvatarAppearanceDefines::ETextureIndex type, BOOL baked_version_exists, U32 index = 0);

	//--------------------------------------------------------------------
	// Texture accessors
	//--------------------------------------------------------------------
private:
	virtual	void				setImage(const U8 te, LLViewerTexture *imagep, const U32 index); 
	virtual LLViewerTexture*	getImage(const U8 te, const U32 index) const;
	const std::string 			getImageURL(const U8 te, const LLUUID &uuid);

	virtual const LLTextureEntry* getTexEntry(const U8 te_num) const;
	virtual void setTexEntry(const U8 index, const LLTextureEntry &te);

	void checkTextureLoading() ;
	//--------------------------------------------------------------------
	// Layers
	//--------------------------------------------------------------------
protected:
	void			deleteLayerSetCaches(bool clearAll = true);
	void			addBakedTextureStats(LLViewerFetchedTexture* imagep, F32 pixel_area, F32 texel_area_ratio, S32 boost_level);

	//--------------------------------------------------------------------
	// Composites
	//--------------------------------------------------------------------
public:
	virtual void	invalidateComposite(LLTexLayerSet* layerset);
	virtual void	invalidateAll();
	virtual void	setCompositeUpdatesEnabled(bool b) {}
	virtual void 	setCompositeUpdatesEnabled(U32 index, bool b) {}
	virtual bool 	isCompositeUpdateEnabled(U32 index) { return false; }

	//--------------------------------------------------------------------
	// Static texture/mesh/baked dictionary
	//--------------------------------------------------------------------
public:
	static BOOL 	isIndexLocalTexture(LLAvatarAppearanceDefines::ETextureIndex i);
	static BOOL 	isIndexBakedTexture(LLAvatarAppearanceDefines::ETextureIndex i);
private:
	static const LLAvatarAppearanceDefines::LLAvatarAppearanceDictionary *getDictionary() { return sAvatarDictionary; }
	static LLAvatarAppearanceDefines::LLAvatarAppearanceDictionary* sAvatarDictionary;

	//--------------------------------------------------------------------
	// Messaging
	//--------------------------------------------------------------------
public:
	void 			onFirstTEMessageReceived();
private:
	BOOL			mFirstTEMessageReceived;
	BOOL			mFirstAppearanceMessageReceived;
	
/**                    Textures
 **                                                                            **
 *******************************************************************************/

/********************************************************************************
 **                                                                            **
 **                    MESHES
 **/

public:
	void			debugColorizeSubMeshes(U32 i, const LLColor4& color);
	virtual void 	updateMeshTextures();
	void 			updateSexDependentLayerSets();
	virtual void	dirtyMesh(); // Dirty the avatar mesh
	void 			updateMeshData();
	void			updateMeshVisibility();
	LLViewerTexture*		getBakedTexture(const U8 te);

protected:
	void 			releaseMeshData();
	virtual void restoreMeshData();
private:
	virtual void	dirtyMesh(S32 priority); // Dirty the avatar mesh, with priority
	LLViewerJoint*	getViewerJoint(S32 idx);
	S32 			mDirtyMesh; // 0 -- not dirty, 1 -- morphed, 2 -- LOD
	BOOL			mMeshTexturesDirty;

	//--------------------------------------------------------------------
	// Destroy invisible mesh
	//--------------------------------------------------------------------
protected:
	BOOL			mMeshValid;
	LLFrameTimer	mMeshInvisibleTime;

/**                    Meshes
 **                                                                            **
 *******************************************************************************/

/********************************************************************************
 **                                                                            **
 **                    APPEARANCE
 **/

    LLPointer<LLAppearanceMessageContents> 	mLastProcessedAppearance;
    
public:
	void 			parseAppearanceMessage(LLMessageSystem* mesgsys, LLAppearanceMessageContents& msg);
	void 			processAvatarAppearance(LLMessageSystem* mesgsys);
    void            applyParsedAppearanceMessage(LLAppearanceMessageContents& contents, bool slam_params);
	void 			hideSkirt();
	void			startAppearanceAnimation();
	
	//--------------------------------------------------------------------
	// Appearance morphing
	//--------------------------------------------------------------------
public:
	BOOL			getIsAppearanceAnimating() const { return mAppearanceAnimating; }

	// True if we are computing our appearance via local compositing
	// instead of baked textures, as for example during wearable
	// editing or when waiting for a subsequent server rebake.
	/*virtual*/ BOOL	isUsingLocalAppearance() const { return mUseLocalAppearance; }

	// True if we are currently in appearance editing mode. Often but
	// not always the same as isUsingLocalAppearance().
	/*virtual*/ BOOL	isEditingAppearance() const { return mIsEditingAppearance; }

	// FIXME review isUsingLocalAppearance uses, some should be isEditing instead.

private:
	BOOL			mAppearanceAnimating;
	LLFrameTimer	mAppearanceMorphTimer;
	F32				mLastAppearanceBlendTime;
	BOOL			mIsEditingAppearance; // flag for if we're actively in appearance editing mode
	BOOL			mUseLocalAppearance; // flag for if we're using a local composite

	//--------------------------------------------------------------------
	// Visibility
	//--------------------------------------------------------------------
public:
	BOOL			isVisible() const;
    virtual bool    shouldRenderRigged() const;
	void			setVisibilityRank(U32 rank);
    U32				getVisibilityRank() const { return mVisibilityRank; }
	static S32 		sNumVisibleAvatars; // Number of instances of this class
/**                    Appearance
 **                                                                            **
 *******************************************************************************/

/********************************************************************************
 **                                                                            **
 **                    WEARABLES
 **/

	//--------------------------------------------------------------------
	// Attachments
	//--------------------------------------------------------------------
public:
	void 				clampAttachmentPositions();
	virtual const LLViewerJointAttachment* attachObject(LLViewerObject *viewer_object);
	virtual BOOL 		detachObject(LLViewerObject *viewer_object);
	static bool		    getRiggedMeshID( LLViewerObject* pVO, LLUUID& mesh_id );
	void				cleanupAttachedMesh( LLViewerObject* pVO );
	static LLVOAvatar*  findAvatarFromAttachment(LLViewerObject* obj);
	/*virtual*/ BOOL	isWearingWearableType(LLWearableType::EType type ) const;
	LLViewerObject *	findAttachmentByID( const LLUUID & target_id ) const;
	LLViewerJointAttachment* getTargetAttachmentPoint(LLViewerObject* viewer_object);

protected:
	void 				lazyAttach();
	void				rebuildRiggedAttachments( void );

	//--------------------------------------------------------------------
	// Map of attachment points, by ID
	//--------------------------------------------------------------------
public:
	S32 				getAttachmentCount(); // Warning: order(N) not order(1) // currently used only by -self
	typedef std::map<S32, LLViewerJointAttachment*> attachment_map_t;
	attachment_map_t 								mAttachmentPoints;
	std::vector<LLPointer<LLViewerObject> > 		mPendingAttachment;

	//--------------------------------------------------------------------
	// HUD functions
	//--------------------------------------------------------------------
public:
	BOOL 				hasHUDAttachment() const;
	LLBBox 				getHUDBBox() const;
	void 				resetHUDAttachments();
	S32					getMaxAttachments() const;
	BOOL				canAttachMoreObjects(U32 n=1) const;
    S32					getMaxAnimatedObjectAttachments() const;
    BOOL				canAttachMoreAnimatedObjects(U32 n=1) const;
protected:
	U32					getNumAttachments() const; // O(N), not O(1)
	U32					getNumAnimatedObjectAttachments() const; // O(N), not O(1)

/**                    Wearables
 **                                                                            **
 *******************************************************************************/

/********************************************************************************
 **                                                                            **
 **                    ACTIONS
 **/

	//--------------------------------------------------------------------
	// Animations
	//--------------------------------------------------------------------
public:
	BOOL 			isAnyAnimationSignaled(const LLUUID *anim_array, const S32 num_anims) const;
	void 			processAnimationStateChanges();
protected:
	BOOL 			processSingleAnimationStateChange(const LLUUID &anim_id, BOOL start);
	void 			resetAnimations();
private:
	LLTimer			mAnimTimer;
	F32				mTimeLast;	

	//--------------------------------------------------------------------
	// Animation state data
	//--------------------------------------------------------------------
public:
	typedef std::map<LLUUID, S32>::iterator AnimIterator;
	std::map<LLUUID, S32> 					mSignaledAnimations; // requested state of Animation name/value
	std::map<LLUUID, S32> 					mPlayingAnimations; // current state of Animation name/value

	typedef std::multimap<LLUUID, LLUUID> 	AnimationSourceMap;
	typedef AnimationSourceMap::iterator 	AnimSourceIterator;
	AnimationSourceMap 						mAnimationSources; // object ids that triggered anim ids

	//--------------------------------------------------------------------
	// Chat
	//--------------------------------------------------------------------
public:
	void			addChat(const LLChat& chat);
	void	   		clearChat();
	void	   		startTyping() { mTyping = TRUE; mTypingTimer.reset(); }
	void			stopTyping() { mTyping = FALSE; }
private:
	BOOL			mVisibleChat;

	//--------------------------------------------------------------------
	// Lip synch morphs
	//--------------------------------------------------------------------
private:
	bool 		   	mLipSyncActive; // we're morphing for lip sync
	LLVisualParam* 	mOohMorph; // cached pointers morphs for lip sync
	LLVisualParam* 	mAahMorph; // cached pointers morphs for lip sync

	//--------------------------------------------------------------------
	// Flight
	//--------------------------------------------------------------------
public:
	BOOL			mInAir;
	LLFrameTimer	mTimeInAir;

/**                    Actions
 **                                                                            **
 *******************************************************************************/

/********************************************************************************
 **                                                                            **
 **                    PHYSICS
 **/

private:
	F32 		mSpeedAccum; // measures speed (for diagnostics mostly).
	BOOL 		mTurning; // controls hysteresis on avatar rotation
	F32			mSpeed; // misc. animation repeated state

	//--------------------------------------------------------------------
	// Dimensions
	//--------------------------------------------------------------------
public:
	void 		resolveHeightGlobal(const LLVector3d &inPos, LLVector3d &outPos, LLVector3 &outNorm);
	bool		distanceToGround( const LLVector3d &startPoint, LLVector3d &collisionPoint, F32 distToIntersectionAlongRay );
	void 		resolveHeightAgent(const LLVector3 &inPos, LLVector3 &outPos, LLVector3 &outNorm);
	void 		resolveRayCollisionAgent(const LLVector3d start_pt, const LLVector3d end_pt, LLVector3d &out_pos, LLVector3 &out_norm);
	void 		slamPosition(); // Slam position to transmitted position (for teleport);
protected:

	//--------------------------------------------------------------------
	// Material being stepped on
	//--------------------------------------------------------------------
private:
	BOOL		mStepOnLand;
	U8			mStepMaterial;
	LLVector3	mStepObjectVelocity;

/**                    Physics
 **                                                                            **
 *******************************************************************************/

/********************************************************************************
 **                                                                            **
 **                    HIERARCHY
 **/

public:
	/*virtual*/ BOOL 	setParent(LLViewerObject* parent);
	/*virtual*/ void 	addChild(LLViewerObject *childp);
	/*virtual*/ void 	removeChild(LLViewerObject *childp);

	//--------------------------------------------------------------------
	// Sitting
	//--------------------------------------------------------------------
public:
	void			sitDown(BOOL bSitting);
	BOOL			isSitting(){return mIsSitting;}
	void 			sitOnObject(LLViewerObject *sit_object);
	void 			getOffObject();
private:
	// set this property only with LLVOAvatar::sitDown method
	BOOL 			mIsSitting;
	// position backup in case of missing data
	LLVector3		mLastRootPos;

/**                    Hierarchy
 **                                                                            **
 *******************************************************************************/

/********************************************************************************
 **                                                                            **
 **                    NAME
 **/

public:
	virtual std::string	getFullname() const; // Returns "FirstName LastName"
	std::string		avString() const; // Frequently used string in log messages "Avatar '<full name'"
protected:
	static void		getAnimLabels(std::vector<std::string>* labels);
	static void		getAnimNames(std::vector<std::string>* names);	
private:
    bool            mNameIsSet;
	std::string  	mTitle;
	bool	  		mNameAway;
	bool	  		mNameDoNotDisturb;
	bool	  		mNameMute;
	bool      		mNameAppearance;
	bool			mNameFriend;
	bool			mNameCloud;
	F32				mNameAlpha;
	BOOL      		mRenderGroupTitles;

	//--------------------------------------------------------------------
	// Display the name (then optionally fade it out)
	//--------------------------------------------------------------------
public:
	LLFrameTimer	mChatTimer;
	LLPointer<LLHUDNameTag> mNameText;
private:
	LLFrameTimer	mTimeVisible;
	std::deque<LLChat> mChats;
	BOOL			mTyping;
	LLFrameTimer	mTypingTimer;

/**                    Name
 **                                                                            **
 *******************************************************************************/

/********************************************************************************
 **                                                                            **
 **                    SOUNDS
 **/

	//--------------------------------------------------------------------
	// Voice visualizer
	//--------------------------------------------------------------------
public:
	// Responsible for detecting the user's voice signal (and when the
	// user speaks, it puts a voice symbol over the avatar's head) and gesticulations
	LLPointer<LLVoiceVisualizer>  mVoiceVisualizer;
	int					mCurrentGesticulationLevel;

	//--------------------------------------------------------------------
	// Step sound
	//--------------------------------------------------------------------
protected:
	const LLUUID& 		getStepSound() const;
private:
	// Global table of sound ids per material, and the ground
	const static LLUUID	sStepSounds[LL_MCODE_END];
	const static LLUUID	sStepSoundOnLand;

	//--------------------------------------------------------------------
	// Foot step state (for generating sounds)
	//--------------------------------------------------------------------
public:
	void 				setFootPlane(const LLVector4 &plane) { mFootPlane = plane; }
	LLVector4			mFootPlane;
private:
	BOOL				mWasOnGroundLeft;
	BOOL				mWasOnGroundRight;

/**                    Sounds
 **                                                                            **
 *******************************************************************************/

/********************************************************************************
 **                                                                            **
 **                    DIAGNOSTICS
 **/
	
	//--------------------------------------------------------------------
	// General
	//--------------------------------------------------------------------
public:
    void                getSortedJointNames(S32 joint_type, std::vector<std::string>& result) const;
	void				dumpArchetypeXML(const std::string& prefix, bool group_by_wearables = false);
	void 				dumpAppearanceMsgParams( const std::string& dump_prefix,
												 const LLAppearanceMessageContents& contents);
	static void			dumpBakedStatus();
	const std::string 	getBakedStatusForPrintout() const;
	void				dumpAvatarTEs(const std::string& context) const;

	static F32 			sUnbakedTime; // Total seconds with >=1 unbaked avatars
	static F32 			sUnbakedUpdateTime; // Last time stats were updated (to prevent multiple updates per frame) 
	static F32 			sGreyTime; // Total seconds with >=1 grey avatars	
	static F32 			sGreyUpdateTime; // Last time stats were updated (to prevent multiple updates per frame) 
protected:
	S32					getUnbakedPixelAreaRank();
	BOOL				mHasGrey;
private:
	F32					mMinPixelArea;
	F32					mMaxPixelArea;
	F32					mAdjustedPixelArea;
	std::string  		mDebugText;
	std::string			mBakedTextureDebugText;


	//--------------------------------------------------------------------
	// Avatar Rez Metrics
	//--------------------------------------------------------------------
public:
	void 			debugAvatarRezTime(std::string notification_name, std::string comment = "");
	F32				debugGetExistenceTimeElapsedF32() const { return mDebugExistenceTimer.getElapsedTimeF32(); }

protected:
	LLFrameTimer	mRuthDebugTimer; // For tracking how long it takes for av to rez
	LLFrameTimer	mDebugExistenceTimer; // Debugging for how long the avatar has been in memory.
	LLFrameTimer	mLastAppearanceMessageTimer; // Time since last appearance message received.

	//--------------------------------------------------------------------
	// COF monitoring
	//--------------------------------------------------------------------

public:
	// COF version of last viewer-initiated appearance update request. For non-self avs, this will remain at default.
	S32 mLastUpdateRequestCOFVersion;

	// COF version of last appearance message received for this av.
	S32 mLastUpdateReceivedCOFVersion;

/**                    Diagnostics
 **                                                                            **
 *******************************************************************************/

/********************************************************************************
 **                                                                            **
 **                    SUPPORT CLASSES
 **/

protected: // Shared with LLVOAvatarSelf


/**                    Support classes
 **                                                                            **
 *******************************************************************************/

}; // LLVOAvatar
extern const F32 SELF_ADDITIONAL_PRI;
extern const S32 MAX_TEXTURE_VIRTUAL_SIZE_RESET_INTERVAL;

extern const F32 MAX_HOVER_Z;
extern const F32 MIN_HOVER_Z;

std::string get_sequential_numbered_file_name(const std::string& prefix,
											  const std::string& suffix);
void dump_sequential_xml(const std::string outprefix, const LLSD& content);
void dump_visual_param(apr_file_t* file, LLVisualParam* viewer_param, F32 value);

#endif // LL_VOAVATAR_H
<|MERGE_RESOLUTION|>--- conflicted
+++ resolved
@@ -522,13 +522,10 @@
 
 	LLFrameTimer mVisualComplexityUpdateTimer; // time since last flagVisualComplexityStale() call, which sets a flag to force recalculation.
 
-<<<<<<< HEAD
 	std::map<U32, U32> mVisualComplexityValues;
 	bool 		mVisualComplexityStale;
 	U32         mReportedVisualComplexity; // from other viewers through the simulator
 
-=======
->>>>>>> c79e648a
 	mutable bool		mCachedInMuteList;
 	mutable F64			mCachedMuteListUpdateTime;
 
