/**
 * @file lltoastalertpanel.h
 * @brief Panel for alert toasts.
 *
 * $LicenseInfo:firstyear=2001&license=viewerlgpl$
 * Second Life Viewer Source Code
 * Copyright (C) 2010, Linden Research, Inc.
 *
 * This library is free software; you can redistribute it and/or
 * modify it under the terms of the GNU Lesser General Public
 * License as published by the Free Software Foundation;
 * version 2.1 of the License only.
 *
 * This library is distributed in the hope that it will be useful,
 * but WITHOUT ANY WARRANTY; without even the implied warranty of
 * MERCHANTABILITY or FITNESS FOR A PARTICULAR PURPOSE.  See the GNU
 * Lesser General Public License for more details.
 *
 * You should have received a copy of the GNU Lesser General Public
 * License along with this library; if not, write to the Free Software
 * Foundation, Inc., 51 Franklin Street, Fifth Floor, Boston, MA  02110-1301  USA
 *
 * Linden Research, Inc., 945 Battery Street, San Francisco, CA  94111  USA
 * $/LicenseInfo$
 */

#ifndef LL_TOASTALERTPANEL_H
#define LL_TOASTALERTPANEL_H

#include "lltoastpanel.h"
#include "llfloater.h"
#include "llui.h"
#include "llnotificationptr.h"
#include "llerror.h"

class LLButton;
class LLCheckBoxCtrl;
class LLLineEditor;

/**
 * Toast panel for alert notification.
 * Alerts notifications doesn't require user interaction.
 *
 * Replaces class LLAlertDialog.
 * https://wiki.lindenlab.com/mediawiki/index.php?title=LLAlertDialog&oldid=81388
 */

class LLToastAlertPanel
    : public LLCheckBoxToastPanel
{
    LOG_CLASS(LLToastAlertPanel);
public:
    typedef bool (*display_callback_t)(S32 modal);

public:
    // User's responsibility to call show() after creating these.
    LLToastAlertPanel( LLNotificationPtr notep, bool is_modal );

    virtual BOOL    handleKeyHere(KEY key, MASK mask );

    virtual void    draw();
    virtual void    setVisible( BOOL visible );

<<<<<<< HEAD
	virtual bool	handleKeyHere(KEY key, MASK mask );

	virtual void	draw();
	virtual void	setVisible( bool visible );

	void			setCaution(bool val = true) { mCaution = val; }
	// If mUnique==true only one copy of this message should exist
	void			setUnique(bool val = true) { mUnique = val; }
	void			setEditTextArgs(const LLSD& edit_args);
	
	void onButtonPressed(const LLSD& data, S32 button);
	
=======
    void            setCaution(BOOL val = TRUE) { mCaution = val; }
    // If mUnique==TRUE only one copy of this message should exist
    void            setUnique(BOOL val = TRUE) { mUnique = val; }
    void            setEditTextArgs(const LLSD& edit_args);

    void onButtonPressed(const LLSD& data, S32 button);

>>>>>>> e1623bb2
private:
    static std::map<std::string, LLToastAlertPanel*> sUniqueActiveMap;

    virtual ~LLToastAlertPanel();
    // No you can't kill it.  It can only kill itself.

<<<<<<< HEAD
	// Does it have a readable title label, or minimize or close buttons?
	bool hasTitleBar() const;

private:
	static LLControlGroup* sSettings;

	struct ButtonData
	{
		ButtonData()
		: mWidth(0)
		{}
		
		LLButton* mButton;
		std::string mURL;
		U32 mURLExternal;
		S32 mWidth;
	};
	std::vector<ButtonData> mButtonData;

	S32				mDefaultOption;
	bool			mCaution;
	bool			mUnique;
	LLUIString		mLabel;
	LLFrameTimer	mDefaultBtnTimer;
	// For Dialogs that take a line as text as input:
	LLLineEditor* mLineEditor;
	LLHandle<LLView>	mPreviouslyFocusedView;
=======
    // Does it have a readable title label, or minimize or close buttons?
    BOOL hasTitleBar() const;

private:
    static LLControlGroup* sSettings;

    struct ButtonData
    {
        ButtonData()
        : mWidth(0)
        {}

        LLButton* mButton;
        std::string mURL;
        U32 mURLExternal;
        S32 mWidth;
    };
    std::vector<ButtonData> mButtonData;

    S32             mDefaultOption;
    BOOL            mCaution;
    BOOL            mUnique;
    LLUIString      mLabel;
    LLFrameTimer    mDefaultBtnTimer;
    // For Dialogs that take a line as text as input:
    LLLineEditor* mLineEditor;
    LLHandle<LLView>    mPreviouslyFocusedView;
>>>>>>> e1623bb2

};

#endif  // LL_TOASTALERTPANEL_H<|MERGE_RESOLUTION|>--- conflicted
+++ resolved
@@ -1,152 +1,107 @@
-/**
- * @file lltoastalertpanel.h
- * @brief Panel for alert toasts.
- *
- * $LicenseInfo:firstyear=2001&license=viewerlgpl$
- * Second Life Viewer Source Code
- * Copyright (C) 2010, Linden Research, Inc.
- *
- * This library is free software; you can redistribute it and/or
- * modify it under the terms of the GNU Lesser General Public
- * License as published by the Free Software Foundation;
- * version 2.1 of the License only.
- *
- * This library is distributed in the hope that it will be useful,
- * but WITHOUT ANY WARRANTY; without even the implied warranty of
- * MERCHANTABILITY or FITNESS FOR A PARTICULAR PURPOSE.  See the GNU
- * Lesser General Public License for more details.
- *
- * You should have received a copy of the GNU Lesser General Public
- * License along with this library; if not, write to the Free Software
- * Foundation, Inc., 51 Franklin Street, Fifth Floor, Boston, MA  02110-1301  USA
- *
- * Linden Research, Inc., 945 Battery Street, San Francisco, CA  94111  USA
- * $/LicenseInfo$
- */
-
-#ifndef LL_TOASTALERTPANEL_H
-#define LL_TOASTALERTPANEL_H
-
-#include "lltoastpanel.h"
-#include "llfloater.h"
-#include "llui.h"
-#include "llnotificationptr.h"
-#include "llerror.h"
-
-class LLButton;
-class LLCheckBoxCtrl;
-class LLLineEditor;
-
-/**
- * Toast panel for alert notification.
- * Alerts notifications doesn't require user interaction.
- *
- * Replaces class LLAlertDialog.
- * https://wiki.lindenlab.com/mediawiki/index.php?title=LLAlertDialog&oldid=81388
- */
-
-class LLToastAlertPanel
-    : public LLCheckBoxToastPanel
-{
-    LOG_CLASS(LLToastAlertPanel);
-public:
-    typedef bool (*display_callback_t)(S32 modal);
-
-public:
-    // User's responsibility to call show() after creating these.
-    LLToastAlertPanel( LLNotificationPtr notep, bool is_modal );
-
-    virtual BOOL    handleKeyHere(KEY key, MASK mask );
-
-    virtual void    draw();
-    virtual void    setVisible( BOOL visible );
-
-<<<<<<< HEAD
-	virtual bool	handleKeyHere(KEY key, MASK mask );
-
-	virtual void	draw();
-	virtual void	setVisible( bool visible );
-
-	void			setCaution(bool val = true) { mCaution = val; }
-	// If mUnique==true only one copy of this message should exist
-	void			setUnique(bool val = true) { mUnique = val; }
-	void			setEditTextArgs(const LLSD& edit_args);
-	
-	void onButtonPressed(const LLSD& data, S32 button);
-	
-=======
-    void            setCaution(BOOL val = TRUE) { mCaution = val; }
-    // If mUnique==TRUE only one copy of this message should exist
-    void            setUnique(BOOL val = TRUE) { mUnique = val; }
-    void            setEditTextArgs(const LLSD& edit_args);
-
-    void onButtonPressed(const LLSD& data, S32 button);
-
->>>>>>> e1623bb2
-private:
-    static std::map<std::string, LLToastAlertPanel*> sUniqueActiveMap;
-
-    virtual ~LLToastAlertPanel();
-    // No you can't kill it.  It can only kill itself.
-
-<<<<<<< HEAD
-	// Does it have a readable title label, or minimize or close buttons?
-	bool hasTitleBar() const;
-
-private:
-	static LLControlGroup* sSettings;
-
-	struct ButtonData
-	{
-		ButtonData()
-		: mWidth(0)
-		{}
-		
-		LLButton* mButton;
-		std::string mURL;
-		U32 mURLExternal;
-		S32 mWidth;
-	};
-	std::vector<ButtonData> mButtonData;
-
-	S32				mDefaultOption;
-	bool			mCaution;
-	bool			mUnique;
-	LLUIString		mLabel;
-	LLFrameTimer	mDefaultBtnTimer;
-	// For Dialogs that take a line as text as input:
-	LLLineEditor* mLineEditor;
-	LLHandle<LLView>	mPreviouslyFocusedView;
-=======
-    // Does it have a readable title label, or minimize or close buttons?
-    BOOL hasTitleBar() const;
-
-private:
-    static LLControlGroup* sSettings;
-
-    struct ButtonData
-    {
-        ButtonData()
-        : mWidth(0)
-        {}
-
-        LLButton* mButton;
-        std::string mURL;
-        U32 mURLExternal;
-        S32 mWidth;
-    };
-    std::vector<ButtonData> mButtonData;
-
-    S32             mDefaultOption;
-    BOOL            mCaution;
-    BOOL            mUnique;
-    LLUIString      mLabel;
-    LLFrameTimer    mDefaultBtnTimer;
-    // For Dialogs that take a line as text as input:
-    LLLineEditor* mLineEditor;
-    LLHandle<LLView>    mPreviouslyFocusedView;
->>>>>>> e1623bb2
-
-};
-
-#endif  // LL_TOASTALERTPANEL_H+/**
+ * @file lltoastalertpanel.h
+ * @brief Panel for alert toasts.
+ *
+ * $LicenseInfo:firstyear=2001&license=viewerlgpl$
+ * Second Life Viewer Source Code
+ * Copyright (C) 2010, Linden Research, Inc.
+ *
+ * This library is free software; you can redistribute it and/or
+ * modify it under the terms of the GNU Lesser General Public
+ * License as published by the Free Software Foundation;
+ * version 2.1 of the License only.
+ *
+ * This library is distributed in the hope that it will be useful,
+ * but WITHOUT ANY WARRANTY; without even the implied warranty of
+ * MERCHANTABILITY or FITNESS FOR A PARTICULAR PURPOSE.  See the GNU
+ * Lesser General Public License for more details.
+ *
+ * You should have received a copy of the GNU Lesser General Public
+ * License along with this library; if not, write to the Free Software
+ * Foundation, Inc., 51 Franklin Street, Fifth Floor, Boston, MA  02110-1301  USA
+ *
+ * Linden Research, Inc., 945 Battery Street, San Francisco, CA  94111  USA
+ * $/LicenseInfo$
+ */
+
+#ifndef LL_TOASTALERTPANEL_H
+#define LL_TOASTALERTPANEL_H
+
+#include "lltoastpanel.h"
+#include "llfloater.h"
+#include "llui.h"
+#include "llnotificationptr.h"
+#include "llerror.h"
+
+class LLButton;
+class LLCheckBoxCtrl;
+class LLLineEditor;
+
+/**
+ * Toast panel for alert notification.
+ * Alerts notifications doesn't require user interaction.
+ *
+ * Replaces class LLAlertDialog.
+ * https://wiki.lindenlab.com/mediawiki/index.php?title=LLAlertDialog&oldid=81388
+ */
+
+class LLToastAlertPanel
+    : public LLCheckBoxToastPanel
+{
+    LOG_CLASS(LLToastAlertPanel);
+public:
+    typedef bool (*display_callback_t)(S32 modal);
+
+public:
+    // User's responsibility to call show() after creating these.
+    LLToastAlertPanel( LLNotificationPtr notep, bool is_modal );
+
+    virtual bool    handleKeyHere(KEY key, MASK mask );
+
+    virtual void    draw();
+    virtual void    setVisible( bool visible );
+
+    void            setCaution(bool val = true) { mCaution = val; }
+    // If mUnique==true only one copy of this message should exist
+    void            setUnique(bool val = true) { mUnique = val; }
+    void            setEditTextArgs(const LLSD& edit_args);
+
+    void onButtonPressed(const LLSD& data, S32 button);
+
+private:
+    static std::map<std::string, LLToastAlertPanel*> sUniqueActiveMap;
+
+    virtual ~LLToastAlertPanel();
+    // No you can't kill it.  It can only kill itself.
+
+    // Does it have a readable title label, or minimize or close buttons?
+    bool hasTitleBar() const;
+
+private:
+    static LLControlGroup* sSettings;
+
+    struct ButtonData
+    {
+        ButtonData()
+        : mWidth(0)
+        {}
+
+        LLButton* mButton;
+        std::string mURL;
+        U32 mURLExternal;
+        S32 mWidth;
+    };
+    std::vector<ButtonData> mButtonData;
+
+    S32             mDefaultOption;
+    bool            mCaution;
+    bool            mUnique;
+    LLUIString      mLabel;
+    LLFrameTimer    mDefaultBtnTimer;
+    // For Dialogs that take a line as text as input:
+    LLLineEditor* mLineEditor;
+    LLHandle<LLView>    mPreviouslyFocusedView;
+
+};
+
+#endif  // LL_TOASTALERTPANEL_H