--- conflicted
+++ resolved
@@ -60,13 +60,8 @@
 public:
                             LLPanelSettingsSkyAtmosTab();
 
-<<<<<<< HEAD
-    virtual bool	        postBuild() override;
-    virtual void	        setEnabled(bool enabled) override;
-=======
-    virtual BOOL            postBuild() override;
-    virtual void            setEnabled(BOOL enabled) override;
->>>>>>> e7eced3c
+    virtual bool            postBuild() override;
+    virtual void            setEnabled(bool enabled) override;
 
 protected:
     virtual void            refresh() override;
@@ -96,13 +91,8 @@
 public:
                             LLPanelSettingsSkyCloudTab();
 
-<<<<<<< HEAD
-    virtual bool	        postBuild() override;
-    void	                setEnabled(bool enabled) override;
-=======
-    virtual BOOL            postBuild() override;
-    void                    setEnabled(BOOL enabled) override;
->>>>>>> e7eced3c
+    virtual bool            postBuild() override;
+    void                    setEnabled(bool enabled) override;
 
 protected:
     virtual void            refresh() override;
@@ -125,13 +115,8 @@
 public:
                             LLPanelSettingsSkySunMoonTab();
 
-<<<<<<< HEAD
-    virtual bool	        postBuild() override;
-    virtual void	        setEnabled(bool enabled) override;
-=======
-    virtual BOOL            postBuild() override;
-    virtual void            setEnabled(BOOL enabled) override;
->>>>>>> e7eced3c
+    virtual bool            postBuild() override;
+    virtual void            setEnabled(bool enabled) override;
 
 protected:
     virtual void            refresh() override;
