/** 
 * @file llpanelface.h
 * @brief Panel in the tools floater for editing face textures, colors, etc.
 *
 * $LicenseInfo:firstyear=2001&license=viewerlgpl$
 * Second Life Viewer Source Code
 * Copyright (C) 2010, Linden Research, Inc.
 * 
 * This library is free software; you can redistribute it and/or
 * modify it under the terms of the GNU Lesser General Public
 * License as published by the Free Software Foundation;
 * version 2.1 of the License only.
 * 
 * This library is distributed in the hope that it will be useful,
 * but WITHOUT ANY WARRANTY; without even the implied warranty of
 * MERCHANTABILITY or FITNESS FOR A PARTICULAR PURPOSE.  See the GNU
 * Lesser General Public License for more details.
 * 
 * You should have received a copy of the GNU Lesser General Public
 * License along with this library; if not, write to the Free Software
 * Foundation, Inc., 51 Franklin Street, Fifth Floor, Boston, MA  02110-1301  USA
 * 
 * Linden Research, Inc., 945 Battery Street, San Francisco, CA  94111  USA
 * $/LicenseInfo$
 */

#ifndef LL_LLPANELFACE_H
#define LL_LLPANELFACE_H

#include "v4color.h"
#include "llpanel.h"
#include "llgltfmaterial.h"
#include "llmaterial.h"
#include "llmaterialmgr.h"
#include "lltextureentry.h"
#include "llselectmgr.h"

class LLButton;
class LLCheckBoxCtrl;
class LLColorSwatchCtrl;
class LLComboBox;
class LLInventoryItem;
class LLLineEditor;
class LLSpinCtrl;
class LLTextBox;
class LLTextureCtrl;
class LLUICtrl;
class LLViewerObject;
class LLFloater;
class LLMaterialID;
class LLMediaCtrl;
class LLMenuButton;

// Represents an edit for use in replicating the op across one or more materials in the selection set.
//
// The apply function optionally performs the edit which it implements
// as a functor taking Data that calls member func MaterialFunc taking SetValueType
// on an instance of the LLMaterial class.
//
// boost who?
//
template<
	typename DataType,
	typename SetValueType,
	void (LLMaterial::*MaterialEditFunc)(SetValueType data) >
class LLMaterialEditFunctor
{
public:
	LLMaterialEditFunctor(const DataType& data) : _data(data) {}
	virtual ~LLMaterialEditFunctor() {}
	virtual void apply(LLMaterialPtr& material) { (material->*(MaterialEditFunc))(_data); }
	DataType _data;
};

template<
	typename DataType,
	DataType (LLMaterial::*MaterialGetFunc)() >
class LLMaterialGetFunctor
{
public:
	LLMaterialGetFunctor() {}
	virtual DataType get(LLMaterialPtr& material) { return (material->*(MaterialGetFunc)); }
};

template<
	typename DataType,
	DataType (LLTextureEntry::*TEGetFunc)() >
class LLTEGetFunctor
{
public:
	LLTEGetFunctor() {}
	virtual DataType get(LLTextureEntry* entry) { return (entry*(TEGetFunc)); }
};

class LLPanelFace : public LLPanel
{
public:
	virtual BOOL	postBuild();
	LLPanelFace();
	virtual ~LLPanelFace();

	void			refresh();
    void			refreshMedia();
    void			unloadMedia();

    static void onMaterialOverrideReceived(const LLUUID& object_id, S32 side);

    /*virtual*/ void draw();

	LLMaterialPtr createDefaultMaterial(LLMaterialPtr current_material)
	{
		LLMaterialPtr new_material(!current_material.isNull() ? new LLMaterial(current_material->asLLSD()) : new LLMaterial());
		llassert_always(new_material);

		// Preserve old diffuse alpha mode or assert correct default blend mode as appropriate for the alpha channel content of the diffuse texture
		//
		new_material->setDiffuseAlphaMode(current_material.isNull() ? (isAlpha() ? LLMaterial::DIFFUSE_ALPHA_MODE_BLEND : LLMaterial::DIFFUSE_ALPHA_MODE_NONE) : current_material->getDiffuseAlphaMode());
		return new_material;
	}

	LLRender::eTexIndex getTextureChannelToEdit();
    LLRender::eTexIndex getTextureDropChannel();

protected:
    void			navigateToTitleMedia(const std::string url);
    bool			selectedMediaEditable();
    void			clearMediaSettings();
    void			updateMediaSettings();
    void			updateMediaTitle();

	void			getState();

	void			sendTexture();			// applies and sends texture
	void			sendTextureInfo();		// applies and sends texture scale, offset, etc.
	void			sendColor();			// applies and sends color
	void			sendAlpha();			// applies and sends transparency
	void			sendBump(U32 bumpiness);				// applies and sends bump map
	void			sendTexGen();				// applies and sends bump map
	void			sendShiny(U32 shininess);			// applies and sends shininess
	void			sendFullbright();		// applies and sends full bright
<<<<<<< HEAD
    void            sendMirror();
	void        sendGlow();
=======
	void			sendGlow();
>>>>>>> f975cfd7
    void            alignTestureLayer();

    void            updateCopyTexButton();

    void 	onCommitPbr(const LLSD& data);
    void 	onCancelPbr(const LLSD& data);
    void 	onSelectPbr(const LLSD& data);
    static BOOL onDragPbr(LLUICtrl* ctrl, LLInventoryItem* item);

	// this function is to return TRUE if the drag should succeed.
	static BOOL onDragTexture(LLUICtrl* ctrl, LLInventoryItem* item);

	void 	onCommitTexture(const LLSD& data);
	void 	onCancelTexture(const LLSD& data);
	void 	onSelectTexture(const LLSD& data);
	void 	onCommitSpecularTexture(const LLSD& data);
	void 	onCancelSpecularTexture(const LLSD& data);
	void 	onSelectSpecularTexture(const LLSD& data);
	void 	onCommitNormalTexture(const LLSD& data);
	void 	onCancelNormalTexture(const LLSD& data);
	void 	onSelectNormalTexture(const LLSD& data);
	void 	onCommitColor(const LLSD& data);
	void 	onCommitShinyColor(const LLSD& data);
	void 	onCommitAlpha(const LLSD& data);
	void 	onCancelColor(const LLSD& data);
	void 	onCancelShinyColor(const LLSD& data);
	void 	onSelectColor(const LLSD& data);
	void 	onSelectShinyColor(const LLSD& data);

	void 	onCloseTexturePicker(const LLSD& data);

    static bool deleteMediaConfirm(const LLSD& notification, const LLSD& response);
    static bool multipleFacesSelectedConfirm(const LLSD& notification, const LLSD& response);

	// Make UI reflect state of currently selected material (refresh)
	// and UI mode (e.g. editing normal map v diffuse map)
	//
	// @param force_set_values forces spinners to set value even if they are focused
	void updateUI(bool force_set_values = false);

	// Convenience func to determine if all faces in selection have
	// identical planar texgen settings during edits
	// 
	bool isIdenticalPlanarTexgen();

	// Callback funcs for individual controls
	//
	static void		onCommitTextureInfo(LLUICtrl* ctrl, void* userdata);
	static void		onCommitTextureScaleX(LLUICtrl* ctrl, void* userdata);
	static void		onCommitTextureScaleY(LLUICtrl* ctrl, void* userdata);
	static void		onCommitTextureRot(LLUICtrl* ctrl, void* userdata);
	static void		onCommitTextureOffsetX(LLUICtrl* ctrl, void* userdata);
	static void		onCommitTextureOffsetY(LLUICtrl* ctrl, void* userdata);

	static void		onCommitMaterialBumpyScaleX(	LLUICtrl* ctrl, void* userdata);
	static void		onCommitMaterialBumpyScaleY(	LLUICtrl* ctrl, void* userdata);
	static void		onCommitMaterialBumpyRot(		LLUICtrl* ctrl, void* userdata);
	static void		onCommitMaterialBumpyOffsetX(	LLUICtrl* ctrl, void* userdata);
	static void		onCommitMaterialBumpyOffsetY(	LLUICtrl* ctrl, void* userdata);

	static void		syncRepeatX(LLPanelFace* self, F32 scaleU);
	static void		syncRepeatY(LLPanelFace* self, F32 scaleV);
	static void		syncOffsetX(LLPanelFace* self, F32 offsetU);
	static void		syncOffsetY(LLPanelFace* self, F32 offsetV);
	static void 	syncMaterialRot(LLPanelFace* self, F32 rot, int te = -1);

	static void		onCommitMaterialShinyScaleX(	LLUICtrl* ctrl, void* userdata);
	static void		onCommitMaterialShinyScaleY(	LLUICtrl* ctrl, void* userdata);
	static void		onCommitMaterialShinyRot(		LLUICtrl* ctrl, void* userdata);
	static void		onCommitMaterialShinyOffsetX(	LLUICtrl* ctrl, void* userdata);
	static void		onCommitMaterialShinyOffsetY(	LLUICtrl* ctrl, void* userdata);

	static void		onCommitMaterialGloss(			LLUICtrl* ctrl, void* userdata);
	static void		onCommitMaterialEnv(				LLUICtrl* ctrl, void* userdata);
	static void		onCommitMaterialMaskCutoff(	LLUICtrl* ctrl, void* userdata);
	static void		onCommitMaterialID( LLUICtrl* ctrl, void* userdata);

	static void		onCommitMaterialsMedia(	LLUICtrl* ctrl, void* userdata);
	static void		onCommitMaterialType(	LLUICtrl* ctrl, void* userdata);
    static void		onCommitPbrType(LLUICtrl* ctrl, void* userdata);
	static void 	onClickBtnEditMedia(LLUICtrl* ctrl, void* userdata);
	static void 	onClickBtnDeleteMedia(LLUICtrl* ctrl, void* userdata);
	static void 	onClickBtnAddMedia(LLUICtrl* ctrl, void* userdata);
	static void		onCommitBump(				LLUICtrl* ctrl, void* userdata);
	static void		onCommitTexGen(			LLUICtrl* ctrl, void* userdata);
	static void		onCommitShiny(				LLUICtrl* ctrl, void* userdata);
	static void		onCommitAlphaMode(		LLUICtrl* ctrl, void* userdata);
	static void		onCommitFullbright(		LLUICtrl* ctrl, void* userdata);
    static void     onCommitMirror(LLUICtrl* ctrl, void* userdata);
	static void     onCommitGlow(				LLUICtrl* ctrl, void *userdata);
	static void		onCommitPlanarAlign(		LLUICtrl* ctrl, void* userdata);
	static void		onCommitRepeatsPerMeter(	LLUICtrl* ctrl, void* userinfo);

    void            onCommitGLTFTextureScaleU(LLUICtrl* ctrl);
    void            onCommitGLTFTextureScaleV(LLUICtrl* ctrl);
    void            onCommitGLTFRotation(LLUICtrl* ctrl);
    void            onCommitGLTFTextureOffsetU(LLUICtrl* ctrl);
    void            onCommitGLTFTextureOffsetV(LLUICtrl* ctrl);

	static void		onClickAutoFix(void*);
    static void		onAlignTexture(void*);
    static void 	onClickBtnLoadInvPBR(void* userdata);
    static void 	onClickBtnEditPBR(void* userdata);
    static void 	onClickBtnSavePBR(void* userdata);

public: // needs to be accessible to selection manager
    void            onCopyColor(); // records all selected faces
    void            onPasteColor(); // to specific face
    void            onPasteColor(LLViewerObject* objectp, S32 te); // to specific face
    void            onCopyTexture();
    void            onPasteTexture();
    void            onPasteTexture(LLViewerObject* objectp, S32 te);

protected:
    void            menuDoToSelected(const LLSD& userdata);
    bool            menuEnableItem(const LLSD& userdata);

	static F32     valueGlow(LLViewerObject* object, S32 face);

	

private:
	bool		isAlpha() { return mIsAlpha; }

	// Convenience funcs to keep the visual flack to a minimum
	//
	LLUUID	getCurrentNormalMap();
	LLUUID	getCurrentSpecularMap();
	U32		getCurrentShininess();
	U32		getCurrentBumpiness();
	U8		getCurrentDiffuseAlphaMode();
	U8		getCurrentAlphaMaskCutoff();
	U8		getCurrentEnvIntensity();
	U8		getCurrentGlossiness();
	F32		getCurrentBumpyRot();
	F32		getCurrentBumpyScaleU();
	F32		getCurrentBumpyScaleV();
	F32		getCurrentBumpyOffsetU();
	F32		getCurrentBumpyOffsetV();
	F32		getCurrentShinyRot();
	F32		getCurrentShinyScaleU();
	F32		getCurrentShinyScaleV();
	F32		getCurrentShinyOffsetU();
	F32		getCurrentShinyOffsetV();

    LLComboBox *mComboMatMedia;
    LLMediaCtrl *mTitleMedia;
    LLTextBox *mTitleMediaText;

	// Update visibility of controls to match current UI mode
	// (e.g. materials vs media editing)
	//
	// Do NOT call updateUI from within this function.
	//
	void updateVisibility();

	// Hey look everyone, a type-safe alternative to copy and paste! :)
	//

	// Update material parameters by applying 'edit_func' to selected TEs
	//
	template<
		typename DataType,
		typename SetValueType,
		void (LLMaterial::*MaterialEditFunc)(SetValueType data) >
	static void edit(LLPanelFace* p, DataType data, int te = -1, const LLUUID &only_for_object_id = LLUUID())
	{
		LLMaterialEditFunctor< DataType, SetValueType, MaterialEditFunc > edit(data);
		struct LLSelectedTEEditMaterial : public LLSelectedTEMaterialFunctor
		{
			LLSelectedTEEditMaterial(LLPanelFace* panel, LLMaterialEditFunctor< DataType, SetValueType, MaterialEditFunc >* editp, const LLUUID &only_for_object_id) : _panel(panel), _edit(editp), _only_for_object_id(only_for_object_id) {}
			virtual ~LLSelectedTEEditMaterial() {};
			virtual LLMaterialPtr apply(LLViewerObject* object, S32 face, LLTextureEntry* tep, LLMaterialPtr& current_material)
			{
				if (_edit && (_only_for_object_id.isNull() || _only_for_object_id == object->getID()))
				{
					LLMaterialPtr new_material = _panel->createDefaultMaterial(current_material);
					llassert_always(new_material);

					// Determine correct alpha mode for current diffuse texture
					// (i.e. does it have an alpha channel that makes alpha mode useful)
					//
					// _panel->isAlpha() "lies" when one face has alpha and the rest do not (NORSPEC-329)
					// need to get per-face answer to this question for sane alpha mode retention on updates.
					//					
					bool is_alpha_face = object->isImageAlphaBlended(face);

					// need to keep this original answer for valid comparisons in logic below
					//
					U8 original_default_alpha_mode = is_alpha_face ? LLMaterial::DIFFUSE_ALPHA_MODE_BLEND : LLMaterial::DIFFUSE_ALPHA_MODE_NONE;
					
					U8 default_alpha_mode = original_default_alpha_mode;

					if (!current_material.isNull())
					{
						default_alpha_mode = current_material->getDiffuseAlphaMode();
					}

					// Insure we don't inherit the default of blend by accident...
					// this will be stomped by a legit request to change the alpha mode by the apply() below
					//
					new_material->setDiffuseAlphaMode(default_alpha_mode);

					// Do "It"!
					//
					_edit->apply(new_material);

					U32		new_alpha_mode			= new_material->getDiffuseAlphaMode();
					LLUUID	new_normal_map_id		= new_material->getNormalID();
					LLUUID	new_spec_map_id			= new_material->getSpecularID();

					if ((new_alpha_mode == LLMaterial::DIFFUSE_ALPHA_MODE_BLEND) && !is_alpha_face)
					{
						new_alpha_mode = LLMaterial::DIFFUSE_ALPHA_MODE_NONE;
						new_material->setDiffuseAlphaMode(LLMaterial::DIFFUSE_ALPHA_MODE_NONE);
					}

					bool is_default_blend_mode		= (new_alpha_mode == original_default_alpha_mode);
					bool is_need_material			= !is_default_blend_mode || !new_normal_map_id.isNull() || !new_spec_map_id.isNull();

					if (!is_need_material)
					{
						LL_DEBUGS("Materials") << "Removing material from object " << object->getID() << " face " << face << LL_ENDL;
						LLMaterialMgr::getInstance()->remove(object->getID(),face);
						new_material = NULL;
					}
					else
					{
						LL_DEBUGS("Materials") << "Putting material on object " << object->getID() << " face " << face << ", material: " << new_material->asLLSD() << LL_ENDL;
						LLMaterialMgr::getInstance()->put(object->getID(),face,*new_material);
					}

					object->setTEMaterialParams(face, new_material);
					return new_material;
				}
				return NULL;
			}
			LLMaterialEditFunctor< DataType, SetValueType, MaterialEditFunc >*	_edit;
			LLPanelFace *_panel;
			const LLUUID & _only_for_object_id;
		} editor(p, &edit, only_for_object_id);
		LLSelectMgr::getInstance()->selectionSetMaterialParams(&editor, te);
	}

	template<
		typename DataType,
		typename ReturnType,
		ReturnType (LLMaterial::* const MaterialGetFunc)() const  >
	static void getTEMaterialValue(DataType& data_to_return, bool& identical,DataType default_value, bool has_tolerance = false, DataType tolerance = DataType())
	{
		DataType data_value;
		struct GetTEMaterialVal : public LLSelectedTEGetFunctor<DataType>
		{
			GetTEMaterialVal(DataType default_value) : _default(default_value) {}
			virtual ~GetTEMaterialVal() {}

			DataType get(LLViewerObject* object, S32 face)
			{
				DataType ret = _default;
				LLMaterialPtr material_ptr;
				LLTextureEntry* tep = object ? object->getTE(face) : NULL;
				if (tep)
				{
					material_ptr = tep->getMaterialParams();
					if (!material_ptr.isNull())
					{
						ret = (material_ptr->*(MaterialGetFunc))();
					}
				}
				return ret;
			}
			DataType _default;
		} GetFunc(default_value);
		identical = LLSelectMgr::getInstance()->getSelection()->getSelectedTEValue( &GetFunc, data_value, has_tolerance, tolerance);
		data_to_return = data_value;
	}

	template<
		typename DataType,
		typename ReturnType, // some kids just have to different...
		ReturnType (LLTextureEntry::* const TEGetFunc)() const >
	static void getTEValue(DataType& data_to_return, bool& identical, DataType default_value, bool has_tolerance = false, DataType tolerance = DataType())
	{
		DataType data_value;
		struct GetTEVal : public LLSelectedTEGetFunctor<DataType>
		{
			GetTEVal(DataType default_value) : _default(default_value) {}
			virtual ~GetTEVal() {}

			DataType get(LLViewerObject* object, S32 face) {
				LLTextureEntry* tep = object ? object->getTE(face) : NULL;
				return tep ? ((tep->*(TEGetFunc))()) : _default;
			}
			DataType _default;
		} GetTEValFunc(default_value);
		identical = LLSelectMgr::getInstance()->getSelection()->getSelectedTEValue( &GetTEValFunc, data_value, has_tolerance, tolerance );
		data_to_return = data_value;
	}

	// Update vis and enabling of specific subsets of controls based on material params
	// (e.g. hide the spec controls if no spec texture is applied)
	//
	void updateShinyControls(bool is_setting_texture = false, bool mess_with_combobox = false);
	void updateBumpyControls(bool is_setting_texture = false, bool mess_with_combobox = false);
	void updateAlphaControls();

	/*
	 * Checks whether the selected texture from the LLFloaterTexturePicker can be applied to the currently selected object.
	 * If agent selects texture which is not allowed to be applied for the currently selected object,
	 * all controls of the floater texture picker which allow to apply the texture will be disabled.
	 */
    void onTextureSelectionChanged(LLInventoryItem* itemp);
    void onPbrSelectionChanged(LLInventoryItem* itemp);

    void updateUIGLTF(LLViewerObject* objectp, bool& has_pbr_material, bool force_set_values);
    void updateVisibilityGLTF();

    void updateSelectedGLTFMaterials(std::function<void(LLGLTFMaterial*)> func);
    void updateGLTFTextureTransform(float value, U32 pbr_type, std::function<void(LLGLTFMaterial::TextureTransform*)> edit);

    void setMaterialOverridesFromSelection();

    LLMenuButton*   mMenuClipboardColor;
    LLMenuButton*   mMenuClipboardTexture;

	bool mIsAlpha;
	
    LLSD            mClipboardParams;

    LLSD mMediaSettings;
    bool mNeedMediaTitle;

    class Selection
    {
    public:
        void connect();

        // Returns true if the selected objects or sides have changed since
        // this was last called, and no object update is pending
        bool update();

        // Prevents update() returning true until the provided object is
        // updated. Necessary to prevent controls updating when the mouse is
        // held down.
        void setObjectUpdatePending(const LLUUID &object_id, S32 side);
        void setDirty() { mChanged = true; };

        // Callbacks
        void onSelectionChanged() { mNeedsSelectionCheck = true; }
        void onSelectedObjectUpdated(const LLUUID &object_id, S32 side);

    protected:
        bool compareSelection();

        bool mChanged = false;

        boost::signals2::scoped_connection mSelectConnection;
        bool mNeedsSelectionCheck = true;
        S32 mSelectedObjectCount = 0;
        LLUUID mSelectedObjectID;
        S32 mSelectedSide = -1;

        LLUUID mPendingObjectID;
        S32 mPendingSide = -1;
    };

    static Selection sMaterialOverrideSelection;

public:
	#if defined(DEF_GET_MAT_STATE)
		#undef DEF_GET_MAT_STATE
	#endif

	#if defined(DEF_GET_TE_STATE)
		#undef DEF_GET_TE_STATE
	#endif

	#if defined(DEF_EDIT_MAT_STATE)
		DEF_EDIT_MAT_STATE
	#endif

    // Accessors for selected TE material state
    //
    #define DEF_GET_MAT_STATE(DataType,ReturnType,MaterialMemberFunc,DefaultValue,HasTolerance,Tolerance)                                           \
        static void MaterialMemberFunc(DataType& data, bool& identical, bool has_tolerance = HasTolerance, DataType tolerance = Tolerance)          \
        {                                                                                                                                           \
            getTEMaterialValue< DataType, ReturnType, &LLMaterial::MaterialMemberFunc >(data, identical, DefaultValue, has_tolerance, tolerance);   \
        }

    // Mutators for selected TE material
    //
    #define DEF_EDIT_MAT_STATE(DataType,ReturnType,MaterialMemberFunc)                                                              \
        static void MaterialMemberFunc(LLPanelFace* p, DataType data, int te = -1, const LLUUID &only_for_object_id = LLUUID())     \
        {                                                                                                                           \
            edit< DataType, ReturnType, &LLMaterial::MaterialMemberFunc >(p, data, te, only_for_object_id);                         \
        }

    // Accessors for selected TE state proper (legacy settings etc)
    //
    #define DEF_GET_TE_STATE(DataType,ReturnType,TexEntryMemberFunc,DefaultValue,HasTolerance,Tolerance)                                        \
        static void TexEntryMemberFunc(DataType& data, bool& identical, bool has_tolerance = HasTolerance, DataType tolerance = Tolerance)      \
        {                                                                                                                                       \
            getTEValue< DataType, ReturnType, &LLTextureEntry::TexEntryMemberFunc >(data, identical, DefaultValue, has_tolerance, tolerance);   \
        }

	class LLSelectedTEMaterial
	{
	public:
		static void getCurrent(LLMaterialPtr& material_ptr, bool& identical_material);
		static void getMaxSpecularRepeats(F32& repeats, bool& identical);
		static void getMaxNormalRepeats(F32& repeats, bool& identical);
		static void getCurrentDiffuseAlphaMode(U8& diffuse_alpha_mode, bool& identical, bool diffuse_texture_has_alpha);

		DEF_GET_MAT_STATE(LLUUID,const LLUUID&,getNormalID,LLUUID::null, false, LLUUID::null)
		DEF_GET_MAT_STATE(LLUUID,const LLUUID&,getSpecularID,LLUUID::null, false, LLUUID::null)
		DEF_GET_MAT_STATE(F32,F32,getSpecularRepeatX,1.0f, true, 0.001f)
		DEF_GET_MAT_STATE(F32,F32,getSpecularRepeatY,1.0f, true, 0.001f)
		DEF_GET_MAT_STATE(F32,F32,getSpecularOffsetX,0.0f, true, 0.001f)
		DEF_GET_MAT_STATE(F32,F32,getSpecularOffsetY,0.0f, true, 0.001f)
		DEF_GET_MAT_STATE(F32,F32,getSpecularRotation,0.0f, true, 0.001f)

		DEF_GET_MAT_STATE(F32,F32,getNormalRepeatX,1.0f, true, 0.001f)
		DEF_GET_MAT_STATE(F32,F32,getNormalRepeatY,1.0f, true, 0.001f)
		DEF_GET_MAT_STATE(F32,F32,getNormalOffsetX,0.0f, true, 0.001f)
		DEF_GET_MAT_STATE(F32,F32,getNormalOffsetY,0.0f, true, 0.001f)
		DEF_GET_MAT_STATE(F32,F32,getNormalRotation,0.0f, true, 0.001f)

		DEF_EDIT_MAT_STATE(U8,U8,setDiffuseAlphaMode);
		DEF_EDIT_MAT_STATE(U8,U8,setAlphaMaskCutoff);

		DEF_EDIT_MAT_STATE(F32,F32,setNormalOffsetX);
		DEF_EDIT_MAT_STATE(F32,F32,setNormalOffsetY);
		DEF_EDIT_MAT_STATE(F32,F32,setNormalRepeatX);
		DEF_EDIT_MAT_STATE(F32,F32,setNormalRepeatY);
		DEF_EDIT_MAT_STATE(F32,F32,setNormalRotation);

		DEF_EDIT_MAT_STATE(F32,F32,setSpecularOffsetX);
		DEF_EDIT_MAT_STATE(F32,F32,setSpecularOffsetY);
		DEF_EDIT_MAT_STATE(F32,F32,setSpecularRepeatX);
		DEF_EDIT_MAT_STATE(F32,F32,setSpecularRepeatY);
		DEF_EDIT_MAT_STATE(F32,F32,setSpecularRotation);

		DEF_EDIT_MAT_STATE(U8,U8,setEnvironmentIntensity);
		DEF_EDIT_MAT_STATE(U8,U8,setSpecularLightExponent);

		DEF_EDIT_MAT_STATE(LLUUID,const LLUUID&,setNormalID);
		DEF_EDIT_MAT_STATE(LLUUID,const LLUUID&,setSpecularID);
		DEF_EDIT_MAT_STATE(LLColor4U,	const LLColor4U&,setSpecularLightColor);
		DEF_EDIT_MAT_STATE(LLUUID, const LLUUID&, setMaterialID);
	};

	class LLSelectedTE
	{
	public:
		static void getFace(class LLFace*& face_to_return, bool& identical_face);
		static void getImageFormat(LLGLenum& image_format_to_return, bool& identical_face);
		static void getTexId(LLUUID& id, bool& identical);
        static void getPbrMaterialId(LLUUID& id, bool& identical);
		static void getObjectScaleS(F32& scale_s, bool& identical);
		static void getObjectScaleT(F32& scale_t, bool& identical);
		static void getMaxDiffuseRepeats(F32& repeats, bool& identical);

		DEF_GET_TE_STATE(U8,U8,getBumpmap,0, false, 0)
		DEF_GET_TE_STATE(U8,U8,getShiny,0, false, 0)
		DEF_GET_TE_STATE(U8,U8,getFullbright,0, false, 0)
		DEF_GET_TE_STATE(F32,F32,getRotation,0.0f, true, 0.001f)
		DEF_GET_TE_STATE(F32,F32,getOffsetS,0.0f, true, 0.001f)
		DEF_GET_TE_STATE(F32,F32,getOffsetT,0.0f, true, 0.001f)
		DEF_GET_TE_STATE(F32,F32,getScaleS,1.0f, true, 0.001f)
		DEF_GET_TE_STATE(F32,F32,getScaleT,1.0f, true, 0.001f)
		DEF_GET_TE_STATE(F32,F32,getGlow,0.0f, true, 0.001f)
		DEF_GET_TE_STATE(LLTextureEntry::e_texgen,LLTextureEntry::e_texgen,getTexGen,LLTextureEntry::TEX_GEN_DEFAULT, false, LLTextureEntry::TEX_GEN_DEFAULT)
		DEF_GET_TE_STATE(LLColor4,const LLColor4&,getColor,LLColor4::white, false, LLColor4::black);
	};
};

#endif
<|MERGE_RESOLUTION|>--- conflicted
+++ resolved
@@ -138,12 +138,9 @@
 	void			sendTexGen();				// applies and sends bump map
 	void			sendShiny(U32 shininess);			// applies and sends shininess
 	void			sendFullbright();		// applies and sends full bright
-<<<<<<< HEAD
+
     void            sendMirror();
-	void        sendGlow();
-=======
 	void			sendGlow();
->>>>>>> f975cfd7
     void            alignTestureLayer();
 
     void            updateCopyTexButton();
