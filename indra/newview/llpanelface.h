/**
 * @file llpanelface.h
 * @brief Panel in the tools floater for editing face textures, colors, etc.
 *
 * $LicenseInfo:firstyear=2001&license=viewerlgpl$
 * Second Life Viewer Source Code
 * Copyright (C) 2010, Linden Research, Inc.
 *
 * This library is free software; you can redistribute it and/or
 * modify it under the terms of the GNU Lesser General Public
 * License as published by the Free Software Foundation;
 * version 2.1 of the License only.
 *
 * This library is distributed in the hope that it will be useful,
 * but WITHOUT ANY WARRANTY; without even the implied warranty of
 * MERCHANTABILITY or FITNESS FOR A PARTICULAR PURPOSE.  See the GNU
 * Lesser General Public License for more details.
 *
 * You should have received a copy of the GNU Lesser General Public
 * License along with this library; if not, write to the Free Software
 * Foundation, Inc., 51 Franklin Street, Fifth Floor, Boston, MA  02110-1301  USA
 *
 * Linden Research, Inc., 945 Battery Street, San Francisco, CA  94111  USA
 * $/LicenseInfo$
 */

#ifndef LL_LLPANELFACE_H
#define LL_LLPANELFACE_H

#include "v4color.h"
#include "llpanel.h"
#include "llgltfmaterial.h"
#include "llmaterial.h"
#include "llmaterialmgr.h"
#include "lltextureentry.h"
#include "llselectmgr.h"

#include <memory>

class LLButton;
class LLCheckBoxCtrl;
class LLColorSwatchCtrl;
class LLComboBox;
class LLInventoryItem;
class LLLineEditor;
class LLSpinCtrl;
class LLTextBox;
class LLTextureCtrl;
class LLUICtrl;
class LLViewerObject;
class LLFloater;
class LLMaterialID;
class LLMediaCtrl;
class LLMenuButton;

class PBRPickerAgentListener;
class PBRPickerObjectListener;

// Represents an edit for use in replicating the op across one or more materials in the selection set.
//
// The apply function optionally performs the edit which it implements
// as a functor taking Data that calls member func MaterialFunc taking SetValueType
// on an instance of the LLMaterial class.
//
// boost who?
//
template<
    typename DataType,
    typename SetValueType,
    void (LLMaterial::*MaterialEditFunc)(SetValueType data) >
class LLMaterialEditFunctor
{
public:
    LLMaterialEditFunctor(const DataType& data) : _data(data) {}
    virtual ~LLMaterialEditFunctor() {}
    virtual void apply(LLMaterialPtr& material) { (material->*(MaterialEditFunc))(_data); }
    DataType _data;
};

template<
    typename DataType,
    DataType (LLMaterial::*MaterialGetFunc)() >
class LLMaterialGetFunctor
{
public:
    LLMaterialGetFunctor() {}
    virtual DataType get(LLMaterialPtr& material) { return (material->*(MaterialGetFunc)); }
};

template<
    typename DataType,
    DataType (LLTextureEntry::*TEGetFunc)() >
class LLTEGetFunctor
{
public:
    LLTEGetFunctor() {}
    virtual DataType get(LLTextureEntry* entry) { return (entry*(TEGetFunc)); }
};

class LLPanelFace : public LLPanel
{
public:
<<<<<<< HEAD
	virtual bool	postBuild();
	LLPanelFace();
	virtual ~LLPanelFace();
=======
    virtual BOOL    postBuild();
    LLPanelFace();
    virtual ~LLPanelFace();
>>>>>>> e1623bb2

    void            refresh();
    void            refreshMedia();
    void            unloadMedia();

    static void onMaterialOverrideReceived(const LLUUID& object_id, S32 side);

    /*virtual*/ void onVisibilityChange(bool new_visibility);
    /*virtual*/ void draw();

    LLMaterialPtr createDefaultMaterial(LLMaterialPtr current_material)
    {
        LLMaterialPtr new_material(!current_material.isNull() ? new LLMaterial(current_material->asLLSD()) : new LLMaterial());
        llassert_always(new_material);

        // Preserve old diffuse alpha mode or assert correct default blend mode as appropriate for the alpha channel content of the diffuse texture
        //
        new_material->setDiffuseAlphaMode(current_material.isNull() ? (isAlpha() ? LLMaterial::DIFFUSE_ALPHA_MODE_BLEND : LLMaterial::DIFFUSE_ALPHA_MODE_NONE) : current_material->getDiffuseAlphaMode());
        return new_material;
    }

    LLRender::eTexIndex getTextureChannelToEdit();
    LLRender::eTexIndex getTextureDropChannel();
    LLGLTFMaterial::TextureInfo getPBRDropChannel();

protected:
    void            navigateToTitleMedia(const std::string url);
    bool            selectedMediaEditable();
    void            clearMediaSettings();
    void            updateMediaSettings();
    void            updateMediaTitle();

    void            getState();

    void            sendTexture();          // applies and sends texture
    void            sendTextureInfo();      // applies and sends texture scale, offset, etc.
    void            sendColor();            // applies and sends color
    void            sendAlpha();            // applies and sends transparency
    void            sendBump(U32 bumpiness);                // applies and sends bump map
    void            sendTexGen();               // applies and sends bump map
    void            sendShiny(U32 shininess);           // applies and sends shininess
    void            sendFullbright();       // applies and sends full bright
    void            sendGlow();
    void            alignTestureLayer();

    void            updateCopyTexButton();

<<<<<<< HEAD
    void 	onCommitPbr(const LLSD& data);
    void 	onCancelPbr(const LLSD& data);
    void 	onSelectPbr(const LLSD& data);
    static bool onDragPbr(LLUICtrl* ctrl, LLInventoryItem* item);

	// this function is to return true if the drag should succeed.
	static bool onDragTexture(LLUICtrl* ctrl, LLInventoryItem* item);

	void 	onCommitTexture(const LLSD& data);
	void 	onCancelTexture(const LLSD& data);
	void 	onSelectTexture(const LLSD& data);
	void 	onCommitSpecularTexture(const LLSD& data);
	void 	onCancelSpecularTexture(const LLSD& data);
	void 	onSelectSpecularTexture(const LLSD& data);
	void 	onCommitNormalTexture(const LLSD& data);
	void 	onCancelNormalTexture(const LLSD& data);
	void 	onSelectNormalTexture(const LLSD& data);
	void 	onCommitColor(const LLSD& data);
	void 	onCommitShinyColor(const LLSD& data);
	void 	onCommitAlpha(const LLSD& data);
	void 	onCancelColor(const LLSD& data);
	void 	onCancelShinyColor(const LLSD& data);
	void 	onSelectColor(const LLSD& data);
	void 	onSelectShinyColor(const LLSD& data);

	void 	onCloseTexturePicker(const LLSD& data);
=======
    void    onCommitPbr(const LLSD& data);
    void    onCancelPbr(const LLSD& data);
    void    onSelectPbr(const LLSD& data);
    static BOOL onDragPbr(LLUICtrl* ctrl, LLInventoryItem* item);

    // this function is to return TRUE if the drag should succeed.
    static BOOL onDragTexture(LLUICtrl* ctrl, LLInventoryItem* item);

    void    onCommitTexture(const LLSD& data);
    void    onCancelTexture(const LLSD& data);
    void    onSelectTexture(const LLSD& data);
    void    onCommitSpecularTexture(const LLSD& data);
    void    onCancelSpecularTexture(const LLSD& data);
    void    onSelectSpecularTexture(const LLSD& data);
    void    onCommitNormalTexture(const LLSD& data);
    void    onCancelNormalTexture(const LLSD& data);
    void    onSelectNormalTexture(const LLSD& data);
    void    onCommitColor(const LLSD& data);
    void    onCommitShinyColor(const LLSD& data);
    void    onCommitAlpha(const LLSD& data);
    void    onCancelColor(const LLSD& data);
    void    onCancelShinyColor(const LLSD& data);
    void    onSelectColor(const LLSD& data);
    void    onSelectShinyColor(const LLSD& data);

    void    onCloseTexturePicker(const LLSD& data);
>>>>>>> e1623bb2

    static bool deleteMediaConfirm(const LLSD& notification, const LLSD& response);
    static bool multipleFacesSelectedConfirm(const LLSD& notification, const LLSD& response);

    // Make UI reflect state of currently selected material (refresh)
    // and UI mode (e.g. editing normal map v diffuse map)
    //
    // @param force_set_values forces spinners to set value even if they are focused
    void updateUI(bool force_set_values = false);

    // Convenience func to determine if all faces in selection have
    // identical planar texgen settings during edits
    //
    bool isIdenticalPlanarTexgen();

    // Callback funcs for individual controls
    //
    static void     onCommitTextureInfo(LLUICtrl* ctrl, void* userdata);
    static void     onCommitTextureScaleX(LLUICtrl* ctrl, void* userdata);
    static void     onCommitTextureScaleY(LLUICtrl* ctrl, void* userdata);
    static void     onCommitTextureRot(LLUICtrl* ctrl, void* userdata);
    static void     onCommitTextureOffsetX(LLUICtrl* ctrl, void* userdata);
    static void     onCommitTextureOffsetY(LLUICtrl* ctrl, void* userdata);

    static void     onCommitMaterialBumpyScaleX(    LLUICtrl* ctrl, void* userdata);
    static void     onCommitMaterialBumpyScaleY(    LLUICtrl* ctrl, void* userdata);
    static void     onCommitMaterialBumpyRot(       LLUICtrl* ctrl, void* userdata);
    static void     onCommitMaterialBumpyOffsetX(   LLUICtrl* ctrl, void* userdata);
    static void     onCommitMaterialBumpyOffsetY(   LLUICtrl* ctrl, void* userdata);

    static void     syncRepeatX(LLPanelFace* self, F32 scaleU);
    static void     syncRepeatY(LLPanelFace* self, F32 scaleV);
    static void     syncOffsetX(LLPanelFace* self, F32 offsetU);
    static void     syncOffsetY(LLPanelFace* self, F32 offsetV);
    static void     syncMaterialRot(LLPanelFace* self, F32 rot, int te = -1);

    static void     onCommitMaterialShinyScaleX(    LLUICtrl* ctrl, void* userdata);
    static void     onCommitMaterialShinyScaleY(    LLUICtrl* ctrl, void* userdata);
    static void     onCommitMaterialShinyRot(       LLUICtrl* ctrl, void* userdata);
    static void     onCommitMaterialShinyOffsetX(   LLUICtrl* ctrl, void* userdata);
    static void     onCommitMaterialShinyOffsetY(   LLUICtrl* ctrl, void* userdata);

    static void     onCommitMaterialGloss(          LLUICtrl* ctrl, void* userdata);
    static void     onCommitMaterialEnv(                LLUICtrl* ctrl, void* userdata);
    static void     onCommitMaterialMaskCutoff( LLUICtrl* ctrl, void* userdata);
    static void     onCommitMaterialID( LLUICtrl* ctrl, void* userdata);

    static void     onCommitMaterialsMedia( LLUICtrl* ctrl, void* userdata);
    static void     onCommitMaterialType(   LLUICtrl* ctrl, void* userdata);
    static void     onCommitPbrType(LLUICtrl* ctrl, void* userdata);
    static void     onClickBtnEditMedia(LLUICtrl* ctrl, void* userdata);
    static void     onClickBtnDeleteMedia(LLUICtrl* ctrl, void* userdata);
    static void     onClickBtnAddMedia(LLUICtrl* ctrl, void* userdata);
    static void     onCommitBump(               LLUICtrl* ctrl, void* userdata);
    static void     onCommitTexGen(         LLUICtrl* ctrl, void* userdata);
    static void     onCommitShiny(              LLUICtrl* ctrl, void* userdata);
    static void     onCommitAlphaMode(      LLUICtrl* ctrl, void* userdata);
    static void     onCommitFullbright(     LLUICtrl* ctrl, void* userdata);
    static void    onCommitGlow(                LLUICtrl* ctrl, void *userdata);
    static void     onCommitPlanarAlign(        LLUICtrl* ctrl, void* userdata);
    static void     onCommitRepeatsPerMeter(    LLUICtrl* ctrl, void* userinfo);

    void            onCommitGLTFTextureScaleU(LLUICtrl* ctrl);
    void            onCommitGLTFTextureScaleV(LLUICtrl* ctrl);
    void            onCommitGLTFRotation(LLUICtrl* ctrl);
    void            onCommitGLTFTextureOffsetU(LLUICtrl* ctrl);
    void            onCommitGLTFTextureOffsetV(LLUICtrl* ctrl);

    static void     onClickAutoFix(void*);
    static void     onAlignTexture(void*);
    static void     onClickBtnLoadInvPBR(void* userdata);
    static void     onClickBtnEditPBR(void* userdata);
    static void     onClickBtnSavePBR(void* userdata);

public: // needs to be accessible to selection manager
    void            onCopyColor(); // records all selected faces
    void            onPasteColor(); // to specific face
    void            onPasteColor(LLViewerObject* objectp, S32 te); // to specific face
    void            onCopyTexture();
    void            onPasteTexture();
    void            onPasteTexture(LLViewerObject* objectp, S32 te);

protected:
    void            menuDoToSelected(const LLSD& userdata);
    bool            menuEnableItem(const LLSD& userdata);

    static F32     valueGlow(LLViewerObject* object, S32 face);



private:
    bool        isAlpha() { return mIsAlpha; }

    // Convenience funcs to keep the visual flack to a minimum
    //
    LLUUID  getCurrentNormalMap();
    LLUUID  getCurrentSpecularMap();
    U32     getCurrentShininess();
    U32     getCurrentBumpiness();
    U8      getCurrentDiffuseAlphaMode();
    U8      getCurrentAlphaMaskCutoff();
    U8      getCurrentEnvIntensity();
    U8      getCurrentGlossiness();
    F32     getCurrentBumpyRot();
    F32     getCurrentBumpyScaleU();
    F32     getCurrentBumpyScaleV();
    F32     getCurrentBumpyOffsetU();
    F32     getCurrentBumpyOffsetV();
    F32     getCurrentShinyRot();
    F32     getCurrentShinyScaleU();
    F32     getCurrentShinyScaleV();
    F32     getCurrentShinyOffsetU();
    F32     getCurrentShinyOffsetV();

    LLComboBox *mComboMatMedia;
    LLMediaCtrl *mTitleMedia;
    LLTextBox *mTitleMediaText;

    // Update visibility of controls to match current UI mode
    // (e.g. materials vs media editing)
    //
    // Do NOT call updateUI from within this function.
    //
    void updateVisibility(LLViewerObject* objectp = nullptr);

    // Hey look everyone, a type-safe alternative to copy and paste! :)
    //

    // Update material parameters by applying 'edit_func' to selected TEs
    //
    template<
        typename DataType,
        typename SetValueType,
        void (LLMaterial::*MaterialEditFunc)(SetValueType data) >
    static void edit(LLPanelFace* p, DataType data, int te = -1, const LLUUID &only_for_object_id = LLUUID())
    {
        LLMaterialEditFunctor< DataType, SetValueType, MaterialEditFunc > edit(data);
        struct LLSelectedTEEditMaterial : public LLSelectedTEMaterialFunctor
        {
            LLSelectedTEEditMaterial(LLPanelFace* panel, LLMaterialEditFunctor< DataType, SetValueType, MaterialEditFunc >* editp, const LLUUID &only_for_object_id) : _panel(panel), _edit(editp), _only_for_object_id(only_for_object_id) {}
            virtual ~LLSelectedTEEditMaterial() {};
            virtual LLMaterialPtr apply(LLViewerObject* object, S32 face, LLTextureEntry* tep, LLMaterialPtr& current_material)
            {
                if (_edit && (_only_for_object_id.isNull() || _only_for_object_id == object->getID()))
                {
                    LLMaterialPtr new_material = _panel->createDefaultMaterial(current_material);
                    llassert_always(new_material);

                    // Determine correct alpha mode for current diffuse texture
                    // (i.e. does it have an alpha channel that makes alpha mode useful)
                    //
                    // _panel->isAlpha() "lies" when one face has alpha and the rest do not (NORSPEC-329)
                    // need to get per-face answer to this question for sane alpha mode retention on updates.
                    //
                    bool is_alpha_face = object->isImageAlphaBlended(face);

                    // need to keep this original answer for valid comparisons in logic below
                    //
                    U8 original_default_alpha_mode = is_alpha_face ? LLMaterial::DIFFUSE_ALPHA_MODE_BLEND : LLMaterial::DIFFUSE_ALPHA_MODE_NONE;

                    U8 default_alpha_mode = original_default_alpha_mode;

                    if (!current_material.isNull())
                    {
                        default_alpha_mode = current_material->getDiffuseAlphaMode();
                    }

                    // Insure we don't inherit the default of blend by accident...
                    // this will be stomped by a legit request to change the alpha mode by the apply() below
                    //
                    new_material->setDiffuseAlphaMode(default_alpha_mode);

                    // Do "It"!
                    //
                    _edit->apply(new_material);

                    U32     new_alpha_mode          = new_material->getDiffuseAlphaMode();
                    LLUUID  new_normal_map_id       = new_material->getNormalID();
                    LLUUID  new_spec_map_id         = new_material->getSpecularID();

                    if ((new_alpha_mode == LLMaterial::DIFFUSE_ALPHA_MODE_BLEND) && !is_alpha_face)
                    {
                        new_alpha_mode = LLMaterial::DIFFUSE_ALPHA_MODE_NONE;
                        new_material->setDiffuseAlphaMode(LLMaterial::DIFFUSE_ALPHA_MODE_NONE);
                    }

                    bool is_default_blend_mode      = (new_alpha_mode == original_default_alpha_mode);
                    bool is_need_material           = !is_default_blend_mode || !new_normal_map_id.isNull() || !new_spec_map_id.isNull();

                    if (!is_need_material)
                    {
                        LL_DEBUGS("Materials") << "Removing material from object " << object->getID() << " face " << face << LL_ENDL;
                        LLMaterialMgr::getInstance()->remove(object->getID(),face);
                        new_material = NULL;
                    }
                    else
                    {
                        LL_DEBUGS("Materials") << "Putting material on object " << object->getID() << " face " << face << ", material: " << new_material->asLLSD() << LL_ENDL;
                        LLMaterialMgr::getInstance()->put(object->getID(),face,*new_material);
                    }

                    object->setTEMaterialParams(face, new_material);
                    return new_material;
                }
                return NULL;
            }
            LLMaterialEditFunctor< DataType, SetValueType, MaterialEditFunc >*  _edit;
            LLPanelFace *_panel;
            const LLUUID & _only_for_object_id;
        } editor(p, &edit, only_for_object_id);
        LLSelectMgr::getInstance()->selectionSetMaterialParams(&editor, te);
    }

    template<
        typename DataType,
        typename ReturnType,
        ReturnType (LLMaterial::* const MaterialGetFunc)() const  >
    static void getTEMaterialValue(DataType& data_to_return, bool& identical,DataType default_value, bool has_tolerance = false, DataType tolerance = DataType())
    {
        DataType data_value;
        struct GetTEMaterialVal : public LLSelectedTEGetFunctor<DataType>
        {
            GetTEMaterialVal(DataType default_value) : _default(default_value) {}
            virtual ~GetTEMaterialVal() {}

            DataType get(LLViewerObject* object, S32 face)
            {
                DataType ret = _default;
                LLMaterialPtr material_ptr;
                LLTextureEntry* tep = object ? object->getTE(face) : NULL;
                if (tep)
                {
                    material_ptr = tep->getMaterialParams();
                    if (!material_ptr.isNull())
                    {
                        ret = (material_ptr->*(MaterialGetFunc))();
                    }
                }
                return ret;
            }
            DataType _default;
        } GetFunc(default_value);
        identical = LLSelectMgr::getInstance()->getSelection()->getSelectedTEValue( &GetFunc, data_value, has_tolerance, tolerance);
        data_to_return = data_value;
    }

    template<
        typename DataType,
        typename ReturnType, // some kids just have to different...
        ReturnType (LLTextureEntry::* const TEGetFunc)() const >
    static void getTEValue(DataType& data_to_return, bool& identical, DataType default_value, bool has_tolerance = false, DataType tolerance = DataType())
    {
        DataType data_value;
        struct GetTEVal : public LLSelectedTEGetFunctor<DataType>
        {
            GetTEVal(DataType default_value) : _default(default_value) {}
            virtual ~GetTEVal() {}

            DataType get(LLViewerObject* object, S32 face) {
                LLTextureEntry* tep = object ? object->getTE(face) : NULL;
                return tep ? ((tep->*(TEGetFunc))()) : _default;
            }
            DataType _default;
        } GetTEValFunc(default_value);
        identical = LLSelectMgr::getInstance()->getSelection()->getSelectedTEValue( &GetTEValFunc, data_value, has_tolerance, tolerance );
        data_to_return = data_value;
    }

    // Update vis and enabling of specific subsets of controls based on material params
    // (e.g. hide the spec controls if no spec texture is applied)
    //
    void updateShinyControls(bool is_setting_texture = false, bool mess_with_combobox = false);
    void updateBumpyControls(bool is_setting_texture = false, bool mess_with_combobox = false);
    void updateAlphaControls();

    /*
     * Checks whether the selected texture from the LLFloaterTexturePicker can be applied to the currently selected object.
     * If agent selects texture which is not allowed to be applied for the currently selected object,
     * all controls of the floater texture picker which allow to apply the texture will be disabled.
     */
    void onTextureSelectionChanged(LLInventoryItem* itemp);
    void onPbrSelectionChanged(LLInventoryItem* itemp);

    void updateUIGLTF(LLViewerObject* objectp, bool& has_pbr_material, bool& has_faces_without_pbr, bool force_set_values);
    void updateVisibilityGLTF(LLViewerObject* objectp = nullptr);

    void updateSelectedGLTFMaterials(std::function<void(LLGLTFMaterial*)> func);
    void updateGLTFTextureTransform(float value, U32 pbr_type, std::function<void(LLGLTFMaterial::TextureTransform*)> edit);

    void setMaterialOverridesFromSelection();

    LLMenuButton*   mMenuClipboardColor;
    LLMenuButton*   mMenuClipboardTexture;

    bool mIsAlpha;

    LLSD            mClipboardParams;

    LLSD mMediaSettings;
    bool mNeedMediaTitle;

    class Selection
    {
    public:
        void connect();

        // Returns true if the selected objects or sides have changed since
        // this was last called, and no object update is pending
        bool update();

        // Prevents update() returning true until the provided object is
        // updated. Necessary to prevent controls updating when the mouse is
        // held down.
        void setDirty() { mChanged = true; };

        // Callbacks
        void onSelectionChanged() { mNeedsSelectionCheck = true; }
        void onSelectedObjectUpdated(const LLUUID &object_id, S32 side);

    protected:
        bool compareSelection();

        bool mChanged = false;

        boost::signals2::scoped_connection mSelectConnection;
        bool mNeedsSelectionCheck = true;
        S32 mSelectedObjectCount = 0;
        S32 mSelectedTECount = 0;
        LLUUID mSelectedObjectID;
        S32 mLastSelectedSide = -1;
    };

    static Selection sMaterialOverrideSelection;

    std::unique_ptr<PBRPickerAgentListener> mAgentInventoryListener;
    std::unique_ptr<PBRPickerObjectListener> mVOInventoryListener;

public:
    #if defined(DEF_GET_MAT_STATE)
        #undef DEF_GET_MAT_STATE
    #endif

    #if defined(DEF_GET_TE_STATE)
        #undef DEF_GET_TE_STATE
    #endif

    #if defined(DEF_EDIT_MAT_STATE)
        DEF_EDIT_MAT_STATE
    #endif

    // Accessors for selected TE material state
    //
    #define DEF_GET_MAT_STATE(DataType,ReturnType,MaterialMemberFunc,DefaultValue,HasTolerance,Tolerance)                                           \
        static void MaterialMemberFunc(DataType& data, bool& identical, bool has_tolerance = HasTolerance, DataType tolerance = Tolerance)          \
        {                                                                                                                                           \
            getTEMaterialValue< DataType, ReturnType, &LLMaterial::MaterialMemberFunc >(data, identical, DefaultValue, has_tolerance, tolerance);   \
        }

    // Mutators for selected TE material
    //
    #define DEF_EDIT_MAT_STATE(DataType,ReturnType,MaterialMemberFunc)                                                              \
        static void MaterialMemberFunc(LLPanelFace* p, DataType data, int te = -1, const LLUUID &only_for_object_id = LLUUID())     \
        {                                                                                                                           \
            edit< DataType, ReturnType, &LLMaterial::MaterialMemberFunc >(p, data, te, only_for_object_id);                         \
        }

    // Accessors for selected TE state proper (legacy settings etc)
    //
    #define DEF_GET_TE_STATE(DataType,ReturnType,TexEntryMemberFunc,DefaultValue,HasTolerance,Tolerance)                                        \
        static void TexEntryMemberFunc(DataType& data, bool& identical, bool has_tolerance = HasTolerance, DataType tolerance = Tolerance)      \
        {                                                                                                                                       \
            getTEValue< DataType, ReturnType, &LLTextureEntry::TexEntryMemberFunc >(data, identical, DefaultValue, has_tolerance, tolerance);   \
        }

    class LLSelectedTEMaterial
    {
    public:
        static void getCurrent(LLMaterialPtr& material_ptr, bool& identical_material);
        static void getMaxSpecularRepeats(F32& repeats, bool& identical);
        static void getMaxNormalRepeats(F32& repeats, bool& identical);
        static void getCurrentDiffuseAlphaMode(U8& diffuse_alpha_mode, bool& identical, bool diffuse_texture_has_alpha);

        DEF_GET_MAT_STATE(LLUUID,const LLUUID&,getNormalID,LLUUID::null, false, LLUUID::null)
        DEF_GET_MAT_STATE(LLUUID,const LLUUID&,getSpecularID,LLUUID::null, false, LLUUID::null)
        DEF_GET_MAT_STATE(F32,F32,getSpecularRepeatX,1.0f, true, 0.001f)
        DEF_GET_MAT_STATE(F32,F32,getSpecularRepeatY,1.0f, true, 0.001f)
        DEF_GET_MAT_STATE(F32,F32,getSpecularOffsetX,0.0f, true, 0.001f)
        DEF_GET_MAT_STATE(F32,F32,getSpecularOffsetY,0.0f, true, 0.001f)
        DEF_GET_MAT_STATE(F32,F32,getSpecularRotation,0.0f, true, 0.001f)

        DEF_GET_MAT_STATE(F32,F32,getNormalRepeatX,1.0f, true, 0.001f)
        DEF_GET_MAT_STATE(F32,F32,getNormalRepeatY,1.0f, true, 0.001f)
        DEF_GET_MAT_STATE(F32,F32,getNormalOffsetX,0.0f, true, 0.001f)
        DEF_GET_MAT_STATE(F32,F32,getNormalOffsetY,0.0f, true, 0.001f)
        DEF_GET_MAT_STATE(F32,F32,getNormalRotation,0.0f, true, 0.001f)

        DEF_EDIT_MAT_STATE(U8,U8,setDiffuseAlphaMode);
        DEF_EDIT_MAT_STATE(U8,U8,setAlphaMaskCutoff);

        DEF_EDIT_MAT_STATE(F32,F32,setNormalOffsetX);
        DEF_EDIT_MAT_STATE(F32,F32,setNormalOffsetY);
        DEF_EDIT_MAT_STATE(F32,F32,setNormalRepeatX);
        DEF_EDIT_MAT_STATE(F32,F32,setNormalRepeatY);
        DEF_EDIT_MAT_STATE(F32,F32,setNormalRotation);

        DEF_EDIT_MAT_STATE(F32,F32,setSpecularOffsetX);
        DEF_EDIT_MAT_STATE(F32,F32,setSpecularOffsetY);
        DEF_EDIT_MAT_STATE(F32,F32,setSpecularRepeatX);
        DEF_EDIT_MAT_STATE(F32,F32,setSpecularRepeatY);
        DEF_EDIT_MAT_STATE(F32,F32,setSpecularRotation);

        DEF_EDIT_MAT_STATE(U8,U8,setEnvironmentIntensity);
        DEF_EDIT_MAT_STATE(U8,U8,setSpecularLightExponent);

        DEF_EDIT_MAT_STATE(LLUUID,const LLUUID&,setNormalID);
        DEF_EDIT_MAT_STATE(LLUUID,const LLUUID&,setSpecularID);
        DEF_EDIT_MAT_STATE(LLColor4U,   const LLColor4U&,setSpecularLightColor);
    };

    class LLSelectedTE
    {
    public:
        static void getFace(class LLFace*& face_to_return, bool& identical_face);
        static void getImageFormat(LLGLenum& image_format_to_return, bool& identical_face);
        static void getTexId(LLUUID& id, bool& identical);
        static void getPbrMaterialId(LLUUID& id, bool& identical, bool& has_pbr, bool& has_faces_without_pbr);
        static void getObjectScaleS(F32& scale_s, bool& identical);
        static void getObjectScaleT(F32& scale_t, bool& identical);
        static void getMaxDiffuseRepeats(F32& repeats, bool& identical);

        DEF_GET_TE_STATE(U8,U8,getBumpmap,0, false, 0)
        DEF_GET_TE_STATE(U8,U8,getShiny,0, false, 0)
        DEF_GET_TE_STATE(U8,U8,getFullbright,0, false, 0)
        DEF_GET_TE_STATE(F32,F32,getRotation,0.0f, true, 0.001f)
        DEF_GET_TE_STATE(F32,F32,getOffsetS,0.0f, true, 0.001f)
        DEF_GET_TE_STATE(F32,F32,getOffsetT,0.0f, true, 0.001f)
        DEF_GET_TE_STATE(F32,F32,getScaleS,1.0f, true, 0.001f)
        DEF_GET_TE_STATE(F32,F32,getScaleT,1.0f, true, 0.001f)
        DEF_GET_TE_STATE(F32,F32,getGlow,0.0f, true, 0.001f)
        DEF_GET_TE_STATE(LLTextureEntry::e_texgen,LLTextureEntry::e_texgen,getTexGen,LLTextureEntry::TEX_GEN_DEFAULT, false, LLTextureEntry::TEX_GEN_DEFAULT)
        DEF_GET_TE_STATE(LLColor4,const LLColor4&,getColor,LLColor4::white, false, LLColor4::black);
    };
};

#endif
<|MERGE_RESOLUTION|>--- conflicted
+++ resolved
@@ -1,658 +1,624 @@
-/**
- * @file llpanelface.h
- * @brief Panel in the tools floater for editing face textures, colors, etc.
- *
- * $LicenseInfo:firstyear=2001&license=viewerlgpl$
- * Second Life Viewer Source Code
- * Copyright (C) 2010, Linden Research, Inc.
- *
- * This library is free software; you can redistribute it and/or
- * modify it under the terms of the GNU Lesser General Public
- * License as published by the Free Software Foundation;
- * version 2.1 of the License only.
- *
- * This library is distributed in the hope that it will be useful,
- * but WITHOUT ANY WARRANTY; without even the implied warranty of
- * MERCHANTABILITY or FITNESS FOR A PARTICULAR PURPOSE.  See the GNU
- * Lesser General Public License for more details.
- *
- * You should have received a copy of the GNU Lesser General Public
- * License along with this library; if not, write to the Free Software
- * Foundation, Inc., 51 Franklin Street, Fifth Floor, Boston, MA  02110-1301  USA
- *
- * Linden Research, Inc., 945 Battery Street, San Francisco, CA  94111  USA
- * $/LicenseInfo$
- */
-
-#ifndef LL_LLPANELFACE_H
-#define LL_LLPANELFACE_H
-
-#include "v4color.h"
-#include "llpanel.h"
-#include "llgltfmaterial.h"
-#include "llmaterial.h"
-#include "llmaterialmgr.h"
-#include "lltextureentry.h"
-#include "llselectmgr.h"
-
-#include <memory>
-
-class LLButton;
-class LLCheckBoxCtrl;
-class LLColorSwatchCtrl;
-class LLComboBox;
-class LLInventoryItem;
-class LLLineEditor;
-class LLSpinCtrl;
-class LLTextBox;
-class LLTextureCtrl;
-class LLUICtrl;
-class LLViewerObject;
-class LLFloater;
-class LLMaterialID;
-class LLMediaCtrl;
-class LLMenuButton;
-
-class PBRPickerAgentListener;
-class PBRPickerObjectListener;
-
-// Represents an edit for use in replicating the op across one or more materials in the selection set.
-//
-// The apply function optionally performs the edit which it implements
-// as a functor taking Data that calls member func MaterialFunc taking SetValueType
-// on an instance of the LLMaterial class.
-//
-// boost who?
-//
-template<
-    typename DataType,
-    typename SetValueType,
-    void (LLMaterial::*MaterialEditFunc)(SetValueType data) >
-class LLMaterialEditFunctor
-{
-public:
-    LLMaterialEditFunctor(const DataType& data) : _data(data) {}
-    virtual ~LLMaterialEditFunctor() {}
-    virtual void apply(LLMaterialPtr& material) { (material->*(MaterialEditFunc))(_data); }
-    DataType _data;
-};
-
-template<
-    typename DataType,
-    DataType (LLMaterial::*MaterialGetFunc)() >
-class LLMaterialGetFunctor
-{
-public:
-    LLMaterialGetFunctor() {}
-    virtual DataType get(LLMaterialPtr& material) { return (material->*(MaterialGetFunc)); }
-};
-
-template<
-    typename DataType,
-    DataType (LLTextureEntry::*TEGetFunc)() >
-class LLTEGetFunctor
-{
-public:
-    LLTEGetFunctor() {}
-    virtual DataType get(LLTextureEntry* entry) { return (entry*(TEGetFunc)); }
-};
-
-class LLPanelFace : public LLPanel
-{
-public:
-<<<<<<< HEAD
-	virtual bool	postBuild();
-	LLPanelFace();
-	virtual ~LLPanelFace();
-=======
-    virtual BOOL    postBuild();
-    LLPanelFace();
-    virtual ~LLPanelFace();
->>>>>>> e1623bb2
-
-    void            refresh();
-    void            refreshMedia();
-    void            unloadMedia();
-
-    static void onMaterialOverrideReceived(const LLUUID& object_id, S32 side);
-
-    /*virtual*/ void onVisibilityChange(bool new_visibility);
-    /*virtual*/ void draw();
-
-    LLMaterialPtr createDefaultMaterial(LLMaterialPtr current_material)
-    {
-        LLMaterialPtr new_material(!current_material.isNull() ? new LLMaterial(current_material->asLLSD()) : new LLMaterial());
-        llassert_always(new_material);
-
-        // Preserve old diffuse alpha mode or assert correct default blend mode as appropriate for the alpha channel content of the diffuse texture
-        //
-        new_material->setDiffuseAlphaMode(current_material.isNull() ? (isAlpha() ? LLMaterial::DIFFUSE_ALPHA_MODE_BLEND : LLMaterial::DIFFUSE_ALPHA_MODE_NONE) : current_material->getDiffuseAlphaMode());
-        return new_material;
-    }
-
-    LLRender::eTexIndex getTextureChannelToEdit();
-    LLRender::eTexIndex getTextureDropChannel();
-    LLGLTFMaterial::TextureInfo getPBRDropChannel();
-
-protected:
-    void            navigateToTitleMedia(const std::string url);
-    bool            selectedMediaEditable();
-    void            clearMediaSettings();
-    void            updateMediaSettings();
-    void            updateMediaTitle();
-
-    void            getState();
-
-    void            sendTexture();          // applies and sends texture
-    void            sendTextureInfo();      // applies and sends texture scale, offset, etc.
-    void            sendColor();            // applies and sends color
-    void            sendAlpha();            // applies and sends transparency
-    void            sendBump(U32 bumpiness);                // applies and sends bump map
-    void            sendTexGen();               // applies and sends bump map
-    void            sendShiny(U32 shininess);           // applies and sends shininess
-    void            sendFullbright();       // applies and sends full bright
-    void            sendGlow();
-    void            alignTestureLayer();
-
-    void            updateCopyTexButton();
-
-<<<<<<< HEAD
-    void 	onCommitPbr(const LLSD& data);
-    void 	onCancelPbr(const LLSD& data);
-    void 	onSelectPbr(const LLSD& data);
-    static bool onDragPbr(LLUICtrl* ctrl, LLInventoryItem* item);
-
-	// this function is to return true if the drag should succeed.
-	static bool onDragTexture(LLUICtrl* ctrl, LLInventoryItem* item);
-
-	void 	onCommitTexture(const LLSD& data);
-	void 	onCancelTexture(const LLSD& data);
-	void 	onSelectTexture(const LLSD& data);
-	void 	onCommitSpecularTexture(const LLSD& data);
-	void 	onCancelSpecularTexture(const LLSD& data);
-	void 	onSelectSpecularTexture(const LLSD& data);
-	void 	onCommitNormalTexture(const LLSD& data);
-	void 	onCancelNormalTexture(const LLSD& data);
-	void 	onSelectNormalTexture(const LLSD& data);
-	void 	onCommitColor(const LLSD& data);
-	void 	onCommitShinyColor(const LLSD& data);
-	void 	onCommitAlpha(const LLSD& data);
-	void 	onCancelColor(const LLSD& data);
-	void 	onCancelShinyColor(const LLSD& data);
-	void 	onSelectColor(const LLSD& data);
-	void 	onSelectShinyColor(const LLSD& data);
-
-	void 	onCloseTexturePicker(const LLSD& data);
-=======
-    void    onCommitPbr(const LLSD& data);
-    void    onCancelPbr(const LLSD& data);
-    void    onSelectPbr(const LLSD& data);
-    static BOOL onDragPbr(LLUICtrl* ctrl, LLInventoryItem* item);
-
-    // this function is to return TRUE if the drag should succeed.
-    static BOOL onDragTexture(LLUICtrl* ctrl, LLInventoryItem* item);
-
-    void    onCommitTexture(const LLSD& data);
-    void    onCancelTexture(const LLSD& data);
-    void    onSelectTexture(const LLSD& data);
-    void    onCommitSpecularTexture(const LLSD& data);
-    void    onCancelSpecularTexture(const LLSD& data);
-    void    onSelectSpecularTexture(const LLSD& data);
-    void    onCommitNormalTexture(const LLSD& data);
-    void    onCancelNormalTexture(const LLSD& data);
-    void    onSelectNormalTexture(const LLSD& data);
-    void    onCommitColor(const LLSD& data);
-    void    onCommitShinyColor(const LLSD& data);
-    void    onCommitAlpha(const LLSD& data);
-    void    onCancelColor(const LLSD& data);
-    void    onCancelShinyColor(const LLSD& data);
-    void    onSelectColor(const LLSD& data);
-    void    onSelectShinyColor(const LLSD& data);
-
-    void    onCloseTexturePicker(const LLSD& data);
->>>>>>> e1623bb2
-
-    static bool deleteMediaConfirm(const LLSD& notification, const LLSD& response);
-    static bool multipleFacesSelectedConfirm(const LLSD& notification, const LLSD& response);
-
-    // Make UI reflect state of currently selected material (refresh)
-    // and UI mode (e.g. editing normal map v diffuse map)
-    //
-    // @param force_set_values forces spinners to set value even if they are focused
-    void updateUI(bool force_set_values = false);
-
-    // Convenience func to determine if all faces in selection have
-    // identical planar texgen settings during edits
-    //
-    bool isIdenticalPlanarTexgen();
-
-    // Callback funcs for individual controls
-    //
-    static void     onCommitTextureInfo(LLUICtrl* ctrl, void* userdata);
-    static void     onCommitTextureScaleX(LLUICtrl* ctrl, void* userdata);
-    static void     onCommitTextureScaleY(LLUICtrl* ctrl, void* userdata);
-    static void     onCommitTextureRot(LLUICtrl* ctrl, void* userdata);
-    static void     onCommitTextureOffsetX(LLUICtrl* ctrl, void* userdata);
-    static void     onCommitTextureOffsetY(LLUICtrl* ctrl, void* userdata);
-
-    static void     onCommitMaterialBumpyScaleX(    LLUICtrl* ctrl, void* userdata);
-    static void     onCommitMaterialBumpyScaleY(    LLUICtrl* ctrl, void* userdata);
-    static void     onCommitMaterialBumpyRot(       LLUICtrl* ctrl, void* userdata);
-    static void     onCommitMaterialBumpyOffsetX(   LLUICtrl* ctrl, void* userdata);
-    static void     onCommitMaterialBumpyOffsetY(   LLUICtrl* ctrl, void* userdata);
-
-    static void     syncRepeatX(LLPanelFace* self, F32 scaleU);
-    static void     syncRepeatY(LLPanelFace* self, F32 scaleV);
-    static void     syncOffsetX(LLPanelFace* self, F32 offsetU);
-    static void     syncOffsetY(LLPanelFace* self, F32 offsetV);
-    static void     syncMaterialRot(LLPanelFace* self, F32 rot, int te = -1);
-
-    static void     onCommitMaterialShinyScaleX(    LLUICtrl* ctrl, void* userdata);
-    static void     onCommitMaterialShinyScaleY(    LLUICtrl* ctrl, void* userdata);
-    static void     onCommitMaterialShinyRot(       LLUICtrl* ctrl, void* userdata);
-    static void     onCommitMaterialShinyOffsetX(   LLUICtrl* ctrl, void* userdata);
-    static void     onCommitMaterialShinyOffsetY(   LLUICtrl* ctrl, void* userdata);
-
-    static void     onCommitMaterialGloss(          LLUICtrl* ctrl, void* userdata);
-    static void     onCommitMaterialEnv(                LLUICtrl* ctrl, void* userdata);
-    static void     onCommitMaterialMaskCutoff( LLUICtrl* ctrl, void* userdata);
-    static void     onCommitMaterialID( LLUICtrl* ctrl, void* userdata);
-
-    static void     onCommitMaterialsMedia( LLUICtrl* ctrl, void* userdata);
-    static void     onCommitMaterialType(   LLUICtrl* ctrl, void* userdata);
-    static void     onCommitPbrType(LLUICtrl* ctrl, void* userdata);
-    static void     onClickBtnEditMedia(LLUICtrl* ctrl, void* userdata);
-    static void     onClickBtnDeleteMedia(LLUICtrl* ctrl, void* userdata);
-    static void     onClickBtnAddMedia(LLUICtrl* ctrl, void* userdata);
-    static void     onCommitBump(               LLUICtrl* ctrl, void* userdata);
-    static void     onCommitTexGen(         LLUICtrl* ctrl, void* userdata);
-    static void     onCommitShiny(              LLUICtrl* ctrl, void* userdata);
-    static void     onCommitAlphaMode(      LLUICtrl* ctrl, void* userdata);
-    static void     onCommitFullbright(     LLUICtrl* ctrl, void* userdata);
-    static void    onCommitGlow(                LLUICtrl* ctrl, void *userdata);
-    static void     onCommitPlanarAlign(        LLUICtrl* ctrl, void* userdata);
-    static void     onCommitRepeatsPerMeter(    LLUICtrl* ctrl, void* userinfo);
-
-    void            onCommitGLTFTextureScaleU(LLUICtrl* ctrl);
-    void            onCommitGLTFTextureScaleV(LLUICtrl* ctrl);
-    void            onCommitGLTFRotation(LLUICtrl* ctrl);
-    void            onCommitGLTFTextureOffsetU(LLUICtrl* ctrl);
-    void            onCommitGLTFTextureOffsetV(LLUICtrl* ctrl);
-
-    static void     onClickAutoFix(void*);
-    static void     onAlignTexture(void*);
-    static void     onClickBtnLoadInvPBR(void* userdata);
-    static void     onClickBtnEditPBR(void* userdata);
-    static void     onClickBtnSavePBR(void* userdata);
-
-public: // needs to be accessible to selection manager
-    void            onCopyColor(); // records all selected faces
-    void            onPasteColor(); // to specific face
-    void            onPasteColor(LLViewerObject* objectp, S32 te); // to specific face
-    void            onCopyTexture();
-    void            onPasteTexture();
-    void            onPasteTexture(LLViewerObject* objectp, S32 te);
-
-protected:
-    void            menuDoToSelected(const LLSD& userdata);
-    bool            menuEnableItem(const LLSD& userdata);
-
-    static F32     valueGlow(LLViewerObject* object, S32 face);
-
-
-
-private:
-    bool        isAlpha() { return mIsAlpha; }
-
-    // Convenience funcs to keep the visual flack to a minimum
-    //
-    LLUUID  getCurrentNormalMap();
-    LLUUID  getCurrentSpecularMap();
-    U32     getCurrentShininess();
-    U32     getCurrentBumpiness();
-    U8      getCurrentDiffuseAlphaMode();
-    U8      getCurrentAlphaMaskCutoff();
-    U8      getCurrentEnvIntensity();
-    U8      getCurrentGlossiness();
-    F32     getCurrentBumpyRot();
-    F32     getCurrentBumpyScaleU();
-    F32     getCurrentBumpyScaleV();
-    F32     getCurrentBumpyOffsetU();
-    F32     getCurrentBumpyOffsetV();
-    F32     getCurrentShinyRot();
-    F32     getCurrentShinyScaleU();
-    F32     getCurrentShinyScaleV();
-    F32     getCurrentShinyOffsetU();
-    F32     getCurrentShinyOffsetV();
-
-    LLComboBox *mComboMatMedia;
-    LLMediaCtrl *mTitleMedia;
-    LLTextBox *mTitleMediaText;
-
-    // Update visibility of controls to match current UI mode
-    // (e.g. materials vs media editing)
-    //
-    // Do NOT call updateUI from within this function.
-    //
-    void updateVisibility(LLViewerObject* objectp = nullptr);
-
-    // Hey look everyone, a type-safe alternative to copy and paste! :)
-    //
-
-    // Update material parameters by applying 'edit_func' to selected TEs
-    //
-    template<
-        typename DataType,
-        typename SetValueType,
-        void (LLMaterial::*MaterialEditFunc)(SetValueType data) >
-    static void edit(LLPanelFace* p, DataType data, int te = -1, const LLUUID &only_for_object_id = LLUUID())
-    {
-        LLMaterialEditFunctor< DataType, SetValueType, MaterialEditFunc > edit(data);
-        struct LLSelectedTEEditMaterial : public LLSelectedTEMaterialFunctor
-        {
-            LLSelectedTEEditMaterial(LLPanelFace* panel, LLMaterialEditFunctor< DataType, SetValueType, MaterialEditFunc >* editp, const LLUUID &only_for_object_id) : _panel(panel), _edit(editp), _only_for_object_id(only_for_object_id) {}
-            virtual ~LLSelectedTEEditMaterial() {};
-            virtual LLMaterialPtr apply(LLViewerObject* object, S32 face, LLTextureEntry* tep, LLMaterialPtr& current_material)
-            {
-                if (_edit && (_only_for_object_id.isNull() || _only_for_object_id == object->getID()))
-                {
-                    LLMaterialPtr new_material = _panel->createDefaultMaterial(current_material);
-                    llassert_always(new_material);
-
-                    // Determine correct alpha mode for current diffuse texture
-                    // (i.e. does it have an alpha channel that makes alpha mode useful)
-                    //
-                    // _panel->isAlpha() "lies" when one face has alpha and the rest do not (NORSPEC-329)
-                    // need to get per-face answer to this question for sane alpha mode retention on updates.
-                    //
-                    bool is_alpha_face = object->isImageAlphaBlended(face);
-
-                    // need to keep this original answer for valid comparisons in logic below
-                    //
-                    U8 original_default_alpha_mode = is_alpha_face ? LLMaterial::DIFFUSE_ALPHA_MODE_BLEND : LLMaterial::DIFFUSE_ALPHA_MODE_NONE;
-
-                    U8 default_alpha_mode = original_default_alpha_mode;
-
-                    if (!current_material.isNull())
-                    {
-                        default_alpha_mode = current_material->getDiffuseAlphaMode();
-                    }
-
-                    // Insure we don't inherit the default of blend by accident...
-                    // this will be stomped by a legit request to change the alpha mode by the apply() below
-                    //
-                    new_material->setDiffuseAlphaMode(default_alpha_mode);
-
-                    // Do "It"!
-                    //
-                    _edit->apply(new_material);
-
-                    U32     new_alpha_mode          = new_material->getDiffuseAlphaMode();
-                    LLUUID  new_normal_map_id       = new_material->getNormalID();
-                    LLUUID  new_spec_map_id         = new_material->getSpecularID();
-
-                    if ((new_alpha_mode == LLMaterial::DIFFUSE_ALPHA_MODE_BLEND) && !is_alpha_face)
-                    {
-                        new_alpha_mode = LLMaterial::DIFFUSE_ALPHA_MODE_NONE;
-                        new_material->setDiffuseAlphaMode(LLMaterial::DIFFUSE_ALPHA_MODE_NONE);
-                    }
-
-                    bool is_default_blend_mode      = (new_alpha_mode == original_default_alpha_mode);
-                    bool is_need_material           = !is_default_blend_mode || !new_normal_map_id.isNull() || !new_spec_map_id.isNull();
-
-                    if (!is_need_material)
-                    {
-                        LL_DEBUGS("Materials") << "Removing material from object " << object->getID() << " face " << face << LL_ENDL;
-                        LLMaterialMgr::getInstance()->remove(object->getID(),face);
-                        new_material = NULL;
-                    }
-                    else
-                    {
-                        LL_DEBUGS("Materials") << "Putting material on object " << object->getID() << " face " << face << ", material: " << new_material->asLLSD() << LL_ENDL;
-                        LLMaterialMgr::getInstance()->put(object->getID(),face,*new_material);
-                    }
-
-                    object->setTEMaterialParams(face, new_material);
-                    return new_material;
-                }
-                return NULL;
-            }
-            LLMaterialEditFunctor< DataType, SetValueType, MaterialEditFunc >*  _edit;
-            LLPanelFace *_panel;
-            const LLUUID & _only_for_object_id;
-        } editor(p, &edit, only_for_object_id);
-        LLSelectMgr::getInstance()->selectionSetMaterialParams(&editor, te);
-    }
-
-    template<
-        typename DataType,
-        typename ReturnType,
-        ReturnType (LLMaterial::* const MaterialGetFunc)() const  >
-    static void getTEMaterialValue(DataType& data_to_return, bool& identical,DataType default_value, bool has_tolerance = false, DataType tolerance = DataType())
-    {
-        DataType data_value;
-        struct GetTEMaterialVal : public LLSelectedTEGetFunctor<DataType>
-        {
-            GetTEMaterialVal(DataType default_value) : _default(default_value) {}
-            virtual ~GetTEMaterialVal() {}
-
-            DataType get(LLViewerObject* object, S32 face)
-            {
-                DataType ret = _default;
-                LLMaterialPtr material_ptr;
-                LLTextureEntry* tep = object ? object->getTE(face) : NULL;
-                if (tep)
-                {
-                    material_ptr = tep->getMaterialParams();
-                    if (!material_ptr.isNull())
-                    {
-                        ret = (material_ptr->*(MaterialGetFunc))();
-                    }
-                }
-                return ret;
-            }
-            DataType _default;
-        } GetFunc(default_value);
-        identical = LLSelectMgr::getInstance()->getSelection()->getSelectedTEValue( &GetFunc, data_value, has_tolerance, tolerance);
-        data_to_return = data_value;
-    }
-
-    template<
-        typename DataType,
-        typename ReturnType, // some kids just have to different...
-        ReturnType (LLTextureEntry::* const TEGetFunc)() const >
-    static void getTEValue(DataType& data_to_return, bool& identical, DataType default_value, bool has_tolerance = false, DataType tolerance = DataType())
-    {
-        DataType data_value;
-        struct GetTEVal : public LLSelectedTEGetFunctor<DataType>
-        {
-            GetTEVal(DataType default_value) : _default(default_value) {}
-            virtual ~GetTEVal() {}
-
-            DataType get(LLViewerObject* object, S32 face) {
-                LLTextureEntry* tep = object ? object->getTE(face) : NULL;
-                return tep ? ((tep->*(TEGetFunc))()) : _default;
-            }
-            DataType _default;
-        } GetTEValFunc(default_value);
-        identical = LLSelectMgr::getInstance()->getSelection()->getSelectedTEValue( &GetTEValFunc, data_value, has_tolerance, tolerance );
-        data_to_return = data_value;
-    }
-
-    // Update vis and enabling of specific subsets of controls based on material params
-    // (e.g. hide the spec controls if no spec texture is applied)
-    //
-    void updateShinyControls(bool is_setting_texture = false, bool mess_with_combobox = false);
-    void updateBumpyControls(bool is_setting_texture = false, bool mess_with_combobox = false);
-    void updateAlphaControls();
-
-    /*
-     * Checks whether the selected texture from the LLFloaterTexturePicker can be applied to the currently selected object.
-     * If agent selects texture which is not allowed to be applied for the currently selected object,
-     * all controls of the floater texture picker which allow to apply the texture will be disabled.
-     */
-    void onTextureSelectionChanged(LLInventoryItem* itemp);
-    void onPbrSelectionChanged(LLInventoryItem* itemp);
-
-    void updateUIGLTF(LLViewerObject* objectp, bool& has_pbr_material, bool& has_faces_without_pbr, bool force_set_values);
-    void updateVisibilityGLTF(LLViewerObject* objectp = nullptr);
-
-    void updateSelectedGLTFMaterials(std::function<void(LLGLTFMaterial*)> func);
-    void updateGLTFTextureTransform(float value, U32 pbr_type, std::function<void(LLGLTFMaterial::TextureTransform*)> edit);
-
-    void setMaterialOverridesFromSelection();
-
-    LLMenuButton*   mMenuClipboardColor;
-    LLMenuButton*   mMenuClipboardTexture;
-
-    bool mIsAlpha;
-
-    LLSD            mClipboardParams;
-
-    LLSD mMediaSettings;
-    bool mNeedMediaTitle;
-
-    class Selection
-    {
-    public:
-        void connect();
-
-        // Returns true if the selected objects or sides have changed since
-        // this was last called, and no object update is pending
-        bool update();
-
-        // Prevents update() returning true until the provided object is
-        // updated. Necessary to prevent controls updating when the mouse is
-        // held down.
-        void setDirty() { mChanged = true; };
-
-        // Callbacks
-        void onSelectionChanged() { mNeedsSelectionCheck = true; }
-        void onSelectedObjectUpdated(const LLUUID &object_id, S32 side);
-
-    protected:
-        bool compareSelection();
-
-        bool mChanged = false;
-
-        boost::signals2::scoped_connection mSelectConnection;
-        bool mNeedsSelectionCheck = true;
-        S32 mSelectedObjectCount = 0;
-        S32 mSelectedTECount = 0;
-        LLUUID mSelectedObjectID;
-        S32 mLastSelectedSide = -1;
-    };
-
-    static Selection sMaterialOverrideSelection;
-
-    std::unique_ptr<PBRPickerAgentListener> mAgentInventoryListener;
-    std::unique_ptr<PBRPickerObjectListener> mVOInventoryListener;
-
-public:
-    #if defined(DEF_GET_MAT_STATE)
-        #undef DEF_GET_MAT_STATE
-    #endif
-
-    #if defined(DEF_GET_TE_STATE)
-        #undef DEF_GET_TE_STATE
-    #endif
-
-    #if defined(DEF_EDIT_MAT_STATE)
-        DEF_EDIT_MAT_STATE
-    #endif
-
-    // Accessors for selected TE material state
-    //
-    #define DEF_GET_MAT_STATE(DataType,ReturnType,MaterialMemberFunc,DefaultValue,HasTolerance,Tolerance)                                           \
-        static void MaterialMemberFunc(DataType& data, bool& identical, bool has_tolerance = HasTolerance, DataType tolerance = Tolerance)          \
-        {                                                                                                                                           \
-            getTEMaterialValue< DataType, ReturnType, &LLMaterial::MaterialMemberFunc >(data, identical, DefaultValue, has_tolerance, tolerance);   \
-        }
-
-    // Mutators for selected TE material
-    //
-    #define DEF_EDIT_MAT_STATE(DataType,ReturnType,MaterialMemberFunc)                                                              \
-        static void MaterialMemberFunc(LLPanelFace* p, DataType data, int te = -1, const LLUUID &only_for_object_id = LLUUID())     \
-        {                                                                                                                           \
-            edit< DataType, ReturnType, &LLMaterial::MaterialMemberFunc >(p, data, te, only_for_object_id);                         \
-        }
-
-    // Accessors for selected TE state proper (legacy settings etc)
-    //
-    #define DEF_GET_TE_STATE(DataType,ReturnType,TexEntryMemberFunc,DefaultValue,HasTolerance,Tolerance)                                        \
-        static void TexEntryMemberFunc(DataType& data, bool& identical, bool has_tolerance = HasTolerance, DataType tolerance = Tolerance)      \
-        {                                                                                                                                       \
-            getTEValue< DataType, ReturnType, &LLTextureEntry::TexEntryMemberFunc >(data, identical, DefaultValue, has_tolerance, tolerance);   \
-        }
-
-    class LLSelectedTEMaterial
-    {
-    public:
-        static void getCurrent(LLMaterialPtr& material_ptr, bool& identical_material);
-        static void getMaxSpecularRepeats(F32& repeats, bool& identical);
-        static void getMaxNormalRepeats(F32& repeats, bool& identical);
-        static void getCurrentDiffuseAlphaMode(U8& diffuse_alpha_mode, bool& identical, bool diffuse_texture_has_alpha);
-
-        DEF_GET_MAT_STATE(LLUUID,const LLUUID&,getNormalID,LLUUID::null, false, LLUUID::null)
-        DEF_GET_MAT_STATE(LLUUID,const LLUUID&,getSpecularID,LLUUID::null, false, LLUUID::null)
-        DEF_GET_MAT_STATE(F32,F32,getSpecularRepeatX,1.0f, true, 0.001f)
-        DEF_GET_MAT_STATE(F32,F32,getSpecularRepeatY,1.0f, true, 0.001f)
-        DEF_GET_MAT_STATE(F32,F32,getSpecularOffsetX,0.0f, true, 0.001f)
-        DEF_GET_MAT_STATE(F32,F32,getSpecularOffsetY,0.0f, true, 0.001f)
-        DEF_GET_MAT_STATE(F32,F32,getSpecularRotation,0.0f, true, 0.001f)
-
-        DEF_GET_MAT_STATE(F32,F32,getNormalRepeatX,1.0f, true, 0.001f)
-        DEF_GET_MAT_STATE(F32,F32,getNormalRepeatY,1.0f, true, 0.001f)
-        DEF_GET_MAT_STATE(F32,F32,getNormalOffsetX,0.0f, true, 0.001f)
-        DEF_GET_MAT_STATE(F32,F32,getNormalOffsetY,0.0f, true, 0.001f)
-        DEF_GET_MAT_STATE(F32,F32,getNormalRotation,0.0f, true, 0.001f)
-
-        DEF_EDIT_MAT_STATE(U8,U8,setDiffuseAlphaMode);
-        DEF_EDIT_MAT_STATE(U8,U8,setAlphaMaskCutoff);
-
-        DEF_EDIT_MAT_STATE(F32,F32,setNormalOffsetX);
-        DEF_EDIT_MAT_STATE(F32,F32,setNormalOffsetY);
-        DEF_EDIT_MAT_STATE(F32,F32,setNormalRepeatX);
-        DEF_EDIT_MAT_STATE(F32,F32,setNormalRepeatY);
-        DEF_EDIT_MAT_STATE(F32,F32,setNormalRotation);
-
-        DEF_EDIT_MAT_STATE(F32,F32,setSpecularOffsetX);
-        DEF_EDIT_MAT_STATE(F32,F32,setSpecularOffsetY);
-        DEF_EDIT_MAT_STATE(F32,F32,setSpecularRepeatX);
-        DEF_EDIT_MAT_STATE(F32,F32,setSpecularRepeatY);
-        DEF_EDIT_MAT_STATE(F32,F32,setSpecularRotation);
-
-        DEF_EDIT_MAT_STATE(U8,U8,setEnvironmentIntensity);
-        DEF_EDIT_MAT_STATE(U8,U8,setSpecularLightExponent);
-
-        DEF_EDIT_MAT_STATE(LLUUID,const LLUUID&,setNormalID);
-        DEF_EDIT_MAT_STATE(LLUUID,const LLUUID&,setSpecularID);
-        DEF_EDIT_MAT_STATE(LLColor4U,   const LLColor4U&,setSpecularLightColor);
-    };
-
-    class LLSelectedTE
-    {
-    public:
-        static void getFace(class LLFace*& face_to_return, bool& identical_face);
-        static void getImageFormat(LLGLenum& image_format_to_return, bool& identical_face);
-        static void getTexId(LLUUID& id, bool& identical);
-        static void getPbrMaterialId(LLUUID& id, bool& identical, bool& has_pbr, bool& has_faces_without_pbr);
-        static void getObjectScaleS(F32& scale_s, bool& identical);
-        static void getObjectScaleT(F32& scale_t, bool& identical);
-        static void getMaxDiffuseRepeats(F32& repeats, bool& identical);
-
-        DEF_GET_TE_STATE(U8,U8,getBumpmap,0, false, 0)
-        DEF_GET_TE_STATE(U8,U8,getShiny,0, false, 0)
-        DEF_GET_TE_STATE(U8,U8,getFullbright,0, false, 0)
-        DEF_GET_TE_STATE(F32,F32,getRotation,0.0f, true, 0.001f)
-        DEF_GET_TE_STATE(F32,F32,getOffsetS,0.0f, true, 0.001f)
-        DEF_GET_TE_STATE(F32,F32,getOffsetT,0.0f, true, 0.001f)
-        DEF_GET_TE_STATE(F32,F32,getScaleS,1.0f, true, 0.001f)
-        DEF_GET_TE_STATE(F32,F32,getScaleT,1.0f, true, 0.001f)
-        DEF_GET_TE_STATE(F32,F32,getGlow,0.0f, true, 0.001f)
-        DEF_GET_TE_STATE(LLTextureEntry::e_texgen,LLTextureEntry::e_texgen,getTexGen,LLTextureEntry::TEX_GEN_DEFAULT, false, LLTextureEntry::TEX_GEN_DEFAULT)
-        DEF_GET_TE_STATE(LLColor4,const LLColor4&,getColor,LLColor4::white, false, LLColor4::black);
-    };
-};
-
-#endif
+/**
+ * @file llpanelface.h
+ * @brief Panel in the tools floater for editing face textures, colors, etc.
+ *
+ * $LicenseInfo:firstyear=2001&license=viewerlgpl$
+ * Second Life Viewer Source Code
+ * Copyright (C) 2010, Linden Research, Inc.
+ *
+ * This library is free software; you can redistribute it and/or
+ * modify it under the terms of the GNU Lesser General Public
+ * License as published by the Free Software Foundation;
+ * version 2.1 of the License only.
+ *
+ * This library is distributed in the hope that it will be useful,
+ * but WITHOUT ANY WARRANTY; without even the implied warranty of
+ * MERCHANTABILITY or FITNESS FOR A PARTICULAR PURPOSE.  See the GNU
+ * Lesser General Public License for more details.
+ *
+ * You should have received a copy of the GNU Lesser General Public
+ * License along with this library; if not, write to the Free Software
+ * Foundation, Inc., 51 Franklin Street, Fifth Floor, Boston, MA  02110-1301  USA
+ *
+ * Linden Research, Inc., 945 Battery Street, San Francisco, CA  94111  USA
+ * $/LicenseInfo$
+ */
+
+#ifndef LL_LLPANELFACE_H
+#define LL_LLPANELFACE_H
+
+#include "v4color.h"
+#include "llpanel.h"
+#include "llgltfmaterial.h"
+#include "llmaterial.h"
+#include "llmaterialmgr.h"
+#include "lltextureentry.h"
+#include "llselectmgr.h"
+
+#include <memory>
+
+class LLButton;
+class LLCheckBoxCtrl;
+class LLColorSwatchCtrl;
+class LLComboBox;
+class LLInventoryItem;
+class LLLineEditor;
+class LLSpinCtrl;
+class LLTextBox;
+class LLTextureCtrl;
+class LLUICtrl;
+class LLViewerObject;
+class LLFloater;
+class LLMaterialID;
+class LLMediaCtrl;
+class LLMenuButton;
+
+class PBRPickerAgentListener;
+class PBRPickerObjectListener;
+
+// Represents an edit for use in replicating the op across one or more materials in the selection set.
+//
+// The apply function optionally performs the edit which it implements
+// as a functor taking Data that calls member func MaterialFunc taking SetValueType
+// on an instance of the LLMaterial class.
+//
+// boost who?
+//
+template<
+    typename DataType,
+    typename SetValueType,
+    void (LLMaterial::*MaterialEditFunc)(SetValueType data) >
+class LLMaterialEditFunctor
+{
+public:
+    LLMaterialEditFunctor(const DataType& data) : _data(data) {}
+    virtual ~LLMaterialEditFunctor() {}
+    virtual void apply(LLMaterialPtr& material) { (material->*(MaterialEditFunc))(_data); }
+    DataType _data;
+};
+
+template<
+    typename DataType,
+    DataType (LLMaterial::*MaterialGetFunc)() >
+class LLMaterialGetFunctor
+{
+public:
+    LLMaterialGetFunctor() {}
+    virtual DataType get(LLMaterialPtr& material) { return (material->*(MaterialGetFunc)); }
+};
+
+template<
+    typename DataType,
+    DataType (LLTextureEntry::*TEGetFunc)() >
+class LLTEGetFunctor
+{
+public:
+    LLTEGetFunctor() {}
+    virtual DataType get(LLTextureEntry* entry) { return (entry*(TEGetFunc)); }
+};
+
+class LLPanelFace : public LLPanel
+{
+public:
+    virtual bool    postBuild();
+    LLPanelFace();
+    virtual ~LLPanelFace();
+
+    void            refresh();
+    void            refreshMedia();
+    void            unloadMedia();
+
+    static void onMaterialOverrideReceived(const LLUUID& object_id, S32 side);
+
+    /*virtual*/ void onVisibilityChange(bool new_visibility);
+    /*virtual*/ void draw();
+
+    LLMaterialPtr createDefaultMaterial(LLMaterialPtr current_material)
+    {
+        LLMaterialPtr new_material(!current_material.isNull() ? new LLMaterial(current_material->asLLSD()) : new LLMaterial());
+        llassert_always(new_material);
+
+        // Preserve old diffuse alpha mode or assert correct default blend mode as appropriate for the alpha channel content of the diffuse texture
+        //
+        new_material->setDiffuseAlphaMode(current_material.isNull() ? (isAlpha() ? LLMaterial::DIFFUSE_ALPHA_MODE_BLEND : LLMaterial::DIFFUSE_ALPHA_MODE_NONE) : current_material->getDiffuseAlphaMode());
+        return new_material;
+    }
+
+    LLRender::eTexIndex getTextureChannelToEdit();
+    LLRender::eTexIndex getTextureDropChannel();
+    LLGLTFMaterial::TextureInfo getPBRDropChannel();
+
+protected:
+    void            navigateToTitleMedia(const std::string url);
+    bool            selectedMediaEditable();
+    void            clearMediaSettings();
+    void            updateMediaSettings();
+    void            updateMediaTitle();
+
+    void            getState();
+
+    void            sendTexture();          // applies and sends texture
+    void            sendTextureInfo();      // applies and sends texture scale, offset, etc.
+    void            sendColor();            // applies and sends color
+    void            sendAlpha();            // applies and sends transparency
+    void            sendBump(U32 bumpiness);                // applies and sends bump map
+    void            sendTexGen();               // applies and sends bump map
+    void            sendShiny(U32 shininess);           // applies and sends shininess
+    void            sendFullbright();       // applies and sends full bright
+    void            sendGlow();
+    void            alignTestureLayer();
+
+    void            updateCopyTexButton();
+
+    void    onCommitPbr(const LLSD& data);
+    void    onCancelPbr(const LLSD& data);
+    void    onSelectPbr(const LLSD& data);
+    static bool onDragPbr(LLUICtrl* ctrl, LLInventoryItem* item);
+
+    // this function is to return true if the drag should succeed.
+    static bool onDragTexture(LLUICtrl* ctrl, LLInventoryItem* item);
+
+    void    onCommitTexture(const LLSD& data);
+    void    onCancelTexture(const LLSD& data);
+    void    onSelectTexture(const LLSD& data);
+    void    onCommitSpecularTexture(const LLSD& data);
+    void    onCancelSpecularTexture(const LLSD& data);
+    void    onSelectSpecularTexture(const LLSD& data);
+    void    onCommitNormalTexture(const LLSD& data);
+    void    onCancelNormalTexture(const LLSD& data);
+    void    onSelectNormalTexture(const LLSD& data);
+    void    onCommitColor(const LLSD& data);
+    void    onCommitShinyColor(const LLSD& data);
+    void    onCommitAlpha(const LLSD& data);
+    void    onCancelColor(const LLSD& data);
+    void    onCancelShinyColor(const LLSD& data);
+    void    onSelectColor(const LLSD& data);
+    void    onSelectShinyColor(const LLSD& data);
+
+    void    onCloseTexturePicker(const LLSD& data);
+
+    static bool deleteMediaConfirm(const LLSD& notification, const LLSD& response);
+    static bool multipleFacesSelectedConfirm(const LLSD& notification, const LLSD& response);
+
+    // Make UI reflect state of currently selected material (refresh)
+    // and UI mode (e.g. editing normal map v diffuse map)
+    //
+    // @param force_set_values forces spinners to set value even if they are focused
+    void updateUI(bool force_set_values = false);
+
+    // Convenience func to determine if all faces in selection have
+    // identical planar texgen settings during edits
+    //
+    bool isIdenticalPlanarTexgen();
+
+    // Callback funcs for individual controls
+    //
+    static void     onCommitTextureInfo(LLUICtrl* ctrl, void* userdata);
+    static void     onCommitTextureScaleX(LLUICtrl* ctrl, void* userdata);
+    static void     onCommitTextureScaleY(LLUICtrl* ctrl, void* userdata);
+    static void     onCommitTextureRot(LLUICtrl* ctrl, void* userdata);
+    static void     onCommitTextureOffsetX(LLUICtrl* ctrl, void* userdata);
+    static void     onCommitTextureOffsetY(LLUICtrl* ctrl, void* userdata);
+
+    static void     onCommitMaterialBumpyScaleX(    LLUICtrl* ctrl, void* userdata);
+    static void     onCommitMaterialBumpyScaleY(    LLUICtrl* ctrl, void* userdata);
+    static void     onCommitMaterialBumpyRot(       LLUICtrl* ctrl, void* userdata);
+    static void     onCommitMaterialBumpyOffsetX(   LLUICtrl* ctrl, void* userdata);
+    static void     onCommitMaterialBumpyOffsetY(   LLUICtrl* ctrl, void* userdata);
+
+    static void     syncRepeatX(LLPanelFace* self, F32 scaleU);
+    static void     syncRepeatY(LLPanelFace* self, F32 scaleV);
+    static void     syncOffsetX(LLPanelFace* self, F32 offsetU);
+    static void     syncOffsetY(LLPanelFace* self, F32 offsetV);
+    static void     syncMaterialRot(LLPanelFace* self, F32 rot, int te = -1);
+
+    static void     onCommitMaterialShinyScaleX(    LLUICtrl* ctrl, void* userdata);
+    static void     onCommitMaterialShinyScaleY(    LLUICtrl* ctrl, void* userdata);
+    static void     onCommitMaterialShinyRot(       LLUICtrl* ctrl, void* userdata);
+    static void     onCommitMaterialShinyOffsetX(   LLUICtrl* ctrl, void* userdata);
+    static void     onCommitMaterialShinyOffsetY(   LLUICtrl* ctrl, void* userdata);
+
+    static void     onCommitMaterialGloss(          LLUICtrl* ctrl, void* userdata);
+    static void     onCommitMaterialEnv(                LLUICtrl* ctrl, void* userdata);
+    static void     onCommitMaterialMaskCutoff( LLUICtrl* ctrl, void* userdata);
+    static void     onCommitMaterialID( LLUICtrl* ctrl, void* userdata);
+
+    static void     onCommitMaterialsMedia( LLUICtrl* ctrl, void* userdata);
+    static void     onCommitMaterialType(   LLUICtrl* ctrl, void* userdata);
+    static void     onCommitPbrType(LLUICtrl* ctrl, void* userdata);
+    static void     onClickBtnEditMedia(LLUICtrl* ctrl, void* userdata);
+    static void     onClickBtnDeleteMedia(LLUICtrl* ctrl, void* userdata);
+    static void     onClickBtnAddMedia(LLUICtrl* ctrl, void* userdata);
+    static void     onCommitBump(               LLUICtrl* ctrl, void* userdata);
+    static void     onCommitTexGen(         LLUICtrl* ctrl, void* userdata);
+    static void     onCommitShiny(              LLUICtrl* ctrl, void* userdata);
+    static void     onCommitAlphaMode(      LLUICtrl* ctrl, void* userdata);
+    static void     onCommitFullbright(     LLUICtrl* ctrl, void* userdata);
+    static void    onCommitGlow(                LLUICtrl* ctrl, void *userdata);
+    static void     onCommitPlanarAlign(        LLUICtrl* ctrl, void* userdata);
+    static void     onCommitRepeatsPerMeter(    LLUICtrl* ctrl, void* userinfo);
+
+    void            onCommitGLTFTextureScaleU(LLUICtrl* ctrl);
+    void            onCommitGLTFTextureScaleV(LLUICtrl* ctrl);
+    void            onCommitGLTFRotation(LLUICtrl* ctrl);
+    void            onCommitGLTFTextureOffsetU(LLUICtrl* ctrl);
+    void            onCommitGLTFTextureOffsetV(LLUICtrl* ctrl);
+
+    static void     onClickAutoFix(void*);
+    static void     onAlignTexture(void*);
+    static void     onClickBtnLoadInvPBR(void* userdata);
+    static void     onClickBtnEditPBR(void* userdata);
+    static void     onClickBtnSavePBR(void* userdata);
+
+public: // needs to be accessible to selection manager
+    void            onCopyColor(); // records all selected faces
+    void            onPasteColor(); // to specific face
+    void            onPasteColor(LLViewerObject* objectp, S32 te); // to specific face
+    void            onCopyTexture();
+    void            onPasteTexture();
+    void            onPasteTexture(LLViewerObject* objectp, S32 te);
+
+protected:
+    void            menuDoToSelected(const LLSD& userdata);
+    bool            menuEnableItem(const LLSD& userdata);
+
+    static F32     valueGlow(LLViewerObject* object, S32 face);
+
+
+
+private:
+    bool        isAlpha() { return mIsAlpha; }
+
+    // Convenience funcs to keep the visual flack to a minimum
+    //
+    LLUUID  getCurrentNormalMap();
+    LLUUID  getCurrentSpecularMap();
+    U32     getCurrentShininess();
+    U32     getCurrentBumpiness();
+    U8      getCurrentDiffuseAlphaMode();
+    U8      getCurrentAlphaMaskCutoff();
+    U8      getCurrentEnvIntensity();
+    U8      getCurrentGlossiness();
+    F32     getCurrentBumpyRot();
+    F32     getCurrentBumpyScaleU();
+    F32     getCurrentBumpyScaleV();
+    F32     getCurrentBumpyOffsetU();
+    F32     getCurrentBumpyOffsetV();
+    F32     getCurrentShinyRot();
+    F32     getCurrentShinyScaleU();
+    F32     getCurrentShinyScaleV();
+    F32     getCurrentShinyOffsetU();
+    F32     getCurrentShinyOffsetV();
+
+    LLComboBox *mComboMatMedia;
+    LLMediaCtrl *mTitleMedia;
+    LLTextBox *mTitleMediaText;
+
+    // Update visibility of controls to match current UI mode
+    // (e.g. materials vs media editing)
+    //
+    // Do NOT call updateUI from within this function.
+    //
+    void updateVisibility(LLViewerObject* objectp = nullptr);
+
+    // Hey look everyone, a type-safe alternative to copy and paste! :)
+    //
+
+    // Update material parameters by applying 'edit_func' to selected TEs
+    //
+    template<
+        typename DataType,
+        typename SetValueType,
+        void (LLMaterial::*MaterialEditFunc)(SetValueType data) >
+    static void edit(LLPanelFace* p, DataType data, int te = -1, const LLUUID &only_for_object_id = LLUUID())
+    {
+        LLMaterialEditFunctor< DataType, SetValueType, MaterialEditFunc > edit(data);
+        struct LLSelectedTEEditMaterial : public LLSelectedTEMaterialFunctor
+        {
+            LLSelectedTEEditMaterial(LLPanelFace* panel, LLMaterialEditFunctor< DataType, SetValueType, MaterialEditFunc >* editp, const LLUUID &only_for_object_id) : _panel(panel), _edit(editp), _only_for_object_id(only_for_object_id) {}
+            virtual ~LLSelectedTEEditMaterial() {};
+            virtual LLMaterialPtr apply(LLViewerObject* object, S32 face, LLTextureEntry* tep, LLMaterialPtr& current_material)
+            {
+                if (_edit && (_only_for_object_id.isNull() || _only_for_object_id == object->getID()))
+                {
+                    LLMaterialPtr new_material = _panel->createDefaultMaterial(current_material);
+                    llassert_always(new_material);
+
+                    // Determine correct alpha mode for current diffuse texture
+                    // (i.e. does it have an alpha channel that makes alpha mode useful)
+                    //
+                    // _panel->isAlpha() "lies" when one face has alpha and the rest do not (NORSPEC-329)
+                    // need to get per-face answer to this question for sane alpha mode retention on updates.
+                    //
+                    bool is_alpha_face = object->isImageAlphaBlended(face);
+
+                    // need to keep this original answer for valid comparisons in logic below
+                    //
+                    U8 original_default_alpha_mode = is_alpha_face ? LLMaterial::DIFFUSE_ALPHA_MODE_BLEND : LLMaterial::DIFFUSE_ALPHA_MODE_NONE;
+
+                    U8 default_alpha_mode = original_default_alpha_mode;
+
+                    if (!current_material.isNull())
+                    {
+                        default_alpha_mode = current_material->getDiffuseAlphaMode();
+                    }
+
+                    // Insure we don't inherit the default of blend by accident...
+                    // this will be stomped by a legit request to change the alpha mode by the apply() below
+                    //
+                    new_material->setDiffuseAlphaMode(default_alpha_mode);
+
+                    // Do "It"!
+                    //
+                    _edit->apply(new_material);
+
+                    U32     new_alpha_mode          = new_material->getDiffuseAlphaMode();
+                    LLUUID  new_normal_map_id       = new_material->getNormalID();
+                    LLUUID  new_spec_map_id         = new_material->getSpecularID();
+
+                    if ((new_alpha_mode == LLMaterial::DIFFUSE_ALPHA_MODE_BLEND) && !is_alpha_face)
+                    {
+                        new_alpha_mode = LLMaterial::DIFFUSE_ALPHA_MODE_NONE;
+                        new_material->setDiffuseAlphaMode(LLMaterial::DIFFUSE_ALPHA_MODE_NONE);
+                    }
+
+                    bool is_default_blend_mode      = (new_alpha_mode == original_default_alpha_mode);
+                    bool is_need_material           = !is_default_blend_mode || !new_normal_map_id.isNull() || !new_spec_map_id.isNull();
+
+                    if (!is_need_material)
+                    {
+                        LL_DEBUGS("Materials") << "Removing material from object " << object->getID() << " face " << face << LL_ENDL;
+                        LLMaterialMgr::getInstance()->remove(object->getID(),face);
+                        new_material = NULL;
+                    }
+                    else
+                    {
+                        LL_DEBUGS("Materials") << "Putting material on object " << object->getID() << " face " << face << ", material: " << new_material->asLLSD() << LL_ENDL;
+                        LLMaterialMgr::getInstance()->put(object->getID(),face,*new_material);
+                    }
+
+                    object->setTEMaterialParams(face, new_material);
+                    return new_material;
+                }
+                return NULL;
+            }
+            LLMaterialEditFunctor< DataType, SetValueType, MaterialEditFunc >*  _edit;
+            LLPanelFace *_panel;
+            const LLUUID & _only_for_object_id;
+        } editor(p, &edit, only_for_object_id);
+        LLSelectMgr::getInstance()->selectionSetMaterialParams(&editor, te);
+    }
+
+    template<
+        typename DataType,
+        typename ReturnType,
+        ReturnType (LLMaterial::* const MaterialGetFunc)() const  >
+    static void getTEMaterialValue(DataType& data_to_return, bool& identical,DataType default_value, bool has_tolerance = false, DataType tolerance = DataType())
+    {
+        DataType data_value;
+        struct GetTEMaterialVal : public LLSelectedTEGetFunctor<DataType>
+        {
+            GetTEMaterialVal(DataType default_value) : _default(default_value) {}
+            virtual ~GetTEMaterialVal() {}
+
+            DataType get(LLViewerObject* object, S32 face)
+            {
+                DataType ret = _default;
+                LLMaterialPtr material_ptr;
+                LLTextureEntry* tep = object ? object->getTE(face) : NULL;
+                if (tep)
+                {
+                    material_ptr = tep->getMaterialParams();
+                    if (!material_ptr.isNull())
+                    {
+                        ret = (material_ptr->*(MaterialGetFunc))();
+                    }
+                }
+                return ret;
+            }
+            DataType _default;
+        } GetFunc(default_value);
+        identical = LLSelectMgr::getInstance()->getSelection()->getSelectedTEValue( &GetFunc, data_value, has_tolerance, tolerance);
+        data_to_return = data_value;
+    }
+
+    template<
+        typename DataType,
+        typename ReturnType, // some kids just have to different...
+        ReturnType (LLTextureEntry::* const TEGetFunc)() const >
+    static void getTEValue(DataType& data_to_return, bool& identical, DataType default_value, bool has_tolerance = false, DataType tolerance = DataType())
+    {
+        DataType data_value;
+        struct GetTEVal : public LLSelectedTEGetFunctor<DataType>
+        {
+            GetTEVal(DataType default_value) : _default(default_value) {}
+            virtual ~GetTEVal() {}
+
+            DataType get(LLViewerObject* object, S32 face) {
+                LLTextureEntry* tep = object ? object->getTE(face) : NULL;
+                return tep ? ((tep->*(TEGetFunc))()) : _default;
+            }
+            DataType _default;
+        } GetTEValFunc(default_value);
+        identical = LLSelectMgr::getInstance()->getSelection()->getSelectedTEValue( &GetTEValFunc, data_value, has_tolerance, tolerance );
+        data_to_return = data_value;
+    }
+
+    // Update vis and enabling of specific subsets of controls based on material params
+    // (e.g. hide the spec controls if no spec texture is applied)
+    //
+    void updateShinyControls(bool is_setting_texture = false, bool mess_with_combobox = false);
+    void updateBumpyControls(bool is_setting_texture = false, bool mess_with_combobox = false);
+    void updateAlphaControls();
+
+    /*
+     * Checks whether the selected texture from the LLFloaterTexturePicker can be applied to the currently selected object.
+     * If agent selects texture which is not allowed to be applied for the currently selected object,
+     * all controls of the floater texture picker which allow to apply the texture will be disabled.
+     */
+    void onTextureSelectionChanged(LLInventoryItem* itemp);
+    void onPbrSelectionChanged(LLInventoryItem* itemp);
+
+    void updateUIGLTF(LLViewerObject* objectp, bool& has_pbr_material, bool& has_faces_without_pbr, bool force_set_values);
+    void updateVisibilityGLTF(LLViewerObject* objectp = nullptr);
+
+    void updateSelectedGLTFMaterials(std::function<void(LLGLTFMaterial*)> func);
+    void updateGLTFTextureTransform(float value, U32 pbr_type, std::function<void(LLGLTFMaterial::TextureTransform*)> edit);
+
+    void setMaterialOverridesFromSelection();
+
+    LLMenuButton*   mMenuClipboardColor;
+    LLMenuButton*   mMenuClipboardTexture;
+
+    bool mIsAlpha;
+
+    LLSD            mClipboardParams;
+
+    LLSD mMediaSettings;
+    bool mNeedMediaTitle;
+
+    class Selection
+    {
+    public:
+        void connect();
+
+        // Returns true if the selected objects or sides have changed since
+        // this was last called, and no object update is pending
+        bool update();
+
+        // Prevents update() returning true until the provided object is
+        // updated. Necessary to prevent controls updating when the mouse is
+        // held down.
+        void setDirty() { mChanged = true; };
+
+        // Callbacks
+        void onSelectionChanged() { mNeedsSelectionCheck = true; }
+        void onSelectedObjectUpdated(const LLUUID &object_id, S32 side);
+
+    protected:
+        bool compareSelection();
+
+        bool mChanged = false;
+
+        boost::signals2::scoped_connection mSelectConnection;
+        bool mNeedsSelectionCheck = true;
+        S32 mSelectedObjectCount = 0;
+        S32 mSelectedTECount = 0;
+        LLUUID mSelectedObjectID;
+        S32 mLastSelectedSide = -1;
+    };
+
+    static Selection sMaterialOverrideSelection;
+
+    std::unique_ptr<PBRPickerAgentListener> mAgentInventoryListener;
+    std::unique_ptr<PBRPickerObjectListener> mVOInventoryListener;
+
+public:
+    #if defined(DEF_GET_MAT_STATE)
+        #undef DEF_GET_MAT_STATE
+    #endif
+
+    #if defined(DEF_GET_TE_STATE)
+        #undef DEF_GET_TE_STATE
+    #endif
+
+    #if defined(DEF_EDIT_MAT_STATE)
+        DEF_EDIT_MAT_STATE
+    #endif
+
+    // Accessors for selected TE material state
+    //
+    #define DEF_GET_MAT_STATE(DataType,ReturnType,MaterialMemberFunc,DefaultValue,HasTolerance,Tolerance)                                           \
+        static void MaterialMemberFunc(DataType& data, bool& identical, bool has_tolerance = HasTolerance, DataType tolerance = Tolerance)          \
+        {                                                                                                                                           \
+            getTEMaterialValue< DataType, ReturnType, &LLMaterial::MaterialMemberFunc >(data, identical, DefaultValue, has_tolerance, tolerance);   \
+        }
+
+    // Mutators for selected TE material
+    //
+    #define DEF_EDIT_MAT_STATE(DataType,ReturnType,MaterialMemberFunc)                                                              \
+        static void MaterialMemberFunc(LLPanelFace* p, DataType data, int te = -1, const LLUUID &only_for_object_id = LLUUID())     \
+        {                                                                                                                           \
+            edit< DataType, ReturnType, &LLMaterial::MaterialMemberFunc >(p, data, te, only_for_object_id);                         \
+        }
+
+    // Accessors for selected TE state proper (legacy settings etc)
+    //
+    #define DEF_GET_TE_STATE(DataType,ReturnType,TexEntryMemberFunc,DefaultValue,HasTolerance,Tolerance)                                        \
+        static void TexEntryMemberFunc(DataType& data, bool& identical, bool has_tolerance = HasTolerance, DataType tolerance = Tolerance)      \
+        {                                                                                                                                       \
+            getTEValue< DataType, ReturnType, &LLTextureEntry::TexEntryMemberFunc >(data, identical, DefaultValue, has_tolerance, tolerance);   \
+        }
+
+    class LLSelectedTEMaterial
+    {
+    public:
+        static void getCurrent(LLMaterialPtr& material_ptr, bool& identical_material);
+        static void getMaxSpecularRepeats(F32& repeats, bool& identical);
+        static void getMaxNormalRepeats(F32& repeats, bool& identical);
+        static void getCurrentDiffuseAlphaMode(U8& diffuse_alpha_mode, bool& identical, bool diffuse_texture_has_alpha);
+
+        DEF_GET_MAT_STATE(LLUUID,const LLUUID&,getNormalID,LLUUID::null, false, LLUUID::null)
+        DEF_GET_MAT_STATE(LLUUID,const LLUUID&,getSpecularID,LLUUID::null, false, LLUUID::null)
+        DEF_GET_MAT_STATE(F32,F32,getSpecularRepeatX,1.0f, true, 0.001f)
+        DEF_GET_MAT_STATE(F32,F32,getSpecularRepeatY,1.0f, true, 0.001f)
+        DEF_GET_MAT_STATE(F32,F32,getSpecularOffsetX,0.0f, true, 0.001f)
+        DEF_GET_MAT_STATE(F32,F32,getSpecularOffsetY,0.0f, true, 0.001f)
+        DEF_GET_MAT_STATE(F32,F32,getSpecularRotation,0.0f, true, 0.001f)
+
+        DEF_GET_MAT_STATE(F32,F32,getNormalRepeatX,1.0f, true, 0.001f)
+        DEF_GET_MAT_STATE(F32,F32,getNormalRepeatY,1.0f, true, 0.001f)
+        DEF_GET_MAT_STATE(F32,F32,getNormalOffsetX,0.0f, true, 0.001f)
+        DEF_GET_MAT_STATE(F32,F32,getNormalOffsetY,0.0f, true, 0.001f)
+        DEF_GET_MAT_STATE(F32,F32,getNormalRotation,0.0f, true, 0.001f)
+
+        DEF_EDIT_MAT_STATE(U8,U8,setDiffuseAlphaMode);
+        DEF_EDIT_MAT_STATE(U8,U8,setAlphaMaskCutoff);
+
+        DEF_EDIT_MAT_STATE(F32,F32,setNormalOffsetX);
+        DEF_EDIT_MAT_STATE(F32,F32,setNormalOffsetY);
+        DEF_EDIT_MAT_STATE(F32,F32,setNormalRepeatX);
+        DEF_EDIT_MAT_STATE(F32,F32,setNormalRepeatY);
+        DEF_EDIT_MAT_STATE(F32,F32,setNormalRotation);
+
+        DEF_EDIT_MAT_STATE(F32,F32,setSpecularOffsetX);
+        DEF_EDIT_MAT_STATE(F32,F32,setSpecularOffsetY);
+        DEF_EDIT_MAT_STATE(F32,F32,setSpecularRepeatX);
+        DEF_EDIT_MAT_STATE(F32,F32,setSpecularRepeatY);
+        DEF_EDIT_MAT_STATE(F32,F32,setSpecularRotation);
+
+        DEF_EDIT_MAT_STATE(U8,U8,setEnvironmentIntensity);
+        DEF_EDIT_MAT_STATE(U8,U8,setSpecularLightExponent);
+
+        DEF_EDIT_MAT_STATE(LLUUID,const LLUUID&,setNormalID);
+        DEF_EDIT_MAT_STATE(LLUUID,const LLUUID&,setSpecularID);
+        DEF_EDIT_MAT_STATE(LLColor4U,   const LLColor4U&,setSpecularLightColor);
+    };
+
+    class LLSelectedTE
+    {
+    public:
+        static void getFace(class LLFace*& face_to_return, bool& identical_face);
+        static void getImageFormat(LLGLenum& image_format_to_return, bool& identical_face);
+        static void getTexId(LLUUID& id, bool& identical);
+        static void getPbrMaterialId(LLUUID& id, bool& identical, bool& has_pbr, bool& has_faces_without_pbr);
+        static void getObjectScaleS(F32& scale_s, bool& identical);
+        static void getObjectScaleT(F32& scale_t, bool& identical);
+        static void getMaxDiffuseRepeats(F32& repeats, bool& identical);
+
+        DEF_GET_TE_STATE(U8,U8,getBumpmap,0, false, 0)
+        DEF_GET_TE_STATE(U8,U8,getShiny,0, false, 0)
+        DEF_GET_TE_STATE(U8,U8,getFullbright,0, false, 0)
+        DEF_GET_TE_STATE(F32,F32,getRotation,0.0f, true, 0.001f)
+        DEF_GET_TE_STATE(F32,F32,getOffsetS,0.0f, true, 0.001f)
+        DEF_GET_TE_STATE(F32,F32,getOffsetT,0.0f, true, 0.001f)
+        DEF_GET_TE_STATE(F32,F32,getScaleS,1.0f, true, 0.001f)
+        DEF_GET_TE_STATE(F32,F32,getScaleT,1.0f, true, 0.001f)
+        DEF_GET_TE_STATE(F32,F32,getGlow,0.0f, true, 0.001f)
+        DEF_GET_TE_STATE(LLTextureEntry::e_texgen,LLTextureEntry::e_texgen,getTexGen,LLTextureEntry::TEX_GEN_DEFAULT, false, LLTextureEntry::TEX_GEN_DEFAULT)
+        DEF_GET_TE_STATE(LLColor4,const LLColor4&,getColor,LLColor4::white, false, LLColor4::black);
+    };
+};
+
+#endif
+