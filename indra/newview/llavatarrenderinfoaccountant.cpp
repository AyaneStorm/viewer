--- conflicted
+++ resolved
@@ -236,11 +236,6 @@
             !avatar->isControlAvatar() &&                       // Not part of an animated object
             avatar->getObjectHost() == regionp->getHost())      // Ensure it's on the same region
         {
-<<<<<<< HEAD
-=======
-            avatar->calculateUpdateRenderComplexity();          // Make sure the numbers are up-to-date
-
->>>>>>> 6377610f
             LLSD info = LLSD::emptyMap();
             U32 avatar_complexity = avatar->getVisualComplexity();
             if (avatar_complexity > 0)
