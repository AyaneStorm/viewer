/** 
* @file llsnapshotlivepreview.cpp
* @brief Implementation of llsnapshotlivepreview
* @author Gilbert@lindenlab.com
*
* $LicenseInfo:firstyear=2013&license=viewerlgpl$
* Second Life Viewer Source Code
* Copyright (C) 2013, Linden Research, Inc.
*
* This library is free software; you can redistribute it and/or
* modify it under the terms of the GNU Lesser General Public
* License as published by the Free Software Foundation;
* version 2.1 of the License only.
*
* This library is distributed in the hope that it will be useful,
* but WITHOUT ANY WARRANTY; without even the implied warranty of
* MERCHANTABILITY or FITNESS FOR A PARTICULAR PURPOSE.  See the GNU
* Lesser General Public License for more details.
*
* You should have received a copy of the GNU Lesser General Public
* License along with this library; if not, write to the Free Software
* Foundation, Inc., 51 Franklin Street, Fifth Floor, Boston, MA  02110-1301  USA
*
* Linden Research, Inc., 945 Battery Street, San Francisco, CA  94111  USA
* $/LicenseInfo$
*/

#include "llviewerprecompiledheaders.h"

#include "llagent.h"
#include "llagentcamera.h"
#include "llagentui.h"
#include "llcombobox.h"
#include "lleconomy.h"
#include "llfloaterperms.h"
#include "llfloaterreg.h"
#include "llfloaterfacebook.h"
#include "llfloaterflickr.h"
#include "llfloatertwitter.h"
#include "llimagefilter.h"
#include "llimagefiltersmanager.h"
#include "llimagebmp.h"
#include "llimagej2c.h"
#include "llimagejpeg.h"
#include "llimagepng.h"
#include "lllandmarkactions.h"
#include "lllocalcliprect.h"
#include "llnotificationsutil.h"
#include "llslurl.h"
#include "llsnapshotlivepreview.h"
#include "lltoolfocus.h"
#include "llviewercontrol.h"
#include "llviewermenufile.h"	// upload_new_resource()
#include "llviewerstats.h"
#include "llvfile.h"
#include "llvfs.h"
#include "llwebsharing.h"
#include "llwindow.h"
#include "llworld.h"

const F32 AUTO_SNAPSHOT_TIME_DELAY = 1.f;

F32 SHINE_TIME = 0.5f;
F32 SHINE_WIDTH = 0.6f;
F32 SHINE_OPACITY = 0.3f;
F32 FALL_TIME = 0.6f;
S32 BORDER_WIDTH = 6;

const S32 MAX_TEXTURE_SIZE = 512 ; //max upload texture size 512 * 512

std::set<LLSnapshotLivePreview*> LLSnapshotLivePreview::sList;

LLSnapshotLivePreview::LLSnapshotLivePreview (const LLSnapshotLivePreview::Params& p) 
	:	LLView(p),
	mColor(1.f, 0.f, 0.f, 0.5f), 
	mCurImageIndex(0),
	mPreviewImage(NULL),
    mThumbnailImage(NULL) ,
    mBigThumbnailImage(NULL) ,
	mThumbnailWidth(0),
	mThumbnailHeight(0),
    mThumbnailSubsampled(FALSE),
	mPreviewImageEncoded(NULL),
	mFormattedImage(NULL),
	mShineCountdown(0),
	mFlashAlpha(0.f),
	mNeedsFlash(TRUE),
	mSnapshotQuality(gSavedSettings.getS32("SnapshotQuality")),
	mDataSize(0),
	mSnapshotType(SNAPSHOT_POSTCARD),
	mSnapshotFormat(LLFloaterSnapshot::ESnapshotFormat(gSavedSettings.getS32("SnapshotFormat"))),
	mSnapshotUpToDate(FALSE),
	mCameraPos(LLViewerCamera::getInstance()->getOrigin()),
	mCameraRot(LLViewerCamera::getInstance()->getQuaternion()),
	mSnapshotActive(FALSE),
	mSnapshotBufferType(LLViewerWindow::SNAPSHOT_TYPE_COLOR),
    mFilterName(""),
    mAllowRenderUI(TRUE),
    mAllowFullScreenPreview(TRUE),
    mViewContainer(NULL)
{
	setSnapshotQuality(gSavedSettings.getS32("SnapshotQuality"));
	mSnapshotDelayTimer.setTimerExpirySec(0.0f);
	mSnapshotDelayTimer.start();
	// 	gIdleCallbacks.addFunction( &LLSnapshotLivePreview::onIdle, (void*)this );
	sList.insert(this);
	setFollowsAll();
	mWidth[0] = gViewerWindow->getWindowWidthRaw();
	mWidth[1] = gViewerWindow->getWindowWidthRaw();
	mHeight[0] = gViewerWindow->getWindowHeightRaw();
	mHeight[1] = gViewerWindow->getWindowHeightRaw();
	mImageScaled[0] = FALSE;
	mImageScaled[1] = FALSE;

	mMaxImageSize = MAX_SNAPSHOT_IMAGE_SIZE ;
	mKeepAspectRatio = gSavedSettings.getBOOL("KeepAspectForSnapshot") ;
	mThumbnailUpdateLock = FALSE ;
	mThumbnailUpToDate   = FALSE ;
	mBigThumbnailUpToDate = FALSE ;
}

LLSnapshotLivePreview::~LLSnapshotLivePreview()
{
	// delete images
	mPreviewImage = NULL;
	mPreviewImageEncoded = NULL;
	mFormattedImage = NULL;

	// 	gIdleCallbacks.deleteFunction( &LLSnapshotLivePreview::onIdle, (void*)this );
	sList.erase(this);
}

void LLSnapshotLivePreview::setMaxImageSize(S32 size) 
{
    mMaxImageSize = llmin(size,(S32)(MAX_SNAPSHOT_IMAGE_SIZE));
}

LLViewerTexture* LLSnapshotLivePreview::getCurrentImage()
{
	return mViewerImage[mCurImageIndex];
}

F32 LLSnapshotLivePreview::getImageAspect()
{
	if (!getCurrentImage())
	{
		return 0.f;
	}
	// mKeepAspectRatio) == gSavedSettings.getBOOL("KeepAspectForSnapshot"))
    return (mKeepAspectRatio ? ((F32)getRect().getWidth()) / ((F32)getRect().getHeight()) : ((F32)getWidth()) / ((F32)getHeight()));
}

void LLSnapshotLivePreview::updateSnapshot(BOOL new_snapshot, BOOL new_thumbnail, F32 delay)
{
<<<<<<< HEAD
	lldebugs << "updateSnapshot: mSnapshotUpToDate = " << getSnapshotUpToDate() << llendl;
=======
	// Invalidate current image.
	LL_DEBUGS() << "updateSnapshot: mSnapshotUpToDate = " << getSnapshotUpToDate() << LL_ENDL;
	if (getSnapshotUpToDate())
	{
		S32 old_image_index = mCurImageIndex;
		mCurImageIndex = (mCurImageIndex + 1) % 2; 
		setSize(mWidth[old_image_index], mHeight[old_image_index]);
		mFallAnimTimer.start();		
	}
	mSnapshotUpToDate = FALSE; 		

	// Update snapshot source rect depending on whether we keep the aspect ratio.
	LLRect& rect = mImageRect[mCurImageIndex];
	rect.set(0, getRect().getHeight(), getRect().getWidth(), 0);

	F32 image_aspect_ratio = ((F32)getWidth()) / ((F32)getHeight());
	F32 window_aspect_ratio = ((F32)getRect().getWidth()) / ((F32)getRect().getHeight());

	if (mKeepAspectRatio)//gSavedSettings.getBOOL("KeepAspectForSnapshot"))
	{
		if (image_aspect_ratio > window_aspect_ratio)
		{
			// trim off top and bottom
			S32 new_height = llround((F32)getRect().getWidth() / image_aspect_ratio); 
			rect.mBottom += (getRect().getHeight() - new_height) / 2;
			rect.mTop -= (getRect().getHeight() - new_height) / 2;
		}
		else if (image_aspect_ratio < window_aspect_ratio)
		{
			// trim off left and right
			S32 new_width = llround((F32)getRect().getHeight() * image_aspect_ratio); 
			rect.mLeft += (getRect().getWidth() - new_width) / 2;
			rect.mRight -= (getRect().getWidth() - new_width) / 2;
		}
	}

	// Stop shining animation.
	mShineAnimTimer.stop();
>>>>>>> d0ef02c2

	// Update snapshot if requested.
	if (new_snapshot)
	{
        if (getSnapshotUpToDate())
        {
            S32 old_image_index = mCurImageIndex;
            mCurImageIndex = (mCurImageIndex + 1) % 2; 
            setSize(mWidth[old_image_index], mHeight[old_image_index]);
            mFallAnimTimer.start();		
        }
        mSnapshotUpToDate = FALSE; 		

        // Update snapshot source rect depending on whether we keep the aspect ratio.
        LLRect& rect = mImageRect[mCurImageIndex];
        rect.set(0, getRect().getHeight(), getRect().getWidth(), 0);

        F32 image_aspect_ratio = ((F32)getWidth()) / ((F32)getHeight());
        F32 window_aspect_ratio = ((F32)getRect().getWidth()) / ((F32)getRect().getHeight());

        if (mKeepAspectRatio)//gSavedSettings.getBOOL("KeepAspectForSnapshot"))
        {
            if (image_aspect_ratio > window_aspect_ratio)
            {
                // trim off top and bottom
                S32 new_height = llround((F32)getRect().getWidth() / image_aspect_ratio); 
                rect.mBottom += (getRect().getHeight() - new_height) / 2;
                rect.mTop -= (getRect().getHeight() - new_height) / 2;
            }
            else if (image_aspect_ratio < window_aspect_ratio)
            {
                // trim off left and right
                S32 new_width = llround((F32)getRect().getHeight() * image_aspect_ratio); 
                rect.mLeft += (getRect().getWidth() - new_width) / 2;
                rect.mRight -= (getRect().getWidth() - new_width) / 2;
            }
        }

        // Stop shining animation.
        mShineAnimTimer.stop();
		mSnapshotDelayTimer.start();
		mSnapshotDelayTimer.setTimerExpirySec(delay);
        
        // Tell the floater container that the snapshot is in the process of updating itself
        if (mViewContainer)
        {
            mViewContainer->notify(LLSD().with("snapshot-updating", true));
        }
	}

	// Update thumbnail if requested.
	if (new_thumbnail)
	{
		mThumbnailUpToDate = FALSE ;
        mBigThumbnailUpToDate = FALSE;
	}
}

// Return true if the quality has been changed, false otherwise
bool LLSnapshotLivePreview::setSnapshotQuality(S32 quality, bool set_by_user)
{
	llclamp(quality, 0, 100);
	if (quality != mSnapshotQuality)
	{
		mSnapshotQuality = quality;
        if (set_by_user)
        {
            gSavedSettings.setS32("SnapshotQuality", quality);
        }
        mFormattedImage = NULL;     // Invalidate the already formatted image if any
        return true;
	}
    return false;
}

void LLSnapshotLivePreview::drawPreviewRect(S32 offset_x, S32 offset_y)
{
	F32 line_width ; 
	glGetFloatv(GL_LINE_WIDTH, &line_width) ;
	glLineWidth(2.0f * line_width) ;
	LLColor4 color(0.0f, 0.0f, 0.0f, 1.0f) ;
	gl_rect_2d( mPreviewRect.mLeft + offset_x, mPreviewRect.mTop + offset_y,
		mPreviewRect.mRight + offset_x, mPreviewRect.mBottom + offset_y, color, FALSE ) ;
	glLineWidth(line_width) ;

	//draw four alpha rectangles to cover areas outside of the snapshot image
	if(!mKeepAspectRatio)
	{
		LLColor4 alpha_color(0.5f, 0.5f, 0.5f, 0.8f) ;
		S32 dwl = 0, dwr = 0 ;
		if(mThumbnailWidth > mPreviewRect.getWidth())
		{
			dwl = (mThumbnailWidth - mPreviewRect.getWidth()) >> 1 ;
			dwr = mThumbnailWidth - mPreviewRect.getWidth() - dwl ;

			gl_rect_2d(mPreviewRect.mLeft + offset_x - dwl, mPreviewRect.mTop + offset_y,
				mPreviewRect.mLeft + offset_x, mPreviewRect.mBottom + offset_y, alpha_color, TRUE ) ;
			gl_rect_2d( mPreviewRect.mRight + offset_x, mPreviewRect.mTop + offset_y,
				mPreviewRect.mRight + offset_x + dwr, mPreviewRect.mBottom + offset_y, alpha_color, TRUE ) ;
		}

		if(mThumbnailHeight > mPreviewRect.getHeight())
		{
			S32 dh = (mThumbnailHeight - mPreviewRect.getHeight()) >> 1 ;
			gl_rect_2d(mPreviewRect.mLeft + offset_x - dwl, mPreviewRect.mBottom + offset_y ,
				mPreviewRect.mRight + offset_x + dwr, mPreviewRect.mBottom + offset_y - dh, alpha_color, TRUE ) ;

			dh = mThumbnailHeight - mPreviewRect.getHeight() - dh ;
			gl_rect_2d( mPreviewRect.mLeft + offset_x - dwl, mPreviewRect.mTop + offset_y + dh,
				mPreviewRect.mRight + offset_x + dwr, mPreviewRect.mTop + offset_y, alpha_color, TRUE ) ;
		}
	}
}

//called when the frame is frozen.
void LLSnapshotLivePreview::draw()
{
	if (getCurrentImage() &&
		mPreviewImageEncoded.notNull() &&
		getSnapshotUpToDate())
	{
		LLColor4 bg_color(0.f, 0.f, 0.3f, 0.4f);
		gl_rect_2d(getRect(), bg_color);
		const LLRect& rect = getImageRect();
		LLRect shadow_rect = rect;
		shadow_rect.stretch(BORDER_WIDTH);
		gl_drop_shadow(shadow_rect.mLeft, shadow_rect.mTop, shadow_rect.mRight, shadow_rect.mBottom, LLColor4(0.f, 0.f, 0.f, mNeedsFlash ? 0.f :0.5f), 10);

		LLColor4 image_color(1.f, 1.f, 1.f, 1.f);
		gGL.color4fv(image_color.mV);
		gGL.getTexUnit(0)->bind(getCurrentImage());
		// calculate UV scale
		F32 uv_width = isImageScaled() ? 1.f : llmin((F32)getWidth() / (F32)getCurrentImage()->getWidth(), 1.f);
		F32 uv_height = isImageScaled() ? 1.f : llmin((F32)getHeight() / (F32)getCurrentImage()->getHeight(), 1.f);
		gGL.pushMatrix();
		{
			gGL.translatef((F32)rect.mLeft, (F32)rect.mBottom, 0.f);
			gGL.begin(LLRender::QUADS);
			{
				gGL.texCoord2f(uv_width, uv_height);
				gGL.vertex2i(rect.getWidth(), rect.getHeight() );

				gGL.texCoord2f(0.f, uv_height);
				gGL.vertex2i(0, rect.getHeight() );

				gGL.texCoord2f(0.f, 0.f);
				gGL.vertex2i(0, 0);

				gGL.texCoord2f(uv_width, 0.f);
				gGL.vertex2i(rect.getWidth(), 0);
			}
			gGL.end();
		}
		gGL.popMatrix();

		gGL.color4f(1.f, 1.f, 1.f, mFlashAlpha);
		gl_rect_2d(getRect());
		if (mNeedsFlash)
		{
			if (mFlashAlpha < 1.f)
			{
				mFlashAlpha = lerp(mFlashAlpha, 1.f, LLCriticalDamp::getInterpolant(0.02f));
			}
			else
			{
				mNeedsFlash = FALSE;
			}
		}
		else
		{
			mFlashAlpha = lerp(mFlashAlpha, 0.f, LLCriticalDamp::getInterpolant(0.15f));
		}

		// Draw shining animation if appropriate.
		if (mShineCountdown > 0)
		{
			mShineCountdown--;
			if (mShineCountdown == 0)
			{
				mShineAnimTimer.start();
			}
		}
		else if (mShineAnimTimer.getStarted())
		{
			LL_DEBUGS() << "Drawing shining animation" << LL_ENDL;
			F32 shine_interp = llmin(1.f, mShineAnimTimer.getElapsedTimeF32() / SHINE_TIME);

			// draw "shine" effect
			LLLocalClipRect clip(getLocalRect());
			{
				// draw diagonal stripe with gradient that passes over screen
				S32 x1 = gViewerWindow->getWindowWidthScaled() * llround((clamp_rescale(shine_interp, 0.f, 1.f, -1.f - SHINE_WIDTH, 1.f)));
				S32 x2 = x1 + llround(gViewerWindow->getWindowWidthScaled() * SHINE_WIDTH);
				S32 x3 = x2 + llround(gViewerWindow->getWindowWidthScaled() * SHINE_WIDTH);
				S32 y1 = 0;
				S32 y2 = gViewerWindow->getWindowHeightScaled();

				gGL.getTexUnit(0)->unbind(LLTexUnit::TT_TEXTURE);
				gGL.begin(LLRender::QUADS);
				{
					gGL.color4f(1.f, 1.f, 1.f, 0.f);
					gGL.vertex2i(x1, y1);
					gGL.vertex2i(x1 + gViewerWindow->getWindowWidthScaled(), y2);
					gGL.color4f(1.f, 1.f, 1.f, SHINE_OPACITY);
					gGL.vertex2i(x2 + gViewerWindow->getWindowWidthScaled(), y2);
					gGL.vertex2i(x2, y1);

					gGL.color4f(1.f, 1.f, 1.f, SHINE_OPACITY);
					gGL.vertex2i(x2, y1);
					gGL.vertex2i(x2 + gViewerWindow->getWindowWidthScaled(), y2);
					gGL.color4f(1.f, 1.f, 1.f, 0.f);
					gGL.vertex2i(x3 + gViewerWindow->getWindowWidthScaled(), y2);
					gGL.vertex2i(x3, y1);
				}
				gGL.end();
			}

			// if we're at the end of the animation, stop
			if (shine_interp >= 1.f)
			{
				mShineAnimTimer.stop();
			}
		}
	}

	// draw framing rectangle
	{
		gGL.getTexUnit(0)->unbind(LLTexUnit::TT_TEXTURE);
		gGL.color4f(1.f, 1.f, 1.f, 1.f);
		const LLRect& outline_rect = getImageRect();
		gGL.begin(LLRender::QUADS);
		{
			gGL.vertex2i(outline_rect.mLeft - BORDER_WIDTH, outline_rect.mTop + BORDER_WIDTH);
			gGL.vertex2i(outline_rect.mRight + BORDER_WIDTH, outline_rect.mTop + BORDER_WIDTH);
			gGL.vertex2i(outline_rect.mRight, outline_rect.mTop);
			gGL.vertex2i(outline_rect.mLeft, outline_rect.mTop);

			gGL.vertex2i(outline_rect.mLeft, outline_rect.mBottom);
			gGL.vertex2i(outline_rect.mRight, outline_rect.mBottom);
			gGL.vertex2i(outline_rect.mRight + BORDER_WIDTH, outline_rect.mBottom - BORDER_WIDTH);
			gGL.vertex2i(outline_rect.mLeft - BORDER_WIDTH, outline_rect.mBottom - BORDER_WIDTH);

			gGL.vertex2i(outline_rect.mLeft, outline_rect.mTop);
			gGL.vertex2i(outline_rect.mLeft, outline_rect.mBottom);
			gGL.vertex2i(outline_rect.mLeft - BORDER_WIDTH, outline_rect.mBottom - BORDER_WIDTH);
			gGL.vertex2i(outline_rect.mLeft - BORDER_WIDTH, outline_rect.mTop + BORDER_WIDTH);

			gGL.vertex2i(outline_rect.mRight, outline_rect.mBottom);
			gGL.vertex2i(outline_rect.mRight, outline_rect.mTop);
			gGL.vertex2i(outline_rect.mRight + BORDER_WIDTH, outline_rect.mTop + BORDER_WIDTH);
			gGL.vertex2i(outline_rect.mRight + BORDER_WIDTH, outline_rect.mBottom - BORDER_WIDTH);
		}
		gGL.end();
	}

	// draw old image dropping away
	if (mFallAnimTimer.getStarted())
	{
		S32 old_image_index = (mCurImageIndex + 1) % 2;
		if (mViewerImage[old_image_index].notNull() && mFallAnimTimer.getElapsedTimeF32() < FALL_TIME)
		{
			LL_DEBUGS() << "Drawing fall animation" << LL_ENDL;
			F32 fall_interp = mFallAnimTimer.getElapsedTimeF32() / FALL_TIME;
			F32 alpha = clamp_rescale(fall_interp, 0.f, 1.f, 0.8f, 0.4f);
			LLColor4 image_color(1.f, 1.f, 1.f, alpha);
			gGL.color4fv(image_color.mV);
			gGL.getTexUnit(0)->bind(mViewerImage[old_image_index]);
			// calculate UV scale
			// *FIX get this to work with old image
			BOOL rescale = !mImageScaled[old_image_index] && mViewerImage[mCurImageIndex].notNull();
			F32 uv_width = rescale ? llmin((F32)mWidth[old_image_index] / (F32)mViewerImage[mCurImageIndex]->getWidth(), 1.f) : 1.f;
			F32 uv_height = rescale ? llmin((F32)mHeight[old_image_index] / (F32)mViewerImage[mCurImageIndex]->getHeight(), 1.f) : 1.f;
			gGL.pushMatrix();
			{
				LLRect& rect = mImageRect[old_image_index];
				gGL.translatef((F32)rect.mLeft, (F32)rect.mBottom - llround(getRect().getHeight() * 2.f * (fall_interp * fall_interp)), 0.f);
				gGL.rotatef(-45.f * fall_interp, 0.f, 0.f, 1.f);
				gGL.begin(LLRender::QUADS);
				{
					gGL.texCoord2f(uv_width, uv_height);
					gGL.vertex2i(rect.getWidth(), rect.getHeight() );

					gGL.texCoord2f(0.f, uv_height);
					gGL.vertex2i(0, rect.getHeight() );

					gGL.texCoord2f(0.f, 0.f);
					gGL.vertex2i(0, 0);

					gGL.texCoord2f(uv_width, 0.f);
					gGL.vertex2i(rect.getWidth(), 0);
				}
				gGL.end();
			}
			gGL.popMatrix();
		}
	}
}

/*virtual*/ 
void LLSnapshotLivePreview::reshape(S32 width, S32 height, BOOL called_from_parent)
{
	LLRect old_rect = getRect();
	LLView::reshape(width, height, called_from_parent);
	if (old_rect.getWidth() != width || old_rect.getHeight() != height)
	{
<<<<<<< HEAD
		lldebugs << "window reshaped, updating snapshot" << llendl;
		updateSnapshot(TRUE);
=======
		LL_DEBUGS() << "window reshaped, updating thumbnail" << LL_ENDL;
		updateSnapshot(FALSE, TRUE);
>>>>>>> d0ef02c2
	}
}

BOOL LLSnapshotLivePreview::setThumbnailImageSize()
{
	if (getWidth() < 10 || getHeight() < 10)
	{
		return FALSE ;
	}
	S32 width  = (mThumbnailSubsampled ? mPreviewImage->getWidth()  : gViewerWindow->getWindowWidthRaw());
	S32 height = (mThumbnailSubsampled ? mPreviewImage->getHeight() : gViewerWindow->getWindowHeightRaw()) ;

	F32 aspect_ratio = ((F32)width) / ((F32)height);

	// UI size for thumbnail
	S32 max_width  = mThumbnailPlaceholderRect.getWidth();
	S32 max_height = mThumbnailPlaceholderRect.getHeight();

	if (aspect_ratio > (F32)max_width / (F32)max_height)
	{
		// image too wide, shrink to width
		mThumbnailWidth = max_width;
		mThumbnailHeight = llround((F32)max_width / aspect_ratio);
	}
	else
	{
		// image too tall, shrink to height
		mThumbnailHeight = max_height;
		mThumbnailWidth = llround((F32)max_height * aspect_ratio);
	}
    
	if (mThumbnailWidth > width || mThumbnailHeight > height)
	{
		return FALSE ;//if the window is too small, ignore thumbnail updating.
	}

	S32 left = 0 , top = mThumbnailHeight, right = mThumbnailWidth, bottom = 0 ;
	if (!mKeepAspectRatio)
	{
		F32 ratio_x = (F32)getWidth()  / width ;
		F32 ratio_y = (F32)getHeight() / height ;

        if (ratio_x > ratio_y)
        {
            top = (S32)(top * ratio_y / ratio_x) ;
        }
        else
        {
            right = (S32)(right * ratio_x / ratio_y) ;
        }
		left = (S32)((mThumbnailWidth - right) * 0.5f) ;
		bottom = (S32)((mThumbnailHeight - top) * 0.5f) ;
		top += bottom ;
		right += left ;
	}
	mPreviewRect.set(left - 1, top + 1, right + 1, bottom - 1) ;

	return TRUE ;
}

void LLSnapshotLivePreview::generateThumbnailImage(BOOL force_update)
{	
	if(mThumbnailUpdateLock) //in the process of updating
	{
		return ;
	}
	if(getThumbnailUpToDate() && !force_update)//already updated
	{
		return ;
	}
	if(getWidth() < 10 || getHeight() < 10)
	{
		return ;
	}

	////lock updating
	mThumbnailUpdateLock = TRUE ;

	if(!setThumbnailImageSize())
	{
		mThumbnailUpdateLock = FALSE ;
		mThumbnailUpToDate = TRUE ;
		return ;
	}

    // Invalidate the big thumbnail when we regenerate the small one
    mBigThumbnailUpToDate = FALSE;

	if(mThumbnailImage)
	{
		resetThumbnailImage() ;
	}		

	LLPointer<LLImageRaw> raw = new LLImageRaw;
    
    if (mThumbnailSubsampled)
    {
        // The thumbnail is be a subsampled version of the preview (used in SL Share previews, i.e. Flickr, Twitter, Facebook)
		raw->resize( mPreviewImage->getWidth(),
                     mPreviewImage->getHeight(),
                     mPreviewImage->getComponents());
        raw->copy(mPreviewImage);
        // Scale to the thumbnail size
        if (!raw->scale(mThumbnailWidth, mThumbnailHeight))
        {
            raw = NULL ;
        }
    }
    else
    {
        // The thumbnail is a screen view with screen grab positioning preview
        if(!gViewerWindow->thumbnailSnapshot(raw,
                                         mThumbnailWidth, mThumbnailHeight,
                                         mAllowRenderUI && gSavedSettings.getBOOL("RenderUIInSnapshot"),
                                         FALSE,
                                         mSnapshotBufferType) )
        {
            raw = NULL ;
        }
    }
    
	if (raw)
	{
        // Filter the thumbnail
        // Note: filtering needs to be done *before* the scaling to power of 2 or the effect is distorted
        if (getFilter() != "")
        {
            std::string filter_path = LLImageFiltersManager::getInstance()->getFilterPath(getFilter());
            if (filter_path != "")
            {
                LLImageFilter filter(filter_path);
                filter.executeFilter(raw);
            }
            else
            {
                llwarns << "Couldn't find a path to the following filter : " << getFilter() << llendl;
            }
        }
        // Scale to a power of 2 so it can be mapped to a texture
        raw->expandToPowerOfTwo();
		mThumbnailImage = LLViewerTextureManager::getLocalTexture(raw.get(), FALSE);
		mThumbnailUpToDate = TRUE ;
	}

	//unlock updating
	mThumbnailUpdateLock = FALSE ;		
}

LLViewerTexture* LLSnapshotLivePreview::getBigThumbnailImage()
{
	if (mThumbnailUpdateLock) //in the process of updating
	{
		return NULL;
	}
	if (mBigThumbnailUpToDate && mBigThumbnailImage)//already updated
	{
		return mBigThumbnailImage;
	}
    
	LLPointer<LLImageRaw> raw = new LLImageRaw;
    
	if (raw)
	{
        // The big thumbnail is a new filtered version of the preview (used in SL Share previews, i.e. Flickr, Twitter, Facebook)
        mBigThumbnailWidth = mPreviewImage->getWidth();
        mBigThumbnailHeight = mPreviewImage->getHeight();
        raw->resize( mBigThumbnailWidth,
                     mBigThumbnailHeight,
                     mPreviewImage->getComponents());
        raw->copy(mPreviewImage);
    
        // Filter
        // Note: filtering needs to be done *before* the scaling to power of 2 or the effect is distorted
        if (getFilter() != "")
        {
            std::string filter_path = LLImageFiltersManager::getInstance()->getFilterPath(getFilter());
            if (filter_path != "")
            {
                LLImageFilter filter(filter_path);
                filter.executeFilter(raw);
            }
            else
            {
                llwarns << "Couldn't find a path to the following filter : " << getFilter() << llendl;
            }
        }
        // Scale to a power of 2 so it can be mapped to a texture
        raw->expandToPowerOfTwo();
		mBigThumbnailImage = LLViewerTextureManager::getLocalTexture(raw.get(), FALSE);
		mBigThumbnailUpToDate = TRUE ;
	}
    
    return mBigThumbnailImage ;
}

// Called often. Checks whether it's time to grab a new snapshot and if so, does it.
// Returns TRUE if new snapshot generated, FALSE otherwise.
//static 
BOOL LLSnapshotLivePreview::onIdle( void* snapshot_preview )
{
	LLSnapshotLivePreview* previewp = (LLSnapshotLivePreview*)snapshot_preview;
	if (previewp->getWidth() == 0 || previewp->getHeight() == 0)
	{
		LL_WARNS() << "Incorrect dimensions: " << previewp->getWidth() << "x" << previewp->getHeight() << LL_ENDL;
		return FALSE;
	}

	// If we're in freeze-frame mode and camera has moved, update snapshot.
	LLVector3 new_camera_pos = LLViewerCamera::getInstance()->getOrigin();
	LLQuaternion new_camera_rot = LLViewerCamera::getInstance()->getQuaternion();
	if (gSavedSettings.getBOOL("FreezeTime") && previewp->mAllowFullScreenPreview &&
		(new_camera_pos != previewp->mCameraPos || dot(new_camera_rot, previewp->mCameraRot) < 0.995f))
	{
		previewp->mCameraPos = new_camera_pos;
		previewp->mCameraRot = new_camera_rot;
		// request a new snapshot whenever the camera moves, with a time delay
		BOOL autosnap = gSavedSettings.getBOOL("AutoSnapshot");
		LL_DEBUGS() << "camera moved, updating thumbnail" << LL_ENDL;
		previewp->updateSnapshot(
			autosnap, // whether a new snapshot is needed or merely invalidate the existing one
			FALSE, // or if 1st arg is false, whether to produce a new thumbnail image.
			autosnap ? AUTO_SNAPSHOT_TIME_DELAY : 0.f); // shutter delay if 1st arg is true.
	}

	// see if it's time yet to snap the shot and bomb out otherwise.
	previewp->mSnapshotActive = 
		(previewp->mSnapshotDelayTimer.getStarted() &&	previewp->mSnapshotDelayTimer.hasExpired())
		&& !LLToolCamera::getInstance()->hasMouseCapture(); // don't take snapshots while ALT-zoom active
	if (!previewp->mSnapshotActive && previewp->getSnapshotUpToDate() && previewp->getThumbnailUpToDate())
	{
		return FALSE;
	}

	// time to produce a snapshot
<<<<<<< HEAD
	if(!previewp->getSnapshotUpToDate())
    {
        lldebugs << "producing snapshot" << llendl;
        if (!previewp->mPreviewImage)
        {
            previewp->mPreviewImage = new LLImageRaw;
        }

        previewp->setVisible(FALSE);
        previewp->setEnabled(FALSE);

        previewp->getWindow()->incBusyCount();
        previewp->setImageScaled(FALSE);

        // grab the raw image
        if (gViewerWindow->rawSnapshot(
                previewp->mPreviewImage,
                previewp->getWidth(),
                previewp->getHeight(),
                previewp->mKeepAspectRatio,//gSavedSettings.getBOOL("KeepAspectForSnapshot"),
                previewp->getSnapshotType() == LLSnapshotLivePreview::SNAPSHOT_TEXTURE,
                previewp->mAllowRenderUI && gSavedSettings.getBOOL("RenderUIInSnapshot"),
                FALSE,
                previewp->mSnapshotBufferType,
                previewp->getMaxImageSize()))
        {
            // Invalidate/delete any existing encoded image
            previewp->mPreviewImageEncoded = NULL;
            // Invalidate/delete any existing formatted image
            previewp->mFormattedImage = NULL;
            // Update the data size
            previewp->estimateDataSize();

            // Full size preview is set: get the decoded image result and save it for animation
            if (gSavedSettings.getBOOL("UseFreezeFrame") && previewp->mAllowFullScreenPreview)
            {
                // Get the decoded version of the formatted image
                previewp->getEncodedImage();
            
                // We need to scale that a bit for display...
                LLPointer<LLImageRaw> scaled = new LLImageRaw(
                    previewp->mPreviewImageEncoded->getData(),
                    previewp->mPreviewImageEncoded->getWidth(),
                    previewp->mPreviewImageEncoded->getHeight(),
                    previewp->mPreviewImageEncoded->getComponents());

                if (!scaled->isBufferInvalid())
                {
                    // leave original image dimensions, just scale up texture buffer
                    if (previewp->mPreviewImageEncoded->getWidth() > 1024 || previewp->mPreviewImageEncoded->getHeight() > 1024)
                    {
                        // go ahead and shrink image to appropriate power of 2 for display
                        scaled->biasedScaleToPowerOfTwo(1024);
                        previewp->setImageScaled(TRUE);
                    }
                    else
                    {
                        // expand image but keep original image data intact
                        scaled->expandToPowerOfTwo(1024, FALSE);
                    }

                    previewp->mViewerImage[previewp->mCurImageIndex] = LLViewerTextureManager::getLocalTexture(scaled.get(), FALSE);
                    LLPointer<LLViewerTexture> curr_preview_image = previewp->mViewerImage[previewp->mCurImageIndex];
                    gGL.getTexUnit(0)->bind(curr_preview_image);
                    curr_preview_image->setFilteringOption(previewp->getSnapshotType() == SNAPSHOT_TEXTURE ? LLTexUnit::TFO_ANISOTROPIC : LLTexUnit::TFO_POINT);
                    curr_preview_image->setAddressMode(LLTexUnit::TAM_CLAMP);

                    previewp->mPosTakenGlobal = gAgentCamera.getCameraPositionGlobal();
                    previewp->mShineCountdown = 4; // wait a few frames to avoid animation glitch due to readback this frame
                }
            }
            // The snapshot is updated now...
            previewp->mSnapshotUpToDate = TRUE;
        
            // We need to update the thumbnail though
            previewp->setThumbnailImageSize();
            previewp->generateThumbnailImage(TRUE) ;
        }
        previewp->getWindow()->decBusyCount();
        previewp->setVisible(gSavedSettings.getBOOL("UseFreezeFrame") && previewp->mAllowFullScreenPreview); // only show fullscreen preview when in freeze frame mode
        previewp->mSnapshotDelayTimer.stop();
        previewp->mSnapshotActive = FALSE;
        lldebugs << "done creating snapshot" << llendl;
    }
    
    if (!previewp->getThumbnailUpToDate())
=======
	previewp->setThumbnailImageSize();

	LL_DEBUGS() << "producing snapshot" << LL_ENDL;
	if (!previewp->mPreviewImage)
>>>>>>> d0ef02c2
	{
		previewp->generateThumbnailImage() ;
	}
    
    // Tell the floater container that the snapshot is updated now
    if (previewp->mViewContainer)
    {
        previewp->mViewContainer->notify(LLSD().with("snapshot-updated", true));
    }

	return TRUE;
}

S32 LLSnapshotLivePreview::getEncodedImageWidth() const
{
    S32 width = getWidth();
    if (getSnapshotType() == SNAPSHOT_TEXTURE)
    {
        width = LLImageRaw::biasedDimToPowerOfTwo(width,MAX_TEXTURE_SIZE);
    }
    return width;
}
S32 LLSnapshotLivePreview::getEncodedImageHeight() const
{
    S32 height = getHeight();
    if (getSnapshotType() == SNAPSHOT_TEXTURE)
    {
        height = LLImageRaw::biasedDimToPowerOfTwo(height,MAX_TEXTURE_SIZE);
    }
    return height;
}

LLPointer<LLImageRaw> LLSnapshotLivePreview::getEncodedImage()
{
	if (!mPreviewImageEncoded)
	{
		mPreviewImageEncoded = new LLImageRaw;
    
		mPreviewImageEncoded->resize(
            mPreviewImage->getWidth(),
            mPreviewImage->getHeight(),
            mPreviewImage->getComponents());
        
		if (getSnapshotType() == SNAPSHOT_TEXTURE)
		{
<<<<<<< HEAD
            // We don't store the intermediate formatted image in mFormattedImage in the J2C case 
			lldebugs << "Encoding new image of format J2C" << llendl;
=======
			LL_DEBUGS() << "Encoding new image of format J2C" << LL_ENDL;
>>>>>>> d0ef02c2
			LLPointer<LLImageJ2C> formatted = new LLImageJ2C;
            // Copy the preview
			LLPointer<LLImageRaw> scaled = new LLImageRaw(
                                                          mPreviewImage->getData(),
                                                          mPreviewImage->getWidth(),
                                                          mPreviewImage->getHeight(),
                                                          mPreviewImage->getComponents());
            // Scale it as required by J2C
			scaled->biasedScaleToPowerOfTwo(MAX_TEXTURE_SIZE);
			setImageScaled(TRUE);
            // Compress to J2C
			if (formatted->encode(scaled, 0.f))
			{
                // We can update the data size precisely at that point
				mDataSize = formatted->getDataSize();
                // Decompress back
				formatted->decode(mPreviewImageEncoded, 0);
			}
		}
		else
		{
<<<<<<< HEAD
            // Update mFormattedImage if necessary
            getFormattedImage();
            if (getSnapshotFormat() == LLFloaterSnapshot::SNAPSHOT_FORMAT_BMP)
            {
                // BMP hack : copy instead of decode otherwise decode will crash.
                mPreviewImageEncoded->copy(mPreviewImage);
            }
            else
            {
                // Decode back
                mFormattedImage->decode(mPreviewImageEncoded, 0);
            }
=======
			// delete any existing image
			previewp->mFormattedImage = NULL;
			// now create the new one of the appropriate format.
			LLFloaterSnapshot::ESnapshotFormat format = previewp->getSnapshotFormat();
			LL_DEBUGS() << "Encoding new image of format " << format << LL_ENDL;

			switch(format)
			{
			case LLFloaterSnapshot::SNAPSHOT_FORMAT_PNG:
				previewp->mFormattedImage = new LLImagePNG(); 
				break;
			case LLFloaterSnapshot::SNAPSHOT_FORMAT_JPEG:
				previewp->mFormattedImage = new LLImageJPEG(previewp->mSnapshotQuality); 
				break;
			case LLFloaterSnapshot::SNAPSHOT_FORMAT_BMP:
				previewp->mFormattedImage = new LLImageBMP(); 
				break;
			}
			if (previewp->mFormattedImage->encode(previewp->mPreviewImage, 0))
			{
				previewp->mDataSize = previewp->mFormattedImage->getDataSize();
				// special case BMP to copy instead of decode otherwise decode will crash.
				if(format == LLFloaterSnapshot::SNAPSHOT_FORMAT_BMP)
				{
					previewp->mPreviewImageEncoded->copy(previewp->mPreviewImage);
				}
				else
				{
					previewp->mFormattedImage->decode(previewp->mPreviewImageEncoded, 0);
				}
			}
		}

		LLPointer<LLImageRaw> scaled = new LLImageRaw(
			previewp->mPreviewImageEncoded->getData(),
			previewp->mPreviewImageEncoded->getWidth(),
			previewp->mPreviewImageEncoded->getHeight(),
			previewp->mPreviewImageEncoded->getComponents());

		if(!scaled->isBufferInvalid())
		{
			// leave original image dimensions, just scale up texture buffer
			if (previewp->mPreviewImageEncoded->getWidth() > 1024 || previewp->mPreviewImageEncoded->getHeight() > 1024)
			{
				// go ahead and shrink image to appropriate power of 2 for display
				scaled->biasedScaleToPowerOfTwo(1024);
				previewp->setImageScaled(TRUE);
			}
			else
			{
				// expand image but keep original image data intact
				scaled->expandToPowerOfTwo(1024, FALSE);
			}

			previewp->mViewerImage[previewp->mCurImageIndex] = LLViewerTextureManager::getLocalTexture(scaled.get(), FALSE);
			LLPointer<LLViewerTexture> curr_preview_image = previewp->mViewerImage[previewp->mCurImageIndex];
			gGL.getTexUnit(0)->bind(curr_preview_image);
			if (previewp->getSnapshotType() != SNAPSHOT_TEXTURE)
			{
				curr_preview_image->setFilteringOption(LLTexUnit::TFO_POINT);
			}
			else
			{
				curr_preview_image->setFilteringOption(LLTexUnit::TFO_ANISOTROPIC);
			}
			curr_preview_image->setAddressMode(LLTexUnit::TAM_CLAMP);

			previewp->mSnapshotUpToDate = TRUE;
			previewp->generateThumbnailImage(TRUE) ;

			previewp->mPosTakenGlobal = gAgentCamera.getCameraPositionGlobal();
			previewp->mShineCountdown = 4; // wait a few frames to avoid animation glitch due to readback this frame
>>>>>>> d0ef02c2
		}
	}
    return mPreviewImageEncoded;
}

<<<<<<< HEAD
// We actually estimate the data size so that we do not require actual compression when showing the preview
// Note : whenever formatted image is computed, mDataSize will be updated to reflect the true size
void LLSnapshotLivePreview::estimateDataSize()
{
    // Compression ratio
    F32 ratio = 1.0;
    
    if (getSnapshotType() == SNAPSHOT_TEXTURE)
    {
        ratio = 8.0;    // This is what we shoot for when compressing to J2C
    }
    else
    {
        LLFloaterSnapshot::ESnapshotFormat format = getSnapshotFormat();
        switch (format)
        {
            case LLFloaterSnapshot::SNAPSHOT_FORMAT_PNG:
                ratio = 3.0;    // Average observed PNG compression ratio
                break;
            case LLFloaterSnapshot::SNAPSHOT_FORMAT_JPEG:
                // Observed from JPG compression tests
                ratio = (110 - mSnapshotQuality) / 2;
                break;
            case LLFloaterSnapshot::SNAPSHOT_FORMAT_BMP:
                ratio = 1.0;    // No compression with BMP
                break;
        }
    }
    mDataSize = (S32)((F32)mPreviewImage->getDataSize() / ratio);
}
=======
	if(!previewp->getThumbnailUpToDate())
	{
		previewp->generateThumbnailImage() ;
	}
	LL_DEBUGS() << "done creating snapshot" << LL_ENDL;
	LLFloaterSnapshot::postUpdate();
	LLFloaterSocial::postUpdate();
>>>>>>> d0ef02c2

LLPointer<LLImageFormatted>	LLSnapshotLivePreview::getFormattedImage()
{
    if (!mFormattedImage)
    {
        // Apply the filter to mPreviewImage
        if (getFilter() != "")
        {
            std::string filter_path = LLImageFiltersManager::getInstance()->getFilterPath(getFilter());
            if (filter_path != "")
            {
                LLImageFilter filter(filter_path);
                filter.executeFilter(mPreviewImage);
            }
            else
            {
                llwarns << "Couldn't find a path to the following filter : " << getFilter() << llendl;
            }
        }
        
        // Create the new formatted image of the appropriate format.
        LLFloaterSnapshot::ESnapshotFormat format = getSnapshotFormat();
        lldebugs << "Encoding new image of format " << format << llendl;
            
        switch (format)
        {
            case LLFloaterSnapshot::SNAPSHOT_FORMAT_PNG:
                mFormattedImage = new LLImagePNG();
                break;
            case LLFloaterSnapshot::SNAPSHOT_FORMAT_JPEG:
                mFormattedImage = new LLImageJPEG(mSnapshotQuality);
                break;
            case LLFloaterSnapshot::SNAPSHOT_FORMAT_BMP:
                mFormattedImage = new LLImageBMP();
                break;
        }
        if (mFormattedImage->encode(mPreviewImage, 0))
        {
            // We can update the data size precisely at that point
            mDataSize = mFormattedImage->getDataSize();
        }
    }
    return mFormattedImage;
}

void LLSnapshotLivePreview::setSize(S32 w, S32 h)
{
	LL_DEBUGS() << "setSize(" << w << ", " << h << ")" << LL_ENDL;
	setWidth(w);
	setHeight(h);
}

void LLSnapshotLivePreview::setSnapshotFormat(LLFloaterSnapshot::ESnapshotFormat format)
{
    if (mSnapshotFormat != format)
    {
        mFormattedImage = NULL;     // Invalidate the already formatted image if any
        mSnapshotFormat = format;
    }
}

void LLSnapshotLivePreview::getSize(S32& w, S32& h) const
{
	w = getWidth();
	h = getHeight();
}

void LLSnapshotLivePreview::saveTexture()
{
	LL_DEBUGS() << "saving texture: " << mPreviewImage->getWidth() << "x" << mPreviewImage->getHeight() << LL_ENDL;
	// gen a new uuid for this asset
	LLTransactionID tid;
	tid.generate();
	LLAssetID new_asset_id = tid.makeAssetID(gAgent.getSecureSessionID());

	LLPointer<LLImageJ2C> formatted = new LLImageJ2C;
	LLPointer<LLImageRaw> scaled = new LLImageRaw(mPreviewImage->getData(),
		mPreviewImage->getWidth(),
		mPreviewImage->getHeight(),
		mPreviewImage->getComponents());

	scaled->biasedScaleToPowerOfTwo(MAX_TEXTURE_SIZE);
	LL_DEBUGS() << "scaled texture to " << scaled->getWidth() << "x" << scaled->getHeight() << LL_ENDL;

	if (formatted->encode(scaled, 0.0f))
	{
		LLVFile::writeFile(formatted->getData(), formatted->getDataSize(), gVFS, new_asset_id, LLAssetType::AT_TEXTURE);
		std::string pos_string;
		LLAgentUI::buildLocationString(pos_string, LLAgentUI::LOCATION_FORMAT_FULL);
		std::string who_took_it;
		LLAgentUI::buildFullname(who_took_it);
		LLAssetStorage::LLStoreAssetCallback callback = NULL;
		S32 expected_upload_cost = LLGlobalEconomy::Singleton::getInstance()->getPriceUpload();
		void *userdata = NULL;
		upload_new_resource(tid,	// tid
			LLAssetType::AT_TEXTURE,
			"Snapshot : " + pos_string,
			"Taken by " + who_took_it + " at " + pos_string,
			0,
			LLFolderType::FT_SNAPSHOT_CATEGORY,
			LLInventoryType::IT_SNAPSHOT,
			PERM_ALL,  // Note: Snapshots to inventory is a special case of content upload
			LLFloaterPerms::getGroupPerms(), // that is more permissive than other uploads
			LLFloaterPerms::getEveryonePerms(),
			"Snapshot : " + pos_string,
			callback, expected_upload_cost, userdata);
		gViewerWindow->playSnapshotAnimAndSound();
	}
	else
	{
		LLNotificationsUtil::add("ErrorEncodingSnapshot");
		LL_WARNS() << "Error encoding snapshot" << LL_ENDL;
	}

<<<<<<< HEAD
	LLViewerStats::getInstance()->incStat(LLViewerStats::ST_SNAPSHOT_COUNT );
=======
	add(LLStatViewer::SNAPSHOT, 1);

	mDataSize = 0;
>>>>>>> d0ef02c2
}

BOOL LLSnapshotLivePreview::saveLocal()
{
    // Update mFormattedImage if necessary
    getFormattedImage();
    
    // Save the formatted image
	BOOL success = gViewerWindow->saveImageNumbered(mFormattedImage);

	if(success)
	{
		gViewerWindow->playSnapshotAnimAndSound();
	}
	return success;
}

void LLSnapshotLivePreview::saveWeb()
{
    // Update mFormattedImage if necessary
    getFormattedImage();
    
	// *FIX: Will break if the window closes because of CloseSnapshotOnKeep!
	// Needs to pass on ownership of the image.
	LLImageJPEG* jpg = dynamic_cast<LLImageJPEG*>(mFormattedImage.get());
	if(!jpg)
	{
		LL_WARNS() << "Formatted image not a JPEG" << LL_ENDL;
		return;
	}

	LLSD metadata;
	metadata["description"] = getChild<LLLineEditor>("description")->getText();

	LLLandmarkActions::getRegionNameAndCoordsFromPosGlobal(gAgentCamera.getCameraPositionGlobal(),
		boost::bind(&LLSnapshotLivePreview::regionNameCallback, this, jpg, metadata, _1, _2, _3, _4));

	gViewerWindow->playSnapshotAnimAndSound();
}

void LLSnapshotLivePreview::regionNameCallback(LLImageJPEG* snapshot, LLSD& metadata, const std::string& name, S32 x, S32 y, S32 z)
{
	metadata["slurl"] = LLSLURL(name, LLVector3d(x, y, z)).getSLURLString();

	LLWebSharing::instance().shareSnapshot(snapshot, metadata);
}<|MERGE_RESOLUTION|>--- conflicted
+++ resolved
@@ -152,48 +152,7 @@
 
 void LLSnapshotLivePreview::updateSnapshot(BOOL new_snapshot, BOOL new_thumbnail, F32 delay)
 {
-<<<<<<< HEAD
 	lldebugs << "updateSnapshot: mSnapshotUpToDate = " << getSnapshotUpToDate() << llendl;
-=======
-	// Invalidate current image.
-	LL_DEBUGS() << "updateSnapshot: mSnapshotUpToDate = " << getSnapshotUpToDate() << LL_ENDL;
-	if (getSnapshotUpToDate())
-	{
-		S32 old_image_index = mCurImageIndex;
-		mCurImageIndex = (mCurImageIndex + 1) % 2; 
-		setSize(mWidth[old_image_index], mHeight[old_image_index]);
-		mFallAnimTimer.start();		
-	}
-	mSnapshotUpToDate = FALSE; 		
-
-	// Update snapshot source rect depending on whether we keep the aspect ratio.
-	LLRect& rect = mImageRect[mCurImageIndex];
-	rect.set(0, getRect().getHeight(), getRect().getWidth(), 0);
-
-	F32 image_aspect_ratio = ((F32)getWidth()) / ((F32)getHeight());
-	F32 window_aspect_ratio = ((F32)getRect().getWidth()) / ((F32)getRect().getHeight());
-
-	if (mKeepAspectRatio)//gSavedSettings.getBOOL("KeepAspectForSnapshot"))
-	{
-		if (image_aspect_ratio > window_aspect_ratio)
-		{
-			// trim off top and bottom
-			S32 new_height = llround((F32)getRect().getWidth() / image_aspect_ratio); 
-			rect.mBottom += (getRect().getHeight() - new_height) / 2;
-			rect.mTop -= (getRect().getHeight() - new_height) / 2;
-		}
-		else if (image_aspect_ratio < window_aspect_ratio)
-		{
-			// trim off left and right
-			S32 new_width = llround((F32)getRect().getHeight() * image_aspect_ratio); 
-			rect.mLeft += (getRect().getWidth() - new_width) / 2;
-			rect.mRight -= (getRect().getWidth() - new_width) / 2;
-		}
-	}
-
-	// Stop shining animation.
-	mShineAnimTimer.stop();
->>>>>>> d0ef02c2
 
 	// Update snapshot if requested.
 	if (new_snapshot)
@@ -499,13 +458,8 @@
 	LLView::reshape(width, height, called_from_parent);
 	if (old_rect.getWidth() != width || old_rect.getHeight() != height)
 	{
-<<<<<<< HEAD
-		lldebugs << "window reshaped, updating snapshot" << llendl;
+		LL_DEBUGS() << "window reshaped, updating thumbnail" << LL_ENDL;
 		updateSnapshot(TRUE);
-=======
-		LL_DEBUGS() << "window reshaped, updating thumbnail" << LL_ENDL;
-		updateSnapshot(FALSE, TRUE);
->>>>>>> d0ef02c2
 	}
 }
 
@@ -740,7 +694,6 @@
 	}
 
 	// time to produce a snapshot
-<<<<<<< HEAD
 	if(!previewp->getSnapshotUpToDate())
     {
         lldebugs << "producing snapshot" << llendl;
@@ -827,12 +780,6 @@
     }
     
     if (!previewp->getThumbnailUpToDate())
-=======
-	previewp->setThumbnailImageSize();
-
-	LL_DEBUGS() << "producing snapshot" << LL_ENDL;
-	if (!previewp->mPreviewImage)
->>>>>>> d0ef02c2
 	{
 		previewp->generateThumbnailImage() ;
 	}
@@ -878,12 +825,8 @@
         
 		if (getSnapshotType() == SNAPSHOT_TEXTURE)
 		{
-<<<<<<< HEAD
             // We don't store the intermediate formatted image in mFormattedImage in the J2C case 
-			lldebugs << "Encoding new image of format J2C" << llendl;
-=======
 			LL_DEBUGS() << "Encoding new image of format J2C" << LL_ENDL;
->>>>>>> d0ef02c2
 			LLPointer<LLImageJ2C> formatted = new LLImageJ2C;
             // Copy the preview
 			LLPointer<LLImageRaw> scaled = new LLImageRaw(
@@ -905,7 +848,6 @@
 		}
 		else
 		{
-<<<<<<< HEAD
             // Update mFormattedImage if necessary
             getFormattedImage();
             if (getSnapshotFormat() == LLFloaterSnapshot::SNAPSHOT_FORMAT_BMP)
@@ -918,86 +860,11 @@
                 // Decode back
                 mFormattedImage->decode(mPreviewImageEncoded, 0);
             }
-=======
-			// delete any existing image
-			previewp->mFormattedImage = NULL;
-			// now create the new one of the appropriate format.
-			LLFloaterSnapshot::ESnapshotFormat format = previewp->getSnapshotFormat();
-			LL_DEBUGS() << "Encoding new image of format " << format << LL_ENDL;
-
-			switch(format)
-			{
-			case LLFloaterSnapshot::SNAPSHOT_FORMAT_PNG:
-				previewp->mFormattedImage = new LLImagePNG(); 
-				break;
-			case LLFloaterSnapshot::SNAPSHOT_FORMAT_JPEG:
-				previewp->mFormattedImage = new LLImageJPEG(previewp->mSnapshotQuality); 
-				break;
-			case LLFloaterSnapshot::SNAPSHOT_FORMAT_BMP:
-				previewp->mFormattedImage = new LLImageBMP(); 
-				break;
-			}
-			if (previewp->mFormattedImage->encode(previewp->mPreviewImage, 0))
-			{
-				previewp->mDataSize = previewp->mFormattedImage->getDataSize();
-				// special case BMP to copy instead of decode otherwise decode will crash.
-				if(format == LLFloaterSnapshot::SNAPSHOT_FORMAT_BMP)
-				{
-					previewp->mPreviewImageEncoded->copy(previewp->mPreviewImage);
-				}
-				else
-				{
-					previewp->mFormattedImage->decode(previewp->mPreviewImageEncoded, 0);
-				}
-			}
 		}
-
-		LLPointer<LLImageRaw> scaled = new LLImageRaw(
-			previewp->mPreviewImageEncoded->getData(),
-			previewp->mPreviewImageEncoded->getWidth(),
-			previewp->mPreviewImageEncoded->getHeight(),
-			previewp->mPreviewImageEncoded->getComponents());
-
-		if(!scaled->isBufferInvalid())
-		{
-			// leave original image dimensions, just scale up texture buffer
-			if (previewp->mPreviewImageEncoded->getWidth() > 1024 || previewp->mPreviewImageEncoded->getHeight() > 1024)
-			{
-				// go ahead and shrink image to appropriate power of 2 for display
-				scaled->biasedScaleToPowerOfTwo(1024);
-				previewp->setImageScaled(TRUE);
-			}
-			else
-			{
-				// expand image but keep original image data intact
-				scaled->expandToPowerOfTwo(1024, FALSE);
-			}
-
-			previewp->mViewerImage[previewp->mCurImageIndex] = LLViewerTextureManager::getLocalTexture(scaled.get(), FALSE);
-			LLPointer<LLViewerTexture> curr_preview_image = previewp->mViewerImage[previewp->mCurImageIndex];
-			gGL.getTexUnit(0)->bind(curr_preview_image);
-			if (previewp->getSnapshotType() != SNAPSHOT_TEXTURE)
-			{
-				curr_preview_image->setFilteringOption(LLTexUnit::TFO_POINT);
-			}
-			else
-			{
-				curr_preview_image->setFilteringOption(LLTexUnit::TFO_ANISOTROPIC);
-			}
-			curr_preview_image->setAddressMode(LLTexUnit::TAM_CLAMP);
-
-			previewp->mSnapshotUpToDate = TRUE;
-			previewp->generateThumbnailImage(TRUE) ;
-
-			previewp->mPosTakenGlobal = gAgentCamera.getCameraPositionGlobal();
-			previewp->mShineCountdown = 4; // wait a few frames to avoid animation glitch due to readback this frame
->>>>>>> d0ef02c2
-		}
 	}
     return mPreviewImageEncoded;
 }
 
-<<<<<<< HEAD
 // We actually estimate the data size so that we do not require actual compression when showing the preview
 // Note : whenever formatted image is computed, mDataSize will be updated to reflect the true size
 void LLSnapshotLivePreview::estimateDataSize()
@@ -1028,15 +895,6 @@
     }
     mDataSize = (S32)((F32)mPreviewImage->getDataSize() / ratio);
 }
-=======
-	if(!previewp->getThumbnailUpToDate())
-	{
-		previewp->generateThumbnailImage() ;
-	}
-	LL_DEBUGS() << "done creating snapshot" << LL_ENDL;
-	LLFloaterSnapshot::postUpdate();
-	LLFloaterSocial::postUpdate();
->>>>>>> d0ef02c2
 
 LLPointer<LLImageFormatted>	LLSnapshotLivePreview::getFormattedImage()
 {
@@ -1151,13 +1009,9 @@
 		LL_WARNS() << "Error encoding snapshot" << LL_ENDL;
 	}
 
-<<<<<<< HEAD
-	LLViewerStats::getInstance()->incStat(LLViewerStats::ST_SNAPSHOT_COUNT );
-=======
 	add(LLStatViewer::SNAPSHOT, 1);
 
 	mDataSize = 0;
->>>>>>> d0ef02c2
 }
 
 BOOL LLSnapshotLivePreview::saveLocal()
