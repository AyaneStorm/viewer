/**
 * @file llpaneloutfitsinventory.cpp
 * @brief Outfits inventory panel
 *
 * $LicenseInfo:firstyear=2009&license=viewerlgpl$
 * Second Life Viewer Source Code
 * Copyright (C) 2010, Linden Research, Inc.
 *
 * This library is free software; you can redistribute it and/or
 * modify it under the terms of the GNU Lesser General Public
 * License as published by the Free Software Foundation;
 * version 2.1 of the License only.
 *
 * This library is distributed in the hope that it will be useful,
 * but WITHOUT ANY WARRANTY; without even the implied warranty of
 * MERCHANTABILITY or FITNESS FOR A PARTICULAR PURPOSE.  See the GNU
 * Lesser General Public License for more details.
 *
 * You should have received a copy of the GNU Lesser General Public
 * License along with this library; if not, write to the Free Software
 * Foundation, Inc., 51 Franklin Street, Fifth Floor, Boston, MA  02110-1301  USA
 *
 * Linden Research, Inc., 945 Battery Street, San Francisco, CA  94111  USA
 * $/LicenseInfo$
 */

#include "llviewerprecompiledheaders.h"

#include "llpaneloutfitsinventory.h"

#include "llagentwearables.h"
#include "llappearancemgr.h"
#include "llfloatersidepanelcontainer.h"
#include "llinventoryfunctions.h"
#include "llinventorymodelbackgroundfetch.h"
#include "llnotificationsutil.h"
#include "lloutfitgallery.h"
#include "lloutfitobserver.h"
#include "lloutfitslist.h"
#include "llpanelappearancetab.h"
#include "llpanelwearing.h"
#include "llsidepanelappearance.h"
#include "lltabcontainer.h"
#include "llviewercontrol.h"
#include "llviewerfoldertype.h"

static const std::string OUTFITS_TAB_NAME = "outfitslist_tab";
static const std::string OUTFIT_GALLERY_TAB_NAME = "outfit_gallery_tab";
static const std::string COF_TAB_NAME = "cof_tab";

static const std::string SAVE_AS_BTN("save_as_btn");
static const std::string SAVE_BTN("save_btn");

static LLPanelInjector<LLPanelOutfitsInventory> t_inventory("panel_outfits_inventory");

LLPanelOutfitsInventory::LLPanelOutfitsInventory() :
    mMyOutfitsPanel(NULL),
    mCurrentOutfitPanel(NULL),
    mActivePanel(NULL),
    mAppearanceTabs(NULL),
    mInitialized(false)
{
    gAgentWearables.addLoadedCallback(boost::bind(&LLPanelOutfitsInventory::onWearablesLoaded, this));
    gAgentWearables.addLoadingStartedCallback(boost::bind(&LLPanelOutfitsInventory::onWearablesLoading, this));

    LLOutfitObserver& observer = LLOutfitObserver::instance();
    observer.addBOFChangedCallback(boost::bind(&LLPanelOutfitsInventory::updateVerbs, this));
    observer.addCOFChangedCallback(boost::bind(&LLPanelOutfitsInventory::updateVerbs, this));
    observer.addOutfitLockChangedCallback(boost::bind(&LLPanelOutfitsInventory::updateVerbs, this));
}

LLPanelOutfitsInventory::~LLPanelOutfitsInventory()
{
    if (mAppearanceTabs && mInitialized)
    {
        gSavedSettings.setS32("LastAppearanceTab", mAppearanceTabs->getCurrentPanelIndex());
    }
}

// virtual
bool LLPanelOutfitsInventory::postBuild()
{
    initTabPanels();
    initListCommandsHandlers();

    // Fetch your outfits folder so that the links are in memory.
    // ( This is only necessary if we want to show a warning if a user deletes an item that has a
    // a link in an outfit, see "ConfirmItemDeleteHasLinks". )

    const LLUUID &outfits_cat = gInventory.findCategoryUUIDForType(LLFolderType::FT_MY_OUTFITS);
    if (outfits_cat.notNull())
    {
        LLInventoryModelBackgroundFetch::instance().start(outfits_cat);
    }

    getChild<LLButton>(SAVE_BTN)->setCommitCallback(boost::bind(&LLPanelOutfitsInventory::saveOutfit, this, false));
    getChild<LLButton>(SAVE_AS_BTN)->setCommitCallback(boost::bind(&LLPanelOutfitsInventory::saveOutfit, this, true));

<<<<<<< HEAD
	return true;
=======
    return TRUE;
>>>>>>> e7eced3c
}

// virtual
void LLPanelOutfitsInventory::onOpen(const LLSD& key)
{
<<<<<<< HEAD
	if (!mInitialized)
	{
		LLSidepanelAppearance* panel_appearance = getAppearanceSP();
		if (panel_appearance)
		{
			// *TODO: move these methods to LLPanelOutfitsInventory?
			panel_appearance->fetchInventory();
			panel_appearance->refreshCurrentOutfitName();
		}

		if (!mAppearanceTabs->selectTab(gSavedSettings.getS32("LastAppearanceTab")))
			mAppearanceTabs->selectFirstTab();

		mInitialized = true;
	}

	// Make sure we know which tab is selected, update the filter,
	// and update verbs.
	onTabChange();
	
	// *TODO: Auto open the first outfit newly created so new users can see sample outfit contents
	/*
	static bool should_open_outfit = true;
	if (should_open_outfit && gAgent.isFirstLogin())
	{
		LLInventoryPanel* outfits_panel = getChild<LLInventoryPanel>(OUTFITS_TAB_NAME);
		if (outfits_panel)
		{
			LLUUID my_outfits_id = gInventory.findCategoryUUIDForType(LLFolderType::FT_MY_OUTFITS);
			LLFolderViewFolder* my_outfits_folder = outfits_panel->getRootFolder()->getFolderByID(my_outfits_id);
			if (my_outfits_folder)
			{
				LLFolderViewFolder* first_outfit = dynamic_cast<LLFolderViewFolder*>(my_outfits_folder->getFirstChild());
				if (first_outfit)
				{
					first_outfit->setOpen(true);
				}
			}
		}
	}
	should_open_outfit = false;
	*/
=======
    if (!mInitialized)
    {
        LLSidepanelAppearance* panel_appearance = getAppearanceSP();
        if (panel_appearance)
        {
            // *TODO: move these methods to LLPanelOutfitsInventory?
            panel_appearance->fetchInventory();
            panel_appearance->refreshCurrentOutfitName();
        }

        if (!mAppearanceTabs->selectTab(gSavedSettings.getS32("LastAppearanceTab")))
            mAppearanceTabs->selectFirstTab();

        mInitialized = true;
    }

    // Make sure we know which tab is selected, update the filter,
    // and update verbs.
    onTabChange();

    // *TODO: Auto open the first outfit newly created so new users can see sample outfit contents
    /*
    static bool should_open_outfit = true;
    if (should_open_outfit && gAgent.isFirstLogin())
    {
        LLInventoryPanel* outfits_panel = getChild<LLInventoryPanel>(OUTFITS_TAB_NAME);
        if (outfits_panel)
        {
            LLUUID my_outfits_id = gInventory.findCategoryUUIDForType(LLFolderType::FT_MY_OUTFITS);
            LLFolderViewFolder* my_outfits_folder = outfits_panel->getRootFolder()->getFolderByID(my_outfits_id);
            if (my_outfits_folder)
            {
                LLFolderViewFolder* first_outfit = dynamic_cast<LLFolderViewFolder*>(my_outfits_folder->getFirstChild());
                if (first_outfit)
                {
                    first_outfit->setOpen(TRUE);
                }
            }
        }
    }
    should_open_outfit = false;
    */
>>>>>>> e7eced3c
}

void LLPanelOutfitsInventory::updateVerbs()
{
    if (mListCommands)
    {
        updateListCommands();
    }
}

// virtual
void LLPanelOutfitsInventory::onSearchEdit(const std::string& string)
{
    if (!mActivePanel) return;

    if (!LLInventoryModelBackgroundFetch::instance().inventoryFetchStarted())
    {
        llassert(false); // this should have been done on startup
        LLInventoryModelBackgroundFetch::instance().start();
    }

    // set new filter string
    mActivePanel->setFilterSubString(string);
}

void LLPanelOutfitsInventory::onWearButtonClick()
{
    if(isOutfitsListPanelActive())
    {
        if (mMyOutfitsPanel->hasItemSelected())
        {
            mMyOutfitsPanel->wearSelectedItems();
        }
        else
        {
            mMyOutfitsPanel->performAction("replaceoutfit");
        }
    }
    else if(isOutfitsGalleryPanelActive())
    {
        mOutfitGalleryPanel->wearSelectedOutfit();
    }

}

bool LLPanelOutfitsInventory::onSaveCommit(const LLSD& notification, const LLSD& response)
{
    S32 option = LLNotificationsUtil::getSelectedOption(notification, response);
    if (0 == option)
    {
        std::string outfit_name = response["message"].asString();
        LLStringUtil::trim(outfit_name);
        if( !outfit_name.empty() )
        {
            LLAppearanceMgr::getInstance()->makeNewOutfitLinks(outfit_name);

            LLSidepanelAppearance* panel_appearance = getAppearanceSP();
            if (panel_appearance)
            {
                panel_appearance->showOutfitsInventoryPanel();
            }

            if (mAppearanceTabs)
            {
                mAppearanceTabs->selectTabByName(OUTFITS_TAB_NAME);
            }
        }
    }

    return false;
}

void LLPanelOutfitsInventory::onSave()
{
    std::string outfit_name;

    if (!LLAppearanceMgr::getInstance()->getBaseOutfitName(outfit_name))
    {
        outfit_name = LLViewerFolderType::lookupNewCategoryName(LLFolderType::FT_OUTFIT);
    }

    LLSD args;
    args["DESC"] = outfit_name;

    LLSD payload;
    //payload["ids"].append(*it);

    LLNotificationsUtil::add("SaveOutfitAs", args, payload, boost::bind(&LLPanelOutfitsInventory::onSaveCommit, this, _1, _2));
}

//static
LLPanelOutfitsInventory* LLPanelOutfitsInventory::findInstance()
{
    return dynamic_cast<LLPanelOutfitsInventory*>(LLFloaterSidePanelContainer::getPanel("appearance", "panel_outfits_inventory"));
}

void LLPanelOutfitsInventory::openApearanceTab(const std::string& tab_name)
{
    if (!mAppearanceTabs) return;
    mAppearanceTabs->selectTabByName(tab_name);
}

//////////////////////////////////////////////////////////////////////////////////
// List Commands                                                                //

void LLPanelOutfitsInventory::initListCommandsHandlers()
{
    mListCommands = getChild<LLPanel>("bottom_panel");
    mListCommands->childSetAction("wear_btn", boost::bind(&LLPanelOutfitsInventory::onWearButtonClick, this));
    mMyOutfitsPanel->childSetAction("trash_btn", boost::bind(&LLPanelOutfitsInventory::onTrashButtonClick, this));
    mOutfitGalleryPanel->childSetAction("trash_btn", boost::bind(&LLPanelOutfitsInventory::onTrashButtonClick, this));
}

void LLPanelOutfitsInventory::updateListCommands()
{
    bool trash_enabled = isActionEnabled("delete");
    bool wear_enabled =  isActionEnabled("wear");
    bool wear_visible = !isCOFPanelActive();
    bool make_outfit_enabled = isActionEnabled("save_outfit");

    LLButton* wear_btn = mListCommands->getChild<LLButton>("wear_btn");
    mMyOutfitsPanel->childSetEnabled("trash_btn", trash_enabled);
    mOutfitGalleryPanel->childSetEnabled("trash_btn", trash_enabled);
    wear_btn->setEnabled(wear_enabled);
    wear_btn->setVisible(wear_visible);
    getChild<LLButton>(SAVE_BTN)->setEnabled(make_outfit_enabled);
    wear_btn->setToolTip(getString((!isOutfitsGalleryPanelActive() && mMyOutfitsPanel->hasItemSelected()) ? "wear_items_tooltip" : "wear_outfit_tooltip"));
}

void LLPanelOutfitsInventory::onTrashButtonClick()
{
    if(isOutfitsListPanelActive())
    {
        mMyOutfitsPanel->removeSelected();
    }
    else if(isOutfitsGalleryPanelActive())
    {
        mOutfitGalleryPanel->removeSelected();
    }
}

bool LLPanelOutfitsInventory::isActionEnabled(const LLSD& userdata)
{
    return mActivePanel && mActivePanel->isActionEnabled(userdata);
}

// List Commands                                                                //
//////////////////////////////////////////////////////////////////////////////////

//////////////////////////////////////////////////////////////////////////////////
// Tab panels                                                                   //

void LLPanelOutfitsInventory::initTabPanels()
{
    //TODO: Add LLOutfitGallery change callback
    mCurrentOutfitPanel = findChild<LLPanelWearing>(COF_TAB_NAME);
    mCurrentOutfitPanel->setSelectionChangeCallback(boost::bind(&LLPanelOutfitsInventory::updateVerbs, this));

    mMyOutfitsPanel = findChild<LLOutfitsList>(OUTFITS_TAB_NAME);
    mMyOutfitsPanel->setSelectionChangeCallback(boost::bind(&LLPanelOutfitsInventory::updateVerbs, this));

    mOutfitGalleryPanel = findChild<LLOutfitGallery>(OUTFIT_GALLERY_TAB_NAME);
    mOutfitGalleryPanel->setSelectionChangeCallback(boost::bind(&LLPanelOutfitsInventory::updateVerbs, this));

    mAppearanceTabs = getChild<LLTabContainer>("appearance_tabs");
    mAppearanceTabs->setCommitCallback(boost::bind(&LLPanelOutfitsInventory::onTabChange, this));
}

void LLPanelOutfitsInventory::onTabChange()
{
    if (!mAppearanceTabs) return;
    mActivePanel = dynamic_cast<LLPanelAppearanceTab*>(mAppearanceTabs->getCurrentPanel());
    if (!mActivePanel) return;

    mActivePanel->checkFilterSubString();
    mActivePanel->onOpen(LLSD());

    updateVerbs();
}

bool LLPanelOutfitsInventory::isCOFPanelActive() const
{
    if (!mActivePanel) return false;

    return mActivePanel->getName() == COF_TAB_NAME;
}

bool LLPanelOutfitsInventory::isOutfitsListPanelActive() const
{
    if (!mActivePanel) return false;

    return mActivePanel->getName() == OUTFITS_TAB_NAME;
}

bool LLPanelOutfitsInventory::isOutfitsGalleryPanelActive() const
{
    if (!mActivePanel) return false;

    return mActivePanel->getName() == OUTFIT_GALLERY_TAB_NAME;
}

void LLPanelOutfitsInventory::setWearablesLoading(bool val)
{
    updateVerbs();
}

void LLPanelOutfitsInventory::onWearablesLoaded()
{
    setWearablesLoading(false);
}

void LLPanelOutfitsInventory::onWearablesLoading()
{
    setWearablesLoading(true);
}

// static
LLSidepanelAppearance* LLPanelOutfitsInventory::getAppearanceSP()
{
    LLSidepanelAppearance* panel_appearance =
        dynamic_cast<LLSidepanelAppearance*>(LLFloaterSidePanelContainer::getPanel("appearance"));
    return panel_appearance;
}

void LLPanelOutfitsInventory::saveOutfit(bool as_new)
{
    if (!as_new && LLAppearanceMgr::getInstance()->updateBaseOutfit())
    {
        // we don't need to ask for an outfit name, and updateBaseOutfit() successfully saved.
        // If updateBaseOutfit fails, ask for an outfit name anyways
        return;
    }

    onSave();
}<|MERGE_RESOLUTION|>--- conflicted
+++ resolved
@@ -96,60 +96,12 @@
     getChild<LLButton>(SAVE_BTN)->setCommitCallback(boost::bind(&LLPanelOutfitsInventory::saveOutfit, this, false));
     getChild<LLButton>(SAVE_AS_BTN)->setCommitCallback(boost::bind(&LLPanelOutfitsInventory::saveOutfit, this, true));
 
-<<<<<<< HEAD
-	return true;
-=======
-    return TRUE;
->>>>>>> e7eced3c
+    return true;
 }
 
 // virtual
 void LLPanelOutfitsInventory::onOpen(const LLSD& key)
 {
-<<<<<<< HEAD
-	if (!mInitialized)
-	{
-		LLSidepanelAppearance* panel_appearance = getAppearanceSP();
-		if (panel_appearance)
-		{
-			// *TODO: move these methods to LLPanelOutfitsInventory?
-			panel_appearance->fetchInventory();
-			panel_appearance->refreshCurrentOutfitName();
-		}
-
-		if (!mAppearanceTabs->selectTab(gSavedSettings.getS32("LastAppearanceTab")))
-			mAppearanceTabs->selectFirstTab();
-
-		mInitialized = true;
-	}
-
-	// Make sure we know which tab is selected, update the filter,
-	// and update verbs.
-	onTabChange();
-	
-	// *TODO: Auto open the first outfit newly created so new users can see sample outfit contents
-	/*
-	static bool should_open_outfit = true;
-	if (should_open_outfit && gAgent.isFirstLogin())
-	{
-		LLInventoryPanel* outfits_panel = getChild<LLInventoryPanel>(OUTFITS_TAB_NAME);
-		if (outfits_panel)
-		{
-			LLUUID my_outfits_id = gInventory.findCategoryUUIDForType(LLFolderType::FT_MY_OUTFITS);
-			LLFolderViewFolder* my_outfits_folder = outfits_panel->getRootFolder()->getFolderByID(my_outfits_id);
-			if (my_outfits_folder)
-			{
-				LLFolderViewFolder* first_outfit = dynamic_cast<LLFolderViewFolder*>(my_outfits_folder->getFirstChild());
-				if (first_outfit)
-				{
-					first_outfit->setOpen(true);
-				}
-			}
-		}
-	}
-	should_open_outfit = false;
-	*/
-=======
     if (!mInitialized)
     {
         LLSidepanelAppearance* panel_appearance = getAppearanceSP();
@@ -185,14 +137,13 @@
                 LLFolderViewFolder* first_outfit = dynamic_cast<LLFolderViewFolder*>(my_outfits_folder->getFirstChild());
                 if (first_outfit)
                 {
-                    first_outfit->setOpen(TRUE);
+                    first_outfit->setOpen(true);
                 }
             }
         }
     }
     should_open_outfit = false;
     */
->>>>>>> e7eced3c
 }
 
 void LLPanelOutfitsInventory::updateVerbs()
