/**
 * @file llfloatergesture.h
 * @brief Read-only list of gestures from your inventory.
 *
 * $LicenseInfo:firstyear=2002&license=viewerlgpl$
 * Second Life Viewer Source Code
 * Copyright (C) 2010, Linden Research, Inc.
 *
 * This library is free software; you can redistribute it and/or
 * modify it under the terms of the GNU Lesser General Public
 * License as published by the Free Software Foundation;
 * version 2.1 of the License only.
 *
 * This library is distributed in the hope that it will be useful,
 * but WITHOUT ANY WARRANTY; without even the implied warranty of
 * MERCHANTABILITY or FITNESS FOR A PARTICULAR PURPOSE.  See the GNU
 * Lesser General Public License for more details.
 *
 * You should have received a copy of the GNU Lesser General Public
 * License along with this library; if not, write to the Free Software
 * Foundation, Inc., 51 Franklin Street, Fifth Floor, Boston, MA  02110-1301  USA
 *
 * Linden Research, Inc., 945 Battery Street, San Francisco, CA  94111  USA
 * $/LicenseInfo$
 */

/**
 * (Also has legacy gesture editor for testing.)
 */

#ifndef LL_LLFLOATERGESTURE_H
#define LL_LLFLOATERGESTURE_H
#include <vector>

#include "llfloater.h"
#include "llinventoryobserver.h"

class LLScrollContainer;
class LLView;
class LLButton;
class LLLineEditor;
class LLComboBox;
class LLViewerGesture;
class LLGestureOptions;
class LLScrollListCtrl;
class LLFloaterGestureObserver;
class LLFloaterGestureInventoryObserver;
class LLMultiGesture;
class LLMenuGL;

class LLFloaterGesture
:   public LLFloater, LLInventoryFetchDescendentsObserver
{
    LOG_CLASS(LLFloaterGesture);
public:
    LLFloaterGesture(const LLSD& key);
    virtual ~LLFloaterGesture();

<<<<<<< HEAD
	virtual bool postBuild();
	virtual void done ();
	void refreshAll();
	/**
	 * @brief Add new scrolllistitem into gesture_list.
	 * @param  item_id inventory id of gesture
	 * @param  gesture can be NULL , if item was not loaded yet
	 */
	void addGesture(const LLUUID& item_id, LLMultiGesture* gesture, LLCtrlListInterface * list);
=======
    virtual BOOL postBuild();
    virtual void done ();
    void refreshAll();
    /**
     * @brief Add new scrolllistitem into gesture_list.
     * @param  item_id inventory id of gesture
     * @param  gesture can be NULL , if item was not loaded yet
     */
    void addGesture(const LLUUID& item_id, LLMultiGesture* gesture, LLCtrlListInterface * list);
>>>>>>> e7eced3c

protected:
    // Reads from the gesture manager's list of active gestures
    // and puts them in this list.
    void buildGestureList();
    void playGesture(LLUUID item_id);
private:
    void addToCurrentOutFit();
    /**
     * @brief  This method is using to collect selected items.
     * In some places gesture_list can be rebuilt by gestureObservers during  iterating data from LLScrollListCtrl::getAllSelected().
     * Therefore we have to copy these items to avoid viewer crash.
     * @see LLFloaterGesture::onActivateBtnClick
     */
    void getSelectedIds(uuid_vec_t& ids);
    bool isActionEnabled(const LLSD& command);
    /**
     * @brief Activation rules:
     *  According to Gesture Spec:
     *  1. If all selected gestures are active: set to inactive
     *  2. If all selected gestures are inactive: set to active
     *  3. If selected gestures are in a mixed state: set all to active
     */
    void onActivateBtnClick();
    void onClickEdit();
    void onClickPlay();
    void onClickNew();
    void onCommitList();
    void onCopyPasteAction(const LLSD& command);
    void onDeleteSelected();
    void onRenameSelected();

    static void onGestureRename(const LLSD& notification, const LLSD& response);

    LLUUID mSelectedID;
    LLUUID mGestureFolderID;
    LLScrollListCtrl* mGestureList;

    LLFloaterGestureObserver* mObserver;
};


#endif<|MERGE_RESOLUTION|>--- conflicted
+++ resolved
@@ -56,18 +56,7 @@
     LLFloaterGesture(const LLSD& key);
     virtual ~LLFloaterGesture();
 
-<<<<<<< HEAD
-	virtual bool postBuild();
-	virtual void done ();
-	void refreshAll();
-	/**
-	 * @brief Add new scrolllistitem into gesture_list.
-	 * @param  item_id inventory id of gesture
-	 * @param  gesture can be NULL , if item was not loaded yet
-	 */
-	void addGesture(const LLUUID& item_id, LLMultiGesture* gesture, LLCtrlListInterface * list);
-=======
-    virtual BOOL postBuild();
+    virtual bool postBuild();
     virtual void done ();
     void refreshAll();
     /**
@@ -76,7 +65,6 @@
      * @param  gesture can be NULL , if item was not loaded yet
      */
     void addGesture(const LLUUID& item_id, LLMultiGesture* gesture, LLCtrlListInterface * list);
->>>>>>> e7eced3c
 
 protected:
     // Reads from the gesture manager's list of active gestures
