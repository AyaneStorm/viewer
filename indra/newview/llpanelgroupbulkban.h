--- conflicted
+++ resolved
@@ -38,11 +38,7 @@
     LLPanelGroupBulkBan(const LLUUID& group_id);
     ~LLPanelGroupBulkBan() {}
 
-<<<<<<< HEAD
-	virtual bool postBuild();
-=======
-    virtual BOOL postBuild();
->>>>>>> e7eced3c
+    virtual bool postBuild();
 
     static void callbackClickSubmit(void* userdata);
     virtual void submit();
