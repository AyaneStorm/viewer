/** 
 * @file llvlcomposition.cpp
 * @brief Viewer-side representation of a composition layer...
 *
 * $LicenseInfo:firstyear=2001&license=viewerlgpl$
 * Second Life Viewer Source Code
 * Copyright (C) 2010, Linden Research, Inc.
 * 
 * This library is free software; you can redistribute it and/or
 * modify it under the terms of the GNU Lesser General Public
 * License as published by the Free Software Foundation;
 * version 2.1 of the License only.
 * 
 * This library is distributed in the hope that it will be useful,
 * but WITHOUT ANY WARRANTY; without even the implied warranty of
 * MERCHANTABILITY or FITNESS FOR A PARTICULAR PURPOSE.  See the GNU
 * Lesser General Public License for more details.
 * 
 * You should have received a copy of the GNU Lesser General Public
 * License along with this library; if not, write to the Free Software
 * Foundation, Inc., 51 Franklin Street, Fifth Floor, Boston, MA  02110-1301  USA
 * 
 * Linden Research, Inc., 945 Battery Street, San Francisco, CA  94111  USA
 * $/LicenseInfo$
 */

#include "llviewerprecompiledheaders.h"

#include "llvlcomposition.h"

#include <functional>

#include "llerror.h"
#include "v3math.h"
#include "llsurface.h"
#include "lltextureview.h"
#include "llviewertexture.h"
#include "llviewertexturelist.h"
#include "llfetchedgltfmaterial.h"
#include "llgltfmateriallist.h"
#include "llviewerregion.h"
#include "noise.h"
#include "llregionhandle.h" // for from_region_handle
#include "llviewercontrol.h"


extern LLColor4U MAX_WATER_COLOR;

static const U32 BASE_SIZE = 128;
static const F32 TERRAIN_DECODE_PRIORITY = 2048.f * 2048.f;

namespace
{
    F32 bilinear(const F32 v00, const F32 v01, const F32 v10, const F32 v11, const F32 x_frac, const F32 y_frac)
    {
        // Not sure if this is the right math...
        // Take weighted average of all four points (bilinear interpolation)
        F32 result;

        const F32 inv_x_frac = 1.f - x_frac;
        const F32 inv_y_frac = 1.f - y_frac;
        result = inv_x_frac*inv_y_frac*v00
                + x_frac*inv_y_frac*v10
                + inv_x_frac*y_frac*v01
                + x_frac*y_frac*v11;

        return result;
    }

    void boost_minimap_texture(LLViewerFetchedTexture* tex, F32 virtual_size)
    {
        llassert(tex);
        if (!tex) { return; }

        tex->setBoostLevel(LLGLTexture::BOOST_TERRAIN); // in case the raw image is at low detail
        tex->addTextureStats(virtual_size); // priority
    }

    void boost_minimap_material(LLFetchedGLTFMaterial* mat, F32 virtual_size)
    {
        if (!mat) { return; }
        if (mat->mBaseColorTexture) { boost_minimap_texture(mat->mBaseColorTexture, virtual_size); }
        if (mat->mNormalTexture) { boost_minimap_texture(mat->mNormalTexture, virtual_size); }
        if (mat->mMetallicRoughnessTexture) { boost_minimap_texture(mat->mMetallicRoughnessTexture, virtual_size); }
        if (mat->mEmissiveTexture) { boost_minimap_texture(mat->mEmissiveTexture, virtual_size); }
    }

    void unboost_minimap_texture(LLViewerFetchedTexture* tex)
    {
        if (!tex) { return; }
        tex->setBoostLevel(LLGLTexture::BOOST_NONE);
        tex->setMinDiscardLevel(MAX_DISCARD_LEVEL + 1);
    }

    void unboost_minimap_material(LLFetchedGLTFMaterial* mat)
    {
        if (!mat) { return; }
        if (mat->mBaseColorTexture) { unboost_minimap_texture(mat->mBaseColorTexture); }
        if (mat->mNormalTexture) { unboost_minimap_texture(mat->mNormalTexture); }
        if (mat->mMetallicRoughnessTexture) { unboost_minimap_texture(mat->mMetallicRoughnessTexture); }
        if (mat->mEmissiveTexture) { unboost_minimap_texture(mat->mEmissiveTexture); }
    }
};

LLTerrainMaterials::LLTerrainMaterials()
{
    for (S32 i = 0; i < ASSET_COUNT; ++i)
    {
        mMaterialTexturesSet[i] = false;
    }
}

LLTerrainMaterials::~LLTerrainMaterials()
{
    unboost();
}

bool LLTerrainMaterials::generateMaterials()
{
    if (texturesReady(true, true))
    {
        return true;
    }

    if (materialsReady(true, true))
    {
        return true;
    }

    return false;
}

void LLTerrainMaterials::boost()
{
    for (S32 i = 0; i < ASSET_COUNT; ++i)
    {
        LLPointer<LLViewerFetchedTexture>& tex = mDetailTextures[i];
        llassert(tex.notNull());
        boost_minimap_texture(tex, TERRAIN_DECODE_PRIORITY);

        LLPointer<LLFetchedGLTFMaterial>& mat = mDetailMaterials[i];
        boost_minimap_material(mat, TERRAIN_DECODE_PRIORITY);
    }
}

void LLTerrainMaterials::unboost()
{
    for (S32 i = 0; i < ASSET_COUNT; ++i)
    {
        LLPointer<LLViewerFetchedTexture>& tex = mDetailTextures[i];
        unboost_minimap_texture(tex);

        LLPointer<LLFetchedGLTFMaterial>& mat = mDetailMaterials[i];
        unboost_minimap_material(mat);
    }
}

LLUUID LLTerrainMaterials::getDetailAssetID(S32 asset)
{
    llassert(mDetailTextures[asset] && mDetailMaterials[asset]);
    // Assume both the the material and texture were fetched in the same way
    // using the same UUID. However, we may not know at this point which one
    // will load.
	return mDetailTextures[asset] ? mDetailTextures[asset]->getID() : LLUUID::null;
}

LLPointer<LLViewerFetchedTexture> fetch_terrain_texture(const LLUUID& id)
{
    if (id.isNull())
    {
        return nullptr;
    }

    LLPointer<LLViewerFetchedTexture> tex = LLViewerTextureManager::getFetchedTexture(id);
    return tex;
}

void LLTerrainMaterials::setDetailAssetID(S32 asset, const LLUUID& id)
{
    // *NOTE: If there were multiple terrain swatches using the same asset
    // ID, the asset still in use will be temporarily unboosted.
    // It will be boosted again during terrain rendering.
    unboost_minimap_texture(mDetailTextures[asset]);
    unboost_minimap_material(mDetailMaterials[asset]);

	// This is terrain texture, but we are not setting it as BOOST_TERRAIN
	// since we will be manipulating it later as needed.
	mDetailTextures[asset] = fetch_terrain_texture(id);
    LLPointer<LLFetchedGLTFMaterial>& mat = mDetailMaterials[asset];
    mat = id.isNull() ? nullptr : gGLTFMaterialList.getMaterial(id);
    mDetailRenderMaterials[asset] = nullptr;
    mMaterialTexturesSet[asset] = false;
}

const LLGLTFMaterial* LLTerrainMaterials::getMaterialOverride(S32 asset)
{
    return mDetailMaterialOverrides[asset];
}

void LLTerrainMaterials::setMaterialOverride(S32 asset, LLGLTFMaterial* mat_override)
{
    // Non-null overrides must be nontrivial. Otherwise, please set the override to null instead.
    llassert(!mat_override || *mat_override != LLGLTFMaterial::sDefault);

    mDetailMaterialOverrides[asset] = mat_override;
    mDetailRenderMaterials[asset] = nullptr;
}

LLTerrainMaterials::Type LLTerrainMaterials::getMaterialType()
{
	LL_PROFILE_ZONE_SCOPED;

    const BOOL use_textures = texturesReady(false, false) || !materialsReady(false, false);
    return use_textures ? Type::TEXTURE : Type::PBR;
}

bool LLTerrainMaterials::texturesReady(bool boost, bool strict)
{
    bool ready[ASSET_COUNT];
    // *NOTE: Calls to textureReady may boost textures. Do not early-return.
    for (S32 i = 0; i < ASSET_COUNT; i++)
    {
        ready[i] = mDetailTextures[i].notNull() && textureReady(mDetailTextures[i], boost);
    }

    bool one_ready = false;
    for (S32 i = 0; i < ASSET_COUNT; i++)
    {
        const bool current_ready = ready[i];
        one_ready = one_ready || current_ready;
        if (!current_ready && strict)
        {
            return false;
        }
    }
    return one_ready;
}

namespace
{
    bool material_asset_ready(LLFetchedGLTFMaterial* mat) { return mat && mat->isLoaded(); }
};

bool LLTerrainMaterials::materialsReady(bool boost, bool strict)
{
    bool ready[ASSET_COUNT];
    // *NOTE: This section may boost materials/textures. Do not early-return if ready[i] is false.
    for (S32 i = 0; i < ASSET_COUNT; i++)
    {
        ready[i] = false;
        LLPointer<LLFetchedGLTFMaterial>& mat = mDetailMaterials[i];
        if (!material_asset_ready(mat)) { continue; }

        LLPointer<LLFetchedGLTFMaterial>& render_mat = mDetailRenderMaterials[i];
        if (!render_mat)
        {
            render_mat = new LLFetchedGLTFMaterial();
            *render_mat = *mat;
            // This render_mat is effectively already loaded, because it gets its data from mat.

            LLPointer<LLGLTFMaterial>& override_mat = mDetailMaterialOverrides[i];
            if (override_mat)
            {
                render_mat->applyOverride(*override_mat);
            }
        }

        ready[i] = materialTexturesReady(render_mat, mMaterialTexturesSet[i], boost, strict);
    }

#if 1
    static LLCachedControl<bool> sRenderTerrainPBREnabled(gSavedSettings, "RenderTerrainPBREnabled", false);
    static LLCachedControl<bool> sRenderTerrainPBRForce(gSavedSettings, "RenderTerrainPBRForce", false);
    if (sRenderTerrainPBREnabled && sRenderTerrainPBRForce)
    {
        bool defined = true;
        for (S32 i = 0; i < ASSET_COUNT; i++)
        {
            if (!mDetailMaterials[i])
            {
                defined = false;
                break;
            }
        }
        if (defined)
        {
            return true;
        }
    }
#endif

    bool one_ready = false;
    for (S32 i = 0; i < ASSET_COUNT; i++)
    {
        const bool current_ready = ready[i];
        one_ready = one_ready || current_ready;
        if (!current_ready && strict)
        {
            return false;
        }
    }
    return one_ready;
}

// Boost the texture loading priority
// Return true when ready to use (i.e. texture is sufficiently loaded)
// static
bool LLTerrainMaterials::textureReady(LLPointer<LLViewerFetchedTexture>& tex, bool boost)
{
    llassert(tex);
    if (!tex) { return false; }

    if (tex->getDiscardLevel() < 0)
    {
        if (boost)
        {
            boost_minimap_texture(tex, BASE_SIZE*BASE_SIZE);
        }
        return false;
    }
    if ((tex->getDiscardLevel() != 0 &&
         (tex->getWidth() < BASE_SIZE ||
          tex->getHeight() < BASE_SIZE)))
    {
        if (boost)
        {
            boost_minimap_texture(tex, BASE_SIZE*BASE_SIZE);

            S32 width = tex->getFullWidth();
            S32 height = tex->getFullHeight();
            S32 min_dim = llmin(width, height);
            S32 ddiscard = 0;
            while (min_dim > BASE_SIZE && ddiscard < MAX_DISCARD_LEVEL)
            {
                ddiscard++;
                min_dim /= 2;
            }
            tex->setMinDiscardLevel(ddiscard);
        }
        return false;
    }
    if (tex->getComponents() == 0)
    {
        return false;
    }
    return true;
}

// Make sure to call material_asset_ready first
// strict = true -> all materials must be sufficiently loaded
// strict = false -> at least one material must be loaded
// static
bool LLTerrainMaterials::materialTexturesReady(LLPointer<LLFetchedGLTFMaterial>& mat, bool& textures_set, bool boost, bool strict)
{
    llassert(mat);

    // Material is loaded, but textures may not be
    if (!textures_set)
    {
        textures_set = true;
        // *NOTE: These can sometimes be set to to nullptr due to
        // updateTEMaterialTextures. For the sake of robustness, we emulate
        // that fetching behavior by setting textures of null IDs to nullptr.
        mat->mBaseColorTexture         = fetch_terrain_texture(mat->mTextureId[LLGLTFMaterial::GLTF_TEXTURE_INFO_BASE_COLOR]);
        mat->mNormalTexture            = fetch_terrain_texture(mat->mTextureId[LLGLTFMaterial::GLTF_TEXTURE_INFO_NORMAL]);
        mat->mMetallicRoughnessTexture = fetch_terrain_texture(mat->mTextureId[LLGLTFMaterial::GLTF_TEXTURE_INFO_METALLIC_ROUGHNESS]);
        mat->mEmissiveTexture          = fetch_terrain_texture(mat->mTextureId[LLGLTFMaterial::GLTF_TEXTURE_INFO_EMISSIVE]);
    }

    // *NOTE: Calls to textureReady may boost textures. Do not early-return.
    bool ready[LLGLTFMaterial::GLTF_TEXTURE_INFO_COUNT];
    ready[LLGLTFMaterial::GLTF_TEXTURE_INFO_BASE_COLOR] =
        mat->mTextureId[LLGLTFMaterial::GLTF_TEXTURE_INFO_BASE_COLOR].isNull() || textureReady(mat->mBaseColorTexture, boost);
    ready[LLGLTFMaterial::GLTF_TEXTURE_INFO_NORMAL] =
        mat->mTextureId[LLGLTFMaterial::GLTF_TEXTURE_INFO_NORMAL].isNull() || textureReady(mat->mNormalTexture, boost);
    ready[LLGLTFMaterial::GLTF_TEXTURE_INFO_METALLIC_ROUGHNESS] =
        mat->mTextureId[LLGLTFMaterial::GLTF_TEXTURE_INFO_METALLIC_ROUGHNESS].isNull() ||
        textureReady(mat->mMetallicRoughnessTexture, boost);
    ready[LLGLTFMaterial::GLTF_TEXTURE_INFO_EMISSIVE] =
        mat->mTextureId[LLGLTFMaterial::GLTF_TEXTURE_INFO_EMISSIVE].isNull() || textureReady(mat->mEmissiveTexture, boost);

    if (strict)
    {
        for (U32 i = 0; i < LLGLTFMaterial::GLTF_TEXTURE_INFO_COUNT; ++i)
        {
            if (!ready[i])
            {
                return false;
            }
        }
    }

    return true;
}

// Boost the loading priority of every known texture in the material
// Return true when ready to use
// static
bool LLTerrainMaterials::materialReady(LLPointer<LLFetchedGLTFMaterial> &mat, bool &textures_set, bool boost, bool strict)
{
    if (!material_asset_ready(mat)) { return false; }

    return materialTexturesReady(mat, textures_set, boost, strict);
}

// static
const LLUUID (&LLVLComposition::getDefaultTextures())[ASSET_COUNT]
{
    const static LLUUID default_textures[LLVLComposition::ASSET_COUNT] =
    {
        TERRAIN_DIRT_DETAIL,
        TERRAIN_GRASS_DETAIL,
        TERRAIN_MOUNTAIN_DETAIL,
        TERRAIN_ROCK_DETAIL
    };
    return default_textures;
}

LLVLComposition::LLVLComposition(LLSurface *surfacep, const U32 width, const F32 scale) :
    LLTerrainMaterials(),
	LLViewerLayer(width, scale),
	mParamsReady(false)
{
	// Load Terrain Textures - Original ones
    const LLUUID (&default_textures)[LLVLComposition::ASSET_COUNT] = LLVLComposition::getDefaultTextures();
    for (S32 i = 0; i < ASSET_COUNT; ++i)
    {
        setDetailAssetID(i, default_textures[i]);
    }

	mSurfacep = surfacep;

	// Initialize the texture matrix to defaults.
	for (S32 i = 0; i < CORNER_COUNT; ++i)
	{
		mStartHeight[i] = gSavedSettings.getF32("TerrainColorStartHeight");
		mHeightRange[i] = gSavedSettings.getF32("TerrainColorHeightRange");
	}
}


LLVLComposition::~LLVLComposition()
{
    LLTerrainMaterials::~LLTerrainMaterials();
}


void LLVLComposition::setSurface(LLSurface *surfacep)
{
	mSurfacep = surfacep;
}

bool LLVLComposition::generateHeights(const F32 x, const F32 y,
									  const F32 width, const F32 height)
{
	if (!mParamsReady)
	{
		// All the parameters haven't been set yet (we haven't gotten the message from the sim)
		return false;
	}

	llassert(mSurfacep);

	if (!mSurfacep || !mSurfacep->getRegion()) 
	{
		// We don't always have the region yet here....
		return false;
	}

	S32 x_begin, y_begin, x_end, y_end;

	x_begin = ll_round( x * mScaleInv );
	y_begin = ll_round( y * mScaleInv );
	x_end = ll_round( (x + width) * mScaleInv );
	y_end = ll_round( (y + width) * mScaleInv );

	if (x_end > mWidth)
	{
		x_end = mWidth;
	}
	if (y_end > mWidth)
	{
		y_end = mWidth;
	}

	LLVector3d origin_global = from_region_handle(mSurfacep->getRegion()->getHandle());

	// For perlin noise generation...
	const F32 slope_squared = 1.5f*1.5f;
	const F32 xyScale = 4.9215f; //0.93284f;
	const F32 zScale = 4; //0.92165f;
	const F32 z_offset = 0.f;
	const F32 noise_magnitude = 2.f;		//  Degree to which noise modulates composition layer (versus
											//  simple height)

	const F32 xyScaleInv = (1.f / xyScale);
	const F32 zScaleInv = (1.f / zScale);

	const F32 inv_width = 1.f/mWidth;

	// OK, for now, just have the composition value equal the height at the point.
	for (S32 j = y_begin; j < y_end; j++)
	{
		for (S32 i = x_begin; i < x_end; i++)
		{

			F32 vec[3];
			F32 vec1[3];
			F32 twiddle;

			// Bilinearly interpolate the start height and height range of the textures
			F32 start_height = bilinear(mStartHeight[SOUTHWEST],
										mStartHeight[SOUTHEAST],
										mStartHeight[NORTHWEST],
										mStartHeight[NORTHEAST],
										i*inv_width, j*inv_width); // These will be bilinearly interpolated
			F32 height_range = bilinear(mHeightRange[SOUTHWEST],
										mHeightRange[SOUTHEAST],
										mHeightRange[NORTHWEST],
										mHeightRange[NORTHEAST],
										i*inv_width, j*inv_width); // These will be bilinearly interpolated

			LLVector3 location(i*mScale, j*mScale, 0.f);

			F32 height = mSurfacep->resolveHeightRegion(location) + z_offset;

			// Step 0: Measure the exact height at this texel
			vec[0] = (F32)(origin_global.mdV[VX]+location.mV[VX])*xyScaleInv;	//  Adjust to non-integer lattice
			vec[1] = (F32)(origin_global.mdV[VY]+location.mV[VY])*xyScaleInv;
			vec[2] = height*zScaleInv;
			//
			//  Choose material value by adding to the exact height a random value 
			//
			vec1[0] = vec[0]*(0.2222222222f);
			vec1[1] = vec[1]*(0.2222222222f);
			vec1[2] = vec[2]*(0.2222222222f);
			twiddle = noise2(vec1)*6.5f;					//  Low freq component for large divisions

			twiddle += turbulence2(vec, 2)*slope_squared;	//  High frequency component
			twiddle *= noise_magnitude;

			F32 scaled_noisy_height = (height + twiddle - start_height) * F32(ASSET_COUNT) / height_range;

			scaled_noisy_height = llmax(0.f, scaled_noisy_height);
			scaled_noisy_height = llmin(3.f, scaled_noisy_height);
			*(mDatap + i + j*mWidth) = scaled_noisy_height;
		}
	}
	return true;
}

LLTerrainMaterials gLocalTerrainMaterials;

bool LLVLComposition::generateComposition()
{
	if (!mParamsReady)
	{
		// All the parameters haven't been set yet (we haven't gotten the message from the sim)
		return false;
	}

    return LLTerrainMaterials::generateMaterials();
}

namespace
{
    void prepare_fallback_image(LLImageRaw* raw_image)
    {
        raw_image->resize(BASE_SIZE, BASE_SIZE, 4);
        raw_image->fill(LLColor4U::white);
    }

    // Check if the raw image is loaded for this texture at a discard
    // level the minimap can use, and if not then try to get it loaded.
    bool prepare_raw_image(LLPointer<LLImageRaw>& raw_image, bool emissive, LLViewerFetchedTexture* tex, bool& delete_raw_post)
    {
        if (!tex)
        {
            if (!emissive)
            {
                prepare_fallback_image(raw_image);
            }
            else
            {
                llassert(!raw_image);
                raw_image = nullptr;
            }
            return true;
        }
        if (raw_image)
        {
            // Callback already initiated
            if (raw_image->getDataSize() > 0)
            {
                // Callback finished
                delete_raw_post = true;
                return true;
            }
            else
            {
                return false;
            }
        }

        raw_image = new LLImageRaw();

        S32 ddiscard = 0;
        {
            S32 min_dim = llmin(tex->getFullWidth(), tex->getFullHeight());
            while (min_dim > BASE_SIZE && ddiscard < MAX_DISCARD_LEVEL)
            {
                ddiscard++;
                min_dim /= 2;
            }
        }

        struct PendingImage
        {
            LLImageRaw* mRawImage;
            S32 mDesiredDiscard;
            LLUUID mTextureId;
            PendingImage(LLImageRaw* raw_image, S32 ddiscard, const LLUUID& texture_id)
                : mRawImage(raw_image)
                , mDesiredDiscard(ddiscard)
                , mTextureId(texture_id)
            {
                mRawImage->ref();
            }
            ~PendingImage()
            {
                mRawImage->unref();
            }
        };
        PendingImage* pending_image = new PendingImage(raw_image, ddiscard, tex->getID());

        loaded_callback_func cb = [](bool success, LLViewerFetchedTexture * src_vi, LLImageRaw * src, LLImageRaw * src_aux, S32 discard_level, bool is_final, void* userdata) {
            PendingImage* pending = (PendingImage*)userdata;
            // Owning LLVLComposition still exists

            // Assume mRawImage only used by single LLVLComposition for now
            const bool in_use_by_composition = pending->mRawImage->getNumRefs() > 1;
            llassert(pending->mRawImage->getNumRefs());
            llassert(pending->mRawImage->getNumRefs() <= 2);
            const bool needs_data = !pending->mRawImage->getDataSize();
            if (in_use_by_composition && needs_data)
            {
                if (success && pending->mDesiredDiscard == discard_level)
                {
                    pending->mRawImage->resize(BASE_SIZE, BASE_SIZE, src->getComponents());
                    pending->mRawImage->copyScaled(src);
                }
                else if (is_final)
                {
                    prepare_fallback_image(pending->mRawImage);
                }
            }

            if (is_final) { delete pending; }
        };
        tex->setLoadedCallback(cb, ddiscard, true, false, pending_image, nullptr);
        tex->forceToSaveRawImage(ddiscard);

        return false;
    }
};

bool LLVLComposition::generateMinimapTileLand(const F32 x, const F32 y,
									  const F32 width, const F32 height)
{
	LL_PROFILE_ZONE_SCOPED
	llassert(mSurfacep);
	llassert(x >= 0.f);
	llassert(y >= 0.f);

	///////////////////////////
	//
	// Generate raw data arrays for surface textures
	//
	//

	// These have already been validated by generateComposition.
	U8* st_data[ASSET_COUNT];
	S32 st_data_size[ASSET_COUNT]; // for debugging

    const bool use_textures = getMaterialType() != LLTerrainMaterials::Type::PBR;
    if (use_textures)
    {
        if (!texturesReady(true, true)) { return false; }
    }
    else
    {
        if (!materialsReady(true, true)) { return false; }
    }

	for (S32 i = 0; i < ASSET_COUNT; i++)
	{
		if (mRawImages[i].isNull())
		{
			// Read back a raw image for this discard level, if it exists
            LLViewerFetchedTexture* tex;
            LLViewerFetchedTexture* tex_emissive; // Can be null
            bool has_base_color_factor;
            bool has_emissive_factor;
            bool has_alpha;
            LLColor3 base_color_factor;
            LLColor3 emissive_factor;
            if (use_textures)
            {
                tex = mDetailTextures[i];
                tex_emissive = nullptr;
                has_base_color_factor = false;
                has_emissive_factor = false;
                has_alpha = false;
                llassert(tex);
            }
            else
            {
                LLPointer<LLFetchedGLTFMaterial>& mat = mDetailRenderMaterials[i];
                tex = mat->mBaseColorTexture;
                tex_emissive = mat->mEmissiveTexture;
                base_color_factor = LLColor3(mat->mBaseColor);
                // *HACK: Treat alpha as black
<<<<<<< HEAD
                base_color_factor *= (mDetailMaterials[i]->mBaseColor.mV[VW]);
                emissive_factor = mDetailMaterials[i]->mEmissiveColor * mDetailMaterials[i]->mEmissiveStrength;
=======
                base_color_factor *= (mat->mBaseColor.mV[VW]);
                emissive_factor = mat->mEmissiveColor;
>>>>>>> 03c4458b
                has_base_color_factor = (base_color_factor.mV[VX] != 1.f ||
                                         base_color_factor.mV[VY] != 1.f ||
                                         base_color_factor.mV[VZ] != 1.f);
                has_emissive_factor = (emissive_factor.mV[VX] != 1.f ||
                                       emissive_factor.mV[VY] != 1.f ||
                                       emissive_factor.mV[VZ] != 1.f);
                has_alpha = mat->mAlphaMode != LLGLTFMaterial::ALPHA_MODE_OPAQUE;
            }

            if (!tex) { tex = LLViewerFetchedTexture::sWhiteImagep; }

            bool delete_raw_post = false;
            bool delete_raw_post_emissive = false;
            if (!prepare_raw_image(mRawImagesBaseColor[i], false, tex, delete_raw_post)) { return false; }
            if (tex_emissive && !prepare_raw_image(mRawImagesEmissive[i], true, tex_emissive, delete_raw_post_emissive)) { return false; }
            // tex_emissive can be null, and then will be ignored

            // In the simplest case, the minimap image is just the base color.
            // This will be replaced if we need to do any tinting/compositing.
            mRawImages[i] = mRawImagesBaseColor[i];

            // *TODO: This isn't quite right for PBR:
            // 1) It does not convert the color images from SRGB to linear
            // before mixing (which will always require copying the image).
            // 2) It mixes emissive and base color before mixing terrain
            // materials, but it should be the other way around
            // Long-term, we should consider a method that is more
            // maintainable. Shaders, perhaps? Bake shaders to textures?
            LLPointer<LLImageRaw> raw_emissive;
            if (tex_emissive)
            {
                raw_emissive = mRawImagesEmissive[i];
                if (has_emissive_factor ||
                    tex_emissive->getWidth(tex_emissive->getRawImageLevel()) != BASE_SIZE ||
                    tex_emissive->getHeight(tex_emissive->getRawImageLevel()) != BASE_SIZE ||
                    tex_emissive->getComponents() != 4)
                {
                    LLPointer<LLImageRaw> newraw_emissive = new LLImageRaw(BASE_SIZE, BASE_SIZE, 4);
                    // Copy RGB, leave alpha alone (set to opaque by default)
                    newraw_emissive->copy(mRawImagesEmissive[i]);
                    if (has_emissive_factor)
                    {
                        newraw_emissive->tint(emissive_factor);
                    }
                    raw_emissive = newraw_emissive;
                }
            }
			if (has_base_color_factor ||
                raw_emissive ||
                has_alpha ||
                tex->getWidth(tex->getRawImageLevel()) != BASE_SIZE ||
				tex->getHeight(tex->getRawImageLevel()) != BASE_SIZE ||
				tex->getComponents() != 3)
			{
				LLPointer<LLImageRaw> newraw = new LLImageRaw(BASE_SIZE, BASE_SIZE, 3);
                if (has_alpha)
                {
                    // Approximate the water underneath terrain alpha with solid water color
                    newraw->clear(
                        MAX_WATER_COLOR.mV[VX],
                        MAX_WATER_COLOR.mV[VY],
                        MAX_WATER_COLOR.mV[VZ],
                        255);
                }
				newraw->composite(mRawImagesBaseColor[i]);
                if (has_base_color_factor)
                {
                    newraw->tint(base_color_factor);
                }
                // Apply emissive texture
                if (raw_emissive)
                {
                    newraw->addEmissive(raw_emissive);
                }

				mRawImages[i] = newraw; // deletes old
			}

            if (delete_raw_post)
            {
                tex->destroyRawImage();
            }
            if (delete_raw_post_emissive)
            {
                tex_emissive->destroyRawImage();
            }

            // Remove intermediary image references
            mRawImagesBaseColor[i] = nullptr;
            mRawImagesEmissive[i] = nullptr;
		}
		st_data[i] = mRawImages[i]->getData();
		st_data_size[i] = mRawImages[i]->getDataSize();
	}

	///////////////////////////////////////
	//
	// Generate and clamp x/y bounding box.
	//
	//

	S32 x_begin, y_begin, x_end, y_end;
	x_begin = (S32)(x * mScaleInv);
	y_begin = (S32)(y * mScaleInv);
	x_end = ll_round( (x + width) * mScaleInv );
	y_end = ll_round( (y + width) * mScaleInv );

	if (x_end > mWidth)
	{
        llassert(false);
		x_end = mWidth;
	}
	if (y_end > mWidth)
	{
        llassert(false);
		y_end = mWidth;
	}


	///////////////////////////////////////////
	//
	// Generate target texture information, stride ratios.
	//
	//

	LLViewerTexture *texturep;
	U32 tex_width, tex_height, tex_comps;
	U32 tex_stride;
	F32 tex_x_scalef, tex_y_scalef;
	S32 tex_x_begin, tex_y_begin, tex_x_end, tex_y_end;
	F32 tex_x_ratiof, tex_y_ratiof;

	texturep = mSurfacep->getSTexture();
	tex_width = texturep->getWidth();
	tex_height = texturep->getHeight();
	tex_comps = texturep->getComponents();
	tex_stride = tex_width * tex_comps;

	U32 st_comps = 3;
	U32 st_width = BASE_SIZE;
	U32 st_height = BASE_SIZE;
	
	if (tex_comps != st_comps)
	{
        llassert(false);
		return false;
	}

	tex_x_scalef = (F32)tex_width / (F32)mWidth;
	tex_y_scalef = (F32)tex_height / (F32)mWidth;
	tex_x_begin = (S32)((F32)x_begin * tex_x_scalef);
	tex_y_begin = (S32)((F32)y_begin * tex_y_scalef);
	tex_x_end = (S32)((F32)x_end * tex_x_scalef);
	tex_y_end = (S32)((F32)y_end * tex_y_scalef);

	tex_x_ratiof = (F32)mWidth*mScale / (F32)tex_width;
	tex_y_ratiof = (F32)mWidth*mScale / (F32)tex_height;

	LLPointer<LLImageRaw> raw = new LLImageRaw(tex_width, tex_height, tex_comps);
	U8 *rawp = raw->getData();

	F32 st_x_stride, st_y_stride;
	st_x_stride = ((F32)st_width / (F32)mTexScaleX)*((F32)mWidth / (F32)tex_width);
	st_y_stride = ((F32)st_height / (F32)mTexScaleY)*((F32)mWidth / (F32)tex_height);

	llassert(st_x_stride > 0.f);
	llassert(st_y_stride > 0.f);
	////////////////////////////////
	//
	// Iterate through the target texture, striding through the
	// subtextures and interpolating appropriately.
	//
	//

	F32 sti, stj;
	S32 st_offset;
	sti = (tex_x_begin * st_x_stride) - st_width*(llfloor((tex_x_begin * st_x_stride)/st_width));
	stj = (tex_y_begin * st_y_stride) - st_height*(llfloor((tex_y_begin * st_y_stride)/st_height));

	st_offset = (llfloor(stj * st_width) + llfloor(sti)) * st_comps;
	for (S32 j = tex_y_begin; j < tex_y_end; j++)
	{
		U32 offset = j * tex_stride + tex_x_begin * tex_comps;
		sti = (tex_x_begin * st_x_stride) - st_width*((U32)(tex_x_begin * st_x_stride)/st_width);
		for (S32 i = tex_x_begin; i < tex_x_end; i++)
		{
			S32 tex0, tex1;
			F32 composition = getValueScaled(i*tex_x_ratiof, j*tex_y_ratiof);

			tex0 = llfloor( composition );
			tex0 = llclamp(tex0, 0, 3);
			composition -= tex0;
			tex1 = tex0 + 1;
			tex1 = llclamp(tex1, 0, 3);

			st_offset = (lltrunc(sti) + lltrunc(stj)*st_width) * st_comps;
			for (U32 k = 0; k < tex_comps; k++)
			{
				// Linearly interpolate based on composition.
				if (st_offset >= st_data_size[tex0] || st_offset >= st_data_size[tex1])
				{
					// SJB: This shouldn't be happening, but does... Rounding error?
					//LL_WARNS() << "offset 0 [" << tex0 << "] =" << st_offset << " >= size=" << st_data_size[tex0] << LL_ENDL;
					//LL_WARNS() << "offset 1 [" << tex1 << "] =" << st_offset << " >= size=" << st_data_size[tex1] << LL_ENDL;
				}
				else
				{
					F32 a = *(st_data[tex0] + st_offset);
					F32 b = *(st_data[tex1] + st_offset);
					rawp[ offset ] = (U8)lltrunc( a + composition * (b - a) );
				}
				offset++;
				st_offset++;
			}

			sti += st_x_stride;
			if (sti >= st_width)
			{
				sti -= st_width;
			}
		}

		stj += st_y_stride;
		if (stj >= st_height)
		{
			stj -= st_height;
		}
	}

	if (!texturep->hasGLTexture())
	{
		texturep->createGLTexture(0, raw);
	}
	texturep->setSubImage(raw, tex_x_begin, tex_y_begin, tex_x_end - tex_x_begin, tex_y_end - tex_y_begin);

    // Un-boost detail textures (will get re-boosted if rendering in high detail)
    for (S32 i = 0; i < ASSET_COUNT; i++)
    {
        unboost_minimap_texture(mDetailTextures[i]);
    }

    // Un-boost textures for each detail material (will get re-boosted if rendering in high detail)
    for (S32 i = 0; i < ASSET_COUNT; i++)
    {
        unboost_minimap_material(mDetailMaterials[i]);
    }
	
	return true;
}

F32 LLVLComposition::getStartHeight(S32 corner)
{
	return mStartHeight[corner];
}

void LLVLComposition::setDetailAssetID(S32 asset, const LLUUID& id)
{
	if (id.isNull())
	{
        return;
    }
    LLTerrainMaterials::setDetailAssetID(asset, id);
	mRawImages[asset] = NULL;
	mRawImagesBaseColor[asset] = NULL;
	mRawImagesEmissive[asset] = NULL;
}

void LLVLComposition::setStartHeight(S32 corner, const F32 start_height)
{
	mStartHeight[corner] = start_height;
}

F32 LLVLComposition::getHeightRange(S32 corner)
{
	return mHeightRange[corner];
}

void LLVLComposition::setHeightRange(S32 corner, const F32 range)
{
	mHeightRange[corner] = range;
}<|MERGE_RESOLUTION|>--- conflicted
+++ resolved
@@ -720,13 +720,8 @@
                 tex_emissive = mat->mEmissiveTexture;
                 base_color_factor = LLColor3(mat->mBaseColor);
                 // *HACK: Treat alpha as black
-<<<<<<< HEAD
-                base_color_factor *= (mDetailMaterials[i]->mBaseColor.mV[VW]);
-                emissive_factor = mDetailMaterials[i]->mEmissiveColor * mDetailMaterials[i]->mEmissiveStrength;
-=======
                 base_color_factor *= (mat->mBaseColor.mV[VW]);
-                emissive_factor = mat->mEmissiveColor;
->>>>>>> 03c4458b
+                emissive_factor = mat->mEmissiveColor * mat->mEmissiveStrength;
                 has_base_color_factor = (base_color_factor.mV[VX] != 1.f ||
                                          base_color_factor.mV[VY] != 1.f ||
                                          base_color_factor.mV[VZ] != 1.f);
