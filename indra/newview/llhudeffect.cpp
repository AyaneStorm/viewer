/**
 * @file llhudeffect.cpp
 * @brief LLHUDEffect class implementation
 *
 * $LicenseInfo:firstyear=2002&license=viewerlgpl$
 * Second Life Viewer Source Code
 * Copyright (C) 2010, Linden Research, Inc.
 *
 * This library is free software; you can redistribute it and/or
 * modify it under the terms of the GNU Lesser General Public
 * License as published by the Free Software Foundation;
 * version 2.1 of the License only.
 *
 * This library is distributed in the hope that it will be useful,
 * but WITHOUT ANY WARRANTY; without even the implied warranty of
 * MERCHANTABILITY or FITNESS FOR A PARTICULAR PURPOSE.  See the GNU
 * Lesser General Public License for more details.
 *
 * You should have received a copy of the GNU Lesser General Public
 * License along with this library; if not, write to the Free Software
 * Foundation, Inc., 51 Franklin Street, Fifth Floor, Boston, MA  02110-1301  USA
 *
 * Linden Research, Inc., 945 Battery Street, San Francisco, CA  94111  USA
 * $/LicenseInfo$
 */

#include "llviewerprecompiledheaders.h"

#include "llhudeffect.h"

#include "message.h"
#include "llgl.h"
#include "llagent.h"
#include "llrendersphere.h"

#include "llviewerobjectlist.h"
#include "lldrawable.h"

LLHUDEffect::LLHUDEffect(const U8 type)
<<<<<<< HEAD
:	LLHUDObject(type),
	mID(),
	mDuration(1.f),
	mColor()
{
	mNeedsSendToSim = false;
	mOriginatedHere = false;
	mDead = false;
=======
:   LLHUDObject(type),
    mID(),
    mDuration(1.f),
    mColor()
{
    mNeedsSendToSim = FALSE;
    mOriginatedHere = FALSE;
    mDead = FALSE;
>>>>>>> e7eced3c
}

LLHUDEffect::~LLHUDEffect()
{
}


void LLHUDEffect::packData(LLMessageSystem *mesgsys)
{
    mesgsys->addUUIDFast(_PREHASH_ID, mID);
    mesgsys->addUUIDFast(_PREHASH_AgentID, gAgent.getID());
    mesgsys->addU8Fast(_PREHASH_Type, mType);
    mesgsys->addF32Fast(_PREHASH_Duration, mDuration);
    mesgsys->addBinaryData(_PREHASH_Color, mColor.mV, 4);
}

void LLHUDEffect::unpackData(LLMessageSystem *mesgsys, S32 blocknum)
{
    mesgsys->getUUIDFast(_PREHASH_Effect, _PREHASH_ID, mID, blocknum);
    mesgsys->getU8Fast(_PREHASH_Effect, _PREHASH_Type, mType, blocknum);
    mesgsys->getF32Fast(_PREHASH_Effect, _PREHASH_Duration, mDuration, blocknum);
    mesgsys->getBinaryDataFast(_PREHASH_Effect,_PREHASH_Color, mColor.mV, 4, blocknum);
}

void LLHUDEffect::render()
{
    LL_ERRS() << "Never call this!" << LL_ENDL;
}

void LLHUDEffect::setID(const LLUUID &id)
{
    mID = id;
}

const LLUUID &LLHUDEffect::getID() const
{
    return mID;
}

void LLHUDEffect::setColor(const LLColor4U &color)
{
    mColor = color;
}

void LLHUDEffect::setDuration(const F32 duration)
{
    mDuration = duration;
}

void LLHUDEffect::setNeedsSendToSim(const bool send_to_sim)
{
    mNeedsSendToSim = send_to_sim;
}

bool LLHUDEffect::getNeedsSendToSim() const
{
    return mNeedsSendToSim;
}


void LLHUDEffect::setOriginatedHere(const bool orig_here)
{
    mOriginatedHere = orig_here;
}

bool LLHUDEffect::getOriginatedHere() const
{
    return mOriginatedHere;
}

//static
void LLHUDEffect::getIDType(LLMessageSystem *mesgsys, S32 blocknum, LLUUID &id, U8 &type)
{
    mesgsys->getUUIDFast(_PREHASH_Effect, _PREHASH_ID, id, blocknum);
    mesgsys->getU8Fast(_PREHASH_Effect, _PREHASH_Type, type, blocknum);
}

bool LLHUDEffect::isDead() const
{
    return mDead;
}

void LLHUDEffect::update()
{
    // do nothing
}<|MERGE_RESOLUTION|>--- conflicted
+++ resolved
@@ -37,25 +37,14 @@
 #include "lldrawable.h"
 
 LLHUDEffect::LLHUDEffect(const U8 type)
-<<<<<<< HEAD
-:	LLHUDObject(type),
-	mID(),
-	mDuration(1.f),
-	mColor()
-{
-	mNeedsSendToSim = false;
-	mOriginatedHere = false;
-	mDead = false;
-=======
 :   LLHUDObject(type),
     mID(),
     mDuration(1.f),
     mColor()
 {
-    mNeedsSendToSim = FALSE;
-    mOriginatedHere = FALSE;
-    mDead = FALSE;
->>>>>>> e7eced3c
+    mNeedsSendToSim = false;
+    mOriginatedHere = false;
+    mDead = false;
 }
 
 LLHUDEffect::~LLHUDEffect()
