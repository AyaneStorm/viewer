--- conflicted
+++ resolved
@@ -43,15 +43,9 @@
 #include <boost/shared_ptr.hpp>
 #include <boost/signals2.hpp>
 
-<<<<<<< HEAD
-extern const bool 	ANIMATE;
-extern const U8 	AGENT_STATE_TYPING;  // Typing indication
-extern const U8 	AGENT_STATE_EDITING; // Set when agent has objects selected
-=======
-extern const BOOL   ANIMATE;
+extern const bool   ANIMATE;
 extern const U8     AGENT_STATE_TYPING;  // Typing indication
 extern const U8     AGENT_STATE_EDITING; // Set when agent has objects selected
->>>>>>> e7eced3c
 
 class LLViewerRegion;
 class LLMotion;
@@ -81,23 +75,13 @@
 
 struct LLGroupData
 {
-<<<<<<< HEAD
-	LLUUID mID;
-	LLUUID mInsigniaID;
-	U64 mPowers;
-	bool mAcceptNotices;
-	bool mListInProfile;
-	S32 mContribution;
-	std::string mName;
-=======
     LLUUID mID;
     LLUUID mInsigniaID;
     U64 mPowers;
-    BOOL mAcceptNotices;
-    BOOL mListInProfile;
+    bool mAcceptNotices;
+    bool mListInProfile;
     S32 mContribution;
     std::string mName;
->>>>>>> e7eced3c
 };
 
 class LLAgentListener;
@@ -132,19 +116,11 @@
     // Login
     //--------------------------------------------------------------------
 public:
-<<<<<<< HEAD
-	void			onAppFocusGained();
-	void			setFirstLogin(bool b);
-	// Return true if the database reported this login as the first for this particular user.
-	bool 			isFirstLogin() const 	{ return mFirstLogin; }
-	bool 			isInitialized() const 	{ return mInitialized; }
-=======
     void            onAppFocusGained();
     void            setFirstLogin(bool b);
-    // Return TRUE if the database reported this login as the first for this particular user.
+    // Return true if the database reported this login as the first for this particular user.
     bool            isFirstLogin() const    { return mFirstLogin; }
     bool            isInitialized() const   { return mInitialized; }
->>>>>>> e7eced3c
 
     void            setFeatureVersion(S32 version, S32 flags);
     S32             getFeatureVersion();
@@ -190,23 +166,13 @@
     // Gender
     //--------------------------------------------------------------------
 public:
-<<<<<<< HEAD
-	// On the very first login, outfit needs to be chosen by some
-	// mechanism, usually by loading the requested initial outfit.  We
-	// don't render the avatar until the choice is made.
-	bool 			isOutfitChosen() const 	{ return mOutfitChosen; }
-	void			setOutfitChosen(bool b)	{ mOutfitChosen = b; }
-private:
-	bool			mOutfitChosen;
-=======
     // On the very first login, outfit needs to be chosen by some
     // mechanism, usually by loading the requested initial outfit.  We
     // don't render the avatar until the choice is made.
-    BOOL            isOutfitChosen() const  { return mOutfitChosen; }
-    void            setOutfitChosen(BOOL b) { mOutfitChosen = b; }
-private:
-    BOOL            mOutfitChosen;
->>>>>>> e7eced3c
+    bool            isOutfitChosen() const  { return mOutfitChosen; }
+    void            setOutfitChosen(bool b) { mOutfitChosen = b; }
+private:
+    bool            mOutfitChosen;
 
 /**                    Identity
  **                                                                            **
@@ -270,30 +236,17 @@
     // Home
     //--------------------------------------------------------------------
 public:
-<<<<<<< HEAD
-	void			setStartPosition(U32 location_id); // Marks current location as start, sends information to servers
-	void			setHomePosRegion(const U64& region_handle, const LLVector3& pos_region);
-	bool			getHomePosGlobal(LLVector3d* pos_global);
-	bool			isInHomeRegion();
-=======
     void            setStartPosition(U32 location_id); // Marks current location as start, sends information to servers
     void            setHomePosRegion(const U64& region_handle, const LLVector3& pos_region);
-    BOOL            getHomePosGlobal(LLVector3d* pos_global);
+    bool            getHomePosGlobal(LLVector3d* pos_global);
     bool            isInHomeRegion();
->>>>>>> e7eced3c
 
 private:
     void            setStartPositionSuccess(const LLSD &result);
 
-<<<<<<< HEAD
-	bool 			mHaveHomePosition;
-	U64				mHomeRegionHandle;
-	LLVector3		mHomePosRegion;
-=======
-    BOOL            mHaveHomePosition;
+    bool            mHaveHomePosition;
     U64             mHomeRegionHandle;
     LLVector3       mHomePosRegion;
->>>>>>> e7eced3c
 
     //--------------------------------------------------------------------
     // Parcel
@@ -315,17 +268,10 @@
     // Region
     //--------------------------------------------------------------------
 public:
-<<<<<<< HEAD
-	void			setRegion(LLViewerRegion *regionp);
-	LLViewerRegion	*getRegion() const;
-	LLHost			getRegionHost() const;
-	bool			inPrelude();
-=======
     void            setRegion(LLViewerRegion *regionp);
     LLViewerRegion  *getRegion() const;
     LLHost          getRegionHost() const;
-    BOOL            inPrelude();
->>>>>>> e7eced3c
+    bool            inPrelude();
 
     // Capability
     std::string     getRegionCapability(const std::string &name); // short hand for if (getRegion()) { getRegion()->getCapability(name) }
@@ -406,21 +352,12 @@
     // Fly
     //--------------------------------------------------------------------
 public:
-<<<<<<< HEAD
-	bool			getFlying() const;
-	void			setFlying(bool fly, bool fail_sound = false);
-	static void		toggleFlying();
-	static bool		enableFlying();
-	bool			canFly(); 			// Does this parcel allow you to fly?
-	static bool		isSitting();
-=======
-    BOOL            getFlying() const;
-    void            setFlying(BOOL fly, BOOL fail_sound = FALSE);
+    bool            getFlying() const;
+    void            setFlying(bool fly, bool fail_sound = false);
     static void     toggleFlying();
     static bool     enableFlying();
-    BOOL            canFly();           // Does this parcel allow you to fly?
+    bool            canFly();           // Does this parcel allow you to fly?
     static bool     isSitting();
->>>>>>> e7eced3c
 
     //--------------------------------------------------------------------
     // Voice
@@ -447,144 +384,6 @@
     LLUUID          getLastChatter() const  { return mLastChatterID; }
     F32             getNearChatRadius()     { return mNearChatRadius; }
 protected:
-<<<<<<< HEAD
-	void 			ageChat(); 				// Helper function to prematurely age chat when agent is moving
-private:
-	LLFrameTimer	mChatTimer;
-	LLUUID			mLastChatterID;
-	F32				mNearChatRadius;
-	
-	//--------------------------------------------------------------------
-	// Typing
-	//--------------------------------------------------------------------
-public:
-	void			startTyping();
-	void			stopTyping();
-public:
-	// When the agent hasn't typed anything for this duration, it leaves the 
-	// typing state (for both chat and IM).
-	static const F32 TYPING_TIMEOUT_SECS;
-private:
-	LLFrameTimer	mTypingTimer;
-
-	//--------------------------------------------------------------------
-	// AFK
-	//--------------------------------------------------------------------
-public:
-	void			setAFK();
-	void			clearAFK();
-	bool			getAFK() const;
-	static const F32 MIN_AFK_TIME;
-	
-	//--------------------------------------------------------------------
-	// Run
-	//--------------------------------------------------------------------
-public:
-	enum EDoubleTapRunMode
-	{
-		DOUBLETAP_NONE,
-		DOUBLETAP_FORWARD,
-		DOUBLETAP_BACKWARD,
-		DOUBLETAP_SLIDELEFT,
-		DOUBLETAP_SLIDERIGHT
-	};
-
-	void			setAlwaysRun() 			{ mbAlwaysRun = true; }
-	void			clearAlwaysRun() 		{ mbAlwaysRun = false; }
-	void			setRunning() 			{ mbRunning = true; }
-	void			clearRunning() 			{ mbRunning = false; }
-	void 			sendWalkRun(bool running);
-	bool			getAlwaysRun() const 	{ return mbAlwaysRun; }
-	bool			getRunning() const 		{ return mbRunning; }
-public:
-	LLFrameTimer 	mDoubleTapRunTimer;
-	EDoubleTapRunMode mDoubleTapRunMode;
-private:
-	bool 			mbAlwaysRun; 			// Should the avatar run by default rather than walk?
-	bool 			mbRunning;				// Is the avatar trying to run right now?
-	bool			mbTeleportKeepsLookAt;	// Try to keep look-at after teleport is complete
-
-	//--------------------------------------------------------------------
-	// Sit and stand
-	//--------------------------------------------------------------------
-public:
-	void			standUp();
-	/// @brief ground-sit at agent's current position
-	void			sitDown();
-
-	//--------------------------------------------------------------------
-	// Do Not Disturb
-	//--------------------------------------------------------------------
-public:
-	void			setDoNotDisturb(bool pIsDoNotDisturb);
-	bool			isDoNotDisturb() const;
-private:
-	bool			mIsDoNotDisturb;
-
-	//--------------------------------------------------------------------
-	// Grab
-	//--------------------------------------------------------------------
-public:
-	bool 			leftButtonGrabbed() const;
-	bool 			rotateGrabbed() const;
-	bool 			forwardGrabbed() const;
-	bool 			backwardGrabbed() const;
-	bool 			upGrabbed() const;
-	bool 			downGrabbed() const;
-
-	//--------------------------------------------------------------------
-	// Controls
-	//--------------------------------------------------------------------
-public:
-	U32 			getControlFlags(); 
-	void 			setControlFlags(U32 mask); 		// Performs bitwise mControlFlags |= mask
-	void 			clearControlFlags(U32 mask); 	// Performs bitwise mControlFlags &= ~mask
-	bool			controlFlagsDirty() const;
-	void			enableControlFlagReset();
-	void 			resetControlFlags();
-	bool			anyControlGrabbed() const; 		// True iff a script has taken over a control
-	bool			isControlGrabbed(S32 control_index) const;
-	// Send message to simulator to force grabbed controls to be
-	// released, in case of a poorly written script.
-	void			forceReleaseControls();
-	void			setFlagsDirty() { mbFlagsDirty = true; }
-
-private:
-	S32				mControlsTakenCount[TOTAL_CONTROLS];
-	S32				mControlsTakenPassedOnCount[TOTAL_CONTROLS];
-	U32				mControlFlags;					// Replacement for the mFooKey's
-	bool 			mbFlagsDirty;
-	bool 			mbFlagsNeedReset;				// ! HACK ! For preventing incorrect flags sent when crossing region boundaries
-	
-	//--------------------------------------------------------------------
-	// Animations
-	//--------------------------------------------------------------------
-public:
-	void            stopCurrentAnimations();
-	void			requestStopMotion(LLMotion* motion);
-	void			onAnimStop(const LLUUID& id);
-	void			sendAnimationRequests(const std::vector<LLUUID> &anim_ids, EAnimRequest request);
-	void			sendAnimationRequest(const LLUUID &anim_id, EAnimRequest request);
-	void			sendAnimationStateReset();
-	void			sendRevokePermissions(const LLUUID & target, U32 permissions);
-
-	void			endAnimationUpdateUI();
-	void			unpauseAnimation() { mPauseRequest = NULL; }
-	bool			getCustomAnim() const { return mCustomAnim; }
-	void			setCustomAnim(bool anim) { mCustomAnim = anim; }
-	
-	typedef boost::signals2::signal<void ()> camera_signal_t;
-	boost::signals2::connection setMouselookModeInCallback( const camera_signal_t::slot_type& cb );
-	boost::signals2::connection setMouselookModeOutCallback( const camera_signal_t::slot_type& cb );
-
-private:
-	camera_signal_t* mMouselookModeInSignal;
-	camera_signal_t* mMouselookModeOutSignal;
-	bool            mCustomAnim; 		// Current animation is ANIM_AGENT_CUSTOMIZE ?
-	LLPointer<LLPauseRequestHandle> mPauseRequest;
-	bool			mViewsPushed; 		// Keep track of whether or not we have pushed views
-	
-=======
     void            ageChat();              // Helper function to prematurely age chat when agent is moving
 private:
     LLFrameTimer    mChatTimer;
@@ -610,7 +409,7 @@
 public:
     void            setAFK();
     void            clearAFK();
-    BOOL            getAFK() const;
+    bool            getAFK() const;
     static const F32 MIN_AFK_TIME;
 
     //--------------------------------------------------------------------
@@ -662,12 +461,12 @@
     // Grab
     //--------------------------------------------------------------------
 public:
-    BOOL            leftButtonGrabbed() const;
-    BOOL            rotateGrabbed() const;
-    BOOL            forwardGrabbed() const;
-    BOOL            backwardGrabbed() const;
-    BOOL            upGrabbed() const;
-    BOOL            downGrabbed() const;
+    bool            leftButtonGrabbed() const;
+    bool            rotateGrabbed() const;
+    bool            forwardGrabbed() const;
+    bool            backwardGrabbed() const;
+    bool            upGrabbed() const;
+    bool            downGrabbed() const;
 
     //--------------------------------------------------------------------
     // Controls
@@ -676,22 +475,22 @@
     U32             getControlFlags();
     void            setControlFlags(U32 mask);      // Performs bitwise mControlFlags |= mask
     void            clearControlFlags(U32 mask);    // Performs bitwise mControlFlags &= ~mask
-    BOOL            controlFlagsDirty() const;
+    bool            controlFlagsDirty() const;
     void            enableControlFlagReset();
     void            resetControlFlags();
-    BOOL            anyControlGrabbed() const;      // True iff a script has taken over a control
-    BOOL            isControlGrabbed(S32 control_index) const;
+    bool            anyControlGrabbed() const;      // True iff a script has taken over a control
+    bool            isControlGrabbed(S32 control_index) const;
     // Send message to simulator to force grabbed controls to be
     // released, in case of a poorly written script.
     void            forceReleaseControls();
-    void            setFlagsDirty() { mbFlagsDirty = TRUE; }
+    void            setFlagsDirty() { mbFlagsDirty = true; }
 
 private:
     S32             mControlsTakenCount[TOTAL_CONTROLS];
     S32             mControlsTakenPassedOnCount[TOTAL_CONTROLS];
     U32             mControlFlags;                  // Replacement for the mFooKey's
-    BOOL            mbFlagsDirty;
-    BOOL            mbFlagsNeedReset;               // ! HACK ! For preventing incorrect flags sent when crossing region boundaries
+    bool            mbFlagsDirty;
+    bool            mbFlagsNeedReset;               // ! HACK ! For preventing incorrect flags sent when crossing region boundaries
 
     //--------------------------------------------------------------------
     // Animations
@@ -707,8 +506,8 @@
 
     void            endAnimationUpdateUI();
     void            unpauseAnimation() { mPauseRequest = NULL; }
-    BOOL            getCustomAnim() const { return mCustomAnim; }
-    void            setCustomAnim(BOOL anim) { mCustomAnim = anim; }
+    bool            getCustomAnim() const { return mCustomAnim; }
+    void            setCustomAnim(bool anim) { mCustomAnim = anim; }
 
     typedef boost::signals2::signal<void ()> camera_signal_t;
     boost::signals2::connection setMouselookModeInCallback( const camera_signal_t::slot_type& cb );
@@ -717,11 +516,10 @@
 private:
     camera_signal_t* mMouselookModeInSignal;
     camera_signal_t* mMouselookModeOutSignal;
-    BOOL            mCustomAnim;        // Current animation is ANIM_AGENT_CUSTOMIZE ?
+    bool            mCustomAnim;        // Current animation is ANIM_AGENT_CUSTOMIZE ?
     LLPointer<LLPauseRequestHandle> mPauseRequest;
-    BOOL            mViewsPushed;       // Keep track of whether or not we have pushed views
-
->>>>>>> e7eced3c
+    bool            mViewsPushed;       // Keep track of whether or not we have pushed views
+
 /**                    Animation
  **                                                                            **
  *******************************************************************************/
@@ -731,81 +529,6 @@
  **                    MOVEMENT
  **/
 
-<<<<<<< HEAD
-	//--------------------------------------------------------------------
-	// Movement from user input
-	//--------------------------------------------------------------------
-	// All set the appropriate animation flags.
-	// All turn off autopilot and make sure the camera is behind the avatar.
-	// Direction is either positive, zero, or negative
-public:
-	void			moveAt(S32 direction, bool reset_view = true);
-	void			moveAtNudge(S32 direction);
-	void			moveLeft(S32 direction);
-	void			moveLeftNudge(S32 direction);
-	void			moveUp(S32 direction);
-	void			moveYaw(F32 mag, bool reset_view = true);
-	void			movePitch(F32 mag);
-
-	bool			isMovementLocked() const				{ return mMovementKeysLocked; }
-	void			setMovementLocked(bool set_locked)	{ mMovementKeysLocked = set_locked; }
-
-	//--------------------------------------------------------------------
- 	// Move the avatar's frame
-	//--------------------------------------------------------------------
-public:
-	void			rotate(F32 angle, const LLVector3 &axis);
-	void			rotate(F32 angle, F32 x, F32 y, F32 z);
-	void			rotate(const LLMatrix3 &matrix);
-	void			rotate(const LLQuaternion &quaternion);
-	void			pitch(F32 angle);
-	void			roll(F32 angle);
-	void			yaw(F32 angle);
-	LLVector3		getReferenceUpVector();
-
-	//--------------------------------------------------------------------
-	// Autopilot
-	//--------------------------------------------------------------------
-public:
-	bool			getAutoPilot() const				{ return mAutoPilot; }
-	LLVector3d		getAutoPilotTargetGlobal() const 	{ return mAutoPilotTargetGlobal; }
-	LLUUID			getAutoPilotLeaderID() const		{ return mLeaderID; }
-	F32				getAutoPilotStopDistance() const	{ return mAutoPilotStopDistance; }
-	F32				getAutoPilotTargetDist() const		{ return mAutoPilotTargetDist; }
-	bool			getAutoPilotUseRotation() const		{ return mAutoPilotUseRotation; }
-	LLVector3		getAutoPilotTargetFacing() const	{ return mAutoPilotTargetFacing; }
-	F32				getAutoPilotRotationThreshold() const	{ return mAutoPilotRotationThreshold; }
-	std::string		getAutoPilotBehaviorName() const	{ return mAutoPilotBehaviorName; }
-
-	void			startAutoPilotGlobal(const LLVector3d &pos_global, 
-										 const std::string& behavior_name = std::string(), 
-										 const LLQuaternion *target_rotation = NULL, 
-										 void (*finish_callback)(bool, void *) = NULL, void *callback_data = NULL, 
-										 F32 stop_distance = 0.f, F32 rotation_threshold = 0.03f,
-										 bool allow_flying = true);
-	void 			startFollowPilot(const LLUUID &leader_id, bool allow_flying = true, F32 stop_distance = 0.5f);
-	void			stopAutoPilot(bool user_cancel = false);
-	void 			setAutoPilotTargetGlobal(const LLVector3d &target_global);
-	void			autoPilot(F32 *delta_yaw); 			// Autopilot walking action, angles in radians
-	void			renderAutoPilotTarget();
-private:
-	bool			mAutoPilot;
-	bool			mAutoPilotFlyOnStop;
-	bool			mAutoPilotAllowFlying;
-	LLVector3d		mAutoPilotTargetGlobal;
-	F32				mAutoPilotStopDistance;
-	bool			mAutoPilotUseRotation;
-	LLVector3		mAutoPilotTargetFacing;
-	F32				mAutoPilotTargetDist;
-	S32				mAutoPilotNoProgressFrameCount;
-	F32				mAutoPilotRotationThreshold;
-	std::string		mAutoPilotBehaviorName;
-	void			(*mAutoPilotFinishedCallback)(bool, void *);
-	void*			mAutoPilotCallbackData;
-	LLUUID			mLeaderID;
-	bool			mMovementKeysLocked;
-	
-=======
     //--------------------------------------------------------------------
     // Movement from user input
     //--------------------------------------------------------------------
@@ -821,8 +544,8 @@
     void            moveYaw(F32 mag, bool reset_view = true);
     void            movePitch(F32 mag);
 
-    BOOL            isMovementLocked() const                { return mMovementKeysLocked; }
-    void            setMovementLocked(BOOL set_locked)  { mMovementKeysLocked = set_locked; }
+    bool            isMovementLocked() const                { return mMovementKeysLocked; }
+    void            setMovementLocked(bool set_locked)  { mMovementKeysLocked = set_locked; }
 
     //--------------------------------------------------------------------
     // Move the avatar's frame
@@ -841,12 +564,12 @@
     // Autopilot
     //--------------------------------------------------------------------
 public:
-    BOOL            getAutoPilot() const                { return mAutoPilot; }
+    bool            getAutoPilot() const                { return mAutoPilot; }
     LLVector3d      getAutoPilotTargetGlobal() const    { return mAutoPilotTargetGlobal; }
     LLUUID          getAutoPilotLeaderID() const        { return mLeaderID; }
     F32             getAutoPilotStopDistance() const    { return mAutoPilotStopDistance; }
     F32             getAutoPilotTargetDist() const      { return mAutoPilotTargetDist; }
-    BOOL            getAutoPilotUseRotation() const     { return mAutoPilotUseRotation; }
+    bool            getAutoPilotUseRotation() const     { return mAutoPilotUseRotation; }
     LLVector3       getAutoPilotTargetFacing() const    { return mAutoPilotTargetFacing; }
     F32             getAutoPilotRotationThreshold() const   { return mAutoPilotRotationThreshold; }
     std::string     getAutoPilotBehaviorName() const    { return mAutoPilotBehaviorName; }
@@ -854,32 +577,31 @@
     void            startAutoPilotGlobal(const LLVector3d &pos_global,
                                          const std::string& behavior_name = std::string(),
                                          const LLQuaternion *target_rotation = NULL,
-                                         void (*finish_callback)(BOOL, void *) = NULL, void *callback_data = NULL,
+                                         void (*finish_callback)(bool, void *) = NULL, void *callback_data = NULL,
                                          F32 stop_distance = 0.f, F32 rotation_threshold = 0.03f,
-                                         BOOL allow_flying = TRUE);
-    void            startFollowPilot(const LLUUID &leader_id, BOOL allow_flying = TRUE, F32 stop_distance = 0.5f);
-    void            stopAutoPilot(BOOL user_cancel = FALSE);
+                                         bool allow_flying = true);
+    void            startFollowPilot(const LLUUID &leader_id, bool allow_flying = true, F32 stop_distance = 0.5f);
+    void            stopAutoPilot(bool user_cancel = false);
     void            setAutoPilotTargetGlobal(const LLVector3d &target_global);
     void            autoPilot(F32 *delta_yaw);          // Autopilot walking action, angles in radians
     void            renderAutoPilotTarget();
 private:
-    BOOL            mAutoPilot;
-    BOOL            mAutoPilotFlyOnStop;
-    BOOL            mAutoPilotAllowFlying;
+    bool            mAutoPilot;
+    bool            mAutoPilotFlyOnStop;
+    bool            mAutoPilotAllowFlying;
     LLVector3d      mAutoPilotTargetGlobal;
     F32             mAutoPilotStopDistance;
-    BOOL            mAutoPilotUseRotation;
+    bool            mAutoPilotUseRotation;
     LLVector3       mAutoPilotTargetFacing;
     F32             mAutoPilotTargetDist;
     S32             mAutoPilotNoProgressFrameCount;
     F32             mAutoPilotRotationThreshold;
     std::string     mAutoPilotBehaviorName;
-    void            (*mAutoPilotFinishedCallback)(BOOL, void *);
+    void            (*mAutoPilotFinishedCallback)(bool, void *);
     void*           mAutoPilotCallbackData;
     LLUUID          mLeaderID;
-    BOOL            mMovementKeysLocked;
-
->>>>>>> e7eced3c
+    bool            mMovementKeysLocked;
+
 /**                    Movement
  **                                                                            **
  *******************************************************************************/
@@ -920,21 +642,12 @@
     // Teleport Actions
     //--------------------------------------------------------------------
 public:
-<<<<<<< HEAD
-	void 			teleportViaLandmark(const LLUUID& landmark_id);			// Teleport to a landmark
-	void 			teleportHome()	{ teleportViaLandmark(LLUUID::null); }	// Go home
-	void 			teleportViaLure(const LLUUID& lure_id, bool godlike);	// To an invited location
-	void 			teleportViaLocation(const LLVector3d& pos_global);		// To a global location - this will probably need to be deprecated
-	void			teleportViaLocationLookAt(const LLVector3d& pos_global);// To a global location, preserving camera rotation
-	void 			teleportCancel();										// May or may not be allowed by server
-=======
     void            teleportViaLandmark(const LLUUID& landmark_id);         // Teleport to a landmark
     void            teleportHome()  { teleportViaLandmark(LLUUID::null); }  // Go home
-    void            teleportViaLure(const LLUUID& lure_id, BOOL godlike);   // To an invited location
+    void            teleportViaLure(const LLUUID& lure_id, bool godlike);   // To an invited location
     void            teleportViaLocation(const LLVector3d& pos_global);      // To a global location - this will probably need to be deprecated
     void            teleportViaLocationLookAt(const LLVector3d& pos_global);// To a global location, preserving camera rotation
     void            teleportCancel();                                       // May or may not be allowed by server
->>>>>>> e7eced3c
     void            restoreCanceledTeleportRequest();
     bool            canRestoreCanceledTeleport() { return mTeleportCanceled != NULL; }
     bool            getTeleportKeepsLookAt() { return mbTeleportKeepsLookAt; } // Whether look-at reset after teleport
@@ -973,23 +686,13 @@
     bool            hasPendingTeleportRequest();
     void            startTeleportRequest();
 
-<<<<<<< HEAD
-	void 			teleportRequest(const U64& region_handle,
-									const LLVector3& pos_local,				// Go to a named location home
-									bool look_at_from_camera = false);
-	void 			doTeleportViaLandmark(const LLUUID& landmark_id);			// Teleport to a landmark
-	void 			doTeleportViaLure(const LLUUID& lure_id, bool godlike);	// To an invited location
-	void 			doTeleportViaLocation(const LLVector3d& pos_global);		// To a global location - this will probably need to be deprecated
-	void			doTeleportViaLocationLookAt(const LLVector3d& pos_global);// To a global location, preserving camera rotation
-=======
     void            teleportRequest(const U64& region_handle,
                                     const LLVector3& pos_local,             // Go to a named location home
                                     bool look_at_from_camera = false);
     void            doTeleportViaLandmark(const LLUUID& landmark_id);           // Teleport to a landmark
-    void            doTeleportViaLure(const LLUUID& lure_id, BOOL godlike); // To an invited location
+    void            doTeleportViaLure(const LLUUID& lure_id, bool godlike); // To an invited location
     void            doTeleportViaLocation(const LLVector3d& pos_global);        // To a global location - this will probably need to be deprecated
     void            doTeleportViaLocationLookAt(const LLVector3d& pos_global);// To a global location, preserving camera rotation
->>>>>>> e7eced3c
 
     void            handleTeleportFinished();
     void            handleTeleportFailed();
@@ -1034,84 +737,15 @@
  **/
 
 public:
-<<<<<<< HEAD
-	// Checks if agent can modify an object based on the permissions and the agent's proxy status.
-	bool			isGrantedProxy(const LLPermissions& perm);
-	bool			allowOperation(PermissionBit op,
-								   const LLPermissions& perm,
-								   U64 group_proxy_power = 0,
-								   U8 god_minimum = GOD_MAINTENANCE);
-	const LLAgentAccess& getAgentAccess();
-	bool			canManageEstate() const;
-	bool			getAdminOverride() const;
-private:
-	LLAgentAccess * mAgentAccess;
-	
-	//--------------------------------------------------------------------
-	// God
-	//--------------------------------------------------------------------
-public:
-	bool			isGodlike() const;
-	bool			isGodlikeWithoutAdminMenuFakery() const;
-	U8				getGodLevel() const;
-	void			setAdminOverride(bool b);
-	void			setGodLevel(U8 god_level);
-	void			requestEnterGodMode();
-	void			requestLeaveGodMode();
-
-	typedef boost::function<void (U8)>         god_level_change_callback_t;
-	typedef boost::signals2::signal<void (U8)> god_level_change_signal_t;
-	typedef boost::signals2::connection        god_level_change_slot_t;
-
-	god_level_change_slot_t registerGodLevelChanageListener(god_level_change_callback_t pGodLevelChangeCallback);
-
-private:
-	god_level_change_signal_t mGodLevelChangeSignal;
-	
-
-	//--------------------------------------------------------------------
-	// Maturity
-	//--------------------------------------------------------------------
-public:
-	// Note: this is a prime candidate for pulling out into a Maturity class.
-	// Rather than just expose the preference setting, we're going to actually
-	// expose what the client code cares about -- what the user should see
-	// based on a combination of the is* and prefers* flags, combined with god bit.
-	bool 			wantsPGOnly() const;
-	bool 			canAccessMature() const;
-	bool 			canAccessAdult() const;
-	bool 			canAccessMaturityInRegion( U64 region_handle ) const;
-	bool 			canAccessMaturityAtGlobal( LLVector3d pos_global ) const;
-	bool 			prefersPG() const;
-	bool 			prefersMature() const;
-	bool 			prefersAdult() const;
-	bool 			isTeen() const;
-	bool 			isMature() const;
-	bool 			isAdult() const;
-	void 			setMaturity(char text);
-	static int 		convertTextToMaturity(char text);
-
-private:
-	bool                            mIsDoSendMaturityPreferenceToServer;
-	unsigned int                    mMaturityPreferenceRequestId;
-	unsigned int                    mMaturityPreferenceResponseId;
-	unsigned int                    mMaturityPreferenceNumRetries;
-	U8                              mLastKnownRequestMaturity;
-	U8                              mLastKnownResponseMaturity;
-	LLCore::HttpRequest::policy_t	mHttpPolicy;
-
-	bool            isMaturityPreferenceSyncedWithServer() const;
-	void 			sendMaturityPreferenceToServer(U8 pPreferredMaturity);
-=======
     // Checks if agent can modify an object based on the permissions and the agent's proxy status.
-    BOOL            isGrantedProxy(const LLPermissions& perm);
-    BOOL            allowOperation(PermissionBit op,
+    bool            isGrantedProxy(const LLPermissions& perm);
+    bool            allowOperation(PermissionBit op,
                                    const LLPermissions& perm,
                                    U64 group_proxy_power = 0,
                                    U8 god_minimum = GOD_MAINTENANCE);
     const LLAgentAccess& getAgentAccess();
-    BOOL            canManageEstate() const;
-    BOOL            getAdminOverride() const;
+    bool            canManageEstate() const;
+    bool            getAdminOverride() const;
 private:
     LLAgentAccess * mAgentAccess;
 
@@ -1122,7 +756,7 @@
     bool            isGodlike() const;
     bool            isGodlikeWithoutAdminMenuFakery() const;
     U8              getGodLevel() const;
-    void            setAdminOverride(BOOL b);
+    void            setAdminOverride(bool b);
     void            setGodLevel(U8 god_level);
     void            requestEnterGodMode();
     void            requestLeaveGodMode();
@@ -1170,7 +804,6 @@
 
     bool            isMaturityPreferenceSyncedWithServer() const;
     void            sendMaturityPreferenceToServer(U8 pPreferredMaturity);
->>>>>>> e7eced3c
     void            processMaturityPreferenceFromServer(const LLSD &result, U8 perferredMaturity);
 
     void            handlePreferredMaturityResult(U8 pServerMaturity);
@@ -1193,25 +826,14 @@
  **/
 
 public:
-<<<<<<< HEAD
-	LLQuaternion	getHeadRotation();
-	bool			needsRenderAvatar(); // true when camera mode is such that your own avatar should draw
-	bool			needsRenderHead();
-	void			setShowAvatar(bool show) { mShowAvatar = show; }
-	bool			getShowAvatar() const { return mShowAvatar; }
-	
-private:
-	bool			mShowAvatar; 		// Should we render the avatar?
-=======
     LLQuaternion    getHeadRotation();
-    BOOL            needsRenderAvatar(); // TRUE when camera mode is such that your own avatar should draw
-    BOOL            needsRenderHead();
-    void            setShowAvatar(BOOL show) { mShowAvatar = show; }
-    BOOL            getShowAvatar() const { return mShowAvatar; }
-
-private:
-    BOOL            mShowAvatar;        // Should we render the avatar?
->>>>>>> e7eced3c
+    bool            needsRenderAvatar(); // true when camera mode is such that your own avatar should draw
+    bool            needsRenderHead();
+    void            setShowAvatar(bool show) { mShowAvatar = show; }
+    bool            getShowAvatar() const { return mShowAvatar; }
+
+private:
+    bool            mShowAvatar;        // Should we render the avatar?
 
     //--------------------------------------------------------------------
     // Rendering state bitmap helpers
@@ -1242,29 +864,16 @@
  **/
 
 public:
-<<<<<<< HEAD
-	const LLUUID	&getGroupID() const			{ return mGroupID; }
-	// Get group information by group_id, or false if not in group.
-	bool 			getGroupData(const LLUUID& group_id, LLGroupData& data) const;
-	// Get just the agent's contribution to the given group.
-	S32 			getGroupContribution(const LLUUID& group_id) const;
-	// Update internal datastructures and update the server.
-	bool 			setGroupContribution(const LLUUID& group_id, S32 contribution);
-	bool 			setUserGroupFlags(const LLUUID& group_id, bool accept_notices, bool list_in_profile);
-	const std::string &getGroupName() const 	{ return mGroupName; }
-	bool			canJoinGroups() const;
-=======
     const LLUUID    &getGroupID() const         { return mGroupID; }
-    // Get group information by group_id, or FALSE if not in group.
-    BOOL            getGroupData(const LLUUID& group_id, LLGroupData& data) const;
+    // Get group information by group_id, or false if not in group.
+    bool            getGroupData(const LLUUID& group_id, LLGroupData& data) const;
     // Get just the agent's contribution to the given group.
     S32             getGroupContribution(const LLUUID& group_id) const;
     // Update internal datastructures and update the server.
-    BOOL            setGroupContribution(const LLUUID& group_id, S32 contribution);
-    BOOL            setUserGroupFlags(const LLUUID& group_id, BOOL accept_notices, BOOL list_in_profile);
+    bool            setGroupContribution(const LLUUID& group_id, S32 contribution);
+    bool            setUserGroupFlags(const LLUUID& group_id, bool accept_notices, bool list_in_profile);
     const std::string &getGroupName() const     { return mGroupName; }
-    BOOL            canJoinGroups() const;
->>>>>>> e7eced3c
+    bool            canJoinGroups() const;
 private:
     std::string     mGroupName;
     LLUUID          mGroupID;
@@ -1273,19 +882,11 @@
     // Group Membership
     //--------------------------------------------------------------------
 public:
-<<<<<<< HEAD
-	// Checks against all groups in the entire agent group list.
-	bool 			isInGroup(const LLUUID& group_id, bool ingnore_God_mod = false) const;
-protected:
-	// Only used for building titles.
-	bool			isGroupMember() const 		{ return !mGroupID.isNull(); } 
-=======
     // Checks against all groups in the entire agent group list.
-    BOOL            isInGroup(const LLUUID& group_id, BOOL ingnore_God_mod = FALSE) const;
+    bool            isInGroup(const LLUUID& group_id, bool ingnore_God_mod = false) const;
 protected:
     // Only used for building titles.
-    BOOL            isGroupMember() const       { return !mGroupID.isNull(); }
->>>>>>> e7eced3c
+    bool            isGroupMember() const       { return !mGroupID.isNull(); }
 public:
     std::vector<LLGroupData> mGroups;
 
@@ -1293,35 +894,20 @@
     // Group Title
     //--------------------------------------------------------------------
 public:
-<<<<<<< HEAD
-	void			setHideGroupTitle(bool hide)	{ mHideGroupTitle = hide; }
-	bool			isGroupTitleHidden() const 		{ return mHideGroupTitle; }
-private:
-	std::string		mGroupTitle; 					// Honorific, like "Sir"
-	bool			mHideGroupTitle;
-=======
-    void            setHideGroupTitle(BOOL hide)    { mHideGroupTitle = hide; }
-    BOOL            isGroupTitleHidden() const      { return mHideGroupTitle; }
+    void            setHideGroupTitle(bool hide)    { mHideGroupTitle = hide; }
+    bool            isGroupTitleHidden() const      { return mHideGroupTitle; }
 private:
     std::string     mGroupTitle;                    // Honorific, like "Sir"
-    BOOL            mHideGroupTitle;
->>>>>>> e7eced3c
+    bool            mHideGroupTitle;
 
     //--------------------------------------------------------------------
     // Group Powers
     //--------------------------------------------------------------------
 public:
-<<<<<<< HEAD
-	bool 			hasPowerInGroup(const LLUUID& group_id, U64 power) const;
-	bool 			hasPowerInActiveGroup(const U64 power) const;
-	U64  			getPowerInGroup(const LLUUID& group_id) const;
- 	U64				mGroupPowers;
-=======
-    BOOL            hasPowerInGroup(const LLUUID& group_id, U64 power) const;
-    BOOL            hasPowerInActiveGroup(const U64 power) const;
+    bool            hasPowerInGroup(const LLUUID& group_id, U64 power) const;
+    bool            hasPowerInActiveGroup(const U64 power) const;
     U64             getPowerInGroup(const LLUUID& group_id) const;
     U64             mGroupPowers;
->>>>>>> e7eced3c
 
     //--------------------------------------------------------------------
     // Friends
