--- conflicted
+++ resolved
@@ -135,11 +135,7 @@
 		data = NULL;
 	}
 	else
-<<<<<<< HEAD
-	{		
-=======
-	{
->>>>>>> 70c1e219
+	{
 		data = (U8*) ll_aligned_malloc_16(file_size);
 		file.read(data, file_size);	/* Flawfinder: ignore */ 
 		
