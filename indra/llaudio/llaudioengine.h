--- conflicted
+++ resolved
@@ -265,11 +265,7 @@
 
     void preload(const LLUUID &audio_id); // Only used for preloading UI sounds, now.
 
-<<<<<<< HEAD
-	void addAudioData(LLAudioData *adp, bool set_current = true);
-=======
-    void addAudioData(LLAudioData *adp, bool set_current = TRUE);
->>>>>>> e7eced3c
+    void addAudioData(LLAudioData *adp, bool set_current = true);
 
     void setForcedPriority(const bool ambient)                      { mForcedPriority = ambient; }
     bool isForcedPriority() const                                   { return mForcedPriority; }
