--- conflicted
+++ resolved
@@ -1,214 +1,177 @@
-/*
- * @file llimagepng.cpp
- * @brief LLImageFormatted glue to encode / decode PNG files.
- *
- * $LicenseInfo:firstyear=2007&license=viewerlgpl$
- * Second Life Viewer Source Code
- * Copyright (C) 2010, Linden Research, Inc.
- *
- * This library is free software; you can redistribute it and/or
- * modify it under the terms of the GNU Lesser General Public
- * License as published by the Free Software Foundation;
- * version 2.1 of the License only.
- *
- * This library is distributed in the hope that it will be useful,
- * but WITHOUT ANY WARRANTY; without even the implied warranty of
- * MERCHANTABILITY or FITNESS FOR A PARTICULAR PURPOSE.  See the GNU
- * Lesser General Public License for more details.
- *
- * You should have received a copy of the GNU Lesser General Public
- * License along with this library; if not, write to the Free Software
- * Foundation, Inc., 51 Franklin Street, Fifth Floor, Boston, MA  02110-1301  USA
- *
- * Linden Research, Inc., 945 Battery Street, San Francisco, CA  94111  USA
- * $/LicenseInfo$
- */
-
-#include "linden_common.h"
-#include "stdtypes.h"
-#include "llerror.h"
-#include "llexception.h"
-
-#include "llimage.h"
-#include "llpngwrapper.h"
-#include "llimagepng.h"
-
-// ---------------------------------------------------------------------------
-// LLImagePNG
-// ---------------------------------------------------------------------------
-LLImagePNG::LLImagePNG()
-    : LLImageFormatted(IMG_CODEC_PNG)
-{
-}
-
-LLImagePNG::~LLImagePNG()
-{
-}
-
-// Virtual
-// Parse PNG image information and set the appropriate
-// width, height and component (channel) information.
-bool LLImagePNG::updateData()
-{
-    resetLastError();
-
-<<<<<<< HEAD
-    LLImageDataLock lock(this);
-
-    // Check to make sure that this instance has been initialized with data
-    if (!getData() || (0 == getDataSize()))
-=======
-    try
-    {
-        // Check to make sure that this instance has been initialized with data
-        if (!getData() || (0 == getDataSize()))
-        {
-            setLastError("Uninitialized instance of LLImagePNG");
-            return false;
-        }
-
-        // Decode the PNG data and extract sizing information
-        LLPngWrapper pngWrapper;
-        if (!pngWrapper.isValidPng(getData()))
-        {
-            setLastError("LLImagePNG data does not have a valid PNG header!");
-            return false;
-        }
-
-        LLPngWrapper::ImageInfo infop;
-        if (!pngWrapper.readPng(getData(), getDataSize(), NULL, &infop))
-        {
-            setLastError(pngWrapper.getErrorMessage());
-            return false;
-        }
-
-        setSize(infop.mWidth, infop.mHeight, infop.mComponents);
-    }
-    catch (const LLContinueError& msg)
->>>>>>> e1623bb2
-    {
-        setLastError(msg.what());
-        LOG_UNHANDLED_EXCEPTION("");
-        return false;
-    }
-    catch (...)
-    {
-        setLastError("LLImagePNG");
-        LOG_UNHANDLED_EXCEPTION("");
-        return false;
-    }
-
-    return true;
-}
-
-// Virtual
-// Decode an in-memory PNG image into the raw RGB or RGBA format
-// used within SecondLife.
-bool LLImagePNG::decode(LLImageRaw* raw_image, F32 decode_time)
-{
-    llassert_always(raw_image);
-
-    resetLastError();
-
-    LLImageDataSharedLock lockIn(this);
-    LLImageDataLock lockOut(raw_image);
-
-    // Check to make sure that this instance has been initialized with data
-    if (!getData() || (0 == getDataSize()))
-    {
-        setLastError("LLImagePNG trying to decode an image with no data!");
-        return false;
-    }
-
-    // Decode the PNG data into the raw image
-    LLPngWrapper pngWrapper;
-    if (!pngWrapper.isValidPng(getData()))
-    {
-        setLastError("LLImagePNG data does not have a valid PNG header!");
-        return false;
-    }
-
-    if (! pngWrapper.readPng(getData(), getDataSize(), raw_image))
-    {
-        setLastError(pngWrapper.getErrorMessage());
-        return false;
-    }
-
-    return true;
-}
-
-// Virtual
-// Encode the in memory RGB image into PNG format.
-bool LLImagePNG::encode(const LLImageRaw* raw_image, F32 encode_time)
-{
-    llassert_always(raw_image);
-
-    resetLastError();
-
-<<<<<<< HEAD
-	LLImageDataSharedLock lockIn(raw_image);
-	LLImageDataLock lockOut(this);
-
-	// Image logical size
-	setSize(raw_image->getWidth(), raw_image->getHeight(), raw_image->getComponents());
-
-	// Temporary buffer to hold the encoded image. Note: the final image
-	// size should be much smaller due to compression.
-	U32 bufferSize = getWidth() * getHeight() * getComponents() + 8192;
-	U8* tmpWriteBuffer = new(std::nothrow) U8[ bufferSize ];
-	if (!tmpWriteBuffer)
-	{
-		setLastError("LLImagePNG::out of memory");
-		return false;
-	}
-
-	// Delegate actual encoding work to wrapper
-	LLPngWrapper pngWrapper;
-	if (!pngWrapper.writePng(raw_image, tmpWriteBuffer, bufferSize))
-	{
-		setLastError(pngWrapper.getErrorMessage());
-		delete[] tmpWriteBuffer;
-		return false;
-	}
-
-	// Resize internal buffer and copy from temp
-	U32 encodedSize = pngWrapper.getFinalSize();
-	allocateData(encodedSize);
-	memcpy(getData(), tmpWriteBuffer, encodedSize);
-
-	delete[] tmpWriteBuffer;
-
-	return true;
-=======
-    // Image logical size
-    setSize(raw_image->getWidth(), raw_image->getHeight(), raw_image->getComponents());
-
-    // Temporary buffer to hold the encoded image. Note: the final image
-    // size should be much smaller due to compression.
-    U32 bufferSize = getWidth() * getHeight() * getComponents() + 8192;
-    U8* tmpWriteBuffer = new(std::nothrow) U8[ bufferSize ];
-    if (!tmpWriteBuffer)
-    {
-        setLastError("LLImagePNG::out of memory");
-        return false;
-    }
-
-    // Delegate actual encoding work to wrapper
-    LLPngWrapper pngWrapper;
-    if (!pngWrapper.writePng(raw_image, tmpWriteBuffer, bufferSize))
-    {
-        setLastError(pngWrapper.getErrorMessage());
-        delete[] tmpWriteBuffer;
-        return false;
-    }
-
-    // Resize internal buffer and copy from temp
-    U32 encodedSize = pngWrapper.getFinalSize();
-    allocateData(encodedSize);
-    memcpy(getData(), tmpWriteBuffer, encodedSize);
-
-    delete[] tmpWriteBuffer;
-
-    return true;
->>>>>>> e1623bb2
-}
+/*
+ * @file llimagepng.cpp
+ * @brief LLImageFormatted glue to encode / decode PNG files.
+ *
+ * $LicenseInfo:firstyear=2007&license=viewerlgpl$
+ * Second Life Viewer Source Code
+ * Copyright (C) 2010, Linden Research, Inc.
+ *
+ * This library is free software; you can redistribute it and/or
+ * modify it under the terms of the GNU Lesser General Public
+ * License as published by the Free Software Foundation;
+ * version 2.1 of the License only.
+ *
+ * This library is distributed in the hope that it will be useful,
+ * but WITHOUT ANY WARRANTY; without even the implied warranty of
+ * MERCHANTABILITY or FITNESS FOR A PARTICULAR PURPOSE.  See the GNU
+ * Lesser General Public License for more details.
+ *
+ * You should have received a copy of the GNU Lesser General Public
+ * License along with this library; if not, write to the Free Software
+ * Foundation, Inc., 51 Franklin Street, Fifth Floor, Boston, MA  02110-1301  USA
+ *
+ * Linden Research, Inc., 945 Battery Street, San Francisco, CA  94111  USA
+ * $/LicenseInfo$
+ */
+
+#include "linden_common.h"
+#include "stdtypes.h"
+#include "llerror.h"
+#include "llexception.h"
+
+#include "llimage.h"
+#include "llpngwrapper.h"
+#include "llimagepng.h"
+
+// ---------------------------------------------------------------------------
+// LLImagePNG
+// ---------------------------------------------------------------------------
+LLImagePNG::LLImagePNG()
+    : LLImageFormatted(IMG_CODEC_PNG)
+{
+}
+
+LLImagePNG::~LLImagePNG()
+{
+}
+
+// Virtual
+// Parse PNG image information and set the appropriate
+// width, height and component (channel) information.
+bool LLImagePNG::updateData()
+{
+    resetLastError();
+
+    try
+    {
+        LLImageDataLock lock(this);
+
+        // Check to make sure that this instance has been initialized with data
+        if (!getData() || (0 == getDataSize()))
+        {
+            setLastError("Uninitialized instance of LLImagePNG");
+            return false;
+        }
+
+        // Decode the PNG data and extract sizing information
+        LLPngWrapper pngWrapper;
+        if (!pngWrapper.isValidPng(getData()))
+        {
+            setLastError("LLImagePNG data does not have a valid PNG header!");
+            return false;
+        }
+
+        LLPngWrapper::ImageInfo infop;
+        if (!pngWrapper.readPng(getData(), getDataSize(), NULL, &infop))
+        {
+            setLastError(pngWrapper.getErrorMessage());
+            return false;
+        }
+
+        setSize(infop.mWidth, infop.mHeight, infop.mComponents);
+    }
+    catch (const LLContinueError& msg)
+    {
+        setLastError(msg.what());
+        LOG_UNHANDLED_EXCEPTION("");
+        return false;
+    }
+    catch (...)
+    {
+        setLastError("LLImagePNG");
+        LOG_UNHANDLED_EXCEPTION("");
+        return false;
+    }
+
+    return true;
+}
+
+// Virtual
+// Decode an in-memory PNG image into the raw RGB or RGBA format
+// used within SecondLife.
+bool LLImagePNG::decode(LLImageRaw* raw_image, F32 decode_time)
+{
+    llassert_always(raw_image);
+
+    resetLastError();
+
+    LLImageDataSharedLock lockIn(this);
+    LLImageDataLock lockOut(raw_image);
+
+    // Check to make sure that this instance has been initialized with data
+    if (!getData() || (0 == getDataSize()))
+    {
+        setLastError("LLImagePNG trying to decode an image with no data!");
+        return false;
+    }
+
+    // Decode the PNG data into the raw image
+    LLPngWrapper pngWrapper;
+    if (!pngWrapper.isValidPng(getData()))
+    {
+        setLastError("LLImagePNG data does not have a valid PNG header!");
+        return false;
+    }
+
+    if (! pngWrapper.readPng(getData(), getDataSize(), raw_image))
+    {
+        setLastError(pngWrapper.getErrorMessage());
+        return false;
+    }
+
+    return true;
+}
+
+// Virtual
+// Encode the in memory RGB image into PNG format.
+bool LLImagePNG::encode(const LLImageRaw* raw_image, F32 encode_time)
+{
+    llassert_always(raw_image);
+
+    resetLastError();
+
+    LLImageDataSharedLock lockIn(raw_image);
+    LLImageDataLock lockOut(this);
+
+    // Image logical size
+    setSize(raw_image->getWidth(), raw_image->getHeight(), raw_image->getComponents());
+
+    // Temporary buffer to hold the encoded image. Note: the final image
+    // size should be much smaller due to compression.
+    U32 bufferSize = getWidth() * getHeight() * getComponents() + 8192;
+    U8* tmpWriteBuffer = new(std::nothrow) U8[ bufferSize ];
+    if (!tmpWriteBuffer)
+    {
+        setLastError("LLImagePNG::out of memory");
+        return false;
+    }
+
+    // Delegate actual encoding work to wrapper
+    LLPngWrapper pngWrapper;
+    if (!pngWrapper.writePng(raw_image, tmpWriteBuffer, bufferSize))
+    {
+        setLastError(pngWrapper.getErrorMessage());
+        delete[] tmpWriteBuffer;
+        return false;
+    }
+
+    // Resize internal buffer and copy from temp
+    U32 encodedSize = pngWrapper.getFinalSize();
+    allocateData(encodedSize);
+    memcpy(getData(), tmpWriteBuffer, encodedSize);
+
+    delete[] tmpWriteBuffer;
+
+    return true;
+}
+