/**
 * @file llimagejpeg.h
 * @brief This class compresses and decompresses JPEG files
 *
 * $LicenseInfo:firstyear=2002&license=viewerlgpl$
 * Second Life Viewer Source Code
 * Copyright (C) 2010, Linden Research, Inc.
 *
 * This library is free software; you can redistribute it and/or
 * modify it under the terms of the GNU Lesser General Public
 * License as published by the Free Software Foundation;
 * version 2.1 of the License only.
 *
 * This library is distributed in the hope that it will be useful,
 * but WITHOUT ANY WARRANTY; without even the implied warranty of
 * MERCHANTABILITY or FITNESS FOR A PARTICULAR PURPOSE.  See the GNU
 * Lesser General Public License for more details.
 *
 * You should have received a copy of the GNU Lesser General Public
 * License along with this library; if not, write to the Free Software
 * Foundation, Inc., 51 Franklin Street, Fifth Floor, Boston, MA  02110-1301  USA
 *
 * Linden Research, Inc., 945 Battery Street, San Francisco, CA  94111  USA
 * $/LicenseInfo$
 */

#ifndef LL_LLIMAGEJPEG_H
#define LL_LLIMAGEJPEG_H

#include <csetjmp>

#include "llimage.h"

#include "llwin32headerslean.h"
extern "C" {
#ifdef LL_USESYSTEMLIBS
# include <jpeglib.h>
# include <jerror.h>
#else
# include "jpeglib/jpeglib.h"
# include "jpeglib/jerror.h"
#endif
}

class LLImageJPEG : public LLImageFormatted
{
protected:
    virtual ~LLImageJPEG();

public:
    LLImageJPEG(S32 quality = 75);

    /*virtual*/ std::string getExtension() { return std::string("jpg"); }
    /*virtual*/ bool updateData();
    /*virtual*/ bool decode(LLImageRaw* raw_image, F32 decode_time);
    /*virtual*/ bool encode(const LLImageRaw* raw_image, F32 encode_time);

    void            setEncodeQuality( S32 q )   { mEncodeQuality = q; } // on a scale from 1 to 100
    S32             getEncodeQuality()          { return mEncodeQuality; }

    // Callbacks registered with jpeglib
    static void     encodeInitDestination ( j_compress_ptr cinfo );
    static boolean  encodeEmptyOutputBuffer(j_compress_ptr cinfo);
    static void     encodeTermDestination(j_compress_ptr cinfo);

    static void     decodeInitSource(j_decompress_ptr cinfo);
    static boolean  decodeFillInputBuffer(j_decompress_ptr cinfo);
    static void     decodeSkipInputData(j_decompress_ptr cinfo, long num_bytes);
    static void     decodeTermSource(j_decompress_ptr cinfo);


    static void     errorExit(j_common_ptr cinfo);
    static void     errorEmitMessage(j_common_ptr cinfo, int msg_level);
    static void     errorOutputMessage(j_common_ptr cinfo);

<<<<<<< HEAD
=======
    static bool     decompress(LLImageJPEG* imagep);

>>>>>>> e1623bb2
protected:
    U8*             mOutputBuffer;      // temp buffer used during encoding
    S32             mOutputBufferSize;  // bytes in mOuputBuffer

    S32             mEncodeQuality;     // on a scale from 1 to 100
private:
    static jmp_buf  sSetjmpBuffer;      // To allow the library to abort.
};

#endif  // LL_LLIMAGEJPEG_H<|MERGE_RESOLUTION|>--- conflicted
+++ resolved
@@ -1,90 +1,85 @@
-/**
- * @file llimagejpeg.h
- * @brief This class compresses and decompresses JPEG files
- *
- * $LicenseInfo:firstyear=2002&license=viewerlgpl$
- * Second Life Viewer Source Code
- * Copyright (C) 2010, Linden Research, Inc.
- *
- * This library is free software; you can redistribute it and/or
- * modify it under the terms of the GNU Lesser General Public
- * License as published by the Free Software Foundation;
- * version 2.1 of the License only.
- *
- * This library is distributed in the hope that it will be useful,
- * but WITHOUT ANY WARRANTY; without even the implied warranty of
- * MERCHANTABILITY or FITNESS FOR A PARTICULAR PURPOSE.  See the GNU
- * Lesser General Public License for more details.
- *
- * You should have received a copy of the GNU Lesser General Public
- * License along with this library; if not, write to the Free Software
- * Foundation, Inc., 51 Franklin Street, Fifth Floor, Boston, MA  02110-1301  USA
- *
- * Linden Research, Inc., 945 Battery Street, San Francisco, CA  94111  USA
- * $/LicenseInfo$
- */
-
-#ifndef LL_LLIMAGEJPEG_H
-#define LL_LLIMAGEJPEG_H
-
-#include <csetjmp>
-
-#include "llimage.h"
-
-#include "llwin32headerslean.h"
-extern "C" {
-#ifdef LL_USESYSTEMLIBS
-# include <jpeglib.h>
-# include <jerror.h>
-#else
-# include "jpeglib/jpeglib.h"
-# include "jpeglib/jerror.h"
-#endif
-}
-
-class LLImageJPEG : public LLImageFormatted
-{
-protected:
-    virtual ~LLImageJPEG();
-
-public:
-    LLImageJPEG(S32 quality = 75);
-
-    /*virtual*/ std::string getExtension() { return std::string("jpg"); }
-    /*virtual*/ bool updateData();
-    /*virtual*/ bool decode(LLImageRaw* raw_image, F32 decode_time);
-    /*virtual*/ bool encode(const LLImageRaw* raw_image, F32 encode_time);
-
-    void            setEncodeQuality( S32 q )   { mEncodeQuality = q; } // on a scale from 1 to 100
-    S32             getEncodeQuality()          { return mEncodeQuality; }
-
-    // Callbacks registered with jpeglib
-    static void     encodeInitDestination ( j_compress_ptr cinfo );
-    static boolean  encodeEmptyOutputBuffer(j_compress_ptr cinfo);
-    static void     encodeTermDestination(j_compress_ptr cinfo);
-
-    static void     decodeInitSource(j_decompress_ptr cinfo);
-    static boolean  decodeFillInputBuffer(j_decompress_ptr cinfo);
-    static void     decodeSkipInputData(j_decompress_ptr cinfo, long num_bytes);
-    static void     decodeTermSource(j_decompress_ptr cinfo);
-
-
-    static void     errorExit(j_common_ptr cinfo);
-    static void     errorEmitMessage(j_common_ptr cinfo, int msg_level);
-    static void     errorOutputMessage(j_common_ptr cinfo);
-
-<<<<<<< HEAD
-=======
-    static bool     decompress(LLImageJPEG* imagep);
-
->>>>>>> e1623bb2
-protected:
-    U8*             mOutputBuffer;      // temp buffer used during encoding
-    S32             mOutputBufferSize;  // bytes in mOuputBuffer
-
-    S32             mEncodeQuality;     // on a scale from 1 to 100
-private:
-    static jmp_buf  sSetjmpBuffer;      // To allow the library to abort.
-};
-
-#endif  // LL_LLIMAGEJPEG_H+/**
+ * @file llimagejpeg.h
+ * @brief This class compresses and decompresses JPEG files
+ *
+ * $LicenseInfo:firstyear=2002&license=viewerlgpl$
+ * Second Life Viewer Source Code
+ * Copyright (C) 2010, Linden Research, Inc.
+ *
+ * This library is free software; you can redistribute it and/or
+ * modify it under the terms of the GNU Lesser General Public
+ * License as published by the Free Software Foundation;
+ * version 2.1 of the License only.
+ *
+ * This library is distributed in the hope that it will be useful,
+ * but WITHOUT ANY WARRANTY; without even the implied warranty of
+ * MERCHANTABILITY or FITNESS FOR A PARTICULAR PURPOSE.  See the GNU
+ * Lesser General Public License for more details.
+ *
+ * You should have received a copy of the GNU Lesser General Public
+ * License along with this library; if not, write to the Free Software
+ * Foundation, Inc., 51 Franklin Street, Fifth Floor, Boston, MA  02110-1301  USA
+ *
+ * Linden Research, Inc., 945 Battery Street, San Francisco, CA  94111  USA
+ * $/LicenseInfo$
+ */
+
+#ifndef LL_LLIMAGEJPEG_H
+#define LL_LLIMAGEJPEG_H
+
+#include <csetjmp>
+
+#include "llimage.h"
+
+#include "llwin32headerslean.h"
+extern "C" {
+#ifdef LL_USESYSTEMLIBS
+# include <jpeglib.h>
+# include <jerror.h>
+#else
+# include "jpeglib/jpeglib.h"
+# include "jpeglib/jerror.h"
+#endif
+}
+
+class LLImageJPEG : public LLImageFormatted
+{
+protected:
+    virtual ~LLImageJPEG();
+
+public:
+    LLImageJPEG(S32 quality = 75);
+
+    /*virtual*/ std::string getExtension() { return std::string("jpg"); }
+    /*virtual*/ bool updateData();
+    /*virtual*/ bool decode(LLImageRaw* raw_image, F32 decode_time);
+    /*virtual*/ bool encode(const LLImageRaw* raw_image, F32 encode_time);
+
+    void            setEncodeQuality( S32 q )   { mEncodeQuality = q; } // on a scale from 1 to 100
+    S32             getEncodeQuality()          { return mEncodeQuality; }
+
+    // Callbacks registered with jpeglib
+    static void     encodeInitDestination ( j_compress_ptr cinfo );
+    static boolean  encodeEmptyOutputBuffer(j_compress_ptr cinfo);
+    static void     encodeTermDestination(j_compress_ptr cinfo);
+
+    static void     decodeInitSource(j_decompress_ptr cinfo);
+    static boolean  decodeFillInputBuffer(j_decompress_ptr cinfo);
+    static void     decodeSkipInputData(j_decompress_ptr cinfo, long num_bytes);
+    static void     decodeTermSource(j_decompress_ptr cinfo);
+
+
+    static void     errorExit(j_common_ptr cinfo);
+    static void     errorEmitMessage(j_common_ptr cinfo, int msg_level);
+    static void     errorOutputMessage(j_common_ptr cinfo);
+
+protected:
+    U8*             mOutputBuffer;      // temp buffer used during encoding
+    S32             mOutputBufferSize;  // bytes in mOuputBuffer
+
+    S32             mEncodeQuality;     // on a scale from 1 to 100
+private:
+    static jmp_buf  sSetjmpBuffer;      // To allow the library to abort.
+};
+
+#endif  // LL_LLIMAGEJPEG_H