/**
 * @file llimagebmp.cpp
 *
 * $LicenseInfo:firstyear=2001&license=viewerlgpl$
 * Second Life Viewer Source Code
 * Copyright (C) 2010, Linden Research, Inc.
 *
 * This library is free software; you can redistribute it and/or
 * modify it under the terms of the GNU Lesser General Public
 * License as published by the Free Software Foundation;
 * version 2.1 of the License only.
 *
 * This library is distributed in the hope that it will be useful,
 * but WITHOUT ANY WARRANTY; without even the implied warranty of
 * MERCHANTABILITY or FITNESS FOR A PARTICULAR PURPOSE.  See the GNU
 * Lesser General Public License for more details.
 *
 * You should have received a copy of the GNU Lesser General Public
 * License along with this library; if not, write to the Free Software
 * Foundation, Inc., 51 Franklin Street, Fifth Floor, Boston, MA  02110-1301  USA
 *
 * Linden Research, Inc., 945 Battery Street, San Francisco, CA  94111  USA
 * $/LicenseInfo$
 */

#include "linden_common.h"

#include "llimagebmp.h"
#include "llerror.h"

#include "llendianswizzle.h"


/**
 * @struct LLBMPHeader
 *
 * This struct helps deal with bmp files.
 */
struct LLBMPHeader
{
    S32 mSize;
    S32 mWidth;
    S32 mHeight;
    S16 mPlanes;
    S16 mBitsPerPixel;
    S16 mCompression;
    S16 mAlignmentPadding; // pads out to next word boundary
    S32 mImageSize;
    S32 mHorzPelsPerMeter;
    S32 mVertPelsPerMeter;
    S32 mNumColors;
    S32 mNumColorsImportant;
};

/**
 * @struct Win95BmpHeaderExtension
 */
struct Win95BmpHeaderExtension
{
    U32 mReadMask;
    U32 mGreenMask;
    U32 mBlueMask;
    U32 mAlphaMask;
    U32 mColorSpaceType;
    U16 mRed[3];    // Red CIE endpoint
    U16 mGreen[3];  // Green CIE endpoint
    U16 mBlue[3];   // Blue CIE endpoint
    U32 mGamma[3];  // Gamma scale for r g and b
};

/**
 * LLImageBMP
 */
LLImageBMP::LLImageBMP()
    :
    LLImageFormatted(IMG_CODEC_BMP),
    mColorPaletteColors( 0 ),
    mColorPalette( NULL ),
    mBitmapOffset( 0 ),
    mBitsPerPixel( 0 ),
    mOriginAtTop( false )
{
    mBitfieldMask[0] = 0;
    mBitfieldMask[1] = 0;
    mBitfieldMask[2] = 0;
    mBitfieldMask[3] = 0;
}

LLImageBMP::~LLImageBMP()
{
    delete[] mColorPalette;
}


bool LLImageBMP::updateData()
{
<<<<<<< HEAD
	resetLastError();

	LLImageDataLock lock(this);

	// Check to make sure that this instance has been initialized with data
	U8* mdata = getData();
	if (!mdata || (0 == getDataSize()))
	{
		setLastError("Uninitialized instance of LLImageBMP");
		return false;
	}

	// Read the bitmap headers in order to get all the useful info
	// about this image

	////////////////////////////////////////////////////////////////////
	// Part 1: "File Header"
	// 14 bytes consisting of
	// 2 bytes: either BM or BA
	// 4 bytes: file size in bytes
	// 4 bytes: reserved (always 0)
	// 4 bytes: bitmap offset (starting position of image data in bytes)
	const S32 FILE_HEADER_SIZE = 14;
	if ((mdata[0] != 'B') || (mdata[1] != 'M'))
=======
    resetLastError();

    // Check to make sure that this instance has been initialized with data
    U8* mdata = getData();
    if (!mdata || (0 == getDataSize()))
    {
        setLastError("Uninitialized instance of LLImageBMP");
        return false;
    }

    // Read the bitmap headers in order to get all the useful info
    // about this image

    ////////////////////////////////////////////////////////////////////
    // Part 1: "File Header"
    // 14 bytes consisting of
    // 2 bytes: either BM or BA
    // 4 bytes: file size in bytes
    // 4 bytes: reserved (always 0)
    // 4 bytes: bitmap offset (starting position of image data in bytes)
    const S32 FILE_HEADER_SIZE = 14;
    if ((mdata[0] != 'B') || (mdata[1] != 'M'))
    {
        if ((mdata[0] != 'B') || (mdata[1] != 'A'))
        {
            setLastError("OS/2 bitmap array BMP files are not supported");
            return false;
        }
        else
        {
            setLastError("Does not appear to be a bitmap file");
            return false;
        }
    }

    mBitmapOffset = mdata[13];
    mBitmapOffset <<= 8; mBitmapOffset += mdata[12];
    mBitmapOffset <<= 8; mBitmapOffset += mdata[11];
    mBitmapOffset <<= 8; mBitmapOffset += mdata[10];


    ////////////////////////////////////////////////////////////////////
    // Part 2: "Bitmap Header"
    const S32 BITMAP_HEADER_SIZE = 40;
    LLBMPHeader header;
    llassert( sizeof( header ) == BITMAP_HEADER_SIZE );

    memcpy( /* Flawfinder: ignore */
        (void*)&header,
        mdata + FILE_HEADER_SIZE,
        BITMAP_HEADER_SIZE);

    // convert BMP header from little endian (no-op on little endian builds)
    llendianswizzleone(header.mSize);
    llendianswizzleone(header.mWidth);
    llendianswizzleone(header.mHeight);
    llendianswizzleone(header.mPlanes);
    llendianswizzleone(header.mBitsPerPixel);
    llendianswizzleone(header.mCompression);
    llendianswizzleone(header.mAlignmentPadding);
    llendianswizzleone(header.mImageSize);
    llendianswizzleone(header.mHorzPelsPerMeter);
    llendianswizzleone(header.mVertPelsPerMeter);
    llendianswizzleone(header.mNumColors);
    llendianswizzleone(header.mNumColorsImportant);

    bool windows_nt_version = false;
    bool windows_95_version = false;
    if( 12 == header.mSize )
    {
        setLastError("Windows 2.x and OS/2 1.x BMP files are not supported");
        return false;
    }
    else
    if( 40 == header.mSize )
    {
        if( 3 == header.mCompression )
        {
            // Windows NT
            windows_nt_version = true;
        }
        else
        {
            // Windows 3.x
        }
    }
    else
    if( 12 <= header.mSize && header.mSize <= 64 )
    {
        setLastError("OS/2 2.x BMP files are not supported");
        return false;
    }
    else
    if( 108 == header.mSize )
    {
        // BITMAPV4HEADER
        windows_95_version = true;
    }
    else
    if( 108 < header.mSize )
    {
        // BITMAPV5HEADER or greater
        // Should work as long at Microsoft maintained backwards compatibility (which they did in V4 and V5)
        windows_95_version = true;
    }

    S32 width = header.mWidth;
    S32 height = header.mHeight;
    if (height < 0)
    {
        mOriginAtTop = true;
        height = -height;
    }
    else
    {
        mOriginAtTop = false;
    }

    mBitsPerPixel = header.mBitsPerPixel;
    S32 components;
    switch( mBitsPerPixel )
    {
    case 8:
        components = 1;
        break;
    case 24:
    case 32:
        components = 3;
        break;
    case 1:
    case 4:
    case 16: // Started work on 16, but doesn't work yet
        // These are legal, but we don't support them yet.
        setLastError("Unsupported bit depth");
        return false;
    default:
        setLastError("Unrecognized bit depth");
        return false;
    }

    setSize(width, height, components);

    switch( header.mCompression )
    {
    case 0:
        // Uncompressed
        break;

    case 1:
        setLastError("8 bit RLE compression not supported.");
        return false;

    case 2:
        setLastError("4 bit RLE compression not supported.");
        return false;

    case 3:
        // Windows NT or Windows 95
        break;

    default:
        setLastError("Unsupported compression format.");
        return false;
    }

    ////////////////////////////////////////////////////////////////////
    // Part 3: Bitfield Masks and other color data
    S32 extension_size = 0;
    if( windows_nt_version )
>>>>>>> e1623bb2
    {
        if( (16 != header.mBitsPerPixel) && (32 != header.mBitsPerPixel) )
        {
            setLastError("Bitfield encoding requires 16 or 32 bits per pixel.");
            return false;
        }

        if( 0 != header.mNumColors )
        {
            setLastError("Bitfield encoding is not compatible with a color table.");
            return false;
        }


        extension_size = 4 * 3;
        memcpy( mBitfieldMask, mdata + FILE_HEADER_SIZE + BITMAP_HEADER_SIZE, extension_size);  /* Flawfinder: ignore */
    }
    else
    if( windows_95_version )
    {
        Win95BmpHeaderExtension win_95_extension;
        extension_size = sizeof( win_95_extension );

        llassert( sizeof( win_95_extension ) + BITMAP_HEADER_SIZE == 108 );
        memcpy( &win_95_extension, mdata + FILE_HEADER_SIZE + BITMAP_HEADER_SIZE, sizeof( win_95_extension ) ); /* Flawfinder: ignore */

        if( 3 == header.mCompression )
        {
            memcpy( mBitfieldMask, mdata + FILE_HEADER_SIZE + BITMAP_HEADER_SIZE, 4 * 4);   /* Flawfinder: ignore */
        }

        // Color correction ignored for now
    }


    ////////////////////////////////////////////////////////////////////
    // Part 4: Color Palette (optional)
    // Note: There's no color palette if there are 16 or more bits per pixel
    S32 color_palette_size = 0;
    mColorPaletteColors = 0;
    if( header.mBitsPerPixel < 16 )
    {
        if( 0 == header.mNumColors )
        {
            mColorPaletteColors = (1 << header.mBitsPerPixel);
        }
        else
        {
            mColorPaletteColors = header.mNumColors;
        }
    }
    color_palette_size = mColorPaletteColors * 4;

    if( 0 != mColorPaletteColors )
    {
        mColorPalette = new(std::nothrow) U8[color_palette_size];
        if (!mColorPalette)
        {
            LLError::LLUserWarningMsg::showOutOfMemory();
            LL_ERRS() << "Out of memory in LLImageBMP::updateData()" << LL_ENDL;
            return false;
        }
        memcpy( mColorPalette, mdata + FILE_HEADER_SIZE + BITMAP_HEADER_SIZE + extension_size, color_palette_size );    /* Flawfinder: ignore */
    }

    return true;
}

bool LLImageBMP::decode(LLImageRaw* raw_image, F32 decode_time)
{
<<<<<<< HEAD
	llassert_always(raw_image);
	
	resetLastError();

	LLImageDataLock lockIn(this);
	LLImageDataLock lockOut(raw_image);

	// Check to make sure that this instance has been initialized with data
	const U8* mdata = getData();
	if (!mdata || (0 == getDataSize()))
	{
		setLastError("llimagebmp trying to decode an image with no data!");
		return false;
	}
	
	if (!raw_image->resize(getWidth(), getHeight(), 3))
	{
		setLastError("llimagebmp failed to resize image!");
		return false;
	}

	const U8* src = mdata + mBitmapOffset;
	U8* dst = raw_image->getData();

	bool success = false;

	switch( mBitsPerPixel )
	{
	case 8:
		if( mColorPaletteColors >= 256 )
		{
			success = decodeColorTable8( dst, src );
		}
		break;
	
	case 16:
		success = decodeColorMask16( dst, src );
		break;
	
	case 24:
		success = decodeTruecolor24( dst, src );
		break;

	case 32:
		success = decodeColorMask32( dst, src );
		break;
	}

	if( success && mOriginAtTop )
	{
		raw_image->verticalFlip();
	}

	return success;
=======
    llassert_always(raw_image);

    resetLastError();

    // Check to make sure that this instance has been initialized with data
    U8* mdata = getData();
    if (!mdata || (0 == getDataSize()))
    {
        setLastError("llimagebmp trying to decode an image with no data!");
        return false;
    }

    if (!raw_image->resize(getWidth(), getHeight(), 3))
    {
        setLastError("llimagebmp failed to resize image!");
        return false;
    }

    U8* src = mdata + mBitmapOffset;
    U8* dst = raw_image->getData();

    bool success = false;

    switch( mBitsPerPixel )
    {
    case 8:
        if( mColorPaletteColors >= 256 )
        {
            success = decodeColorTable8( dst, src );
        }
        break;

    case 16:
        success = decodeColorMask16( dst, src );
        break;

    case 24:
        success = decodeTruecolor24( dst, src );
        break;

    case 32:
        success = decodeColorMask32( dst, src );
        break;
    }

    if( success && mOriginAtTop )
    {
        raw_image->verticalFlip();
    }

    return success;
>>>>>>> e1623bb2
}

U32 LLImageBMP::countTrailingZeros( U32 m )
{
    U32 shift_count = 0;
    while( !(m & 1) )
    {
        shift_count++;
        m >>= 1;
    }
    return shift_count;
}


bool LLImageBMP::decodeColorMask16( U8* dst, const U8* src )
{
    llassert( 16 == mBitsPerPixel );

    if( !mBitfieldMask[0] && !mBitfieldMask[1] && !mBitfieldMask[2] )
    {
        // Use default values
        mBitfieldMask[0] = 0x00007C00;
        mBitfieldMask[1] = 0x000003E0;
        mBitfieldMask[2] = 0x0000001F;
    }

    S32 src_row_span = getWidth() * 2;
    S32 alignment_bytes = (3 * src_row_span) % 4;  // round up to nearest multiple of 4

    U32 r_shift = countTrailingZeros( mBitfieldMask[2] );
    U32 g_shift = countTrailingZeros( mBitfieldMask[1] );
    U32 b_shift = countTrailingZeros( mBitfieldMask[0] );

    for( S32 row = 0; row < getHeight(); row++ )
    {
        for( S32 col = 0; col < getWidth(); col++ )
        {
            U32 value = *((U16*)src);
            dst[0] = U8((value & mBitfieldMask[2]) >> r_shift); // Red
            dst[1] = U8((value & mBitfieldMask[1]) >> g_shift); // Green
            dst[2] = U8((value & mBitfieldMask[0]) >> b_shift); // Blue
            src += 2;
            dst += 3;
        }
        src += alignment_bytes;
    }

    return true;
}

bool LLImageBMP::decodeColorMask32( U8* dst, const U8* src )
{
    // Note: alpha is not supported

    llassert( 32 == mBitsPerPixel );

    if( !mBitfieldMask[0] && !mBitfieldMask[1] && !mBitfieldMask[2] )
    {
        // Use default values
        mBitfieldMask[0] = 0x00FF0000;
        mBitfieldMask[1] = 0x0000FF00;
        mBitfieldMask[2] = 0x000000FF;
    }

    if (getWidth() * getHeight() * 4 > getDataSize() - mBitmapOffset)
    { //here we have situation when data size in src less than actually needed
        return false;
    }

    S32 src_row_span = getWidth() * 4;
    S32 alignment_bytes = (3 * src_row_span) % 4;  // round up to nearest multiple of 4

    U32 r_shift = countTrailingZeros( mBitfieldMask[0] );
    U32 g_shift = countTrailingZeros( mBitfieldMask[1] );
    U32 b_shift = countTrailingZeros( mBitfieldMask[2] );

    for( S32 row = 0; row < getHeight(); row++ )
    {
        for( S32 col = 0; col < getWidth(); col++ )
        {
            U32 value = *((U32*)src);
            dst[0] = U8((value & mBitfieldMask[0]) >> r_shift); // Red
            dst[1] = U8((value & mBitfieldMask[1]) >> g_shift); // Green
            dst[2] = U8((value & mBitfieldMask[2]) >> b_shift); // Blue
            src += 4;
            dst += 3;
        }
        src += alignment_bytes;
    }

    return true;
}


bool LLImageBMP::decodeColorTable8( U8* dst, const U8* src )
{
    llassert( (8 == mBitsPerPixel) && (mColorPaletteColors >= 256) );

    S32 src_row_span = getWidth() * 1;
    S32 alignment_bytes = (3 * src_row_span) % 4;  // round up to nearest multiple of 4

    if ((getWidth() * getHeight()) + getHeight() * alignment_bytes > getDataSize() - mBitmapOffset)
    { //here we have situation when data size in src less than actually needed
        return false;
    }

    for( S32 row = 0; row < getHeight(); row++ )
    {
        for( S32 col = 0; col < getWidth(); col++ )
        {
            S32 index = 4 * src[0];
            dst[0] = mColorPalette[index + 2];  // Red
            dst[1] = mColorPalette[index + 1];  // Green
            dst[2] = mColorPalette[index + 0];  // Blue
            src++;
            dst += 3;
        }
        src += alignment_bytes;
    }

    return true;
}


bool LLImageBMP::decodeTruecolor24( U8* dst, const U8* src )
{
    llassert( 24 == mBitsPerPixel );
    llassert( 3 == getComponents() );
    S32 src_row_span = getWidth() * 3;
    S32 alignment_bytes = (3 * src_row_span) % 4;  // round up to nearest multiple of 4

    if ((getWidth() * getHeight() * 3) + getHeight() * alignment_bytes > getDataSize() - mBitmapOffset)
    { //here we have situation when data size in src less than actually needed
        return false;
    }

    for( S32 row = 0; row < getHeight(); row++ )
    {
        for( S32 col = 0; col < getWidth(); col++ )
        {
            dst[0] = src[2];    // Red
            dst[1] = src[1];    // Green
            dst[2] = src[0];    // Blue
            src += 3;
            dst += 3;
        }
        src += alignment_bytes;
    }

    return true;
}

bool LLImageBMP::encode(const LLImageRaw* raw_image, F32 encode_time)
{
<<<<<<< HEAD
	llassert_always(raw_image);
	
	resetLastError();

	LLImageDataSharedLock lockIn(raw_image);
	LLImageDataLock lockOut(this);

	S32 src_components = raw_image->getComponents();
	S32 dst_components =  ( src_components < 3 ) ? 1 : 3;

	if( (2 == src_components) || (4 == src_components) )
	{
		LL_INFOS() << "Dropping alpha information during BMP encoding" << LL_ENDL;
	}

	setSize(raw_image->getWidth(), raw_image->getHeight(), dst_components);
	
	U8 magic[14];
	LLBMPHeader header;
	int header_bytes = 14+sizeof(header);
	llassert(header_bytes == 54);
	if (getComponents() == 1)
	{
		header_bytes += 1024; // Need colour LUT.
	}
	int line_bytes = getComponents() * getWidth();
	int alignment_bytes = (3 * line_bytes) % 4;
	line_bytes += alignment_bytes;
	int file_bytes = line_bytes*getHeight() + header_bytes;

	// Allocate the new buffer for the data.
	if(!allocateData(file_bytes)) //memory allocation failed
	{
		return false ;
	}

	magic[0] = 'B'; magic[1] = 'M';
	magic[2] = (U8) file_bytes;
	magic[3] = (U8)(file_bytes>>8);
	magic[4] = (U8)(file_bytes>>16);
	magic[5] = (U8)(file_bytes>>24);
	magic[6] = magic[7] = magic[8] = magic[9] = 0;
	magic[10] = (U8) header_bytes;
	magic[11] = (U8)(header_bytes>>8);
	magic[12] = (U8)(header_bytes>>16);
	magic[13] = (U8)(header_bytes>>24);
	header.mSize = 40;
	header.mWidth = getWidth();
	header.mHeight = getHeight();
	header.mPlanes = 1;
	header.mBitsPerPixel = (getComponents()==1)?8:24;
	header.mCompression = 0;
	header.mAlignmentPadding = 0;
	header.mImageSize = 0;
=======
    llassert_always(raw_image);

    resetLastError();

    S32 src_components = raw_image->getComponents();
    S32 dst_components =  ( src_components < 3 ) ? 1 : 3;

    if( (2 == src_components) || (4 == src_components) )
    {
        LL_INFOS() << "Dropping alpha information during BMP encoding" << LL_ENDL;
    }

    setSize(raw_image->getWidth(), raw_image->getHeight(), dst_components);

    U8 magic[14];
    LLBMPHeader header;
    int header_bytes = 14+sizeof(header);
    llassert(header_bytes == 54);
    if (getComponents() == 1)
    {
        header_bytes += 1024; // Need colour LUT.
    }
    int line_bytes = getComponents() * getWidth();
    int alignment_bytes = (3 * line_bytes) % 4;
    line_bytes += alignment_bytes;
    int file_bytes = line_bytes*getHeight() + header_bytes;

    // Allocate the new buffer for the data.
    if(!allocateData(file_bytes)) //memory allocation failed
    {
        return false ;
    }

    magic[0] = 'B'; magic[1] = 'M';
    magic[2] = (U8) file_bytes;
    magic[3] = (U8)(file_bytes>>8);
    magic[4] = (U8)(file_bytes>>16);
    magic[5] = (U8)(file_bytes>>24);
    magic[6] = magic[7] = magic[8] = magic[9] = 0;
    magic[10] = (U8) header_bytes;
    magic[11] = (U8)(header_bytes>>8);
    magic[12] = (U8)(header_bytes>>16);
    magic[13] = (U8)(header_bytes>>24);
    header.mSize = 40;
    header.mWidth = getWidth();
    header.mHeight = getHeight();
    header.mPlanes = 1;
    header.mBitsPerPixel = (getComponents()==1)?8:24;
    header.mCompression = 0;
    header.mAlignmentPadding = 0;
    header.mImageSize = 0;
>>>>>>> e1623bb2
#if LL_DARWIN
    header.mHorzPelsPerMeter = header.mVertPelsPerMeter = 2834; // 72dpi
#else
    header.mHorzPelsPerMeter = header.mVertPelsPerMeter = 0;
#endif
    header.mNumColors = header.mNumColorsImportant = 0;

    // convert BMP header to little endian (no-op on little endian builds)
    llendianswizzleone(header.mSize);
    llendianswizzleone(header.mWidth);
    llendianswizzleone(header.mHeight);
    llendianswizzleone(header.mPlanes);
    llendianswizzleone(header.mBitsPerPixel);
    llendianswizzleone(header.mCompression);
    llendianswizzleone(header.mAlignmentPadding);
    llendianswizzleone(header.mImageSize);
    llendianswizzleone(header.mHorzPelsPerMeter);
    llendianswizzleone(header.mVertPelsPerMeter);
    llendianswizzleone(header.mNumColors);
    llendianswizzleone(header.mNumColorsImportant);

    U8* mdata = getData();

    // Output magic, then header, then the palette table, then the data.
    U32 cur_pos = 0;
    memcpy(mdata, magic, 14);
    cur_pos += 14;
    memcpy(mdata+cur_pos, &header, 40); /* Flawfinder: ignore */
    cur_pos += 40;
    if (getComponents() == 1)
    {
        S32 n;
        for (n=0; n < 256; n++)
        {
            mdata[cur_pos++] = (U8)n;
            mdata[cur_pos++] = (U8)n;
            mdata[cur_pos++] = (U8)n;
            mdata[cur_pos++] = 0;
        }
    }

    // Need to iterate through, because we need to flip the RGB.
    const U8* src = raw_image->getData();
    U8* dst = mdata + cur_pos;

    for( S32 row = 0; row < getHeight(); row++ )
    {
        for( S32 col = 0; col < getWidth(); col++ )
        {
            switch( src_components )
            {
            case 1:
                *dst++ = *src++;
                break;
            case 2:
                {
                    U32 lum = src[0];
                    U32 alpha = src[1];
                    *dst++ = (U8)(lum * alpha / 255);
                    src += 2;
                    break;
                }
            case 3:
            case 4:
                dst[0] = src[2];
                dst[1] = src[1];
                dst[2] = src[0];
                src += src_components;
                dst += 3;
                break;
            }

        }
        for( S32 i = 0; i < alignment_bytes; i++ )
        {
            *dst++ = 0;
        }
    }

    return true;
}<|MERGE_RESOLUTION|>--- conflicted
+++ resolved
@@ -1,813 +1,680 @@
-/**
- * @file llimagebmp.cpp
- *
- * $LicenseInfo:firstyear=2001&license=viewerlgpl$
- * Second Life Viewer Source Code
- * Copyright (C) 2010, Linden Research, Inc.
- *
- * This library is free software; you can redistribute it and/or
- * modify it under the terms of the GNU Lesser General Public
- * License as published by the Free Software Foundation;
- * version 2.1 of the License only.
- *
- * This library is distributed in the hope that it will be useful,
- * but WITHOUT ANY WARRANTY; without even the implied warranty of
- * MERCHANTABILITY or FITNESS FOR A PARTICULAR PURPOSE.  See the GNU
- * Lesser General Public License for more details.
- *
- * You should have received a copy of the GNU Lesser General Public
- * License along with this library; if not, write to the Free Software
- * Foundation, Inc., 51 Franklin Street, Fifth Floor, Boston, MA  02110-1301  USA
- *
- * Linden Research, Inc., 945 Battery Street, San Francisco, CA  94111  USA
- * $/LicenseInfo$
- */
-
-#include "linden_common.h"
-
-#include "llimagebmp.h"
-#include "llerror.h"
-
-#include "llendianswizzle.h"
-
-
-/**
- * @struct LLBMPHeader
- *
- * This struct helps deal with bmp files.
- */
-struct LLBMPHeader
-{
-    S32 mSize;
-    S32 mWidth;
-    S32 mHeight;
-    S16 mPlanes;
-    S16 mBitsPerPixel;
-    S16 mCompression;
-    S16 mAlignmentPadding; // pads out to next word boundary
-    S32 mImageSize;
-    S32 mHorzPelsPerMeter;
-    S32 mVertPelsPerMeter;
-    S32 mNumColors;
-    S32 mNumColorsImportant;
-};
-
-/**
- * @struct Win95BmpHeaderExtension
- */
-struct Win95BmpHeaderExtension
-{
-    U32 mReadMask;
-    U32 mGreenMask;
-    U32 mBlueMask;
-    U32 mAlphaMask;
-    U32 mColorSpaceType;
-    U16 mRed[3];    // Red CIE endpoint
-    U16 mGreen[3];  // Green CIE endpoint
-    U16 mBlue[3];   // Blue CIE endpoint
-    U32 mGamma[3];  // Gamma scale for r g and b
-};
-
-/**
- * LLImageBMP
- */
-LLImageBMP::LLImageBMP()
-    :
-    LLImageFormatted(IMG_CODEC_BMP),
-    mColorPaletteColors( 0 ),
-    mColorPalette( NULL ),
-    mBitmapOffset( 0 ),
-    mBitsPerPixel( 0 ),
-    mOriginAtTop( false )
-{
-    mBitfieldMask[0] = 0;
-    mBitfieldMask[1] = 0;
-    mBitfieldMask[2] = 0;
-    mBitfieldMask[3] = 0;
-}
-
-LLImageBMP::~LLImageBMP()
-{
-    delete[] mColorPalette;
-}
-
-
-bool LLImageBMP::updateData()
-{
-<<<<<<< HEAD
-	resetLastError();
-
-	LLImageDataLock lock(this);
-
-	// Check to make sure that this instance has been initialized with data
-	U8* mdata = getData();
-	if (!mdata || (0 == getDataSize()))
-	{
-		setLastError("Uninitialized instance of LLImageBMP");
-		return false;
-	}
-
-	// Read the bitmap headers in order to get all the useful info
-	// about this image
-
-	////////////////////////////////////////////////////////////////////
-	// Part 1: "File Header"
-	// 14 bytes consisting of
-	// 2 bytes: either BM or BA
-	// 4 bytes: file size in bytes
-	// 4 bytes: reserved (always 0)
-	// 4 bytes: bitmap offset (starting position of image data in bytes)
-	const S32 FILE_HEADER_SIZE = 14;
-	if ((mdata[0] != 'B') || (mdata[1] != 'M'))
-=======
-    resetLastError();
-
-    // Check to make sure that this instance has been initialized with data
-    U8* mdata = getData();
-    if (!mdata || (0 == getDataSize()))
-    {
-        setLastError("Uninitialized instance of LLImageBMP");
-        return false;
-    }
-
-    // Read the bitmap headers in order to get all the useful info
-    // about this image
-
-    ////////////////////////////////////////////////////////////////////
-    // Part 1: "File Header"
-    // 14 bytes consisting of
-    // 2 bytes: either BM or BA
-    // 4 bytes: file size in bytes
-    // 4 bytes: reserved (always 0)
-    // 4 bytes: bitmap offset (starting position of image data in bytes)
-    const S32 FILE_HEADER_SIZE = 14;
-    if ((mdata[0] != 'B') || (mdata[1] != 'M'))
-    {
-        if ((mdata[0] != 'B') || (mdata[1] != 'A'))
-        {
-            setLastError("OS/2 bitmap array BMP files are not supported");
-            return false;
-        }
-        else
-        {
-            setLastError("Does not appear to be a bitmap file");
-            return false;
-        }
-    }
-
-    mBitmapOffset = mdata[13];
-    mBitmapOffset <<= 8; mBitmapOffset += mdata[12];
-    mBitmapOffset <<= 8; mBitmapOffset += mdata[11];
-    mBitmapOffset <<= 8; mBitmapOffset += mdata[10];
-
-
-    ////////////////////////////////////////////////////////////////////
-    // Part 2: "Bitmap Header"
-    const S32 BITMAP_HEADER_SIZE = 40;
-    LLBMPHeader header;
-    llassert( sizeof( header ) == BITMAP_HEADER_SIZE );
-
-    memcpy( /* Flawfinder: ignore */
-        (void*)&header,
-        mdata + FILE_HEADER_SIZE,
-        BITMAP_HEADER_SIZE);
-
-    // convert BMP header from little endian (no-op on little endian builds)
-    llendianswizzleone(header.mSize);
-    llendianswizzleone(header.mWidth);
-    llendianswizzleone(header.mHeight);
-    llendianswizzleone(header.mPlanes);
-    llendianswizzleone(header.mBitsPerPixel);
-    llendianswizzleone(header.mCompression);
-    llendianswizzleone(header.mAlignmentPadding);
-    llendianswizzleone(header.mImageSize);
-    llendianswizzleone(header.mHorzPelsPerMeter);
-    llendianswizzleone(header.mVertPelsPerMeter);
-    llendianswizzleone(header.mNumColors);
-    llendianswizzleone(header.mNumColorsImportant);
-
-    bool windows_nt_version = false;
-    bool windows_95_version = false;
-    if( 12 == header.mSize )
-    {
-        setLastError("Windows 2.x and OS/2 1.x BMP files are not supported");
-        return false;
-    }
-    else
-    if( 40 == header.mSize )
-    {
-        if( 3 == header.mCompression )
-        {
-            // Windows NT
-            windows_nt_version = true;
-        }
-        else
-        {
-            // Windows 3.x
-        }
-    }
-    else
-    if( 12 <= header.mSize && header.mSize <= 64 )
-    {
-        setLastError("OS/2 2.x BMP files are not supported");
-        return false;
-    }
-    else
-    if( 108 == header.mSize )
-    {
-        // BITMAPV4HEADER
-        windows_95_version = true;
-    }
-    else
-    if( 108 < header.mSize )
-    {
-        // BITMAPV5HEADER or greater
-        // Should work as long at Microsoft maintained backwards compatibility (which they did in V4 and V5)
-        windows_95_version = true;
-    }
-
-    S32 width = header.mWidth;
-    S32 height = header.mHeight;
-    if (height < 0)
-    {
-        mOriginAtTop = true;
-        height = -height;
-    }
-    else
-    {
-        mOriginAtTop = false;
-    }
-
-    mBitsPerPixel = header.mBitsPerPixel;
-    S32 components;
-    switch( mBitsPerPixel )
-    {
-    case 8:
-        components = 1;
-        break;
-    case 24:
-    case 32:
-        components = 3;
-        break;
-    case 1:
-    case 4:
-    case 16: // Started work on 16, but doesn't work yet
-        // These are legal, but we don't support them yet.
-        setLastError("Unsupported bit depth");
-        return false;
-    default:
-        setLastError("Unrecognized bit depth");
-        return false;
-    }
-
-    setSize(width, height, components);
-
-    switch( header.mCompression )
-    {
-    case 0:
-        // Uncompressed
-        break;
-
-    case 1:
-        setLastError("8 bit RLE compression not supported.");
-        return false;
-
-    case 2:
-        setLastError("4 bit RLE compression not supported.");
-        return false;
-
-    case 3:
-        // Windows NT or Windows 95
-        break;
-
-    default:
-        setLastError("Unsupported compression format.");
-        return false;
-    }
-
-    ////////////////////////////////////////////////////////////////////
-    // Part 3: Bitfield Masks and other color data
-    S32 extension_size = 0;
-    if( windows_nt_version )
->>>>>>> e1623bb2
-    {
-        if( (16 != header.mBitsPerPixel) && (32 != header.mBitsPerPixel) )
-        {
-            setLastError("Bitfield encoding requires 16 or 32 bits per pixel.");
-            return false;
-        }
-
-        if( 0 != header.mNumColors )
-        {
-            setLastError("Bitfield encoding is not compatible with a color table.");
-            return false;
-        }
-
-
-        extension_size = 4 * 3;
-        memcpy( mBitfieldMask, mdata + FILE_HEADER_SIZE + BITMAP_HEADER_SIZE, extension_size);  /* Flawfinder: ignore */
-    }
-    else
-    if( windows_95_version )
-    {
-        Win95BmpHeaderExtension win_95_extension;
-        extension_size = sizeof( win_95_extension );
-
-        llassert( sizeof( win_95_extension ) + BITMAP_HEADER_SIZE == 108 );
-        memcpy( &win_95_extension, mdata + FILE_HEADER_SIZE + BITMAP_HEADER_SIZE, sizeof( win_95_extension ) ); /* Flawfinder: ignore */
-
-        if( 3 == header.mCompression )
-        {
-            memcpy( mBitfieldMask, mdata + FILE_HEADER_SIZE + BITMAP_HEADER_SIZE, 4 * 4);   /* Flawfinder: ignore */
-        }
-
-        // Color correction ignored for now
-    }
-
-
-    ////////////////////////////////////////////////////////////////////
-    // Part 4: Color Palette (optional)
-    // Note: There's no color palette if there are 16 or more bits per pixel
-    S32 color_palette_size = 0;
-    mColorPaletteColors = 0;
-    if( header.mBitsPerPixel < 16 )
-    {
-        if( 0 == header.mNumColors )
-        {
-            mColorPaletteColors = (1 << header.mBitsPerPixel);
-        }
-        else
-        {
-            mColorPaletteColors = header.mNumColors;
-        }
-    }
-    color_palette_size = mColorPaletteColors * 4;
-
-    if( 0 != mColorPaletteColors )
-    {
-        mColorPalette = new(std::nothrow) U8[color_palette_size];
-        if (!mColorPalette)
-        {
-            LLError::LLUserWarningMsg::showOutOfMemory();
-            LL_ERRS() << "Out of memory in LLImageBMP::updateData()" << LL_ENDL;
-            return false;
-        }
-        memcpy( mColorPalette, mdata + FILE_HEADER_SIZE + BITMAP_HEADER_SIZE + extension_size, color_palette_size );    /* Flawfinder: ignore */
-    }
-
-    return true;
-}
-
-bool LLImageBMP::decode(LLImageRaw* raw_image, F32 decode_time)
-{
-<<<<<<< HEAD
-	llassert_always(raw_image);
-	
-	resetLastError();
-
-	LLImageDataLock lockIn(this);
-	LLImageDataLock lockOut(raw_image);
-
-	// Check to make sure that this instance has been initialized with data
-	const U8* mdata = getData();
-	if (!mdata || (0 == getDataSize()))
-	{
-		setLastError("llimagebmp trying to decode an image with no data!");
-		return false;
-	}
-	
-	if (!raw_image->resize(getWidth(), getHeight(), 3))
-	{
-		setLastError("llimagebmp failed to resize image!");
-		return false;
-	}
-
-	const U8* src = mdata + mBitmapOffset;
-	U8* dst = raw_image->getData();
-
-	bool success = false;
-
-	switch( mBitsPerPixel )
-	{
-	case 8:
-		if( mColorPaletteColors >= 256 )
-		{
-			success = decodeColorTable8( dst, src );
-		}
-		break;
-	
-	case 16:
-		success = decodeColorMask16( dst, src );
-		break;
-	
-	case 24:
-		success = decodeTruecolor24( dst, src );
-		break;
-
-	case 32:
-		success = decodeColorMask32( dst, src );
-		break;
-	}
-
-	if( success && mOriginAtTop )
-	{
-		raw_image->verticalFlip();
-	}
-
-	return success;
-=======
-    llassert_always(raw_image);
-
-    resetLastError();
-
-    // Check to make sure that this instance has been initialized with data
-    U8* mdata = getData();
-    if (!mdata || (0 == getDataSize()))
-    {
-        setLastError("llimagebmp trying to decode an image with no data!");
-        return false;
-    }
-
-    if (!raw_image->resize(getWidth(), getHeight(), 3))
-    {
-        setLastError("llimagebmp failed to resize image!");
-        return false;
-    }
-
-    U8* src = mdata + mBitmapOffset;
-    U8* dst = raw_image->getData();
-
-    bool success = false;
-
-    switch( mBitsPerPixel )
-    {
-    case 8:
-        if( mColorPaletteColors >= 256 )
-        {
-            success = decodeColorTable8( dst, src );
-        }
-        break;
-
-    case 16:
-        success = decodeColorMask16( dst, src );
-        break;
-
-    case 24:
-        success = decodeTruecolor24( dst, src );
-        break;
-
-    case 32:
-        success = decodeColorMask32( dst, src );
-        break;
-    }
-
-    if( success && mOriginAtTop )
-    {
-        raw_image->verticalFlip();
-    }
-
-    return success;
->>>>>>> e1623bb2
-}
-
-U32 LLImageBMP::countTrailingZeros( U32 m )
-{
-    U32 shift_count = 0;
-    while( !(m & 1) )
-    {
-        shift_count++;
-        m >>= 1;
-    }
-    return shift_count;
-}
-
-
-bool LLImageBMP::decodeColorMask16( U8* dst, const U8* src )
-{
-    llassert( 16 == mBitsPerPixel );
-
-    if( !mBitfieldMask[0] && !mBitfieldMask[1] && !mBitfieldMask[2] )
-    {
-        // Use default values
-        mBitfieldMask[0] = 0x00007C00;
-        mBitfieldMask[1] = 0x000003E0;
-        mBitfieldMask[2] = 0x0000001F;
-    }
-
-    S32 src_row_span = getWidth() * 2;
-    S32 alignment_bytes = (3 * src_row_span) % 4;  // round up to nearest multiple of 4
-
-    U32 r_shift = countTrailingZeros( mBitfieldMask[2] );
-    U32 g_shift = countTrailingZeros( mBitfieldMask[1] );
-    U32 b_shift = countTrailingZeros( mBitfieldMask[0] );
-
-    for( S32 row = 0; row < getHeight(); row++ )
-    {
-        for( S32 col = 0; col < getWidth(); col++ )
-        {
-            U32 value = *((U16*)src);
-            dst[0] = U8((value & mBitfieldMask[2]) >> r_shift); // Red
-            dst[1] = U8((value & mBitfieldMask[1]) >> g_shift); // Green
-            dst[2] = U8((value & mBitfieldMask[0]) >> b_shift); // Blue
-            src += 2;
-            dst += 3;
-        }
-        src += alignment_bytes;
-    }
-
-    return true;
-}
-
-bool LLImageBMP::decodeColorMask32( U8* dst, const U8* src )
-{
-    // Note: alpha is not supported
-
-    llassert( 32 == mBitsPerPixel );
-
-    if( !mBitfieldMask[0] && !mBitfieldMask[1] && !mBitfieldMask[2] )
-    {
-        // Use default values
-        mBitfieldMask[0] = 0x00FF0000;
-        mBitfieldMask[1] = 0x0000FF00;
-        mBitfieldMask[2] = 0x000000FF;
-    }
-
-    if (getWidth() * getHeight() * 4 > getDataSize() - mBitmapOffset)
-    { //here we have situation when data size in src less than actually needed
-        return false;
-    }
-
-    S32 src_row_span = getWidth() * 4;
-    S32 alignment_bytes = (3 * src_row_span) % 4;  // round up to nearest multiple of 4
-
-    U32 r_shift = countTrailingZeros( mBitfieldMask[0] );
-    U32 g_shift = countTrailingZeros( mBitfieldMask[1] );
-    U32 b_shift = countTrailingZeros( mBitfieldMask[2] );
-
-    for( S32 row = 0; row < getHeight(); row++ )
-    {
-        for( S32 col = 0; col < getWidth(); col++ )
-        {
-            U32 value = *((U32*)src);
-            dst[0] = U8((value & mBitfieldMask[0]) >> r_shift); // Red
-            dst[1] = U8((value & mBitfieldMask[1]) >> g_shift); // Green
-            dst[2] = U8((value & mBitfieldMask[2]) >> b_shift); // Blue
-            src += 4;
-            dst += 3;
-        }
-        src += alignment_bytes;
-    }
-
-    return true;
-}
-
-
-bool LLImageBMP::decodeColorTable8( U8* dst, const U8* src )
-{
-    llassert( (8 == mBitsPerPixel) && (mColorPaletteColors >= 256) );
-
-    S32 src_row_span = getWidth() * 1;
-    S32 alignment_bytes = (3 * src_row_span) % 4;  // round up to nearest multiple of 4
-
-    if ((getWidth() * getHeight()) + getHeight() * alignment_bytes > getDataSize() - mBitmapOffset)
-    { //here we have situation when data size in src less than actually needed
-        return false;
-    }
-
-    for( S32 row = 0; row < getHeight(); row++ )
-    {
-        for( S32 col = 0; col < getWidth(); col++ )
-        {
-            S32 index = 4 * src[0];
-            dst[0] = mColorPalette[index + 2];  // Red
-            dst[1] = mColorPalette[index + 1];  // Green
-            dst[2] = mColorPalette[index + 0];  // Blue
-            src++;
-            dst += 3;
-        }
-        src += alignment_bytes;
-    }
-
-    return true;
-}
-
-
-bool LLImageBMP::decodeTruecolor24( U8* dst, const U8* src )
-{
-    llassert( 24 == mBitsPerPixel );
-    llassert( 3 == getComponents() );
-    S32 src_row_span = getWidth() * 3;
-    S32 alignment_bytes = (3 * src_row_span) % 4;  // round up to nearest multiple of 4
-
-    if ((getWidth() * getHeight() * 3) + getHeight() * alignment_bytes > getDataSize() - mBitmapOffset)
-    { //here we have situation when data size in src less than actually needed
-        return false;
-    }
-
-    for( S32 row = 0; row < getHeight(); row++ )
-    {
-        for( S32 col = 0; col < getWidth(); col++ )
-        {
-            dst[0] = src[2];    // Red
-            dst[1] = src[1];    // Green
-            dst[2] = src[0];    // Blue
-            src += 3;
-            dst += 3;
-        }
-        src += alignment_bytes;
-    }
-
-    return true;
-}
-
-bool LLImageBMP::encode(const LLImageRaw* raw_image, F32 encode_time)
-{
-<<<<<<< HEAD
-	llassert_always(raw_image);
-	
-	resetLastError();
-
-	LLImageDataSharedLock lockIn(raw_image);
-	LLImageDataLock lockOut(this);
-
-	S32 src_components = raw_image->getComponents();
-	S32 dst_components =  ( src_components < 3 ) ? 1 : 3;
-
-	if( (2 == src_components) || (4 == src_components) )
-	{
-		LL_INFOS() << "Dropping alpha information during BMP encoding" << LL_ENDL;
-	}
-
-	setSize(raw_image->getWidth(), raw_image->getHeight(), dst_components);
-	
-	U8 magic[14];
-	LLBMPHeader header;
-	int header_bytes = 14+sizeof(header);
-	llassert(header_bytes == 54);
-	if (getComponents() == 1)
-	{
-		header_bytes += 1024; // Need colour LUT.
-	}
-	int line_bytes = getComponents() * getWidth();
-	int alignment_bytes = (3 * line_bytes) % 4;
-	line_bytes += alignment_bytes;
-	int file_bytes = line_bytes*getHeight() + header_bytes;
-
-	// Allocate the new buffer for the data.
-	if(!allocateData(file_bytes)) //memory allocation failed
-	{
-		return false ;
-	}
-
-	magic[0] = 'B'; magic[1] = 'M';
-	magic[2] = (U8) file_bytes;
-	magic[3] = (U8)(file_bytes>>8);
-	magic[4] = (U8)(file_bytes>>16);
-	magic[5] = (U8)(file_bytes>>24);
-	magic[6] = magic[7] = magic[8] = magic[9] = 0;
-	magic[10] = (U8) header_bytes;
-	magic[11] = (U8)(header_bytes>>8);
-	magic[12] = (U8)(header_bytes>>16);
-	magic[13] = (U8)(header_bytes>>24);
-	header.mSize = 40;
-	header.mWidth = getWidth();
-	header.mHeight = getHeight();
-	header.mPlanes = 1;
-	header.mBitsPerPixel = (getComponents()==1)?8:24;
-	header.mCompression = 0;
-	header.mAlignmentPadding = 0;
-	header.mImageSize = 0;
-=======
-    llassert_always(raw_image);
-
-    resetLastError();
-
-    S32 src_components = raw_image->getComponents();
-    S32 dst_components =  ( src_components < 3 ) ? 1 : 3;
-
-    if( (2 == src_components) || (4 == src_components) )
-    {
-        LL_INFOS() << "Dropping alpha information during BMP encoding" << LL_ENDL;
-    }
-
-    setSize(raw_image->getWidth(), raw_image->getHeight(), dst_components);
-
-    U8 magic[14];
-    LLBMPHeader header;
-    int header_bytes = 14+sizeof(header);
-    llassert(header_bytes == 54);
-    if (getComponents() == 1)
-    {
-        header_bytes += 1024; // Need colour LUT.
-    }
-    int line_bytes = getComponents() * getWidth();
-    int alignment_bytes = (3 * line_bytes) % 4;
-    line_bytes += alignment_bytes;
-    int file_bytes = line_bytes*getHeight() + header_bytes;
-
-    // Allocate the new buffer for the data.
-    if(!allocateData(file_bytes)) //memory allocation failed
-    {
-        return false ;
-    }
-
-    magic[0] = 'B'; magic[1] = 'M';
-    magic[2] = (U8) file_bytes;
-    magic[3] = (U8)(file_bytes>>8);
-    magic[4] = (U8)(file_bytes>>16);
-    magic[5] = (U8)(file_bytes>>24);
-    magic[6] = magic[7] = magic[8] = magic[9] = 0;
-    magic[10] = (U8) header_bytes;
-    magic[11] = (U8)(header_bytes>>8);
-    magic[12] = (U8)(header_bytes>>16);
-    magic[13] = (U8)(header_bytes>>24);
-    header.mSize = 40;
-    header.mWidth = getWidth();
-    header.mHeight = getHeight();
-    header.mPlanes = 1;
-    header.mBitsPerPixel = (getComponents()==1)?8:24;
-    header.mCompression = 0;
-    header.mAlignmentPadding = 0;
-    header.mImageSize = 0;
->>>>>>> e1623bb2
-#if LL_DARWIN
-    header.mHorzPelsPerMeter = header.mVertPelsPerMeter = 2834; // 72dpi
-#else
-    header.mHorzPelsPerMeter = header.mVertPelsPerMeter = 0;
-#endif
-    header.mNumColors = header.mNumColorsImportant = 0;
-
-    // convert BMP header to little endian (no-op on little endian builds)
-    llendianswizzleone(header.mSize);
-    llendianswizzleone(header.mWidth);
-    llendianswizzleone(header.mHeight);
-    llendianswizzleone(header.mPlanes);
-    llendianswizzleone(header.mBitsPerPixel);
-    llendianswizzleone(header.mCompression);
-    llendianswizzleone(header.mAlignmentPadding);
-    llendianswizzleone(header.mImageSize);
-    llendianswizzleone(header.mHorzPelsPerMeter);
-    llendianswizzleone(header.mVertPelsPerMeter);
-    llendianswizzleone(header.mNumColors);
-    llendianswizzleone(header.mNumColorsImportant);
-
-    U8* mdata = getData();
-
-    // Output magic, then header, then the palette table, then the data.
-    U32 cur_pos = 0;
-    memcpy(mdata, magic, 14);
-    cur_pos += 14;
-    memcpy(mdata+cur_pos, &header, 40); /* Flawfinder: ignore */
-    cur_pos += 40;
-    if (getComponents() == 1)
-    {
-        S32 n;
-        for (n=0; n < 256; n++)
-        {
-            mdata[cur_pos++] = (U8)n;
-            mdata[cur_pos++] = (U8)n;
-            mdata[cur_pos++] = (U8)n;
-            mdata[cur_pos++] = 0;
-        }
-    }
-
-    // Need to iterate through, because we need to flip the RGB.
-    const U8* src = raw_image->getData();
-    U8* dst = mdata + cur_pos;
-
-    for( S32 row = 0; row < getHeight(); row++ )
-    {
-        for( S32 col = 0; col < getWidth(); col++ )
-        {
-            switch( src_components )
-            {
-            case 1:
-                *dst++ = *src++;
-                break;
-            case 2:
-                {
-                    U32 lum = src[0];
-                    U32 alpha = src[1];
-                    *dst++ = (U8)(lum * alpha / 255);
-                    src += 2;
-                    break;
-                }
-            case 3:
-            case 4:
-                dst[0] = src[2];
-                dst[1] = src[1];
-                dst[2] = src[0];
-                src += src_components;
-                dst += 3;
-                break;
-            }
-
-        }
-        for( S32 i = 0; i < alignment_bytes; i++ )
-        {
-            *dst++ = 0;
-        }
-    }
-
-    return true;
-}+/**
+ * @file llimagebmp.cpp
+ *
+ * $LicenseInfo:firstyear=2001&license=viewerlgpl$
+ * Second Life Viewer Source Code
+ * Copyright (C) 2010, Linden Research, Inc.
+ *
+ * This library is free software; you can redistribute it and/or
+ * modify it under the terms of the GNU Lesser General Public
+ * License as published by the Free Software Foundation;
+ * version 2.1 of the License only.
+ *
+ * This library is distributed in the hope that it will be useful,
+ * but WITHOUT ANY WARRANTY; without even the implied warranty of
+ * MERCHANTABILITY or FITNESS FOR A PARTICULAR PURPOSE.  See the GNU
+ * Lesser General Public License for more details.
+ *
+ * You should have received a copy of the GNU Lesser General Public
+ * License along with this library; if not, write to the Free Software
+ * Foundation, Inc., 51 Franklin Street, Fifth Floor, Boston, MA  02110-1301  USA
+ *
+ * Linden Research, Inc., 945 Battery Street, San Francisco, CA  94111  USA
+ * $/LicenseInfo$
+ */
+
+#include "linden_common.h"
+
+#include "llimagebmp.h"
+#include "llerror.h"
+
+#include "llendianswizzle.h"
+
+
+/**
+ * @struct LLBMPHeader
+ *
+ * This struct helps deal with bmp files.
+ */
+struct LLBMPHeader
+{
+    S32 mSize;
+    S32 mWidth;
+    S32 mHeight;
+    S16 mPlanes;
+    S16 mBitsPerPixel;
+    S16 mCompression;
+    S16 mAlignmentPadding; // pads out to next word boundary
+    S32 mImageSize;
+    S32 mHorzPelsPerMeter;
+    S32 mVertPelsPerMeter;
+    S32 mNumColors;
+    S32 mNumColorsImportant;
+};
+
+/**
+ * @struct Win95BmpHeaderExtension
+ */
+struct Win95BmpHeaderExtension
+{
+    U32 mReadMask;
+    U32 mGreenMask;
+    U32 mBlueMask;
+    U32 mAlphaMask;
+    U32 mColorSpaceType;
+    U16 mRed[3];    // Red CIE endpoint
+    U16 mGreen[3];  // Green CIE endpoint
+    U16 mBlue[3];   // Blue CIE endpoint
+    U32 mGamma[3];  // Gamma scale for r g and b
+};
+
+/**
+ * LLImageBMP
+ */
+LLImageBMP::LLImageBMP()
+    :
+    LLImageFormatted(IMG_CODEC_BMP),
+    mColorPaletteColors( 0 ),
+    mColorPalette( NULL ),
+    mBitmapOffset( 0 ),
+    mBitsPerPixel( 0 ),
+    mOriginAtTop( false )
+{
+    mBitfieldMask[0] = 0;
+    mBitfieldMask[1] = 0;
+    mBitfieldMask[2] = 0;
+    mBitfieldMask[3] = 0;
+}
+
+LLImageBMP::~LLImageBMP()
+{
+    delete[] mColorPalette;
+}
+
+
+bool LLImageBMP::updateData()
+{
+    resetLastError();
+
+    LLImageDataLock lock(this);
+
+    // Check to make sure that this instance has been initialized with data
+    U8* mdata = getData();
+    if (!mdata || (0 == getDataSize()))
+    {
+        setLastError("Uninitialized instance of LLImageBMP");
+        return false;
+    }
+
+    // Read the bitmap headers in order to get all the useful info
+    // about this image
+
+    ////////////////////////////////////////////////////////////////////
+    // Part 1: "File Header"
+    // 14 bytes consisting of
+    // 2 bytes: either BM or BA
+    // 4 bytes: file size in bytes
+    // 4 bytes: reserved (always 0)
+    // 4 bytes: bitmap offset (starting position of image data in bytes)
+    const S32 FILE_HEADER_SIZE = 14;
+    if ((mdata[0] != 'B') || (mdata[1] != 'M'))
+    {
+        if ((mdata[0] != 'B') || (mdata[1] != 'A'))
+        {
+            setLastError("OS/2 bitmap array BMP files are not supported");
+            return false;
+        }
+        else
+        {
+            setLastError("Does not appear to be a bitmap file");
+            return false;
+        }
+    }
+
+    mBitmapOffset = mdata[13];
+    mBitmapOffset <<= 8; mBitmapOffset += mdata[12];
+    mBitmapOffset <<= 8; mBitmapOffset += mdata[11];
+    mBitmapOffset <<= 8; mBitmapOffset += mdata[10];
+
+
+    ////////////////////////////////////////////////////////////////////
+    // Part 2: "Bitmap Header"
+    const S32 BITMAP_HEADER_SIZE = 40;
+    LLBMPHeader header;
+    llassert( sizeof( header ) == BITMAP_HEADER_SIZE );
+
+    memcpy( /* Flawfinder: ignore */
+        (void*)&header,
+        mdata + FILE_HEADER_SIZE,
+        BITMAP_HEADER_SIZE);
+
+    // convert BMP header from little endian (no-op on little endian builds)
+    llendianswizzleone(header.mSize);
+    llendianswizzleone(header.mWidth);
+    llendianswizzleone(header.mHeight);
+    llendianswizzleone(header.mPlanes);
+    llendianswizzleone(header.mBitsPerPixel);
+    llendianswizzleone(header.mCompression);
+    llendianswizzleone(header.mAlignmentPadding);
+    llendianswizzleone(header.mImageSize);
+    llendianswizzleone(header.mHorzPelsPerMeter);
+    llendianswizzleone(header.mVertPelsPerMeter);
+    llendianswizzleone(header.mNumColors);
+    llendianswizzleone(header.mNumColorsImportant);
+
+    bool windows_nt_version = false;
+    bool windows_95_version = false;
+    if( 12 == header.mSize )
+    {
+        setLastError("Windows 2.x and OS/2 1.x BMP files are not supported");
+        return false;
+    }
+    else
+    if( 40 == header.mSize )
+    {
+        if( 3 == header.mCompression )
+        {
+            // Windows NT
+            windows_nt_version = true;
+        }
+        else
+        {
+            // Windows 3.x
+        }
+    }
+    else
+    if( 12 <= header.mSize && header.mSize <= 64 )
+    {
+        setLastError("OS/2 2.x BMP files are not supported");
+        return false;
+    }
+    else
+    if( 108 == header.mSize )
+    {
+        // BITMAPV4HEADER
+        windows_95_version = true;
+    }
+    else
+    if( 108 < header.mSize )
+    {
+        // BITMAPV5HEADER or greater
+        // Should work as long at Microsoft maintained backwards compatibility (which they did in V4 and V5)
+        windows_95_version = true;
+    }
+
+    S32 width = header.mWidth;
+    S32 height = header.mHeight;
+    if (height < 0)
+    {
+        mOriginAtTop = true;
+        height = -height;
+    }
+    else
+    {
+        mOriginAtTop = false;
+    }
+
+    mBitsPerPixel = header.mBitsPerPixel;
+    S32 components;
+    switch( mBitsPerPixel )
+    {
+    case 8:
+        components = 1;
+        break;
+    case 24:
+    case 32:
+        components = 3;
+        break;
+    case 1:
+    case 4:
+    case 16: // Started work on 16, but doesn't work yet
+        // These are legal, but we don't support them yet.
+        setLastError("Unsupported bit depth");
+        return false;
+    default:
+        setLastError("Unrecognized bit depth");
+        return false;
+    }
+
+    setSize(width, height, components);
+
+    switch( header.mCompression )
+    {
+    case 0:
+        // Uncompressed
+        break;
+
+    case 1:
+        setLastError("8 bit RLE compression not supported.");
+        return false;
+
+    case 2:
+        setLastError("4 bit RLE compression not supported.");
+        return false;
+
+    case 3:
+        // Windows NT or Windows 95
+        break;
+
+    default:
+        setLastError("Unsupported compression format.");
+        return false;
+    }
+
+    ////////////////////////////////////////////////////////////////////
+    // Part 3: Bitfield Masks and other color data
+    S32 extension_size = 0;
+    if( windows_nt_version )
+    {
+        if( (16 != header.mBitsPerPixel) && (32 != header.mBitsPerPixel) )
+        {
+            setLastError("Bitfield encoding requires 16 or 32 bits per pixel.");
+            return false;
+        }
+
+        if( 0 != header.mNumColors )
+        {
+            setLastError("Bitfield encoding is not compatible with a color table.");
+            return false;
+        }
+
+
+        extension_size = 4 * 3;
+        memcpy( mBitfieldMask, mdata + FILE_HEADER_SIZE + BITMAP_HEADER_SIZE, extension_size);  /* Flawfinder: ignore */
+    }
+    else
+    if( windows_95_version )
+    {
+        Win95BmpHeaderExtension win_95_extension;
+        extension_size = sizeof( win_95_extension );
+
+        llassert( sizeof( win_95_extension ) + BITMAP_HEADER_SIZE == 108 );
+        memcpy( &win_95_extension, mdata + FILE_HEADER_SIZE + BITMAP_HEADER_SIZE, sizeof( win_95_extension ) ); /* Flawfinder: ignore */
+
+        if( 3 == header.mCompression )
+        {
+            memcpy( mBitfieldMask, mdata + FILE_HEADER_SIZE + BITMAP_HEADER_SIZE, 4 * 4);   /* Flawfinder: ignore */
+        }
+
+        // Color correction ignored for now
+    }
+
+
+    ////////////////////////////////////////////////////////////////////
+    // Part 4: Color Palette (optional)
+    // Note: There's no color palette if there are 16 or more bits per pixel
+    S32 color_palette_size = 0;
+    mColorPaletteColors = 0;
+    if( header.mBitsPerPixel < 16 )
+    {
+        if( 0 == header.mNumColors )
+        {
+            mColorPaletteColors = (1 << header.mBitsPerPixel);
+        }
+        else
+        {
+            mColorPaletteColors = header.mNumColors;
+        }
+    }
+    color_palette_size = mColorPaletteColors * 4;
+
+    if( 0 != mColorPaletteColors )
+    {
+        mColorPalette = new(std::nothrow) U8[color_palette_size];
+        if (!mColorPalette)
+        {
+            LLError::LLUserWarningMsg::showOutOfMemory();
+            LL_ERRS() << "Out of memory in LLImageBMP::updateData()" << LL_ENDL;
+            return false;
+        }
+        memcpy( mColorPalette, mdata + FILE_HEADER_SIZE + BITMAP_HEADER_SIZE + extension_size, color_palette_size );    /* Flawfinder: ignore */
+    }
+
+    return true;
+}
+
+bool LLImageBMP::decode(LLImageRaw* raw_image, F32 decode_time)
+{
+    llassert_always(raw_image);
+
+    resetLastError();
+
+    LLImageDataLock lockIn(this);
+    LLImageDataLock lockOut(raw_image);
+
+    // Check to make sure that this instance has been initialized with data
+    const U8* mdata = getData();
+    if (!mdata || (0 == getDataSize()))
+    {
+        setLastError("llimagebmp trying to decode an image with no data!");
+        return false;
+    }
+
+    if (!raw_image->resize(getWidth(), getHeight(), 3))
+    {
+        setLastError("llimagebmp failed to resize image!");
+        return false;
+    }
+
+    const U8* src = mdata + mBitmapOffset;
+    U8* dst = raw_image->getData();
+
+    bool success = false;
+
+    switch( mBitsPerPixel )
+    {
+    case 8:
+        if( mColorPaletteColors >= 256 )
+        {
+            success = decodeColorTable8( dst, src );
+        }
+        break;
+
+    case 16:
+        success = decodeColorMask16( dst, src );
+        break;
+
+    case 24:
+        success = decodeTruecolor24( dst, src );
+        break;
+
+    case 32:
+        success = decodeColorMask32( dst, src );
+        break;
+    }
+
+    if( success && mOriginAtTop )
+    {
+        raw_image->verticalFlip();
+    }
+
+    return success;
+}
+
+U32 LLImageBMP::countTrailingZeros( U32 m )
+{
+    U32 shift_count = 0;
+    while( !(m & 1) )
+    {
+        shift_count++;
+        m >>= 1;
+    }
+    return shift_count;
+}
+
+
+bool LLImageBMP::decodeColorMask16( U8* dst, const U8* src )
+{
+    llassert( 16 == mBitsPerPixel );
+
+    if( !mBitfieldMask[0] && !mBitfieldMask[1] && !mBitfieldMask[2] )
+    {
+        // Use default values
+        mBitfieldMask[0] = 0x00007C00;
+        mBitfieldMask[1] = 0x000003E0;
+        mBitfieldMask[2] = 0x0000001F;
+    }
+
+    S32 src_row_span = getWidth() * 2;
+    S32 alignment_bytes = (3 * src_row_span) % 4;  // round up to nearest multiple of 4
+
+    U32 r_shift = countTrailingZeros( mBitfieldMask[2] );
+    U32 g_shift = countTrailingZeros( mBitfieldMask[1] );
+    U32 b_shift = countTrailingZeros( mBitfieldMask[0] );
+
+    for( S32 row = 0; row < getHeight(); row++ )
+    {
+        for( S32 col = 0; col < getWidth(); col++ )
+        {
+            U32 value = *((U16*)src);
+            dst[0] = U8((value & mBitfieldMask[2]) >> r_shift); // Red
+            dst[1] = U8((value & mBitfieldMask[1]) >> g_shift); // Green
+            dst[2] = U8((value & mBitfieldMask[0]) >> b_shift); // Blue
+            src += 2;
+            dst += 3;
+        }
+        src += alignment_bytes;
+    }
+
+    return true;
+}
+
+bool LLImageBMP::decodeColorMask32( U8* dst, const U8* src )
+{
+    // Note: alpha is not supported
+
+    llassert( 32 == mBitsPerPixel );
+
+    if( !mBitfieldMask[0] && !mBitfieldMask[1] && !mBitfieldMask[2] )
+    {
+        // Use default values
+        mBitfieldMask[0] = 0x00FF0000;
+        mBitfieldMask[1] = 0x0000FF00;
+        mBitfieldMask[2] = 0x000000FF;
+    }
+
+    if (getWidth() * getHeight() * 4 > getDataSize() - mBitmapOffset)
+    { //here we have situation when data size in src less than actually needed
+        return false;
+    }
+
+    S32 src_row_span = getWidth() * 4;
+    S32 alignment_bytes = (3 * src_row_span) % 4;  // round up to nearest multiple of 4
+
+    U32 r_shift = countTrailingZeros( mBitfieldMask[0] );
+    U32 g_shift = countTrailingZeros( mBitfieldMask[1] );
+    U32 b_shift = countTrailingZeros( mBitfieldMask[2] );
+
+    for( S32 row = 0; row < getHeight(); row++ )
+    {
+        for( S32 col = 0; col < getWidth(); col++ )
+        {
+            U32 value = *((U32*)src);
+            dst[0] = U8((value & mBitfieldMask[0]) >> r_shift); // Red
+            dst[1] = U8((value & mBitfieldMask[1]) >> g_shift); // Green
+            dst[2] = U8((value & mBitfieldMask[2]) >> b_shift); // Blue
+            src += 4;
+            dst += 3;
+        }
+        src += alignment_bytes;
+    }
+
+    return true;
+}
+
+
+bool LLImageBMP::decodeColorTable8( U8* dst, const U8* src )
+{
+    llassert( (8 == mBitsPerPixel) && (mColorPaletteColors >= 256) );
+
+    S32 src_row_span = getWidth() * 1;
+    S32 alignment_bytes = (3 * src_row_span) % 4;  // round up to nearest multiple of 4
+
+    if ((getWidth() * getHeight()) + getHeight() * alignment_bytes > getDataSize() - mBitmapOffset)
+    { //here we have situation when data size in src less than actually needed
+        return false;
+    }
+
+    for( S32 row = 0; row < getHeight(); row++ )
+    {
+        for( S32 col = 0; col < getWidth(); col++ )
+        {
+            S32 index = 4 * src[0];
+            dst[0] = mColorPalette[index + 2];  // Red
+            dst[1] = mColorPalette[index + 1];  // Green
+            dst[2] = mColorPalette[index + 0];  // Blue
+            src++;
+            dst += 3;
+        }
+        src += alignment_bytes;
+    }
+
+    return true;
+}
+
+
+bool LLImageBMP::decodeTruecolor24( U8* dst, const U8* src )
+{
+    llassert( 24 == mBitsPerPixel );
+    llassert( 3 == getComponents() );
+    S32 src_row_span = getWidth() * 3;
+    S32 alignment_bytes = (3 * src_row_span) % 4;  // round up to nearest multiple of 4
+
+    if ((getWidth() * getHeight() * 3) + getHeight() * alignment_bytes > getDataSize() - mBitmapOffset)
+    { //here we have situation when data size in src less than actually needed
+        return false;
+    }
+
+    for( S32 row = 0; row < getHeight(); row++ )
+    {
+        for( S32 col = 0; col < getWidth(); col++ )
+        {
+            dst[0] = src[2];    // Red
+            dst[1] = src[1];    // Green
+            dst[2] = src[0];    // Blue
+            src += 3;
+            dst += 3;
+        }
+        src += alignment_bytes;
+    }
+
+    return true;
+}
+
+bool LLImageBMP::encode(const LLImageRaw* raw_image, F32 encode_time)
+{
+    llassert_always(raw_image);
+
+    resetLastError();
+
+    LLImageDataSharedLock lockIn(raw_image);
+    LLImageDataLock lockOut(this);
+
+    S32 src_components = raw_image->getComponents();
+    S32 dst_components =  ( src_components < 3 ) ? 1 : 3;
+
+    if( (2 == src_components) || (4 == src_components) )
+    {
+        LL_INFOS() << "Dropping alpha information during BMP encoding" << LL_ENDL;
+    }
+
+    setSize(raw_image->getWidth(), raw_image->getHeight(), dst_components);
+
+    U8 magic[14];
+    LLBMPHeader header;
+    int header_bytes = 14+sizeof(header);
+    llassert(header_bytes == 54);
+    if (getComponents() == 1)
+    {
+        header_bytes += 1024; // Need colour LUT.
+    }
+    int line_bytes = getComponents() * getWidth();
+    int alignment_bytes = (3 * line_bytes) % 4;
+    line_bytes += alignment_bytes;
+    int file_bytes = line_bytes*getHeight() + header_bytes;
+
+    // Allocate the new buffer for the data.
+    if(!allocateData(file_bytes)) //memory allocation failed
+    {
+        return false ;
+    }
+
+    magic[0] = 'B'; magic[1] = 'M';
+    magic[2] = (U8) file_bytes;
+    magic[3] = (U8)(file_bytes>>8);
+    magic[4] = (U8)(file_bytes>>16);
+    magic[5] = (U8)(file_bytes>>24);
+    magic[6] = magic[7] = magic[8] = magic[9] = 0;
+    magic[10] = (U8) header_bytes;
+    magic[11] = (U8)(header_bytes>>8);
+    magic[12] = (U8)(header_bytes>>16);
+    magic[13] = (U8)(header_bytes>>24);
+    header.mSize = 40;
+    header.mWidth = getWidth();
+    header.mHeight = getHeight();
+    header.mPlanes = 1;
+    header.mBitsPerPixel = (getComponents()==1)?8:24;
+    header.mCompression = 0;
+    header.mAlignmentPadding = 0;
+    header.mImageSize = 0;
+#if LL_DARWIN
+    header.mHorzPelsPerMeter = header.mVertPelsPerMeter = 2834; // 72dpi
+#else
+    header.mHorzPelsPerMeter = header.mVertPelsPerMeter = 0;
+#endif
+    header.mNumColors = header.mNumColorsImportant = 0;
+
+    // convert BMP header to little endian (no-op on little endian builds)
+    llendianswizzleone(header.mSize);
+    llendianswizzleone(header.mWidth);
+    llendianswizzleone(header.mHeight);
+    llendianswizzleone(header.mPlanes);
+    llendianswizzleone(header.mBitsPerPixel);
+    llendianswizzleone(header.mCompression);
+    llendianswizzleone(header.mAlignmentPadding);
+    llendianswizzleone(header.mImageSize);
+    llendianswizzleone(header.mHorzPelsPerMeter);
+    llendianswizzleone(header.mVertPelsPerMeter);
+    llendianswizzleone(header.mNumColors);
+    llendianswizzleone(header.mNumColorsImportant);
+
+    U8* mdata = getData();
+
+    // Output magic, then header, then the palette table, then the data.
+    U32 cur_pos = 0;
+    memcpy(mdata, magic, 14);
+    cur_pos += 14;
+    memcpy(mdata+cur_pos, &header, 40); /* Flawfinder: ignore */
+    cur_pos += 40;
+    if (getComponents() == 1)
+    {
+        S32 n;
+        for (n=0; n < 256; n++)
+        {
+            mdata[cur_pos++] = (U8)n;
+            mdata[cur_pos++] = (U8)n;
+            mdata[cur_pos++] = (U8)n;
+            mdata[cur_pos++] = 0;
+        }
+    }
+
+    // Need to iterate through, because we need to flip the RGB.
+    const U8* src = raw_image->getData();
+    U8* dst = mdata + cur_pos;
+
+    for( S32 row = 0; row < getHeight(); row++ )
+    {
+        for( S32 col = 0; col < getWidth(); col++ )
+        {
+            switch( src_components )
+            {
+            case 1:
+                *dst++ = *src++;
+                break;
+            case 2:
+                {
+                    U32 lum = src[0];
+                    U32 alpha = src[1];
+                    *dst++ = (U8)(lum * alpha / 255);
+                    src += 2;
+                    break;
+                }
+            case 3:
+            case 4:
+                dst[0] = src[2];
+                dst[1] = src[1];
+                dst[2] = src[0];
+                src += src_components;
+                dst += 3;
+                break;
+            }
+
+        }
+        for( S32 i = 0; i < alignment_bytes; i++ )
+        {
+            *dst++ = 0;
+        }
+    }
+
+    return true;
+}