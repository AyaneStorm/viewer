/**
 * @file llimageworker.cpp
 * @brief Base class for images.
 *
 * $LicenseInfo:firstyear=2001&license=viewerlgpl$
 * Second Life Viewer Source Code
 * Copyright (C) 2010, Linden Research, Inc.
 *
 * This library is free software; you can redistribute it and/or
 * modify it under the terms of the GNU Lesser General Public
 * License as published by the Free Software Foundation;
 * version 2.1 of the License only.
 *
 * This library is distributed in the hope that it will be useful,
 * but WITHOUT ANY WARRANTY; without even the implied warranty of
 * MERCHANTABILITY or FITNESS FOR A PARTICULAR PURPOSE.  See the GNU
 * Lesser General Public License for more details.
 *
 * You should have received a copy of the GNU Lesser General Public
 * License along with this library; if not, write to the Free Software
 * Foundation, Inc., 51 Franklin Street, Fifth Floor, Boston, MA  02110-1301  USA
 *
 * Linden Research, Inc., 945 Battery Street, San Francisco, CA  94111  USA
 * $/LicenseInfo$
 */

#include "linden_common.h"

#include "llimageworker.h"
#include "llimagedxt.h"
#include "threadpool.h"

/*--------------------------------------------------------------------------*/
class ImageRequest
{
public:
    ImageRequest(const LLPointer<LLImageFormatted>& image,
                 S32 discard,
                 bool needs_aux,
                 const LLPointer<LLImageDecodeThread::Responder>& responder,
                 U32 request_id);
    virtual ~ImageRequest();

    /*virtual*/ bool processRequest();
    /*virtual*/ void finishRequest(bool completed);

private:
    // LLPointers stored in ImageRequest MUST be LLPointer instances rather
    // than references: we need to increment the refcount when storing these.
    // input
    LLPointer<LLImageFormatted> mFormattedImage;
    S32 mDiscardLevel;
    U32 mRequestId;
<<<<<<< HEAD
	bool mNeedsAux;
	// output
	LLPointer<LLImageRaw> mDecodedImageRaw;
	LLPointer<LLImageRaw> mDecodedImageAux;
    bool mDecodedRaw;
    bool mDecodedAux;
	LLPointer<LLImageDecodeThread::Responder> mResponder;
=======
    BOOL mNeedsAux;
    // output
    LLPointer<LLImageRaw> mDecodedImageRaw;
    LLPointer<LLImageRaw> mDecodedImageAux;
    BOOL mDecodedRaw;
    BOOL mDecodedAux;
    LLPointer<LLImageDecodeThread::Responder> mResponder;
>>>>>>> e7eced3c
};


//----------------------------------------------------------------------------

// MAIN THREAD
LLImageDecodeThread::LLImageDecodeThread(bool /*threaded*/)
    : mDecodeCount(0)
{
    mThreadPool.reset(new LL::ThreadPool("ImageDecode", 8));
    mThreadPool->start();
}

//virtual
LLImageDecodeThread::~LLImageDecodeThread()
{}

// MAIN THREAD
// virtual
size_t LLImageDecodeThread::update(F32 max_time_ms)
{
    LL_PROFILE_ZONE_SCOPED_CATEGORY_TEXTURE;
    return getPending();
}

size_t LLImageDecodeThread::getPending()
{
    return mThreadPool->getQueue().size();
}

LLImageDecodeThread::handle_t LLImageDecodeThread::decodeImage(
    const LLPointer<LLImageFormatted>& image,
    S32 discard,
    bool needs_aux,
    const LLPointer<LLImageDecodeThread::Responder>& responder)
{
    LL_PROFILE_ZONE_SCOPED_CATEGORY_TEXTURE;

    U32 decode_id = ++mDecodeCount;
    // Instantiate the ImageRequest right in the lambda, why not?
    bool posted = mThreadPool->getQueue().post(
        [req = ImageRequest(image, discard, needs_aux, responder, decode_id)]
        () mutable
        {
            auto done = req.processRequest();
            req.finishRequest(done);
        });
    if (! posted)
    {
        LL_DEBUGS() << "Tried to start decoding on shutdown" << LL_ENDL;
        return 0;
    }

    return decode_id;
}

void LLImageDecodeThread::shutdown()
{
    mThreadPool->close();
}

LLImageDecodeThread::Responder::~Responder()
{
}

//----------------------------------------------------------------------------

ImageRequest::ImageRequest(const LLPointer<LLImageFormatted>& image,
                           S32 discard,
                           bool needs_aux,
                           const LLPointer<LLImageDecodeThread::Responder>& responder,
                           U32 request_id)
<<<<<<< HEAD
	: mFormattedImage(image),
	  mDiscardLevel(discard),
	  mNeedsAux(needs_aux),
	  mDecodedRaw(false),
	  mDecodedAux(false),
	  mResponder(responder),
	  mRequestId(request_id)
=======
    : mFormattedImage(image),
      mDiscardLevel(discard),
      mNeedsAux(needs_aux),
      mDecodedRaw(FALSE),
      mDecodedAux(FALSE),
      mResponder(responder),
      mRequestId(request_id)
>>>>>>> e7eced3c
{
}

ImageRequest::~ImageRequest()
{
    mDecodedImageRaw = NULL;
    mDecodedImageAux = NULL;
    mFormattedImage = NULL;
}

//----------------------------------------------------------------------------


// Returns true when done, whether or not decode was successful.
bool ImageRequest::processRequest()
{
    LL_PROFILE_ZONE_SCOPED_CATEGORY_TEXTURE;
<<<<<<< HEAD

	if (mFormattedImage.isNull())
		return true;

	const F32 decode_time_slice = 0.f; //disable time slicing
	bool done = true;

	LLImageDataLock lockFormatted(mFormattedImage);
	LLImageDataLock lockDecodedRaw(mDecodedImageRaw);
	LLImageDataLock lockDecodedAux(mDecodedImageAux);

	if (!mDecodedRaw)
	{
		// Decode primary channels
		if (mDecodedImageRaw.isNull())
		{
			// parse formatted header
			if (!mFormattedImage->updateData())
			{
				return true; // done (failed)
			}
			if (!(mFormattedImage->getWidth() * mFormattedImage->getHeight() * mFormattedImage->getComponents()))
			{
				return true; // done (failed)
			}
			if (mDiscardLevel >= 0)
			{
				mFormattedImage->setDiscardLevel(mDiscardLevel);
			}
			mDecodedImageRaw = new LLImageRaw(mFormattedImage->getWidth(),
											  mFormattedImage->getHeight(),
											  mFormattedImage->getComponents());
		}
		done = mFormattedImage->decode(mDecodedImageRaw, decode_time_slice);
		// some decoders are removing data when task is complete and there were errors
		mDecodedRaw = done && mDecodedImageRaw->getData();
	}
	if (done && mNeedsAux && !mDecodedAux)
	{
		// Decode aux channel
		if (!mDecodedImageAux)
		{
			mDecodedImageAux = new LLImageRaw(mFormattedImage->getWidth(),
											  mFormattedImage->getHeight(),
											  1);
		}
		done = mFormattedImage->decodeChannels(mDecodedImageAux, decode_time_slice, 4, 4);
		mDecodedAux = done && mDecodedImageAux->getData();
	}

	return done;
=======
    const F32 decode_time_slice = 0.f; //disable time slicing
    bool done = true;
    if (!mDecodedRaw && mFormattedImage.notNull())
    {
        // Decode primary channels
        if (mDecodedImageRaw.isNull())
        {
            // parse formatted header
            if (!mFormattedImage->updateData())
            {
                return true; // done (failed)
            }
            if (!(mFormattedImage->getWidth() * mFormattedImage->getHeight() * mFormattedImage->getComponents()))
            {
                return true; // done (failed)
            }
            if (mDiscardLevel >= 0)
            {
                mFormattedImage->setDiscardLevel(mDiscardLevel);
            }
            mDecodedImageRaw = new LLImageRaw(mFormattedImage->getWidth(),
                                              mFormattedImage->getHeight(),
                                              mFormattedImage->getComponents());
        }
        done = mFormattedImage->decode(mDecodedImageRaw, decode_time_slice);
        // some decoders are removing data when task is complete and there were errors
        mDecodedRaw = done && mDecodedImageRaw->getData();
    }
    if (done && mNeedsAux && !mDecodedAux && mFormattedImage.notNull())
    {
        // Decode aux channel
        if (!mDecodedImageAux)
        {
            mDecodedImageAux = new LLImageRaw(mFormattedImage->getWidth(),
                                              mFormattedImage->getHeight(),
                                              1);
        }
        done = mFormattedImage->decodeChannels(mDecodedImageAux, decode_time_slice, 4, 4);
        mDecodedAux = done && mDecodedImageAux->getData();
    }

    return done;
>>>>>>> e7eced3c
}

void ImageRequest::finishRequest(bool completed)
{
    LL_PROFILE_ZONE_SCOPED_CATEGORY_TEXTURE;
    if (mResponder.notNull())
    {
        bool success = completed && mDecodedRaw && (!mNeedsAux || mDecodedAux);
        mResponder->completed(success, mDecodedImageRaw, mDecodedImageAux, mRequestId);
    }
    // Will automatically be deleted
}<|MERGE_RESOLUTION|>--- conflicted
+++ resolved
@@ -51,23 +51,13 @@
     LLPointer<LLImageFormatted> mFormattedImage;
     S32 mDiscardLevel;
     U32 mRequestId;
-<<<<<<< HEAD
-	bool mNeedsAux;
-	// output
-	LLPointer<LLImageRaw> mDecodedImageRaw;
-	LLPointer<LLImageRaw> mDecodedImageAux;
-    bool mDecodedRaw;
-    bool mDecodedAux;
-	LLPointer<LLImageDecodeThread::Responder> mResponder;
-=======
-    BOOL mNeedsAux;
+    bool mNeedsAux;
     // output
     LLPointer<LLImageRaw> mDecodedImageRaw;
     LLPointer<LLImageRaw> mDecodedImageAux;
-    BOOL mDecodedRaw;
-    BOOL mDecodedAux;
+    bool mDecodedRaw;
+    bool mDecodedAux;
     LLPointer<LLImageDecodeThread::Responder> mResponder;
->>>>>>> e7eced3c
 };
 
 
@@ -140,23 +130,13 @@
                            bool needs_aux,
                            const LLPointer<LLImageDecodeThread::Responder>& responder,
                            U32 request_id)
-<<<<<<< HEAD
-	: mFormattedImage(image),
-	  mDiscardLevel(discard),
-	  mNeedsAux(needs_aux),
-	  mDecodedRaw(false),
-	  mDecodedAux(false),
-	  mResponder(responder),
-	  mRequestId(request_id)
-=======
     : mFormattedImage(image),
       mDiscardLevel(discard),
       mNeedsAux(needs_aux),
-      mDecodedRaw(FALSE),
-      mDecodedAux(FALSE),
+      mDecodedRaw(false),
+      mDecodedAux(false),
       mResponder(responder),
       mRequestId(request_id)
->>>>>>> e7eced3c
 {
 }
 
@@ -174,62 +154,18 @@
 bool ImageRequest::processRequest()
 {
     LL_PROFILE_ZONE_SCOPED_CATEGORY_TEXTURE;
-<<<<<<< HEAD
-
-	if (mFormattedImage.isNull())
-		return true;
-
-	const F32 decode_time_slice = 0.f; //disable time slicing
-	bool done = true;
-
-	LLImageDataLock lockFormatted(mFormattedImage);
-	LLImageDataLock lockDecodedRaw(mDecodedImageRaw);
-	LLImageDataLock lockDecodedAux(mDecodedImageAux);
-
-	if (!mDecodedRaw)
-	{
-		// Decode primary channels
-		if (mDecodedImageRaw.isNull())
-		{
-			// parse formatted header
-			if (!mFormattedImage->updateData())
-			{
-				return true; // done (failed)
-			}
-			if (!(mFormattedImage->getWidth() * mFormattedImage->getHeight() * mFormattedImage->getComponents()))
-			{
-				return true; // done (failed)
-			}
-			if (mDiscardLevel >= 0)
-			{
-				mFormattedImage->setDiscardLevel(mDiscardLevel);
-			}
-			mDecodedImageRaw = new LLImageRaw(mFormattedImage->getWidth(),
-											  mFormattedImage->getHeight(),
-											  mFormattedImage->getComponents());
-		}
-		done = mFormattedImage->decode(mDecodedImageRaw, decode_time_slice);
-		// some decoders are removing data when task is complete and there were errors
-		mDecodedRaw = done && mDecodedImageRaw->getData();
-	}
-	if (done && mNeedsAux && !mDecodedAux)
-	{
-		// Decode aux channel
-		if (!mDecodedImageAux)
-		{
-			mDecodedImageAux = new LLImageRaw(mFormattedImage->getWidth(),
-											  mFormattedImage->getHeight(),
-											  1);
-		}
-		done = mFormattedImage->decodeChannels(mDecodedImageAux, decode_time_slice, 4, 4);
-		mDecodedAux = done && mDecodedImageAux->getData();
-	}
-
-	return done;
-=======
+
+    if (mFormattedImage.isNull())
+        return true;
+
     const F32 decode_time_slice = 0.f; //disable time slicing
     bool done = true;
-    if (!mDecodedRaw && mFormattedImage.notNull())
+
+    LLImageDataLock lockFormatted(mFormattedImage);
+    LLImageDataLock lockDecodedRaw(mDecodedImageRaw);
+    LLImageDataLock lockDecodedAux(mDecodedImageAux);
+
+    if (!mDecodedRaw)
     {
         // Decode primary channels
         if (mDecodedImageRaw.isNull())
@@ -255,7 +191,7 @@
         // some decoders are removing data when task is complete and there were errors
         mDecodedRaw = done && mDecodedImageRaw->getData();
     }
-    if (done && mNeedsAux && !mDecodedAux && mFormattedImage.notNull())
+    if (done && mNeedsAux && !mDecodedAux)
     {
         // Decode aux channel
         if (!mDecodedImageAux)
@@ -269,7 +205,6 @@
     }
 
     return done;
->>>>>>> e7eced3c
 }
 
 void ImageRequest::finishRequest(bool completed)
