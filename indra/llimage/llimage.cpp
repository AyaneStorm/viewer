/**
 * @file llimage.cpp
 * @brief Base class for images.
 *
 * $LicenseInfo:firstyear=2001&license=viewerlgpl$
 * Second Life Viewer Source Code
 * Copyright (C) 2010, Linden Research, Inc.
 *
 * This library is free software; you can redistribute it and/or
 * modify it under the terms of the GNU Lesser General Public
 * License as published by the Free Software Foundation;
 * version 2.1 of the License only.
 *
 * This library is distributed in the hope that it will be useful,
 * but WITHOUT ANY WARRANTY; without even the implied warranty of
 * MERCHANTABILITY or FITNESS FOR A PARTICULAR PURPOSE.  See the GNU
 * Lesser General Public License for more details.
 *
 * You should have received a copy of the GNU Lesser General Public
 * License along with this library; if not, write to the Free Software
 * Foundation, Inc., 51 Franklin Street, Fifth Floor, Boston, MA  02110-1301  USA
 *
 * Linden Research, Inc., 945 Battery Street, San Francisco, CA  94111  USA
 * $/LicenseInfo$
 */

#include "linden_common.h"

#include "llimageworker.h"
#include "llimage.h"

#include "llmath.h"
#include "v4coloru.h"

#include "llimagebmp.h"
#include "llimagetga.h"
#include "llimagej2c.h"
#include "llimagejpeg.h"
#include "llimagepng.h"
#include "llimagedxt.h"
#include "llmemory.h"

#include <boost/preprocessor.hpp>

//..................................................................................
//..................................................................................
// Helper macrose's for generate cycle unwrap templates
//..................................................................................
#define _UNROL_GEN_TPL_arg_0(arg)
#define _UNROL_GEN_TPL_arg_1(arg) arg

#define _UNROL_GEN_TPL_comma_0
#define _UNROL_GEN_TPL_comma_1 BOOST_PP_COMMA()
//..................................................................................
#define _UNROL_GEN_TPL_ARGS_macro(z,n,seq) \
    BOOST_PP_CAT(_UNROL_GEN_TPL_arg_, BOOST_PP_MOD(n, 2))(BOOST_PP_SEQ_ELEM(n, seq)) BOOST_PP_CAT(_UNROL_GEN_TPL_comma_, BOOST_PP_AND(BOOST_PP_MOD(n, 2), BOOST_PP_NOT_EQUAL(BOOST_PP_INC(n), BOOST_PP_SEQ_SIZE(seq))))

#define _UNROL_GEN_TPL_ARGS(seq) \
    BOOST_PP_REPEAT(BOOST_PP_SEQ_SIZE(seq), _UNROL_GEN_TPL_ARGS_macro, seq)
//..................................................................................

#define _UNROL_GEN_TPL_TYPE_ARGS_macro(z,n,seq) \
    BOOST_PP_SEQ_ELEM(n, seq) BOOST_PP_CAT(_UNROL_GEN_TPL_comma_, BOOST_PP_AND(BOOST_PP_MOD(n, 2), BOOST_PP_NOT_EQUAL(BOOST_PP_INC(n), BOOST_PP_SEQ_SIZE(seq))))

#define _UNROL_GEN_TPL_TYPE_ARGS(seq) \
    BOOST_PP_REPEAT(BOOST_PP_SEQ_SIZE(seq), _UNROL_GEN_TPL_TYPE_ARGS_macro, seq)
//..................................................................................
#define _UNROLL_GEN_TPL_foreach_ee(z, n, seq) \
    executor<n>(_UNROL_GEN_TPL_ARGS(seq));

#define _UNROLL_GEN_TPL(name, args_seq, operation, spec) \
    template<> struct name<spec> { \
    private: \
        template<S32 _idx> inline void executor(_UNROL_GEN_TPL_TYPE_ARGS(args_seq)) { \
            BOOST_PP_SEQ_ENUM(operation) ; \
        } \
    public: \
        inline void operator()(_UNROL_GEN_TPL_TYPE_ARGS(args_seq)) { \
            BOOST_PP_REPEAT(spec, _UNROLL_GEN_TPL_foreach_ee, args_seq) \
        } \
};
//..................................................................................
#define _UNROLL_GEN_TPL_foreach_seq_macro(r, data, elem) \
    _UNROLL_GEN_TPL(BOOST_PP_SEQ_ELEM(0, data), BOOST_PP_SEQ_ELEM(1, data), BOOST_PP_SEQ_ELEM(2, data), elem)

#define UNROLL_GEN_TPL(name, args_seq, operation, spec_seq) \
    /*general specialization - should not be implemented!*/ \
    template<U8> struct name { inline void operator()(_UNROL_GEN_TPL_TYPE_ARGS(args_seq)) { /*static_assert(!"Should not be instantiated.");*/  } }; \
    BOOST_PP_SEQ_FOR_EACH(_UNROLL_GEN_TPL_foreach_seq_macro, (name)(args_seq)(operation), spec_seq)
//..................................................................................
//..................................................................................


//..................................................................................
// Generated unrolling loop templates with specializations
//..................................................................................
//example: for(c = 0; c < ch; ++c) comp[c] = cx[0] = 0;
UNROLL_GEN_TPL(uroll_zeroze_cx_comp, (S32 *)(cx)(S32 *)(comp), (cx[_idx] = comp[_idx] = 0), (1)(3)(4));
//example: for(c = 0; c < ch; ++c) comp[c] >>= 4;
UNROLL_GEN_TPL(uroll_comp_rshftasgn_constval, (S32 *)(comp)(const S32)(cval), (comp[_idx] >>= cval), (1)(3)(4));
//example: for(c = 0; c < ch; ++c) comp[c] = (cx[c] >> 5) * yap;
UNROLL_GEN_TPL(uroll_comp_asgn_cx_rshft_cval_all_mul_val, (S32 *)(comp)(S32 *)(cx)(const S32)(cval)(S32)(val), (comp[_idx] = (cx[_idx] >> cval) * val), (1)(3)(4));
//example: for(c = 0; c < ch; ++c) comp[c] += (cx[c] >> 5) * Cy;
UNROLL_GEN_TPL(uroll_comp_plusasgn_cx_rshft_cval_all_mul_val, (S32 *)(comp)(S32 *)(cx)(const S32)(cval)(S32)(val), (comp[_idx] += (cx[_idx] >> cval) * val), (1)(3)(4));
//example: for(c = 0; c < ch; ++c) comp[c] += pix[c] * info.xapoints[x];
UNROLL_GEN_TPL(uroll_inp_plusasgn_pix_mul_val, (S32 *)(comp)(const U8 *)(pix)(S32)(val), (comp[_idx] += pix[_idx] * val), (1)(3)(4));
//example: for(c = 0; c < ch; ++c) cx[c] = pix[c] * info.xapoints[x];
UNROLL_GEN_TPL(uroll_inp_asgn_pix_mul_val, (S32 *)(comp)(const U8 *)(pix)(S32)(val), (comp[_idx] = pix[_idx] * val), (1)(3)(4));
//example: for(c = 0; c < ch; ++c) comp[c] = ((cx[c] * info.yapoints[y]) + (comp[c] * (256 - info.yapoints[y]))) >> 16;
UNROLL_GEN_TPL(uroll_comp_asgn_cx_mul_apoint_plus_comp_mul_inv_apoint_allshifted_16_r, (S32 *)(comp)(S32 *)(cx)(S32)(apoint), (comp[_idx] = ((cx[_idx] * apoint) + (comp[_idx] * (256 - apoint))) >> 16), (1)(3)(4));
//example: for(c = 0; c < ch; ++c) comp[c] = (comp[c] + pix[c] * info.yapoints[y]) >> 8;
UNROLL_GEN_TPL(uroll_comp_asgn_comp_plus_pix_mul_apoint_allshifted_8_r, (S32 *)(comp)(const U8 *)(pix)(S32)(apoint), (comp[_idx] = (comp[_idx] + pix[_idx] * apoint) >> 8), (1)(3)(4));
//example: for(c = 0; c < ch; ++c) comp[c] = ((comp[c]*(256 - info.xapoints[x])) + ((cx[c] * info.xapoints[x]))) >> 12;
UNROLL_GEN_TPL(uroll_comp_asgn_comp_mul_inv_apoint_plus_cx_mul_apoint_allshifted_12_r, (S32 *)(comp)(S32)(apoint)(S32 *)(cx), (comp[_idx] = ((comp[_idx] * (256-apoint)) + (cx[_idx] * apoint)) >> 12), (1)(3)(4));
//example: for(c = 0; c < ch; ++c) *dptr++ = comp[c]&0xff;
UNROLL_GEN_TPL(uroll_uref_dptr_inc_asgn_comp_and_ff, (U8 *&)(dptr)(S32 *)(comp), (*dptr++ = comp[_idx]&0xff), (1)(3)(4));
//example: for(c = 0; c < ch; ++c) *dptr++ = (sptr[info.xpoints[x]*ch + c])&0xff;
UNROLL_GEN_TPL(uroll_uref_dptr_inc_asgn_sptr_apoint_plus_idx_alland_ff, (U8 *&)(dptr)(const U8 *)(sptr)(S32)(apoint), (*dptr++ = sptr[apoint + _idx]&0xff), (1)(3)(4));
//example: for(c = 0; c < ch; ++c) *dptr++ = (comp[c]>>10)&0xff;
UNROLL_GEN_TPL(uroll_uref_dptr_inc_asgn_comp_rshft_cval_and_ff, (U8 *&)(dptr)(S32 *)(comp)(const S32)(cval), (*dptr++ = (comp[_idx]>>cval)&0xff), (1)(3)(4));
//..................................................................................


template<U8 ch>
struct scale_info
{
public:
    std::vector<S32> xpoints;
    std::vector<const U8*> ystrides;
    std::vector<S32> xapoints, yapoints;
    S32 xup_yup;

public:
    //unrolling loop types declaration
    typedef uroll_zeroze_cx_comp<ch>                                                        uroll_zeroze_cx_comp_t;
    typedef uroll_comp_rshftasgn_constval<ch>                                               uroll_comp_rshftasgn_constval_t;
    typedef uroll_comp_asgn_cx_rshft_cval_all_mul_val<ch>                                   uroll_comp_asgn_cx_rshft_cval_all_mul_val_t;
    typedef uroll_comp_plusasgn_cx_rshft_cval_all_mul_val<ch>                               uroll_comp_plusasgn_cx_rshft_cval_all_mul_val_t;
    typedef uroll_inp_plusasgn_pix_mul_val<ch>                                              uroll_inp_plusasgn_pix_mul_val_t;
    typedef uroll_inp_asgn_pix_mul_val<ch>                                                  uroll_inp_asgn_pix_mul_val_t;
    typedef uroll_comp_asgn_cx_mul_apoint_plus_comp_mul_inv_apoint_allshifted_16_r<ch>      uroll_comp_asgn_cx_mul_apoint_plus_comp_mul_inv_apoint_allshifted_16_r_t;
    typedef uroll_comp_asgn_comp_plus_pix_mul_apoint_allshifted_8_r<ch>                     uroll_comp_asgn_comp_plus_pix_mul_apoint_allshifted_8_r_t;
    typedef uroll_comp_asgn_comp_mul_inv_apoint_plus_cx_mul_apoint_allshifted_12_r<ch>      uroll_comp_asgn_comp_mul_inv_apoint_plus_cx_mul_apoint_allshifted_12_r_t;
    typedef uroll_uref_dptr_inc_asgn_comp_and_ff<ch>                                        uroll_uref_dptr_inc_asgn_comp_and_ff_t;
    typedef uroll_uref_dptr_inc_asgn_sptr_apoint_plus_idx_alland_ff<ch>                     uroll_uref_dptr_inc_asgn_sptr_apoint_plus_idx_alland_ff_t;
    typedef uroll_uref_dptr_inc_asgn_comp_rshft_cval_and_ff<ch>                             uroll_uref_dptr_inc_asgn_comp_rshft_cval_and_ff_t;

public:
    scale_info(const U8 *src, U32 srcW, U32 srcH, U32 dstW, U32 dstH, U32 srcStride)
        : xup_yup((dstW >= srcW) + ((dstH >= srcH) << 1))
    {
        calc_x_points(srcW, dstW);
        calc_y_strides(src, srcStride, srcH, dstH);
        calc_aa_points(srcW, dstW, xup_yup&1, xapoints);
        calc_aa_points(srcH, dstH, xup_yup&2, yapoints);
    }

private:
    //...........................................................................................
    void calc_x_points(U32 srcW, U32 dstW)
    {
        xpoints.resize(dstW+1);

        S32 val = dstW >= srcW ? 0x8000 * srcW / dstW - 0x8000 : 0;
        S32 inc = (srcW << 16) / dstW;

        for(U32 i = 0, j = 0; i < dstW; ++i, ++j, val += inc)
        {
            xpoints[j] = llmax(0, val >> 16);
        }
    }
    //...........................................................................................
    void calc_y_strides(const U8 *src, U32 srcStride, U32 srcH, U32 dstH)
    {
        ystrides.resize(dstH+1);

        S32 val = dstH >= srcH ? 0x8000 * srcH / dstH - 0x8000 : 0;
        S32 inc = (srcH << 16) / dstH;

        for(U32 i = 0, j = 0; i < dstH; ++i, ++j, val += inc)
        {
            ystrides[j] = src + llmax(0, val >> 16) * srcStride;
        }
    }
    //...........................................................................................
    void calc_aa_points(U32 srcSz, U32 dstSz, bool scale_up, std::vector<S32> &vp)
    {
        vp.resize(dstSz);

        if(scale_up)
        {
            S32 val = 0x8000 * srcSz / dstSz - 0x8000;
            S32 inc = (srcSz << 16) / dstSz;
            U32 pos;

            for(U32 i = 0, j = 0; i < dstSz; ++i, ++j, val += inc)
            {
                pos = val >> 16;

                if (pos >= (srcSz - 1))
                    vp[j] = 0;
                else
                    vp[j] = (val >> 8) - ((val >> 8) & 0xffffff00);
            }
        }
        else
        {
            S32 inc = (srcSz << 16) / dstSz;
            S32 Cp = ((dstSz << 14) / srcSz) + 1;
            S32 ap;

            for(U32 i = 0, j = 0, val = 0; i < dstSz; ++i, ++j, val += inc)
            {
                ap = ((0x100 - ((val >> 8) & 0xff)) * Cp) >> 8;
                vp[j] = ap | (Cp << 16);
            }
        }
    }
};


template<U8 ch>
inline void bilinear_scale(
    const U8 *src, U32 srcW, U32 srcH, U32 srcStride
    , U8 *dst, U32 dstW, U32 dstH, U32 dstStride
    )
{
    typedef scale_info<ch> scale_info_t;

    scale_info_t info(src, srcW, srcH, dstW, dstH, srcStride);

    const U8 *sptr;
    U8 *dptr;
    U32 x, y;
    const U8 *pix;

    S32 cx[ch], comp[ch];


    if(3 == info.xup_yup)
    { //scale x/y - up
        for(y = 0; y < dstH; ++y)
        {
            dptr = dst + (y * dstStride);
            sptr = info.ystrides[y];

            if(0 < info.yapoints[y])
            {
                for(x = 0; x < dstW; ++x)
                {
                    //for(c = 0; c < ch; ++c) cx[c] = comp[c] = 0;
                    typename scale_info_t::uroll_zeroze_cx_comp_t()(cx, comp);

                    if(0 < info.xapoints[x])
                    {
                        pix = info.ystrides[y] + info.xpoints[x] * ch;

                        //for(c = 0; c < ch; ++c) comp[c] = pix[c] * (256 - info.xapoints[x]);
                        typename scale_info_t::uroll_inp_asgn_pix_mul_val_t()(comp, pix, 256 - info.xapoints[x]);

                        pix += ch;

                        //for(c = 0; c < ch; ++c) comp[c] += pix[c] * info.xapoints[x];
                        typename scale_info_t::uroll_inp_plusasgn_pix_mul_val_t()(comp, pix, info.xapoints[x]);

                        pix += srcStride;

                        //for(c = 0; c < ch; ++c) cx[c] = pix[c] * info.xapoints[x];
                        typename scale_info_t::uroll_inp_asgn_pix_mul_val_t()(cx, pix, info.xapoints[x]);

                        pix -= ch;

                        //for(c = 0; c < ch; ++c) {
                        //  cx[c] += pix[c] * (256 - info.xapoints[x]);
                        //  comp[c] = ((cx[c] * info.yapoints[y]) + (comp[c] * (256 - info.yapoints[y]))) >> 16;
                        //  *dptr++ = comp[c]&0xff;
                        //}
                        typename scale_info_t::uroll_inp_plusasgn_pix_mul_val_t()(cx, pix, 256 - info.xapoints[x]);
                        typename scale_info_t::uroll_comp_asgn_cx_mul_apoint_plus_comp_mul_inv_apoint_allshifted_16_r_t()(comp, cx, info.yapoints[y]);
                        typename scale_info_t::uroll_uref_dptr_inc_asgn_comp_and_ff_t()(dptr, comp);
                    }
                    else
                    {
                        pix = info.ystrides[y] + info.xpoints[x] * ch;

                        //for(c = 0; c < ch; ++c) comp[c] = pix[c] * (256 - info.yapoints[y]);
                        typename scale_info_t::uroll_inp_asgn_pix_mul_val_t()(comp, pix, 256-info.yapoints[y]);

                        pix += srcStride;

                        //for(c = 0; c < ch; ++c) {
                        //  comp[c] = (comp[c] + pix[c] * info.yapoints[y]) >> 8;
                        //  *dptr++ = comp[c]&0xff;
                        //}
                        typename scale_info_t::uroll_comp_asgn_comp_plus_pix_mul_apoint_allshifted_8_r_t()(comp, pix, info.yapoints[y]);
                        typename scale_info_t::uroll_uref_dptr_inc_asgn_comp_and_ff_t()(dptr, comp);
                    }
                }
            }
            else
            {
                for(x = 0; x < dstW; ++x)
                {
                    if(0 < info.xapoints[x])
                    {
                        pix = info.ystrides[y] + info.xpoints[x] * ch;

                        //for(c = 0; c < ch; ++c) {
                        //  comp[c] = pix[c] * (256 - info.xapoints[x]);
                        //  comp[c] = (comp[c] + pix[c] * info.xapoints[x]) >> 8;
                        //  *dptr++ = comp[c]&0xff;
                        //}
                        typename scale_info_t::uroll_inp_asgn_pix_mul_val_t()(comp, pix, 256 - info.xapoints[x]);
                        typename scale_info_t::uroll_comp_asgn_comp_plus_pix_mul_apoint_allshifted_8_r_t()(comp, pix, info.xapoints[x]);
                        typename scale_info_t::uroll_uref_dptr_inc_asgn_comp_and_ff_t()(dptr, comp);
                    }
                    else
                    {
                        //for(c = 0; c < ch; ++c) *dptr++ = (sptr[info.xpoints[x]*ch + c])&0xff;
                        typename scale_info_t::uroll_uref_dptr_inc_asgn_sptr_apoint_plus_idx_alland_ff_t()(dptr, sptr, info.xpoints[x]*ch);
                    }
                }
            }
        }
    }
    else if(info.xup_yup == 1)
    { //scaling down vertically
        S32 Cy, j;
        S32 yap;

        for(y = 0; y < dstH; y++)
        {
            Cy = info.yapoints[y] >> 16;
            yap = info.yapoints[y] & 0xffff;

            dptr = dst + (y * dstStride);

            for(x = 0; x < dstW; x++)
            {
                pix = info.ystrides[y] + info.xpoints[x] * ch;

                //for(c = 0; c < ch; ++c) comp[c] = pix[c] * yap;
                typename scale_info_t::uroll_inp_asgn_pix_mul_val_t()(comp, pix, yap);

                pix += srcStride;

                for(j = (1 << 14) - yap; j > Cy; j -= Cy, pix += srcStride)
                {
                    //for(c = 0; c < ch; ++c) comp[c] += pix[c] * Cy;
                    typename scale_info_t::uroll_inp_plusasgn_pix_mul_val_t()(comp, pix, Cy);
                }

                if(j > 0)
                {
                    //for(c = 0; c < ch; ++c) comp[c] += pix[c] * j;
                    typename scale_info_t::uroll_inp_plusasgn_pix_mul_val_t()(comp, pix, j);
                }

                if(info.xapoints[x] > 0)
                {
                    pix = info.ystrides[y] + info.xpoints[x]*ch + ch;
                    //for(c = 0; c < ch; ++c) cx[c] = pix[c] * yap;
                    typename scale_info_t::uroll_inp_asgn_pix_mul_val_t()(cx, pix, yap);

                    pix += srcStride;
                    for(j = (1 << 14) - yap; j > Cy; j -= Cy)
                    {
                        //for(c = 0; c < ch; ++c) cx[c] += pix[c] * Cy;
                        typename scale_info_t::uroll_inp_plusasgn_pix_mul_val_t()(cx, pix, Cy);
                        pix += srcStride;
                    }

                    if(j > 0)
                    {
                        //for(c = 0; c < ch; ++c) cx[c] += pix[c] * j;
                        typename scale_info_t::uroll_inp_plusasgn_pix_mul_val_t()(cx, pix, j);
                    }

                    //for(c = 0; c < ch; ++c) comp[c] = ((comp[c]*(256 - info.xapoints[x])) + ((cx[c] * info.xapoints[x]))) >> 12;
                    typename scale_info_t::uroll_comp_asgn_comp_mul_inv_apoint_plus_cx_mul_apoint_allshifted_12_r_t()(comp, info.xapoints[x], cx);
                }
                else
                {
                    //for(c = 0; c < ch; ++c) comp[c] >>= 4;
                    typename scale_info_t::uroll_comp_rshftasgn_constval_t()(comp, 4);
                }

                //for(c = 0; c < ch; ++c) *dptr++ = (comp[c]>>10)&0xff;
                typename scale_info_t::uroll_uref_dptr_inc_asgn_comp_rshft_cval_and_ff_t()(dptr, comp, 10);
            }
        }
    }
    else if(info.xup_yup == 2)
    { // scaling down horizontally
        S32 Cx, j;
        S32 xap;

        for(y = 0; y < dstH; y++)
        {
            dptr = dst + (y * dstStride);

            for(x = 0; x < dstW; x++)
            {
                Cx = info.xapoints[x] >> 16;
                xap = info.xapoints[x] & 0xffff;

                pix = info.ystrides[y] + info.xpoints[x] * ch;

                //for(c = 0; c < ch; ++c) comp[c] = pix[c] * xap;
                typename scale_info_t::uroll_inp_asgn_pix_mul_val_t()(comp, pix, xap);

                pix+=ch;
                for(j = (1 << 14) - xap; j > Cx; j -= Cx)
                {
                    //for(c = 0; c < ch; ++c) comp[c] += pix[c] * Cx;
                    typename scale_info_t::uroll_inp_plusasgn_pix_mul_val_t()(comp, pix, Cx);
                    pix+=ch;
                }

                if(j > 0)
                {
                    //for(c = 0; c < ch; ++c) comp[c] += pix[c] * j;
                    typename scale_info_t::uroll_inp_plusasgn_pix_mul_val_t()(comp, pix, j);
                }

                if(info.yapoints[y] > 0)
                {
                    pix = info.ystrides[y] + info.xpoints[x]*ch + srcStride;
                    //for(c = 0; c < ch; ++c) cx[c] = pix[c] * xap;
                    typename scale_info_t::uroll_inp_asgn_pix_mul_val_t()(cx, pix, xap);

                    pix+=ch;
                    for(j = (1 << 14) - xap; j > Cx; j -= Cx)
                    {
                        //for(c = 0; c < ch; ++c) cx[c] += pix[c] * Cx;
                        typename scale_info_t::uroll_inp_plusasgn_pix_mul_val_t()(cx, pix, Cx);
                        pix+=ch;
                    }

                    if(j > 0)
                    {
                        //for(c = 0; c < ch; ++c) cx[c] += pix[c] * j;
                        typename scale_info_t::uroll_inp_plusasgn_pix_mul_val_t()(cx, pix, j);
                    }

                    //for(c = 0; c < ch; ++c) comp[c] = ((comp[c] * (256 - info.yapoints[y])) + ((cx[c] * info.yapoints[y]))) >> 12;
                    typename scale_info_t::uroll_comp_asgn_comp_mul_inv_apoint_plus_cx_mul_apoint_allshifted_12_r_t()(comp, info.yapoints[y], cx);
                }
                else
                {
                    //for(c = 0; c < ch; ++c) comp[c] >>= 4;
                    typename scale_info_t::uroll_comp_rshftasgn_constval_t()(comp, 4);
                }

                //for(c = 0; c < ch; ++c) *dptr++ = (comp[c]>>10)&0xff;
                typename scale_info_t::uroll_uref_dptr_inc_asgn_comp_rshft_cval_and_ff_t()(dptr, comp, 10);
            }
        }
    }
    else
    { //scale x/y - down
        S32 Cx, Cy, i, j;
        S32 xap, yap;

        for(y = 0; y < dstH; y++)
        {
            Cy = info.yapoints[y] >> 16;
            yap = info.yapoints[y] & 0xffff;

            dptr = dst + (y * dstStride);
            for(x = 0; x < dstW; x++)
            {
                Cx = info.xapoints[x] >> 16;
                xap = info.xapoints[x] & 0xffff;

                sptr = info.ystrides[y] + info.xpoints[x] * ch;
                pix = sptr;
                sptr += srcStride;

                //for(c = 0; c < ch; ++c) cx[c] = pix[c] * xap;
                typename scale_info_t::uroll_inp_asgn_pix_mul_val_t()(cx, pix, xap);

                pix+=ch;
                for(i = (1 << 14) - xap; i > Cx; i -= Cx)
                {
                    //for(c = 0; c < ch; ++c) cx[c] += pix[c] * Cx;
                    typename scale_info_t::uroll_inp_plusasgn_pix_mul_val_t()(cx, pix, Cx);
                    pix+=ch;
                }

                if(i > 0)
                {
                    //for(c = 0; c < ch; ++c) cx[c] += pix[c] * i;
                    typename scale_info_t::uroll_inp_plusasgn_pix_mul_val_t()(cx, pix, i);
                }

                //for(c = 0; c < ch; ++c) comp[c] = (cx[c] >> 5) * yap;
                typename scale_info_t::uroll_comp_asgn_cx_rshft_cval_all_mul_val_t()(comp, cx, 5, yap);

                for(j = (1 << 14) - yap; j > Cy; j -= Cy)
                {
                    pix = sptr;
                    sptr += srcStride;

                    //for(c = 0; c < ch; ++c) cx[c] = pix[c] * xap;
                    typename scale_info_t::uroll_inp_asgn_pix_mul_val_t()(cx, pix, xap);

                    pix+=ch;
                    for(i = (1 << 14) - xap; i > Cx; i -= Cx)
                    {
                        //for(c = 0; c < ch; ++c) cx[c] += pix[c] * Cx;
                        typename scale_info_t::uroll_inp_plusasgn_pix_mul_val_t()(cx, pix, Cx);
                        pix+=ch;
                    }

                    if(i > 0)
                    {
                        //for(c = 0; c < ch; ++c) cx[c] += pix[c] * i;
                        typename scale_info_t::uroll_inp_plusasgn_pix_mul_val_t()(cx, pix, i);
                    }

                    //for(c = 0; c < ch; ++c) comp[c] += (cx[c] >> 5) * Cy;
                    typename scale_info_t::uroll_comp_plusasgn_cx_rshft_cval_all_mul_val_t()(comp, cx, 5, Cy);
                }

                if(j > 0)
                {
                    pix = sptr;
                    sptr += srcStride;

                    //for(c = 0; c < ch; ++c) cx[c] = pix[c] * xap;
                    typename scale_info_t::uroll_inp_asgn_pix_mul_val_t()(cx, pix, xap);

                    pix+=ch;
                    for(i = (1 << 14) - xap; i > Cx; i -= Cx)
                    {
                        //for(c = 0; c < ch; ++c) cx[c] += pix[c] * Cx;
                        typename scale_info_t::uroll_inp_plusasgn_pix_mul_val_t()(cx, pix, Cx);
                        pix+=ch;
                    }

                    if(i > 0)
                    {
                        //for(c = 0; c < ch; ++c) cx[c] += pix[c] * i;
                        typename scale_info_t::uroll_inp_plusasgn_pix_mul_val_t()(cx, pix, i);
                    }

                    //for(c = 0; c < ch; ++c) comp[c] += (cx[c] >> 5) * j;
                    typename scale_info_t::uroll_comp_plusasgn_cx_rshft_cval_all_mul_val_t()(comp, cx, 5, j);
                }

                //for(c = 0; c < ch; ++c) *dptr++ = (comp[c]>>23)&0xff;
                typename scale_info_t::uroll_uref_dptr_inc_asgn_comp_rshft_cval_and_ff_t()(dptr, comp, 23);
            }
        }
    } //else
}

//wrapper
static void bilinear_scale(const U8 *src, U32 srcW, U32 srcH, U32 srcCh, U32 srcStride, U8 *dst, U32 dstW, U32 dstH, U32 dstCh, U32 dstStride)
{
    llassert(srcCh == dstCh);

    switch(srcCh)
    {
    case 1:
        bilinear_scale<1>(src, srcW, srcH, srcStride, dst, dstW, dstH, dstStride);
        break;
    case 3:
        bilinear_scale<3>(src, srcW, srcH, srcStride, dst, dstW, dstH, dstStride);
        break;
    case 4:
        bilinear_scale<4>(src, srcW, srcH, srcStride, dst, dstW, dstH, dstStride);
        break;
    default:
        llassert(!"Implement if need");
        break;
    }

}

//---------------------------------------------------------------------------
// LLImage
//---------------------------------------------------------------------------

//static
thread_local std::string LLImage::sLastThreadErrorMessage;
bool LLImage::sUseNewByteRange = false;
S32  LLImage::sMinimalReverseByteRangePercent = 75;

//static
void LLImage::initClass(bool use_new_byte_range, S32 minimal_reverse_byte_range_percent)
{
    sUseNewByteRange = use_new_byte_range;
    sMinimalReverseByteRangePercent = minimal_reverse_byte_range_percent;
}

//static
void LLImage::cleanupClass()
{
}

//static
const std::string& LLImage::getLastThreadError()
{
    static const std::string noerr("No Error");
    return sLastThreadErrorMessage.empty() ? noerr : sLastThreadErrorMessage;
}

//static
void LLImage::setLastError(const std::string& message)
{
<<<<<<< HEAD
	sLastErrorMessage = message;
=======
    sLastThreadErrorMessage = message;
>>>>>>> e1623bb2
}

//---------------------------------------------------------------------------
// LLImageBase
//---------------------------------------------------------------------------

LLImageBase::LLImageBase()
:   mData(NULL),
    mDataSize(0),
    mWidth(0),
    mHeight(0),
    mComponents(0),
    mBadBufferAllocation(false),
    mAllowOverSize(false)
{}

// virtual
LLImageBase::~LLImageBase()
{
    deleteData(); // virtual
}

// virtual
void LLImageBase::dump()
{
    LL_INFOS() << "LLImageBase mComponents " << mComponents
        << " mData " << mData
        << " mDataSize " << mDataSize
        << " mWidth " << mWidth
        << " mHeight " << mHeight
        << LL_ENDL;
}

// virtual
void LLImageBase::sanityCheck()
{
    if (mWidth > MAX_IMAGE_SIZE
        || mHeight > MAX_IMAGE_SIZE
        || mDataSize > (S32)MAX_IMAGE_DATA_SIZE
        || mComponents > (S8)MAX_IMAGE_COMPONENTS
        )
    {
        LL_ERRS() << "Failed LLImageBase::sanityCheck "
               << "width " << mWidth
               << "height " << mHeight
               << "datasize " << mDataSize
               << "components " << mComponents
               << "data " << mData
               << LL_ENDL;
    }
}

// virtual
void LLImageBase::deleteData()
{
    ll_aligned_free_16(mData);
    mDataSize = 0;
    mData = NULL;
}

// virtual
U8* LLImageBase::allocateData(S32 size)
{
    //make this function thread-safe.
    static const U32 MAX_BUFFER_SIZE = 4096 * 4096 * 16; //256 MB
    mBadBufferAllocation = false;

    if (size < 0)
    {
        size = mWidth * mHeight * mComponents;
        if (size <= 0)
        {
            LL_WARNS() << llformat("LLImageBase::allocateData called with bad dimensions: %dx%dx%d",mWidth,mHeight,(S32)mComponents) << LL_ENDL;
            mBadBufferAllocation = true;
        }
    }

    if (!mBadBufferAllocation && (size < 1 || size > MAX_BUFFER_SIZE))
    {
        LL_INFOS() << "width: " << mWidth << " height: " << mHeight << " components: " << mComponents << LL_ENDL ;
        if(mAllowOverSize)
        {
            LL_INFOS() << "Oversize: " << size << LL_ENDL ;
        }
        else
        {
            LL_WARNS() << "LLImageBase::allocateData: bad size: " << size << LL_ENDL;
            mBadBufferAllocation = true;
        }
    }

    if (!mBadBufferAllocation && (!mData || size != mDataSize))
    {
        deleteData(); // virtual
        mData = (U8*)ll_aligned_malloc_16(size);
        if (!mData)
        {
            LL_WARNS() << "Failed to allocate image data size [" << size << "]" << LL_ENDL;
            mBadBufferAllocation = true;
        }
    }

    if (mBadBufferAllocation)
    {
        size = 0;
        mWidth = mHeight = 0;
        if (mData)
        {
            deleteData(); // virtual
            mData = NULL;
        }
    }
    mDataSize = size;

    return mData;
}

// virtual
U8* LLImageBase::reallocateData(S32 size)
{
<<<<<<< HEAD
	U8 *new_datap = (U8*)ll_aligned_malloc_16(size);
	if (!new_datap)
	{
		LL_WARNS() << "Out of memory in LLImageBase::reallocateData" << LL_ENDL;
		return 0;
	}
	if (mData)
	{
		S32 bytes = llmin(mDataSize, size);
		memcpy(new_datap, mData, bytes);	/* Flawfinder: ignore */
		ll_aligned_free_16(mData) ;
	}
	mData = new_datap;
	mDataSize = size;
	mBadBufferAllocation = false;
	return mData;
}

const U8* LLImageBase::getData() const
{ 
	if(mBadBufferAllocation)
	{
		LL_WARNS() << "Bad memory allocation for the image buffer!" << LL_ENDL ;
		return NULL;
	}

	return mData; 
} // read only

U8* LLImageBase::getData()
{ 
	if(mBadBufferAllocation)
	{
		LL_WARNS() << "Bad memory allocation for the image buffer!" << LL_ENDL;
		return NULL;
	}
=======
    U8 *new_datap = (U8*)ll_aligned_malloc_16(size);
    if (!new_datap)
    {
        LL_WARNS() << "Out of memory in LLImageBase::reallocateData" << LL_ENDL;
        return 0;
    }
    if (mData)
    {
        S32 bytes = llmin(mDataSize, size);
        memcpy(new_datap, mData, bytes);    /* Flawfinder: ignore */
        ll_aligned_free_16(mData) ;
    }
    mData = new_datap;
    mDataSize = size;
    mBadBufferAllocation = false;
    return mData;
}

const U8* LLImageBase::getData() const
{
    if(mBadBufferAllocation)
    {
        LL_WARNS() << "Bad memory allocation for the image buffer!" << LL_ENDL ;
        return NULL;
    }

    return mData;
} // read only

U8* LLImageBase::getData()
{
    if(mBadBufferAllocation)
    {
        LL_WARNS() << "Bad memory allocation for the image buffer!" << LL_ENDL;
        return NULL;
    }
>>>>>>> e1623bb2

    return mData;
}

bool LLImageBase::isBufferInvalid() const
{
<<<<<<< HEAD
	return mBadBufferAllocation || mData == NULL;
=======
    return mBadBufferAllocation || mData == NULL ;
>>>>>>> e1623bb2
}

void LLImageBase::setSize(S32 width, S32 height, S32 ncomponents)
{
    mWidth = width;
    mHeight = height;
    mComponents = ncomponents;
}

U8* LLImageBase::allocateDataSize(S32 width, S32 height, S32 ncomponents, S32 size)
{
    setSize(width, height, ncomponents);
    return allocateData(size); // virtual
}

//---------------------------------------------------------------------------
// LLImageRaw
//---------------------------------------------------------------------------

S32 LLImageRaw::sRawImageCount = 0;

LLImageRaw::LLImageRaw()
    : LLImageBase()
{
    ++sRawImageCount;
}

LLImageRaw::LLImageRaw(U16 width, U16 height, S8 components)
    : LLImageBase()
{
    //llassert( S32(width) * S32(height) * S32(components) <= MAX_IMAGE_DATA_SIZE );
    allocateDataSize(width, height, components);
    ++sRawImageCount;
}

LLImageRaw::LLImageRaw(const U8* data, U16 width, U16 height, S8 components)
    : LLImageBase()
{
    if (allocateDataSize(width, height, components))
    {
        memcpy(getData(), data, width * height * components);
    }
}

LLImageRaw::LLImageRaw(U8 *data, U16 width, U16 height, S8 components, bool no_copy)
    : LLImageBase()
{
    if(no_copy)
    {
        setDataAndSize(data, width, height, components);
    }
    else if(allocateDataSize(width, height, components))
    {
        memcpy(getData(), data, width*height*components);
    }
    ++sRawImageCount;
}

//LLImageRaw::LLImageRaw(const std::string& filename, bool j2c_lowest_mip_only)
//  : LLImageBase()
//{
//  createFromFile(filename, j2c_lowest_mip_only);
//}

LLImageRaw::~LLImageRaw()
{
    // NOTE: ~LLimageBase() call to deleteData() calls LLImageBase::deleteData()
    //        NOT LLImageRaw::deleteData()
    deleteData();
    --sRawImageCount;
}

// virtual
U8* LLImageRaw::allocateData(S32 size)
{
<<<<<<< HEAD
	LLImageDataLock lock(this);

	U8* res = LLImageBase::allocateData(size);
	return res;
=======
    U8* res = LLImageBase::allocateData(size);
    return res;
>>>>>>> e1623bb2
}

// virtual
U8* LLImageRaw::reallocateData(S32 size)
{
<<<<<<< HEAD
	LLImageDataLock lock(this);

	U8* res = LLImageBase::reallocateData(size);
	return res;
=======
    U8* res = LLImageBase::reallocateData(size);
    return res;
>>>>>>> e1623bb2
}

void LLImageRaw::releaseData()
{
    LLImageDataLock lock(this);

    LLImageBase::setSize(0, 0, 0);
    LLImageBase::setDataAndSize(nullptr, 0);
}

// virtual
void LLImageRaw::deleteData()
{
<<<<<<< HEAD
	LLImageDataLock lock(this);

	LLImageBase::deleteData();
}

void LLImageRaw::setDataAndSize(U8 *data, S32 width, S32 height, S8 components) 
{
	LLImageDataLock lock(this);

	if(data == getData())
	{
		return ;
	}
=======
    LLImageBase::deleteData();
}

void LLImageRaw::setDataAndSize(U8 *data, S32 width, S32 height, S8 components)
{
    if(data == getData())
    {
        return ;
    }
>>>>>>> e1623bb2

    deleteData();

    LLImageBase::setSize(width, height, components) ;
    LLImageBase::setDataAndSize(data, width * height * components) ;
}

bool LLImageRaw::resize(U16 width, U16 height, S8 components)
{
<<<<<<< HEAD
	LLImageDataLock lock(this);

	if ((getWidth() == width) && (getHeight() == height) && (getComponents() == components) && !isBufferInvalid())
	{
		return true;
	}
	// Reallocate the data buffer.
	deleteData();
=======
    if ((getWidth() == width) && (getHeight() == height) && (getComponents() == components) && !isBufferInvalid())
    {
        return true;
    }
    // Reallocate the data buffer.
    deleteData();
>>>>>>> e1623bb2

    allocateDataSize(width,height,components);

    return !isBufferInvalid();
}

bool LLImageRaw::setSubImage(U32 x_pos, U32 y_pos, U32 width, U32 height,
                             const U8 *data, U32 stride, bool reverse_y)
{
<<<<<<< HEAD
	LLImageDataLock lock(this);

	if (!getData())
	{
		return false;
	}
	if (!data)
	{
		return false;
	}
=======
    if (!getData())
    {
        return false;
    }
    if (!data)
    {
        return false;
    }
>>>>>>> e1623bb2

    // Should do some simple bounds checking

    U32 i;
    for (i = 0; i < height; i++)
    {
        const U32 row = reverse_y ? height - 1 - i : i;
        const U32 from_offset = row * ((stride == 0) ? width*getComponents() : stride);
        const U32 to_offset = (y_pos + i)*getWidth() + x_pos;
        memcpy(getData() + to_offset*getComponents(),       /* Flawfinder: ignore */
                data + from_offset, getComponents()*width);
    }

    return true;
}

void LLImageRaw::clear(U8 r, U8 g, U8 b, U8 a)
{
<<<<<<< HEAD
	llassert( getComponents() <= 4 );

	LLImageDataLock lock(this);

	// This is fairly bogus, but it'll do for now.
	if (isBufferInvalid())
	{
		LL_WARNS() << "Invalid image buffer" << LL_ENDL;
		return;
	}

	U8 *pos = getData();
	U32 x, y;
	for (x = 0; x < getWidth(); x++)
	{
		for (y = 0; y < getHeight(); y++)
		{
			*pos = r;
			pos++;
			if (getComponents() == 1)
			{
				continue;
			}
			*pos = g;
			pos++;
			if (getComponents() == 2)
			{
				continue;
			}
			*pos = b;
			pos++;
			if (getComponents() == 3)
			{
				continue;
			}
			*pos = a;
			pos++;
		}
	}
=======
    llassert( getComponents() <= 4 );
    // This is fairly bogus, but it'll do for now.
    if (isBufferInvalid())
    {
        LL_WARNS() << "Invalid image buffer" << LL_ENDL;
        return;
    }

    U8 *pos = getData();
    U32 x, y;
    for (x = 0; x < getWidth(); x++)
    {
        for (y = 0; y < getHeight(); y++)
        {
            *pos = r;
            pos++;
            if (getComponents() == 1)
            {
                continue;
            }
            *pos = g;
            pos++;
            if (getComponents() == 2)
            {
                continue;
            }
            *pos = b;
            pos++;
            if (getComponents() == 3)
            {
                continue;
            }
            *pos = a;
            pos++;
        }
    }
>>>>>>> e1623bb2
}

// Reverses the order of the rows in the image
void LLImageRaw::verticalFlip()
{
<<<<<<< HEAD
	LLImageDataLock lock(this);

	S32 row_bytes = getWidth() * getComponents();
	llassert(row_bytes > 0);
	std::vector<U8> line_buffer(row_bytes);
	S32 mid_row = getHeight() / 2;
	for( S32 row = 0; row < mid_row; row++ )
	{
		U8* row_a_data = getData() + row * row_bytes;
		U8* row_b_data = getData() + (getHeight() - 1 - row) * row_bytes;
		memcpy( &line_buffer[0], row_a_data,  row_bytes );
		memcpy( row_a_data,  row_b_data,  row_bytes );
		memcpy( row_b_data,  &line_buffer[0], row_bytes );
	}
=======
    S32 row_bytes = getWidth() * getComponents();
    llassert(row_bytes > 0);
    std::vector<U8> line_buffer(row_bytes);
    S32 mid_row = getHeight() / 2;
    for( S32 row = 0; row < mid_row; row++ )
    {
        U8* row_a_data = getData() + row * row_bytes;
        U8* row_b_data = getData() + (getHeight() - 1 - row) * row_bytes;
        memcpy( &line_buffer[0], row_a_data,  row_bytes );
        memcpy( row_a_data,  row_b_data,  row_bytes );
        memcpy( row_b_data,  &line_buffer[0], row_bytes );
    }
>>>>>>> e1623bb2
}


bool LLImageRaw::optimizeAwayAlpha()
{
    LLImageDataLock lock(this);

    if (getComponents() == 4)
    {
        U8* data = getData();
        U32 pixels = getWidth() * getHeight();

        // check alpha channel for all 255
        for (U32 i = 0; i < pixels; ++i)
        {
            if (data[i * 4 + 3] != 255)
            {
                return false;
            }
        }

        // alpha channel is all 255, make a new copy of data without alpha channel
        U8* new_data = (U8*) ll_aligned_malloc_16(getWidth() * getHeight() * 3);

        for (U32 i = 0; i < pixels; ++i)
        {
            U32 di = i * 3;
            U32 si = i * 4;
            for (U32 j = 0; j < 3; ++j)
            {
                new_data[di+j] = data[si+j];
            }
        }

        setDataAndSize(new_data, getWidth(), getHeight(), 3);

        return true;
    }

    return false;
}

void LLImageRaw::expandToPowerOfTwo(S32 max_dim, bool scale_image)
{
<<<<<<< HEAD
	LLImageDataLock lock(this);

	// Find new sizes
	S32 new_width  = expandDimToPowerOfTwo(getWidth(), max_dim);
	S32 new_height = expandDimToPowerOfTwo(getHeight(), max_dim);
=======
    // Find new sizes
    S32 new_width  = expandDimToPowerOfTwo(getWidth(), max_dim);
    S32 new_height = expandDimToPowerOfTwo(getHeight(), max_dim);
>>>>>>> e1623bb2

    scale( new_width, new_height, scale_image );
}

void LLImageRaw::contractToPowerOfTwo(S32 max_dim, bool scale_image)
{
<<<<<<< HEAD
	LLImageDataLock lock(this);

	// Find new sizes
	S32 new_width  = contractDimToPowerOfTwo(getWidth(), MIN_IMAGE_SIZE);
	S32 new_height = contractDimToPowerOfTwo(getHeight(), MIN_IMAGE_SIZE);
=======
    // Find new sizes
    S32 new_width  = contractDimToPowerOfTwo(getWidth(), MIN_IMAGE_SIZE);
    S32 new_height = contractDimToPowerOfTwo(getHeight(), MIN_IMAGE_SIZE);
>>>>>>> e1623bb2

    scale( new_width, new_height, scale_image );
}

// static
S32 LLImageRaw::biasedDimToPowerOfTwo(S32 curr_dim, S32 max_dim)
{
    // Strong bias towards rounding down (to save bandwidth)
    // No bias would mean THRESHOLD == 1.5f;
    const F32 THRESHOLD = 1.75f;

    // Find new sizes
    S32 larger_dim  = max_dim;  // 2^n >= curr_dim
    S32 smaller_dim = max_dim;  // 2^(n-1) <= curr_dim
    while( (smaller_dim > curr_dim) && (smaller_dim > MIN_IMAGE_SIZE) )
    {
        larger_dim = smaller_dim;
        smaller_dim >>= 1;
    }
    return ( ((F32)curr_dim / (F32)smaller_dim) > THRESHOLD ) ? larger_dim : smaller_dim;
}

// static
S32 LLImageRaw::expandDimToPowerOfTwo(S32 curr_dim, S32 max_dim)
{
    S32 new_dim = MIN_IMAGE_SIZE;
    while( (new_dim < curr_dim) && (new_dim < max_dim) )
    {
        new_dim <<= 1;
    }
    return new_dim;
}

// static
S32 LLImageRaw::contractDimToPowerOfTwo(S32 curr_dim, S32 min_dim)
{
    S32 new_dim = MAX_IMAGE_SIZE;
    while( (new_dim > curr_dim) && (new_dim > min_dim) )
    {
        new_dim >>= 1;
    }
    return new_dim;
}

void LLImageRaw::biasedScaleToPowerOfTwo(S32 max_dim)
{
<<<<<<< HEAD
	LLImageDataLock lock(this);

	// Find new sizes
	S32 new_width  = biasedDimToPowerOfTwo(getWidth(),max_dim);
	S32 new_height = biasedDimToPowerOfTwo(getHeight(),max_dim);
=======
    // Find new sizes
    S32 new_width  = biasedDimToPowerOfTwo(getWidth(),max_dim);
    S32 new_height = biasedDimToPowerOfTwo(getHeight(),max_dim);
>>>>>>> e1623bb2

    scale( new_width, new_height );
}

// static
// Calculates (U8)(255*(a/255.f)*(b/255.f) + 0.5f).  Thanks, Jim Blinn!
inline U8 LLImageRaw::fastFractionalMult( U8 a, U8 b )
{
    U32 i = a * b + 128;
    return U8((i + (i>>8)) >> 8);
}


void LLImageRaw::composite( const LLImageRaw* src )
{
<<<<<<< HEAD
	LLImageRaw* dst = this;  // Just for clarity.

	LLImageDataSharedLock lockIn(src);
	LLImageDataLock lockOut(this);

	if (!validateSrcAndDst("LLImageRaw::composite", src, dst))
	{
		return;
	}

	llassert(3 == src->getComponents());
	llassert(3 == dst->getComponents());

	if( 3 == dst->getComponents() )
	{
		if( (src->getWidth() == dst->getWidth()) && (src->getHeight() == dst->getHeight()) )
		{
			// No scaling needed
			if( 3 == src->getComponents() )
			{
				copyUnscaled( src );  // alpha is one so just copy the data.
			}
			else
			{
				compositeUnscaled4onto3( src );
			}
		}
		else
		{
			if( 3 == src->getComponents() )
			{
				copyScaled( src );  // alpha is one so just copy the data.
			}
			else
			{
				compositeScaled4onto3( src );
			}
		}
	}
=======
    LLImageRaw* dst = this;  // Just for clarity.

    if (!validateSrcAndDst("LLImageRaw::composite", src, dst))
    {
        return;
    }

    llassert(3 == src->getComponents());
    llassert(3 == dst->getComponents());

    if( 3 == dst->getComponents() )
    {
        if( (src->getWidth() == dst->getWidth()) && (src->getHeight() == dst->getHeight()) )
        {
            // No scaling needed
            if( 3 == src->getComponents() )
            {
                copyUnscaled( src );  // alpha is one so just copy the data.
            }
            else
            {
                compositeUnscaled4onto3( src );
            }
        }
        else
        {
            if( 3 == src->getComponents() )
            {
                copyScaled( src );  // alpha is one so just copy the data.
            }
            else
            {
                compositeScaled4onto3( src );
            }
        }
    }
>>>>>>> e1623bb2
}


// Src and dst can be any size.  Src has 4 components.  Dst has 3 components.
void LLImageRaw::compositeScaled4onto3(const LLImageRaw* src)
{
    LL_INFOS() << "compositeScaled4onto3" << LL_ENDL;

    LLImageRaw* dst = this;  // Just for clarity.

<<<<<<< HEAD
	LLImageDataLock lock(this);

	llassert( (4 == src->getComponents()) && (3 == dst->getComponents()) );
=======
    llassert( (4 == src->getComponents()) && (3 == dst->getComponents()) );
>>>>>>> e1623bb2

    S32 temp_data_size = src->getWidth() * dst->getHeight() * src->getComponents();
    llassert_always(temp_data_size > 0);
    std::vector<U8> temp_buffer(temp_data_size);

    // Vertical: scale but no composite
    for( S32 col = 0; col < src->getWidth(); col++ )
    {
        copyLineScaled( src->getData() + (src->getComponents() * col), &temp_buffer[0] + (src->getComponents() * col), src->getHeight(), dst->getHeight(), src->getWidth(), src->getWidth() );
    }

    // Horizontal: scale and composite
    for( S32 row = 0; row < dst->getHeight(); row++ )
    {
        compositeRowScaled4onto3( &temp_buffer[0] + (src->getComponents() * src->getWidth() * row), dst->getData() + (dst->getComponents() * dst->getWidth() * row), src->getWidth(), dst->getWidth() );
    }
}


// Src and dst are same size.  Src has 4 components.  Dst has 3 components.
void LLImageRaw::compositeUnscaled4onto3( const LLImageRaw* src )
{
<<<<<<< HEAD
	LLImageRaw* dst = this;  // Just for clarity.

	LLImageDataLock lock(this);

	llassert( (3 == src->getComponents()) || (4 == src->getComponents()) );
	llassert( (src->getWidth() == dst->getWidth()) && (src->getHeight() == dst->getHeight()) );

	const U8* src_data = src->getData();
	U8* dst_data = dst->getData();
	S32 pixels = getWidth() * getHeight();
	while( pixels-- )
	{
		U8 alpha = src_data[3];
		if( alpha )
		{
			if( 255 == alpha )
			{
				dst_data[0] = src_data[0];
				dst_data[1] = src_data[1];
				dst_data[2] = src_data[2];
			}
			else
			{

				U8 transparency = 255 - alpha;
				dst_data[0] = fastFractionalMult( dst_data[0], transparency ) + fastFractionalMult( src_data[0], alpha );
				dst_data[1] = fastFractionalMult( dst_data[1], transparency ) + fastFractionalMult( src_data[1], alpha );
				dst_data[2] = fastFractionalMult( dst_data[2], transparency ) + fastFractionalMult( src_data[2], alpha );
			}
		}

		src_data += 4;
		dst_data += 3;
	}
=======
    LLImageRaw* dst = this;  // Just for clarity.

    llassert( (3 == src->getComponents()) || (4 == src->getComponents()) );
    llassert( (src->getWidth() == dst->getWidth()) && (src->getHeight() == dst->getHeight()) );

    U8* src_data = src->getData();
    U8* dst_data = dst->getData();
    S32 pixels = getWidth() * getHeight();
    while( pixels-- )
    {
        U8 alpha = src_data[3];
        if( alpha )
        {
            if( 255 == alpha )
            {
                dst_data[0] = src_data[0];
                dst_data[1] = src_data[1];
                dst_data[2] = src_data[2];
            }
            else
            {

                U8 transparency = 255 - alpha;
                dst_data[0] = fastFractionalMult( dst_data[0], transparency ) + fastFractionalMult( src_data[0], alpha );
                dst_data[1] = fastFractionalMult( dst_data[1], transparency ) + fastFractionalMult( src_data[1], alpha );
                dst_data[2] = fastFractionalMult( dst_data[2], transparency ) + fastFractionalMult( src_data[2], alpha );
            }
        }

        src_data += 4;
        dst_data += 3;
    }
>>>>>>> e1623bb2
}


void LLImageRaw::copyUnscaledAlphaMask( const LLImageRaw* src, const LLColor4U& fill)
{
    LLImageRaw* dst = this;  // Just for clarity.

<<<<<<< HEAD
	LLImageDataSharedLock lockIn(src);
	LLImageDataLock lockOut(this);

	if (!validateSrcAndDst("LLImageRaw::copyUnscaledAlphaMask", src, dst))
	{
		return;
	}
=======
    if (!validateSrcAndDst("LLImageRaw::copyUnscaledAlphaMask", src, dst))
    {
        return;
    }
>>>>>>> e1623bb2

    llassert( 1 == src->getComponents() );
    llassert( 4 == dst->getComponents() );
    llassert( (src->getWidth() == dst->getWidth()) && (src->getHeight() == dst->getHeight()) );

<<<<<<< HEAD
	S32 pixels = getWidth() * getHeight();
	const U8* src_data = src->getData();
	U8* dst_data = dst->getData();
	for ( S32 i = 0; i < pixels; i++ )
	{
		dst_data[0] = fill.mV[0];
		dst_data[1] = fill.mV[1];
		dst_data[2] = fill.mV[2];
		dst_data[3] = src_data[0];
		src_data += 1;
		dst_data += 4;
	}
=======
    S32 pixels = getWidth() * getHeight();
    U8* src_data = src->getData();
    U8* dst_data = dst->getData();
    for ( S32 i = 0; i < pixels; i++ )
    {
        dst_data[0] = fill.mV[0];
        dst_data[1] = fill.mV[1];
        dst_data[2] = fill.mV[2];
        dst_data[3] = src_data[0];
        src_data += 1;
        dst_data += 4;
    }
>>>>>>> e1623bb2
}


// Fill the buffer with a constant color
void LLImageRaw::fill( const LLColor4U& color )
{
<<<<<<< HEAD
	LLImageDataLock lock(this);

	if (isBufferInvalid())
	{
		LL_WARNS() << "Invalid image buffer" << LL_ENDL;
		return;
	}

	S32 pixels = getWidth() * getHeight();
	if( 4 == getComponents() )
	{
		U32* data = (U32*) getData();
		U32 rgbaColor = color.asRGBA();
		for( S32 i = 0; i < pixels; i++ )
		{
			data[ i ] = rgbaColor;
		}
	}
	else
	if( 3 == getComponents() )
	{
		U8* data = getData();
		for( S32 i = 0; i < pixels; i++ )
		{
			data[0] = color.mV[0];
			data[1] = color.mV[1];
			data[2] = color.mV[2];
			data += 3;
		}
	}
=======
    if (isBufferInvalid())
    {
        LL_WARNS() << "Invalid image buffer" << LL_ENDL;
        return;
    }

    S32 pixels = getWidth() * getHeight();
    if( 4 == getComponents() )
    {
        U32* data = (U32*) getData();
        U32 rgbaColor = color.asRGBA();
        for( S32 i = 0; i < pixels; i++ )
        {
            data[ i ] = rgbaColor;
        }
    }
    else
    if( 3 == getComponents() )
    {
        U8* data = getData();
        for( S32 i = 0; i < pixels; i++ )
        {
            data[0] = color.mV[0];
            data[1] = color.mV[1];
            data[2] = color.mV[2];
            data += 3;
        }
    }
>>>>>>> e1623bb2
}

LLPointer<LLImageRaw> LLImageRaw::duplicate()
{
    if(getNumRefs() < 2)
    {
        return this; //nobody else refences to this image, no need to duplicate.
    }

<<<<<<< HEAD
	LLImageDataSharedLock lock(this);

	//make a duplicate
	LLPointer<LLImageRaw> dup = new LLImageRaw(getData(), getWidth(), getHeight(), getComponents());
	return dup; 
=======
    //make a duplicate
    LLPointer<LLImageRaw> dup = new LLImageRaw(getData(), getWidth(), getHeight(), getComponents());
    return dup;
>>>>>>> e1623bb2
}

// Src and dst can be any size.  Src and dst can each have 3 or 4 components.
void LLImageRaw::copy(const LLImageRaw* src)
{
<<<<<<< HEAD
	LLImageRaw* dst = this;  // Just for clarity.

	LLImageDataSharedLock lockIn(src);
	LLImageDataLock lockOut(this);

	if (!validateSrcAndDst("LLImageRaw::copy", src, dst))
	{
		return;
	}

	if( (src->getWidth() == dst->getWidth()) && (src->getHeight() == dst->getHeight()) )
	{
		// No scaling needed
		if( src->getComponents() == dst->getComponents() )
		{
			copyUnscaled( src );
		}
		else
		if( 3 == src->getComponents() )
		{
			copyUnscaled3onto4( src );
		}
		else
		{
			// 4 == src->getComponents()
			copyUnscaled4onto3( src );
		}
	}
	else
	{
		// Scaling needed
		// No scaling needed
		if( src->getComponents() == dst->getComponents() )
		{
			copyScaled( src );
		}
		else
		if( 3 == src->getComponents() )
		{
			copyScaled3onto4( src );
		}
		else
		{
			// 4 == src->getComponents()
			copyScaled4onto3( src );
		}
	}
=======
    LLImageRaw* dst = this;  // Just for clarity.

    if (!validateSrcAndDst("LLImageRaw::copy", src, dst))
    {
        return;
    }

    if( (src->getWidth() == dst->getWidth()) && (src->getHeight() == dst->getHeight()) )
    {
        // No scaling needed
        if( src->getComponents() == dst->getComponents() )
        {
            copyUnscaled( src );
        }
        else
        if( 3 == src->getComponents() )
        {
            copyUnscaled3onto4( src );
        }
        else
        {
            // 4 == src->getComponents()
            copyUnscaled4onto3( src );
        }
    }
    else
    {
        // Scaling needed
        // No scaling needed
        if( src->getComponents() == dst->getComponents() )
        {
            copyScaled( src );
        }
        else
        if( 3 == src->getComponents() )
        {
            copyScaled3onto4( src );
        }
        else
        {
            // 4 == src->getComponents()
            copyScaled4onto3( src );
        }
    }
>>>>>>> e1623bb2
}

// Src and dst are same size.  Src and dst have same number of components.
void LLImageRaw::copyUnscaled(const LLImageRaw* src)
{
    LLImageRaw* dst = this;  // Just for clarity.

<<<<<<< HEAD
	LLImageDataLock lock(this);

	llassert( (1 == src->getComponents()) || (3 == src->getComponents()) || (4 == src->getComponents()) );
	llassert( src->getComponents() == dst->getComponents() );
	llassert( (src->getWidth() == dst->getWidth()) && (src->getHeight() == dst->getHeight()) );
=======
    llassert( (1 == src->getComponents()) || (3 == src->getComponents()) || (4 == src->getComponents()) );
    llassert( src->getComponents() == dst->getComponents() );
    llassert( (src->getWidth() == dst->getWidth()) && (src->getHeight() == dst->getHeight()) );
>>>>>>> e1623bb2

    memcpy( dst->getData(), src->getData(), getWidth() * getHeight() * getComponents() );   /* Flawfinder: ignore */
}


// Src and dst can be any size.  Src has 3 components.  Dst has 4 components.
void LLImageRaw::copyScaled3onto4(const LLImageRaw* src)
{
    llassert( (3 == src->getComponents()) && (4 == getComponents()) );

    // Slow, but simple.  Optimize later if needed.
    LLImageRaw temp( src->getWidth(), src->getHeight(), 4);
    temp.copyUnscaled3onto4( src );
    copyScaled( &temp );
}


// Src and dst can be any size.  Src has 4 components.  Dst has 3 components.
void LLImageRaw::copyScaled4onto3(const LLImageRaw* src)
{
    llassert( (4 == src->getComponents()) && (3 == getComponents()) );

    // Slow, but simple.  Optimize later if needed.
    LLImageRaw temp( src->getWidth(), src->getHeight(), 3);
    temp.copyUnscaled4onto3( src );
    copyScaled( &temp );
}


// Src and dst are same size.  Src has 4 components.  Dst has 3 components.
void LLImageRaw::copyUnscaled4onto3( const LLImageRaw* src )
{
    LLImageRaw* dst = this;  // Just for clarity.

<<<<<<< HEAD
	LLImageDataLock lock(this);

	llassert( (3 == dst->getComponents()) && (4 == src->getComponents()) );
	llassert( (src->getWidth() == dst->getWidth()) && (src->getHeight() == dst->getHeight()) );

	S32 pixels = getWidth() * getHeight();
	const U8* src_data = src->getData();
	U8* dst_data = dst->getData();
	for( S32 i=0; i<pixels; i++ )
	{
		dst_data[0] = src_data[0];
		dst_data[1] = src_data[1];
		dst_data[2] = src_data[2];
		src_data += 4;
		dst_data += 3;
	}
=======
    llassert( (3 == dst->getComponents()) && (4 == src->getComponents()) );
    llassert( (src->getWidth() == dst->getWidth()) && (src->getHeight() == dst->getHeight()) );

    S32 pixels = getWidth() * getHeight();
    U8* src_data = src->getData();
    U8* dst_data = dst->getData();
    for( S32 i=0; i<pixels; i++ )
    {
        dst_data[0] = src_data[0];
        dst_data[1] = src_data[1];
        dst_data[2] = src_data[2];
        src_data += 4;
        dst_data += 3;
    }
>>>>>>> e1623bb2
}


// Src and dst are same size.  Src has 3 components.  Dst has 4 components.
void LLImageRaw::copyUnscaled3onto4( const LLImageRaw* src )
{
<<<<<<< HEAD
	LLImageRaw* dst = this;  // Just for clarity.

	LLImageDataLock lock(this);

	llassert( 3 == src->getComponents() );
	llassert( 4 == dst->getComponents() );
	llassert( (src->getWidth() == dst->getWidth()) && (src->getHeight() == dst->getHeight()) );

	S32 pixels = getWidth() * getHeight();
	const U8* src_data = src->getData();
	U8* dst_data = dst->getData();
	for( S32 i=0; i<pixels; i++ )
	{
		dst_data[0] = src_data[0];
		dst_data[1] = src_data[1];
		dst_data[2] = src_data[2];
		dst_data[3] = 255;
		src_data += 3;
		dst_data += 4;
	}
=======
    LLImageRaw* dst = this;  // Just for clarity.
    llassert( 3 == src->getComponents() );
    llassert( 4 == dst->getComponents() );
    llassert( (src->getWidth() == dst->getWidth()) && (src->getHeight() == dst->getHeight()) );

    S32 pixels = getWidth() * getHeight();
    U8* src_data = src->getData();
    U8* dst_data = dst->getData();
    for( S32 i=0; i<pixels; i++ )
    {
        dst_data[0] = src_data[0];
        dst_data[1] = src_data[1];
        dst_data[2] = src_data[2];
        dst_data[3] = 255;
        src_data += 3;
        dst_data += 4;
    }
>>>>>>> e1623bb2
}


// Src and dst can be any size.  Src and dst have same number of components.
void LLImageRaw::copyScaled( const LLImageRaw* src )
{
    LLImageRaw* dst = this;  // Just for clarity.

<<<<<<< HEAD
	LLImageDataSharedLock lockIn(src);
	LLImageDataLock lockOut(this);

	if (!validateSrcAndDst("LLImageRaw::copyScaled", src, dst))
	{
		return;
	}
=======
    if (!validateSrcAndDst("LLImageRaw::copyScaled", src, dst))
    {
        return;
    }
>>>>>>> e1623bb2

    llassert_always( (1 == src->getComponents()) || (3 == src->getComponents()) || (4 == src->getComponents()) );
    llassert_always( src->getComponents() == dst->getComponents() );

    if( (src->getWidth() == dst->getWidth()) && (src->getHeight() == dst->getHeight()) )
    {
        memcpy( dst->getData(), src->getData(), getWidth() * getHeight() * getComponents() );   /* Flawfinder: ignore */
        return;
    }

    bilinear_scale(
            src->getData(), src->getWidth(), src->getHeight(), src->getComponents(), src->getWidth()*src->getComponents()
        ,   dst->getData(), dst->getWidth(), dst->getHeight(), dst->getComponents(), dst->getWidth()*dst->getComponents()
    );

    /*
    S32 temp_data_size = src->getWidth() * dst->getHeight() * getComponents();
    llassert_always(temp_data_size > 0);
    std::vector<U8> temp_buffer(temp_data_size);

    // Vertical
    for( S32 col = 0; col < src->getWidth(); col++ )
    {
        copyLineScaled( src->getData() + (getComponents() * col), &temp_buffer[0] + (getComponents() * col), src->getHeight(), dst->getHeight(), src->getWidth(), src->getWidth() );
    }

    // Horizontal
    for( S32 row = 0; row < dst->getHeight(); row++ )
    {
        copyLineScaled( &temp_buffer[0] + (getComponents() * src->getWidth() * row), dst->getData() + (getComponents() * dst->getWidth() * row), src->getWidth(), dst->getWidth(), 1, 1 );
    }
    */
}


bool LLImageRaw::scale( S32 new_width, S32 new_height, bool scale_image_data )
{
    LLImageDataLock lock(this);

    S32 components = getComponents();
    if (components != 1 && components != 3 && components != 4)
    {
        LL_WARNS() << "Invalid getComponents value (" << components << ")" << LL_ENDL;
        return false;
    }

    if (isBufferInvalid())
    {
        LL_WARNS() << "Invalid image buffer" << LL_ENDL;
        return false;
    }

    S32 old_width = getWidth();
    S32 old_height = getHeight();

    if( (old_width == new_width) && (old_height == new_height) )
    {
        return true;  // Nothing to do.
    }

    // Reallocate the data buffer.

    if (scale_image_data)
    {
        S32 new_data_size = new_width * new_height * components;

        if (new_data_size > 0)
        {
            U8 *new_data = (U8*)ll_aligned_malloc_16(new_data_size);
            if(NULL == new_data)
            {
                return false;
            }

            bilinear_scale(getData(), old_width, old_height, components, old_width*components, new_data, new_width, new_height, components, new_width*components);
            setDataAndSize(new_data, new_width, new_height, components);
        }
    }
    else try
    {
        // copy out existing image data
        S32 temp_data_size = old_width * old_height * components;
        std::vector<U8> temp_buffer(temp_data_size);
        memcpy(&temp_buffer[0], getData(), temp_data_size);

        // allocate new image data, will delete old data
        U8* new_buffer = allocateDataSize(new_width, new_height, components);

        if (!new_buffer)
        {
            LL_WARNS() << "Failed to allocate new image data buffer" << LL_ENDL;
            return false;
        }

        for( S32 row = 0; row < new_height; row++ )
        {
            if (row < old_height)
            {
                memcpy(new_buffer + (new_width * row * components), &temp_buffer[0] + (old_width *  row * components),  components * llmin(old_width, new_width));
                if (old_width < new_width)
                {
                    // pad out rest of row with black
                    memset(new_buffer + (components * ((new_width * row) +  old_width)), 0, components * (new_width - old_width));
                }
            }
            else
            {
                // pad remaining rows with black
                memset(new_buffer + (new_width * row * components), 0,  new_width * components);
            }
        }
    }
    catch (std::bad_alloc&) // for temp_buffer
    {
        LL_WARNS() << "Failed to allocate temporary image buffer" << LL_ENDL;
        return false;
    }

    return true ;
}

LLPointer<LLImageRaw> LLImageRaw::scaled(S32 new_width, S32 new_height)
{
    LLPointer<LLImageRaw> result;

    LLImageDataLock lock(this);

    S32 components = getComponents();
    if (components != 1 && components != 3 && components != 4)
    {
        LL_WARNS() << "Invalid getComponents value (" << components << ")" << LL_ENDL;
        return result;
    }

    if (isBufferInvalid())
    {
        LL_WARNS() << "Invalid image buffer" << LL_ENDL;
        return result;
    }

    S32 old_width = getWidth();
    S32 old_height = getHeight();

    if ((old_width == new_width) && (old_height == new_height))
    {
        result = new LLImageRaw(old_width, old_height, components);
        if (!result || result->isBufferInvalid())
        {
            LL_WARNS() << "Failed to allocate new image" << LL_ENDL;
            return result;
        }
        memcpy(result->getData(), getData(), getDataSize());
    }
    else
    {
        S32 new_data_size = new_width * new_height * components;

        if (new_data_size > 0)
        {
            result = new LLImageRaw(new_width, new_height, components);
            if (!result || result->isBufferInvalid())
            {
                LL_WARNS() << "Failed to allocate new image" << LL_ENDL;
                return result;
            }
            bilinear_scale(getData(), old_width, old_height, components, old_width*components, result->getData(), new_width, new_height, components, new_width*components);
        }
    }

    return result;
}

void LLImageRaw::copyLineScaled( const U8* in, U8* out, S32 in_pixel_len, S32 out_pixel_len, S32 in_pixel_step, S32 out_pixel_step )
{
<<<<<<< HEAD
	const S32 components = getComponents();
	llassert( components >= 1 && components <= 4 );

	const F32 ratio = F32(in_pixel_len) / out_pixel_len; // ratio of old to new
	const F32 norm_factor = 1.f / ratio;

	S32 goff = components >= 2 ? 1 : 0;
	S32 boff = components >= 3 ? 2 : 0;
	for( S32 x = 0; x < out_pixel_len; x++ )
	{
		// Sample input pixels in range from sample0 to sample1.
		// Avoid floating point accumulation error... don't just add ratio each time.  JC
		const F32 sample0 = x * ratio;
		const F32 sample1 = (x+1) * ratio;
		const S32 index0 = llfloor(sample0);			// left integer (floor)
		const S32 index1 = llfloor(sample1);			// right integer (floor)
		const F32 fract0 = 1.f - (sample0 - F32(index0));	// spill over on left
		const F32 fract1 = sample1 - F32(index1);			// spill-over on right

		if( index0 == index1 )
		{
			// Interval is embedded in one input pixel
			S32 t0 = x * out_pixel_step * components;
			S32 t1 = index0 * in_pixel_step * components;
			U8* outp = out + t0;
			const U8* inp = in + t1;
			for (S32 i = 0; i < components; ++i)
			{
				*outp = *inp;
				++outp;
				++inp;
			}
		}
		else
		{
			// Left straddle
			S32 t1 = index0 * in_pixel_step * components;
			F32 r = in[t1 + 0] * fract0;
			F32 g = in[t1 + goff] * fract0;
			F32 b = in[t1 + boff] * fract0;
			F32 a = 0;
			if( components == 4)
			{
				a = in[t1 + 3] * fract0;
			}
		
			// Central interval
			if (components < 4)
			{
				for( S32 u = index0 + 1; u < index1; u++ )
				{
					S32 t2 = u * in_pixel_step * components;
					r += in[t2 + 0];
					g += in[t2 + goff];
					b += in[t2 + boff];
				}
			}
			else
			{
				for( S32 u = index0 + 1; u < index1; u++ )
				{
					S32 t2 = u * in_pixel_step * components;
					r += in[t2 + 0];
					g += in[t2 + 1];
					b += in[t2 + 2];
					a += in[t2 + 3];
				}
			}

			// right straddle
			// Watch out for reading off of end of input array.
			if( fract1 && index1 < in_pixel_len )
			{
				S32 t3 = index1 * in_pixel_step * components;
				if (components < 4)
				{
					U8 in0 = in[t3 + 0];
					U8 in1 = in[t3 + goff];
					U8 in2 = in[t3 + boff];
					r += in0 * fract1;
					g += in1 * fract1;
					b += in2 * fract1;
				}
				else
				{
					U8 in0 = in[t3 + 0];
					U8 in1 = in[t3 + 1];
					U8 in2 = in[t3 + 2];
					U8 in3 = in[t3 + 3];
					r += in0 * fract1;
					g += in1 * fract1;
					b += in2 * fract1;
					a += in3 * fract1;
				}
			}

			r *= norm_factor;
			g *= norm_factor;
			b *= norm_factor;
			a *= norm_factor;  // skip conditional

			S32 t4 = x * out_pixel_step * components;
			out[t4 + 0] = U8(ll_round(r));
			if (components >= 2)
				out[t4 + 1] = U8(ll_round(g));
			if (components >= 3)
				out[t4 + 2] = U8(ll_round(b));
			if( components == 4)
				out[t4 + 3] = U8(ll_round(a));
		}
	}
=======
    const S32 components = getComponents();
    llassert( components >= 1 && components <= 4 );

    const F32 ratio = F32(in_pixel_len) / out_pixel_len; // ratio of old to new
    const F32 norm_factor = 1.f / ratio;

    S32 goff = components >= 2 ? 1 : 0;
    S32 boff = components >= 3 ? 2 : 0;
    for( S32 x = 0; x < out_pixel_len; x++ )
    {
        // Sample input pixels in range from sample0 to sample1.
        // Avoid floating point accumulation error... don't just add ratio each time.  JC
        const F32 sample0 = x * ratio;
        const F32 sample1 = (x+1) * ratio;
        const S32 index0 = llfloor(sample0);            // left integer (floor)
        const S32 index1 = llfloor(sample1);            // right integer (floor)
        const F32 fract0 = 1.f - (sample0 - F32(index0));   // spill over on left
        const F32 fract1 = sample1 - F32(index1);           // spill-over on right

        if( index0 == index1 )
        {
            // Interval is embedded in one input pixel
            S32 t0 = x * out_pixel_step * components;
            S32 t1 = index0 * in_pixel_step * components;
            U8* outp = out + t0;
            U8* inp = in + t1;
            for (S32 i = 0; i < components; ++i)
            {
                *outp = *inp;
                ++outp;
                ++inp;
            }
        }
        else
        {
            // Left straddle
            S32 t1 = index0 * in_pixel_step * components;
            F32 r = in[t1 + 0] * fract0;
            F32 g = in[t1 + goff] * fract0;
            F32 b = in[t1 + boff] * fract0;
            F32 a = 0;
            if( components == 4)
            {
                a = in[t1 + 3] * fract0;
            }

            // Central interval
            if (components < 4)
            {
                for( S32 u = index0 + 1; u < index1; u++ )
                {
                    S32 t2 = u * in_pixel_step * components;
                    r += in[t2 + 0];
                    g += in[t2 + goff];
                    b += in[t2 + boff];
                }
            }
            else
            {
                for( S32 u = index0 + 1; u < index1; u++ )
                {
                    S32 t2 = u * in_pixel_step * components;
                    r += in[t2 + 0];
                    g += in[t2 + 1];
                    b += in[t2 + 2];
                    a += in[t2 + 3];
                }
            }

            // right straddle
            // Watch out for reading off of end of input array.
            if( fract1 && index1 < in_pixel_len )
            {
                S32 t3 = index1 * in_pixel_step * components;
                if (components < 4)
                {
                    U8 in0 = in[t3 + 0];
                    U8 in1 = in[t3 + goff];
                    U8 in2 = in[t3 + boff];
                    r += in0 * fract1;
                    g += in1 * fract1;
                    b += in2 * fract1;
                }
                else
                {
                    U8 in0 = in[t3 + 0];
                    U8 in1 = in[t3 + 1];
                    U8 in2 = in[t3 + 2];
                    U8 in3 = in[t3 + 3];
                    r += in0 * fract1;
                    g += in1 * fract1;
                    b += in2 * fract1;
                    a += in3 * fract1;
                }
            }

            r *= norm_factor;
            g *= norm_factor;
            b *= norm_factor;
            a *= norm_factor;  // skip conditional

            S32 t4 = x * out_pixel_step * components;
            out[t4 + 0] = U8(ll_round(r));
            if (components >= 2)
                out[t4 + 1] = U8(ll_round(g));
            if (components >= 3)
                out[t4 + 2] = U8(ll_round(b));
            if( components == 4)
                out[t4 + 3] = U8(ll_round(a));
        }
    }
>>>>>>> e1623bb2
}

void LLImageRaw::compositeRowScaled4onto3( const U8* in, U8* out, S32 in_pixel_len, S32 out_pixel_len )
{
    llassert( getComponents() == 3 );

    const S32 IN_COMPONENTS = 4;
    const S32 OUT_COMPONENTS = 3;

    const F32 ratio = F32(in_pixel_len) / out_pixel_len; // ratio of old to new
    const F32 norm_factor = 1.f / ratio;

    for( S32 x = 0; x < out_pixel_len; x++ )
    {
        // Sample input pixels in range from sample0 to sample1.
        // Avoid floating point accumulation error... don't just add ratio each time.  JC
        const F32 sample0 = x * ratio;
        const F32 sample1 = (x+1) * ratio;
        const S32 index0 = S32(sample0);            // left integer (floor)
        const S32 index1 = S32(sample1);            // right integer (floor)
        const F32 fract0 = 1.f - (sample0 - F32(index0));   // spill over on left
        const F32 fract1 = sample1 - F32(index1);           // spill-over on right

        U8 in_scaled_r;
        U8 in_scaled_g;
        U8 in_scaled_b;
        U8 in_scaled_a;

        if( index0 == index1 )
        {
            // Interval is embedded in one input pixel
            S32 t1 = index0 * IN_COMPONENTS;
            in_scaled_r = in[t1 + 0];
            in_scaled_g = in[t1 + 0];
            in_scaled_b = in[t1 + 0];
            in_scaled_a = in[t1 + 0];
        }
        else
        {
            // Left straddle
            S32 t1 = index0 * IN_COMPONENTS;
            F32 r = in[t1 + 0] * fract0;
            F32 g = in[t1 + 1] * fract0;
            F32 b = in[t1 + 2] * fract0;
            F32 a = in[t1 + 3] * fract0;

            // Central interval
            for( S32 u = index0 + 1; u < index1; u++ )
            {
                S32 t2 = u * IN_COMPONENTS;
                r += in[t2 + 0];
                g += in[t2 + 1];
                b += in[t2 + 2];
                a += in[t2 + 3];
            }

            // right straddle
            // Watch out for reading off of end of input array.
            if( fract1 && index1 < in_pixel_len )
            {
                S32 t3 = index1 * IN_COMPONENTS;
                r += in[t3 + 0] * fract1;
                g += in[t3 + 1] * fract1;
                b += in[t3 + 2] * fract1;
                a += in[t3 + 3] * fract1;
            }

            r *= norm_factor;
            g *= norm_factor;
            b *= norm_factor;
            a *= norm_factor;

            in_scaled_r = U8(ll_round(r));
            in_scaled_g = U8(ll_round(g));
            in_scaled_b = U8(ll_round(b));
            in_scaled_a = U8(ll_round(a));
        }

        if( in_scaled_a )
        {
            if( 255 == in_scaled_a )
            {
                out[0] = in_scaled_r;
                out[1] = in_scaled_g;
                out[2] = in_scaled_b;
            }
            else
            {
                U8 transparency = 255 - in_scaled_a;
                out[0] = fastFractionalMult( out[0], transparency ) + fastFractionalMult( in_scaled_r, in_scaled_a );
                out[1] = fastFractionalMult( out[1], transparency ) + fastFractionalMult( in_scaled_g, in_scaled_a );
                out[2] = fastFractionalMult( out[2], transparency ) + fastFractionalMult( in_scaled_b, in_scaled_a );
            }
        }
        out += OUT_COMPONENTS;
    }
}

// static
bool LLImageRaw::validateSrcAndDst(std::string func, const LLImageRaw* src, const LLImageRaw* dst)
{
<<<<<<< HEAD
	LLImageDataSharedLock lockIn(src);
	LLImageDataLock lockOut(dst);

	if (!src || !dst || src->isBufferInvalid() || dst->isBufferInvalid())
	{
		LL_WARNS() << func << ": Source: ";
		if (!src) LL_CONT << "Null pointer";
		else if (src->isBufferInvalid()) LL_CONT << "Invalid buffer";
		else LL_CONT << "OK";
=======
    if (!src || !dst || src->isBufferInvalid() || dst->isBufferInvalid())
    {
        LL_WARNS() << func << ": Source: ";
        if (!src) LL_CONT << "Null pointer";
        else if (src->isBufferInvalid()) LL_CONT << "Invalid buffer";
        else LL_CONT << "OK";
>>>>>>> e1623bb2

        LL_CONT << "; Destination: ";
        if (!dst) LL_CONT << "Null pointer";
        else if (dst->isBufferInvalid()) LL_CONT << "Invalid buffer";
        else LL_CONT << "OK";
        LL_CONT << "." << LL_ENDL;

        return false;
    }
    return true;
}

//----------------------------------------------------------------------------

static struct
{
    const char* exten;
    EImageCodec codec;
}
file_extensions[] =
{
    { "bmp", IMG_CODEC_BMP },
    { "tga", IMG_CODEC_TGA },
    { "j2c", IMG_CODEC_J2C },
    { "jp2", IMG_CODEC_J2C },
    { "texture", IMG_CODEC_J2C },
    { "jpg", IMG_CODEC_JPEG },
    { "jpeg", IMG_CODEC_JPEG },
    { "mip", IMG_CODEC_DXT },
    { "dxt", IMG_CODEC_DXT },
    { "png", IMG_CODEC_PNG }
};
#define NUM_FILE_EXTENSIONS LL_ARRAY_SIZE(file_extensions)
#if 0
static std::string find_file(std::string &name, S8 *codec)
{
    std::string tname;
    for (int i=0; i<(int)(NUM_FILE_EXTENSIONS); i++)
    {
        tname = name + "." + std::string(file_extensions[i].exten);
        llifstream ifs(tname.c_str(), llifstream::binary);
        if (ifs.is_open())
        {
            ifs.close();
            if (codec)
                *codec = file_extensions[i].codec;
            return std::string(file_extensions[i].exten);
        }
    }
    return std::string("");
}
#endif
EImageCodec LLImageBase::getCodecFromExtension(const std::string& exten)
{
    if (!exten.empty())
    {
        for (int i = 0; i < (int)(NUM_FILE_EXTENSIONS); i++)
        {
            if (exten == file_extensions[i].exten)
                return file_extensions[i].codec;
        }
    }
    return IMG_CODEC_INVALID;
}
#if 0
bool LLImageRaw::createFromFile(const std::string &filename, bool j2c_lowest_mip_only)
{
    std::string name = filename;
    size_t dotidx = name.rfind('.');
    S8 codec = IMG_CODEC_INVALID;
    std::string exten;

    deleteData(); // delete any existing data

    if (dotidx != std::string::npos)
    {
        exten = name.substr(dotidx+1);
        LLStringUtil::toLower(exten);
        codec = getCodecFromExtension(exten);
    }
    else
    {
        exten = find_file(name, &codec);
        name = name + "." + exten;
    }
    if (codec == IMG_CODEC_INVALID)
    {
        return false; // format not recognized
    }

    llifstream ifs(name.c_str(), llifstream::binary);
    if (!ifs.is_open())
    {
        // SJB: changed from LL_INFOS() to LL_DEBUGS() to reduce spam
        LL_DEBUGS() << "Unable to open image file: " << name << LL_ENDL;
        return false;
    }

    ifs.seekg (0, std::ios::end);
    int length = ifs.tellg();
    if (j2c_lowest_mip_only && length > 2048)
    {
        length = 2048;
    }
    ifs.seekg (0, std::ios::beg);

    if (!length)
    {
        LL_INFOS() << "Zero length file file: " << name << LL_ENDL;
        return false;
    }

    LLPointer<LLImageFormatted> image = LLImageFormatted::createFromType(codec);
    llassert(image.notNull());

    U8 *buffer = image->allocateData(length);
    ifs.read ((char*)buffer, length);
    ifs.close();

    bool success;

    success = image->updateData();
    if (success)
    {
        if (j2c_lowest_mip_only && codec == IMG_CODEC_J2C)
        {
            S32 width = image->getWidth();
            S32 height = image->getHeight();
            S32 discard_level = 0;
            while (width > 1 && height > 1 && discard_level < MAX_DISCARD_LEVEL)
            {
                width >>= 1;
                height >>= 1;
                discard_level++;
            }
            ((LLImageJ2C *)((LLImageFormatted*)image))->setDiscardLevel(discard_level);
        }
        success = image->decode(this, 100000.0f);
    }

    image = NULL; // deletes image
    if (!success)
    {
        deleteData();
        LL_WARNS() << "Unable to decode image" << name << LL_ENDL;
        return false;
    }

    return true;
}
#endif
//---------------------------------------------------------------------------
// LLImageFormatted
//---------------------------------------------------------------------------

//static
S32 LLImageFormatted::sGlobalFormattedMemory = 0;

LLImageFormatted::LLImageFormatted(S8 codec)
    : LLImageBase(),
      mCodec(codec),
      mDecoding(0),
      mDecoded(0),
      mDiscardLevel(-1),
      mLevels(0)
{
}

// virtual
LLImageFormatted::~LLImageFormatted()
{
    // NOTE: ~LLimageBase() call to deleteData() calls LLImageBase::deleteData()
    //        NOT LLImageFormatted::deleteData()
    deleteData();
}

//----------------------------------------------------------------------------

//virtual
void LLImageFormatted::resetLastError()
{
    LLImage::setLastError("");
}

//virtual
void LLImageFormatted::setLastError(const std::string& message, const std::string& filename)
{
    std::string error = message;
    if (!filename.empty())
        error += std::string(" FILE: ") + filename;
    LLImage::setLastError(error);
}

//----------------------------------------------------------------------------

// static
LLImageFormatted* LLImageFormatted::createFromType(S8 codec)
{
    LLImageFormatted* image;
    switch(codec)
    {
      case IMG_CODEC_BMP:
        image = new LLImageBMP();
        break;
      case IMG_CODEC_TGA:
        image = new LLImageTGA();
        break;
      case IMG_CODEC_JPEG:
        image = new LLImageJPEG();
        break;
      case IMG_CODEC_PNG:
        image = new LLImagePNG();
        break;
      case IMG_CODEC_J2C:
        image = new LLImageJ2C();
        break;
      case IMG_CODEC_DXT:
        image = new LLImageDXT();
        break;
      default:
        image = NULL;
        break;
    }
    return image;
}

// static
LLImageFormatted* LLImageFormatted::createFromExtension(const std::string& instring)
{
    std::string exten;
    size_t dotidx = instring.rfind('.');
    if (dotidx != std::string::npos)
    {
        exten = instring.substr(dotidx+1);
    }
    else
    {
        exten = instring;
    }
    S8 codec = getCodecFromExtension(exten);
    return createFromType(codec);
}
//----------------------------------------------------------------------------

// virtual
void LLImageFormatted::dump()
{
    LLImageBase::dump();

    LL_INFOS() << "LLImageFormatted"
            << " mDecoding " << mDecoding
            << " mCodec " << S32(mCodec)
            << " mDecoded " << mDecoded
            << LL_ENDL;
}

//----------------------------------------------------------------------------

S32 LLImageFormatted::calcDataSize(S32 discard_level)
{
    if (discard_level < 0)
    {
        discard_level = mDiscardLevel;
    }
    S32 w = getWidth() >> discard_level;
    S32 h = getHeight() >> discard_level;
    w = llmax(w, 1);
    h = llmax(h, 1);
    return w * h * getComponents();
}

S32 LLImageFormatted::calcDiscardLevelBytes(S32 bytes)
{
    llassert(bytes >= 0);
    S32 discard_level = 0;
    while (1)
    {
        S32 bytes_needed = calcDataSize(discard_level); // virtual
        if (bytes_needed <= bytes)
        {
            break;
        }
        discard_level++;
        if (discard_level > MAX_IMAGE_MIP)
        {
            return -1;
        }
    }
    return discard_level;
}


//----------------------------------------------------------------------------

// Subclasses that can handle more than 4 channels should override this function.
bool LLImageFormatted::decodeChannels(LLImageRaw* raw_image,F32  decode_time, S32 first_channel, S32 max_channel)
{
    llassert( (first_channel == 0) && (max_channel == 4) );
    return decode( raw_image, decode_time );  // Loads first 4 channels by default.
}

//----------------------------------------------------------------------------

// virtual
U8* LLImageFormatted::allocateData(S32 size)
{
<<<<<<< HEAD
	LLImageDataLock lock(this);

	U8* res = LLImageBase::allocateData(size); // calls deleteData()
	sGlobalFormattedMemory += getDataSize();
	return res;
=======
    U8* res = LLImageBase::allocateData(size); // calls deleteData()
    sGlobalFormattedMemory += getDataSize();
    return res;
>>>>>>> e1623bb2
}

// virtual
U8* LLImageFormatted::reallocateData(S32 size)
{
<<<<<<< HEAD
	LLImageDataLock lock(this);

	sGlobalFormattedMemory -= getDataSize();
	U8* res = LLImageBase::reallocateData(size);
	sGlobalFormattedMemory += getDataSize();
	return res;
=======
    sGlobalFormattedMemory -= getDataSize();
    U8* res = LLImageBase::reallocateData(size);
    sGlobalFormattedMemory += getDataSize();
    return res;
>>>>>>> e1623bb2
}

// virtual
void LLImageFormatted::deleteData()
{
<<<<<<< HEAD
    LLImageDataLock lock(this);

    if (mDecoding)
    {
        LL_ERRS() << "LLImageFormatted::deleteData() is called during decoding" << LL_ENDL;
    }
	sGlobalFormattedMemory -= getDataSize();
	LLImageBase::deleteData();
=======
    sGlobalFormattedMemory -= getDataSize();
    LLImageBase::deleteData();
>>>>>>> e1623bb2
}

//----------------------------------------------------------------------------

// virtual
void LLImageFormatted::sanityCheck()
{
    LLImageBase::sanityCheck();

    if (mCodec >= IMG_CODEC_EOF)
    {
        LL_ERRS() << "Failed LLImageFormatted::sanityCheck "
               << "decoding " << S32(mDecoding)
               << "decoded " << S32(mDecoded)
               << "codec " << S32(mCodec)
               << LL_ENDL;
    }
}

//----------------------------------------------------------------------------

bool LLImageFormatted::copyData(U8 *data, S32 size)
{
<<<<<<< HEAD
	LLImageDataLock lock(this);

	if ( data && ((data != getData()) || (size != getDataSize())) )
	{
		deleteData();
		allocateData(size);
		memcpy(getData(), data, size);	/* Flawfinder: ignore */
	}
	return true;
=======
    if ( data && ((data != getData()) || (size != getDataSize())) )
    {
        deleteData();
        allocateData(size);
        memcpy(getData(), data, size);  /* Flawfinder: ignore */
    }
    return true;
>>>>>>> e1623bb2
}

// LLImageFormatted becomes the owner of data
void LLImageFormatted::setData(U8 *data, S32 size)
{
<<<<<<< HEAD
	LLImageDataLock lock(this);

	if (data && data != getData())
	{
		deleteData();
		setDataAndSize(data, size); // Access private LLImageBase members
=======
    if (data && data != getData())
    {
        deleteData();
        setDataAndSize(data, size); // Access private LLImageBase members
>>>>>>> e1623bb2

        sGlobalFormattedMemory += getDataSize();
    }
}

void LLImageFormatted::appendData(U8 *data, S32 size)
{
<<<<<<< HEAD
	if (data)
	{
		LLImageDataLock lock(this);

		if (!getData())
		{
			setData(data, size);
		}
		else 
		{
			S32 cursize = getDataSize();
			S32 newsize = cursize + size;
			reallocateData(newsize);
			memcpy(getData() + cursize, data, size);
			ll_aligned_free_16(data);
		}
	}
=======
    if (data)
    {
        if (!getData())
        {
            setData(data, size);
        }
        else
        {
            S32 cursize = getDataSize();
            S32 newsize = cursize + size;
            reallocateData(newsize);
            memcpy(getData() + cursize, data, size);
            ll_aligned_free_16(data);
        }
    }
>>>>>>> e1623bb2
}

//----------------------------------------------------------------------------

bool LLImageFormatted::load(const std::string &filename, int load_size)
{
<<<<<<< HEAD
	resetLastError();

	S32 file_size = 0;
	LLAPRFile infile ;
	infile.open(filename, LL_APR_RB, NULL, &file_size);
	apr_file_t* apr_file = infile.getFileHandle();
	if (!apr_file)
	{
		setLastError("Unable to open file for reading", filename);
		return false;
	}
	if (file_size == 0)
	{
		setLastError("File is empty",filename);
		return false;
	}

	// Constrain the load size to acceptable values
	if ((load_size == 0) || (load_size > file_size))
	{
		load_size = file_size;
	}

	LLImageDataLock lock(this);

	bool res;
	U8 *data = allocateData(load_size);
	if (data)
	{
		apr_size_t bytes_read = load_size;
		apr_status_t s = apr_file_read(apr_file, data, &bytes_read); // modifies bytes_read
		if (s != APR_SUCCESS || (S32) bytes_read != load_size)
		{
			deleteData();
			setLastError("Unable to read file",filename);
			res = false;
		}
		else
		{
			res = updateData();
		}
	}
	else
	{
		setLastError("Allocation failure", filename);
		res = false;
	}

	return res;
=======
    resetLastError();

    S32 file_size = 0;
    LLAPRFile infile ;
    infile.open(filename, LL_APR_RB, NULL, &file_size);
    apr_file_t* apr_file = infile.getFileHandle();
    if (!apr_file)
    {
        setLastError("Unable to open file for reading", filename);
        return false;
    }
    if (file_size == 0)
    {
        setLastError("File is empty",filename);
        return false;
    }

    // Constrain the load size to acceptable values
    if ((load_size == 0) || (load_size > file_size))
    {
        load_size = file_size;
    }
    bool res;
    U8 *data = allocateData(load_size);
    if (data)
    {
        apr_size_t bytes_read = load_size;
        apr_status_t s = apr_file_read(apr_file, data, &bytes_read); // modifies bytes_read
        if (s != APR_SUCCESS || (S32) bytes_read != load_size)
        {
            deleteData();
            setLastError("Unable to read file",filename);
            res = false;
        }
        else
        {
            res = updateData();
        }
    }
    else
    {
        setLastError("Allocation failure", filename);
        res = false;
    }

    return res;
>>>>>>> e1623bb2
}

bool LLImageFormatted::save(const std::string &filename)
{
<<<<<<< HEAD
	resetLastError();

	LLAPRFile outfile ;
	outfile.open(filename, LL_APR_WB);
	if (!outfile.getFileHandle())
	{
		setLastError("Unable to open file for writing", filename);
		return false;
	}

	LLImageDataSharedLock lock(this);

	S32 result = outfile.write(getData(), getDataSize());
	outfile.close() ;
=======
    resetLastError();

    LLAPRFile outfile ;
    outfile.open(filename, LL_APR_WB);
    if (!outfile.getFileHandle())
    {
        setLastError("Unable to open file for writing", filename);
        return false;
    }

    S32 result = outfile.write(getData(), getDataSize());
    outfile.close() ;
>>>>>>> e1623bb2
    return (result != 0);
}

S8 LLImageFormatted::getCodec() const
{
    return mCodec;
}

static void avg4_colors4(const U8* a, const U8* b, const U8* c, const U8* d, U8* dst)
{
    dst[0] = (U8)(((U32)(a[0]) + b[0] + c[0] + d[0])>>2);
    dst[1] = (U8)(((U32)(a[1]) + b[1] + c[1] + d[1])>>2);
    dst[2] = (U8)(((U32)(a[2]) + b[2] + c[2] + d[2])>>2);
    dst[3] = (U8)(((U32)(a[3]) + b[3] + c[3] + d[3])>>2);
}

static void avg4_colors3(const U8* a, const U8* b, const U8* c, const U8* d, U8* dst)
{
    dst[0] = (U8)(((U32)(a[0]) + b[0] + c[0] + d[0])>>2);
    dst[1] = (U8)(((U32)(a[1]) + b[1] + c[1] + d[1])>>2);
    dst[2] = (U8)(((U32)(a[2]) + b[2] + c[2] + d[2])>>2);
}

static void avg4_colors2(const U8* a, const U8* b, const U8* c, const U8* d, U8* dst)
{
    dst[0] = (U8)(((U32)(a[0]) + b[0] + c[0] + d[0])>>2);
    dst[1] = (U8)(((U32)(a[1]) + b[1] + c[1] + d[1])>>2);
}

void LLImageBase::setDataAndSize(U8 *data, S32 size)
{
    ll_assert_aligned(data, 16);
    mData = data;
    mDataSize = size;
}

//static
void LLImageBase::generateMip(const U8* indata, U8* mipdata, S32 width, S32 height, S32 nchannels)
{
    llassert(width > 0 && height > 0);
    U8* data = mipdata;
    S32 in_width = width*2;
    for (S32 h=0; h<height; h++)
    {
        for (S32 w=0; w<width; w++)
        {
            switch(nchannels)
            {
              case 4:
                avg4_colors4(indata, indata+4, indata+4*in_width, indata+4*in_width+4, data);
                break;
              case 3:
                avg4_colors3(indata, indata+3, indata+3*in_width, indata+3*in_width+3, data);
                break;
              case 2:
                avg4_colors2(indata, indata+2, indata+2*in_width, indata+2*in_width+2, data);
                break;
              case 1:
                *(U8*)data = (U8)(((U32)(indata[0]) + indata[1] + indata[in_width] + indata[in_width+1])>>2);
                break;
              default:
                LL_ERRS() << "generateMmip called with bad num channels" << LL_ENDL;
            }
            indata += nchannels*2;
            data += nchannels;
        }
        indata += nchannels*in_width; // skip odd lines
    }
}


//============================================================================

//static
F32 LLImageBase::calc_download_priority(F32 virtual_size, F32 visible_pixels, S32 bytes_sent)
{
    F32 w_priority;

    F32 bytes_weight = 1.f;
    if (!bytes_sent)
    {
        bytes_weight = 20.f;
    }
    else if (bytes_sent < 1000)
    {
        bytes_weight = 1.f;
    }
    else if (bytes_sent < 2000)
    {
        bytes_weight = 1.f/1.5f;
    }
    else if (bytes_sent < 4000)
    {
        bytes_weight = 1.f/3.f;
    }
    else if (bytes_sent < 8000)
    {
        bytes_weight = 1.f/6.f;
    }
    else if (bytes_sent < 16000)
    {
        bytes_weight = 1.f/12.f;
    }
    else if (bytes_sent < 32000)
    {
        bytes_weight = 1.f/20.f;
    }
    else if (bytes_sent < 64000)
    {
        bytes_weight = 1.f/32.f;
    }
    else
    {
        bytes_weight = 1.f/64.f;
    }
    bytes_weight *= bytes_weight;


    //LL_INFOS() << "VS: " << virtual_size << LL_ENDL;
    F32 virtual_size_factor = virtual_size / (10.f*10.f);

    // The goal is for weighted priority to be <= 0 when we've reached a point where
    // we've sent enough data.
    //LL_INFOS() << "BytesSent: " << bytes_sent << LL_ENDL;
    //LL_INFOS() << "BytesWeight: " << bytes_weight << LL_ENDL;
    //LL_INFOS() << "PreLog: " << bytes_weight * virtual_size_factor << LL_ENDL;
    w_priority = (F32)log10(bytes_weight * virtual_size_factor);

    //LL_INFOS() << "PreScale: " << w_priority << LL_ENDL;

    // We don't want to affect how MANY bytes we send based on the visible pixels, but the order
    // in which they're sent.  We post-multiply so we don't change the zero point.
    if (w_priority > 0.f)
    {
        F32 pixel_weight = (F32)log10(visible_pixels + 1)*3.0f;
        w_priority *= pixel_weight;
    }

    return w_priority;
}

//============================================================================<|MERGE_RESOLUTION|>--- conflicted
+++ resolved
@@ -1,3119 +1,2484 @@
-/**
- * @file llimage.cpp
- * @brief Base class for images.
- *
- * $LicenseInfo:firstyear=2001&license=viewerlgpl$
- * Second Life Viewer Source Code
- * Copyright (C) 2010, Linden Research, Inc.
- *
- * This library is free software; you can redistribute it and/or
- * modify it under the terms of the GNU Lesser General Public
- * License as published by the Free Software Foundation;
- * version 2.1 of the License only.
- *
- * This library is distributed in the hope that it will be useful,
- * but WITHOUT ANY WARRANTY; without even the implied warranty of
- * MERCHANTABILITY or FITNESS FOR A PARTICULAR PURPOSE.  See the GNU
- * Lesser General Public License for more details.
- *
- * You should have received a copy of the GNU Lesser General Public
- * License along with this library; if not, write to the Free Software
- * Foundation, Inc., 51 Franklin Street, Fifth Floor, Boston, MA  02110-1301  USA
- *
- * Linden Research, Inc., 945 Battery Street, San Francisco, CA  94111  USA
- * $/LicenseInfo$
- */
-
-#include "linden_common.h"
-
-#include "llimageworker.h"
-#include "llimage.h"
-
-#include "llmath.h"
-#include "v4coloru.h"
-
-#include "llimagebmp.h"
-#include "llimagetga.h"
-#include "llimagej2c.h"
-#include "llimagejpeg.h"
-#include "llimagepng.h"
-#include "llimagedxt.h"
-#include "llmemory.h"
-
-#include <boost/preprocessor.hpp>
-
-//..................................................................................
-//..................................................................................
-// Helper macrose's for generate cycle unwrap templates
-//..................................................................................
-#define _UNROL_GEN_TPL_arg_0(arg)
-#define _UNROL_GEN_TPL_arg_1(arg) arg
-
-#define _UNROL_GEN_TPL_comma_0
-#define _UNROL_GEN_TPL_comma_1 BOOST_PP_COMMA()
-//..................................................................................
-#define _UNROL_GEN_TPL_ARGS_macro(z,n,seq) \
-    BOOST_PP_CAT(_UNROL_GEN_TPL_arg_, BOOST_PP_MOD(n, 2))(BOOST_PP_SEQ_ELEM(n, seq)) BOOST_PP_CAT(_UNROL_GEN_TPL_comma_, BOOST_PP_AND(BOOST_PP_MOD(n, 2), BOOST_PP_NOT_EQUAL(BOOST_PP_INC(n), BOOST_PP_SEQ_SIZE(seq))))
-
-#define _UNROL_GEN_TPL_ARGS(seq) \
-    BOOST_PP_REPEAT(BOOST_PP_SEQ_SIZE(seq), _UNROL_GEN_TPL_ARGS_macro, seq)
-//..................................................................................
-
-#define _UNROL_GEN_TPL_TYPE_ARGS_macro(z,n,seq) \
-    BOOST_PP_SEQ_ELEM(n, seq) BOOST_PP_CAT(_UNROL_GEN_TPL_comma_, BOOST_PP_AND(BOOST_PP_MOD(n, 2), BOOST_PP_NOT_EQUAL(BOOST_PP_INC(n), BOOST_PP_SEQ_SIZE(seq))))
-
-#define _UNROL_GEN_TPL_TYPE_ARGS(seq) \
-    BOOST_PP_REPEAT(BOOST_PP_SEQ_SIZE(seq), _UNROL_GEN_TPL_TYPE_ARGS_macro, seq)
-//..................................................................................
-#define _UNROLL_GEN_TPL_foreach_ee(z, n, seq) \
-    executor<n>(_UNROL_GEN_TPL_ARGS(seq));
-
-#define _UNROLL_GEN_TPL(name, args_seq, operation, spec) \
-    template<> struct name<spec> { \
-    private: \
-        template<S32 _idx> inline void executor(_UNROL_GEN_TPL_TYPE_ARGS(args_seq)) { \
-            BOOST_PP_SEQ_ENUM(operation) ; \
-        } \
-    public: \
-        inline void operator()(_UNROL_GEN_TPL_TYPE_ARGS(args_seq)) { \
-            BOOST_PP_REPEAT(spec, _UNROLL_GEN_TPL_foreach_ee, args_seq) \
-        } \
-};
-//..................................................................................
-#define _UNROLL_GEN_TPL_foreach_seq_macro(r, data, elem) \
-    _UNROLL_GEN_TPL(BOOST_PP_SEQ_ELEM(0, data), BOOST_PP_SEQ_ELEM(1, data), BOOST_PP_SEQ_ELEM(2, data), elem)
-
-#define UNROLL_GEN_TPL(name, args_seq, operation, spec_seq) \
-    /*general specialization - should not be implemented!*/ \
-    template<U8> struct name { inline void operator()(_UNROL_GEN_TPL_TYPE_ARGS(args_seq)) { /*static_assert(!"Should not be instantiated.");*/  } }; \
-    BOOST_PP_SEQ_FOR_EACH(_UNROLL_GEN_TPL_foreach_seq_macro, (name)(args_seq)(operation), spec_seq)
-//..................................................................................
-//..................................................................................
-
-
-//..................................................................................
-// Generated unrolling loop templates with specializations
-//..................................................................................
-//example: for(c = 0; c < ch; ++c) comp[c] = cx[0] = 0;
-UNROLL_GEN_TPL(uroll_zeroze_cx_comp, (S32 *)(cx)(S32 *)(comp), (cx[_idx] = comp[_idx] = 0), (1)(3)(4));
-//example: for(c = 0; c < ch; ++c) comp[c] >>= 4;
-UNROLL_GEN_TPL(uroll_comp_rshftasgn_constval, (S32 *)(comp)(const S32)(cval), (comp[_idx] >>= cval), (1)(3)(4));
-//example: for(c = 0; c < ch; ++c) comp[c] = (cx[c] >> 5) * yap;
-UNROLL_GEN_TPL(uroll_comp_asgn_cx_rshft_cval_all_mul_val, (S32 *)(comp)(S32 *)(cx)(const S32)(cval)(S32)(val), (comp[_idx] = (cx[_idx] >> cval) * val), (1)(3)(4));
-//example: for(c = 0; c < ch; ++c) comp[c] += (cx[c] >> 5) * Cy;
-UNROLL_GEN_TPL(uroll_comp_plusasgn_cx_rshft_cval_all_mul_val, (S32 *)(comp)(S32 *)(cx)(const S32)(cval)(S32)(val), (comp[_idx] += (cx[_idx] >> cval) * val), (1)(3)(4));
-//example: for(c = 0; c < ch; ++c) comp[c] += pix[c] * info.xapoints[x];
-UNROLL_GEN_TPL(uroll_inp_plusasgn_pix_mul_val, (S32 *)(comp)(const U8 *)(pix)(S32)(val), (comp[_idx] += pix[_idx] * val), (1)(3)(4));
-//example: for(c = 0; c < ch; ++c) cx[c] = pix[c] * info.xapoints[x];
-UNROLL_GEN_TPL(uroll_inp_asgn_pix_mul_val, (S32 *)(comp)(const U8 *)(pix)(S32)(val), (comp[_idx] = pix[_idx] * val), (1)(3)(4));
-//example: for(c = 0; c < ch; ++c) comp[c] = ((cx[c] * info.yapoints[y]) + (comp[c] * (256 - info.yapoints[y]))) >> 16;
-UNROLL_GEN_TPL(uroll_comp_asgn_cx_mul_apoint_plus_comp_mul_inv_apoint_allshifted_16_r, (S32 *)(comp)(S32 *)(cx)(S32)(apoint), (comp[_idx] = ((cx[_idx] * apoint) + (comp[_idx] * (256 - apoint))) >> 16), (1)(3)(4));
-//example: for(c = 0; c < ch; ++c) comp[c] = (comp[c] + pix[c] * info.yapoints[y]) >> 8;
-UNROLL_GEN_TPL(uroll_comp_asgn_comp_plus_pix_mul_apoint_allshifted_8_r, (S32 *)(comp)(const U8 *)(pix)(S32)(apoint), (comp[_idx] = (comp[_idx] + pix[_idx] * apoint) >> 8), (1)(3)(4));
-//example: for(c = 0; c < ch; ++c) comp[c] = ((comp[c]*(256 - info.xapoints[x])) + ((cx[c] * info.xapoints[x]))) >> 12;
-UNROLL_GEN_TPL(uroll_comp_asgn_comp_mul_inv_apoint_plus_cx_mul_apoint_allshifted_12_r, (S32 *)(comp)(S32)(apoint)(S32 *)(cx), (comp[_idx] = ((comp[_idx] * (256-apoint)) + (cx[_idx] * apoint)) >> 12), (1)(3)(4));
-//example: for(c = 0; c < ch; ++c) *dptr++ = comp[c]&0xff;
-UNROLL_GEN_TPL(uroll_uref_dptr_inc_asgn_comp_and_ff, (U8 *&)(dptr)(S32 *)(comp), (*dptr++ = comp[_idx]&0xff), (1)(3)(4));
-//example: for(c = 0; c < ch; ++c) *dptr++ = (sptr[info.xpoints[x]*ch + c])&0xff;
-UNROLL_GEN_TPL(uroll_uref_dptr_inc_asgn_sptr_apoint_plus_idx_alland_ff, (U8 *&)(dptr)(const U8 *)(sptr)(S32)(apoint), (*dptr++ = sptr[apoint + _idx]&0xff), (1)(3)(4));
-//example: for(c = 0; c < ch; ++c) *dptr++ = (comp[c]>>10)&0xff;
-UNROLL_GEN_TPL(uroll_uref_dptr_inc_asgn_comp_rshft_cval_and_ff, (U8 *&)(dptr)(S32 *)(comp)(const S32)(cval), (*dptr++ = (comp[_idx]>>cval)&0xff), (1)(3)(4));
-//..................................................................................
-
-
-template<U8 ch>
-struct scale_info
-{
-public:
-    std::vector<S32> xpoints;
-    std::vector<const U8*> ystrides;
-    std::vector<S32> xapoints, yapoints;
-    S32 xup_yup;
-
-public:
-    //unrolling loop types declaration
-    typedef uroll_zeroze_cx_comp<ch>                                                        uroll_zeroze_cx_comp_t;
-    typedef uroll_comp_rshftasgn_constval<ch>                                               uroll_comp_rshftasgn_constval_t;
-    typedef uroll_comp_asgn_cx_rshft_cval_all_mul_val<ch>                                   uroll_comp_asgn_cx_rshft_cval_all_mul_val_t;
-    typedef uroll_comp_plusasgn_cx_rshft_cval_all_mul_val<ch>                               uroll_comp_plusasgn_cx_rshft_cval_all_mul_val_t;
-    typedef uroll_inp_plusasgn_pix_mul_val<ch>                                              uroll_inp_plusasgn_pix_mul_val_t;
-    typedef uroll_inp_asgn_pix_mul_val<ch>                                                  uroll_inp_asgn_pix_mul_val_t;
-    typedef uroll_comp_asgn_cx_mul_apoint_plus_comp_mul_inv_apoint_allshifted_16_r<ch>      uroll_comp_asgn_cx_mul_apoint_plus_comp_mul_inv_apoint_allshifted_16_r_t;
-    typedef uroll_comp_asgn_comp_plus_pix_mul_apoint_allshifted_8_r<ch>                     uroll_comp_asgn_comp_plus_pix_mul_apoint_allshifted_8_r_t;
-    typedef uroll_comp_asgn_comp_mul_inv_apoint_plus_cx_mul_apoint_allshifted_12_r<ch>      uroll_comp_asgn_comp_mul_inv_apoint_plus_cx_mul_apoint_allshifted_12_r_t;
-    typedef uroll_uref_dptr_inc_asgn_comp_and_ff<ch>                                        uroll_uref_dptr_inc_asgn_comp_and_ff_t;
-    typedef uroll_uref_dptr_inc_asgn_sptr_apoint_plus_idx_alland_ff<ch>                     uroll_uref_dptr_inc_asgn_sptr_apoint_plus_idx_alland_ff_t;
-    typedef uroll_uref_dptr_inc_asgn_comp_rshft_cval_and_ff<ch>                             uroll_uref_dptr_inc_asgn_comp_rshft_cval_and_ff_t;
-
-public:
-    scale_info(const U8 *src, U32 srcW, U32 srcH, U32 dstW, U32 dstH, U32 srcStride)
-        : xup_yup((dstW >= srcW) + ((dstH >= srcH) << 1))
-    {
-        calc_x_points(srcW, dstW);
-        calc_y_strides(src, srcStride, srcH, dstH);
-        calc_aa_points(srcW, dstW, xup_yup&1, xapoints);
-        calc_aa_points(srcH, dstH, xup_yup&2, yapoints);
-    }
-
-private:
-    //...........................................................................................
-    void calc_x_points(U32 srcW, U32 dstW)
-    {
-        xpoints.resize(dstW+1);
-
-        S32 val = dstW >= srcW ? 0x8000 * srcW / dstW - 0x8000 : 0;
-        S32 inc = (srcW << 16) / dstW;
-
-        for(U32 i = 0, j = 0; i < dstW; ++i, ++j, val += inc)
-        {
-            xpoints[j] = llmax(0, val >> 16);
-        }
-    }
-    //...........................................................................................
-    void calc_y_strides(const U8 *src, U32 srcStride, U32 srcH, U32 dstH)
-    {
-        ystrides.resize(dstH+1);
-
-        S32 val = dstH >= srcH ? 0x8000 * srcH / dstH - 0x8000 : 0;
-        S32 inc = (srcH << 16) / dstH;
-
-        for(U32 i = 0, j = 0; i < dstH; ++i, ++j, val += inc)
-        {
-            ystrides[j] = src + llmax(0, val >> 16) * srcStride;
-        }
-    }
-    //...........................................................................................
-    void calc_aa_points(U32 srcSz, U32 dstSz, bool scale_up, std::vector<S32> &vp)
-    {
-        vp.resize(dstSz);
-
-        if(scale_up)
-        {
-            S32 val = 0x8000 * srcSz / dstSz - 0x8000;
-            S32 inc = (srcSz << 16) / dstSz;
-            U32 pos;
-
-            for(U32 i = 0, j = 0; i < dstSz; ++i, ++j, val += inc)
-            {
-                pos = val >> 16;
-
-                if (pos >= (srcSz - 1))
-                    vp[j] = 0;
-                else
-                    vp[j] = (val >> 8) - ((val >> 8) & 0xffffff00);
-            }
-        }
-        else
-        {
-            S32 inc = (srcSz << 16) / dstSz;
-            S32 Cp = ((dstSz << 14) / srcSz) + 1;
-            S32 ap;
-
-            for(U32 i = 0, j = 0, val = 0; i < dstSz; ++i, ++j, val += inc)
-            {
-                ap = ((0x100 - ((val >> 8) & 0xff)) * Cp) >> 8;
-                vp[j] = ap | (Cp << 16);
-            }
-        }
-    }
-};
-
-
-template<U8 ch>
-inline void bilinear_scale(
-    const U8 *src, U32 srcW, U32 srcH, U32 srcStride
-    , U8 *dst, U32 dstW, U32 dstH, U32 dstStride
-    )
-{
-    typedef scale_info<ch> scale_info_t;
-
-    scale_info_t info(src, srcW, srcH, dstW, dstH, srcStride);
-
-    const U8 *sptr;
-    U8 *dptr;
-    U32 x, y;
-    const U8 *pix;
-
-    S32 cx[ch], comp[ch];
-
-
-    if(3 == info.xup_yup)
-    { //scale x/y - up
-        for(y = 0; y < dstH; ++y)
-        {
-            dptr = dst + (y * dstStride);
-            sptr = info.ystrides[y];
-
-            if(0 < info.yapoints[y])
-            {
-                for(x = 0; x < dstW; ++x)
-                {
-                    //for(c = 0; c < ch; ++c) cx[c] = comp[c] = 0;
-                    typename scale_info_t::uroll_zeroze_cx_comp_t()(cx, comp);
-
-                    if(0 < info.xapoints[x])
-                    {
-                        pix = info.ystrides[y] + info.xpoints[x] * ch;
-
-                        //for(c = 0; c < ch; ++c) comp[c] = pix[c] * (256 - info.xapoints[x]);
-                        typename scale_info_t::uroll_inp_asgn_pix_mul_val_t()(comp, pix, 256 - info.xapoints[x]);
-
-                        pix += ch;
-
-                        //for(c = 0; c < ch; ++c) comp[c] += pix[c] * info.xapoints[x];
-                        typename scale_info_t::uroll_inp_plusasgn_pix_mul_val_t()(comp, pix, info.xapoints[x]);
-
-                        pix += srcStride;
-
-                        //for(c = 0; c < ch; ++c) cx[c] = pix[c] * info.xapoints[x];
-                        typename scale_info_t::uroll_inp_asgn_pix_mul_val_t()(cx, pix, info.xapoints[x]);
-
-                        pix -= ch;
-
-                        //for(c = 0; c < ch; ++c) {
-                        //  cx[c] += pix[c] * (256 - info.xapoints[x]);
-                        //  comp[c] = ((cx[c] * info.yapoints[y]) + (comp[c] * (256 - info.yapoints[y]))) >> 16;
-                        //  *dptr++ = comp[c]&0xff;
-                        //}
-                        typename scale_info_t::uroll_inp_plusasgn_pix_mul_val_t()(cx, pix, 256 - info.xapoints[x]);
-                        typename scale_info_t::uroll_comp_asgn_cx_mul_apoint_plus_comp_mul_inv_apoint_allshifted_16_r_t()(comp, cx, info.yapoints[y]);
-                        typename scale_info_t::uroll_uref_dptr_inc_asgn_comp_and_ff_t()(dptr, comp);
-                    }
-                    else
-                    {
-                        pix = info.ystrides[y] + info.xpoints[x] * ch;
-
-                        //for(c = 0; c < ch; ++c) comp[c] = pix[c] * (256 - info.yapoints[y]);
-                        typename scale_info_t::uroll_inp_asgn_pix_mul_val_t()(comp, pix, 256-info.yapoints[y]);
-
-                        pix += srcStride;
-
-                        //for(c = 0; c < ch; ++c) {
-                        //  comp[c] = (comp[c] + pix[c] * info.yapoints[y]) >> 8;
-                        //  *dptr++ = comp[c]&0xff;
-                        //}
-                        typename scale_info_t::uroll_comp_asgn_comp_plus_pix_mul_apoint_allshifted_8_r_t()(comp, pix, info.yapoints[y]);
-                        typename scale_info_t::uroll_uref_dptr_inc_asgn_comp_and_ff_t()(dptr, comp);
-                    }
-                }
-            }
-            else
-            {
-                for(x = 0; x < dstW; ++x)
-                {
-                    if(0 < info.xapoints[x])
-                    {
-                        pix = info.ystrides[y] + info.xpoints[x] * ch;
-
-                        //for(c = 0; c < ch; ++c) {
-                        //  comp[c] = pix[c] * (256 - info.xapoints[x]);
-                        //  comp[c] = (comp[c] + pix[c] * info.xapoints[x]) >> 8;
-                        //  *dptr++ = comp[c]&0xff;
-                        //}
-                        typename scale_info_t::uroll_inp_asgn_pix_mul_val_t()(comp, pix, 256 - info.xapoints[x]);
-                        typename scale_info_t::uroll_comp_asgn_comp_plus_pix_mul_apoint_allshifted_8_r_t()(comp, pix, info.xapoints[x]);
-                        typename scale_info_t::uroll_uref_dptr_inc_asgn_comp_and_ff_t()(dptr, comp);
-                    }
-                    else
-                    {
-                        //for(c = 0; c < ch; ++c) *dptr++ = (sptr[info.xpoints[x]*ch + c])&0xff;
-                        typename scale_info_t::uroll_uref_dptr_inc_asgn_sptr_apoint_plus_idx_alland_ff_t()(dptr, sptr, info.xpoints[x]*ch);
-                    }
-                }
-            }
-        }
-    }
-    else if(info.xup_yup == 1)
-    { //scaling down vertically
-        S32 Cy, j;
-        S32 yap;
-
-        for(y = 0; y < dstH; y++)
-        {
-            Cy = info.yapoints[y] >> 16;
-            yap = info.yapoints[y] & 0xffff;
-
-            dptr = dst + (y * dstStride);
-
-            for(x = 0; x < dstW; x++)
-            {
-                pix = info.ystrides[y] + info.xpoints[x] * ch;
-
-                //for(c = 0; c < ch; ++c) comp[c] = pix[c] * yap;
-                typename scale_info_t::uroll_inp_asgn_pix_mul_val_t()(comp, pix, yap);
-
-                pix += srcStride;
-
-                for(j = (1 << 14) - yap; j > Cy; j -= Cy, pix += srcStride)
-                {
-                    //for(c = 0; c < ch; ++c) comp[c] += pix[c] * Cy;
-                    typename scale_info_t::uroll_inp_plusasgn_pix_mul_val_t()(comp, pix, Cy);
-                }
-
-                if(j > 0)
-                {
-                    //for(c = 0; c < ch; ++c) comp[c] += pix[c] * j;
-                    typename scale_info_t::uroll_inp_plusasgn_pix_mul_val_t()(comp, pix, j);
-                }
-
-                if(info.xapoints[x] > 0)
-                {
-                    pix = info.ystrides[y] + info.xpoints[x]*ch + ch;
-                    //for(c = 0; c < ch; ++c) cx[c] = pix[c] * yap;
-                    typename scale_info_t::uroll_inp_asgn_pix_mul_val_t()(cx, pix, yap);
-
-                    pix += srcStride;
-                    for(j = (1 << 14) - yap; j > Cy; j -= Cy)
-                    {
-                        //for(c = 0; c < ch; ++c) cx[c] += pix[c] * Cy;
-                        typename scale_info_t::uroll_inp_plusasgn_pix_mul_val_t()(cx, pix, Cy);
-                        pix += srcStride;
-                    }
-
-                    if(j > 0)
-                    {
-                        //for(c = 0; c < ch; ++c) cx[c] += pix[c] * j;
-                        typename scale_info_t::uroll_inp_plusasgn_pix_mul_val_t()(cx, pix, j);
-                    }
-
-                    //for(c = 0; c < ch; ++c) comp[c] = ((comp[c]*(256 - info.xapoints[x])) + ((cx[c] * info.xapoints[x]))) >> 12;
-                    typename scale_info_t::uroll_comp_asgn_comp_mul_inv_apoint_plus_cx_mul_apoint_allshifted_12_r_t()(comp, info.xapoints[x], cx);
-                }
-                else
-                {
-                    //for(c = 0; c < ch; ++c) comp[c] >>= 4;
-                    typename scale_info_t::uroll_comp_rshftasgn_constval_t()(comp, 4);
-                }
-
-                //for(c = 0; c < ch; ++c) *dptr++ = (comp[c]>>10)&0xff;
-                typename scale_info_t::uroll_uref_dptr_inc_asgn_comp_rshft_cval_and_ff_t()(dptr, comp, 10);
-            }
-        }
-    }
-    else if(info.xup_yup == 2)
-    { // scaling down horizontally
-        S32 Cx, j;
-        S32 xap;
-
-        for(y = 0; y < dstH; y++)
-        {
-            dptr = dst + (y * dstStride);
-
-            for(x = 0; x < dstW; x++)
-            {
-                Cx = info.xapoints[x] >> 16;
-                xap = info.xapoints[x] & 0xffff;
-
-                pix = info.ystrides[y] + info.xpoints[x] * ch;
-
-                //for(c = 0; c < ch; ++c) comp[c] = pix[c] * xap;
-                typename scale_info_t::uroll_inp_asgn_pix_mul_val_t()(comp, pix, xap);
-
-                pix+=ch;
-                for(j = (1 << 14) - xap; j > Cx; j -= Cx)
-                {
-                    //for(c = 0; c < ch; ++c) comp[c] += pix[c] * Cx;
-                    typename scale_info_t::uroll_inp_plusasgn_pix_mul_val_t()(comp, pix, Cx);
-                    pix+=ch;
-                }
-
-                if(j > 0)
-                {
-                    //for(c = 0; c < ch; ++c) comp[c] += pix[c] * j;
-                    typename scale_info_t::uroll_inp_plusasgn_pix_mul_val_t()(comp, pix, j);
-                }
-
-                if(info.yapoints[y] > 0)
-                {
-                    pix = info.ystrides[y] + info.xpoints[x]*ch + srcStride;
-                    //for(c = 0; c < ch; ++c) cx[c] = pix[c] * xap;
-                    typename scale_info_t::uroll_inp_asgn_pix_mul_val_t()(cx, pix, xap);
-
-                    pix+=ch;
-                    for(j = (1 << 14) - xap; j > Cx; j -= Cx)
-                    {
-                        //for(c = 0; c < ch; ++c) cx[c] += pix[c] * Cx;
-                        typename scale_info_t::uroll_inp_plusasgn_pix_mul_val_t()(cx, pix, Cx);
-                        pix+=ch;
-                    }
-
-                    if(j > 0)
-                    {
-                        //for(c = 0; c < ch; ++c) cx[c] += pix[c] * j;
-                        typename scale_info_t::uroll_inp_plusasgn_pix_mul_val_t()(cx, pix, j);
-                    }
-
-                    //for(c = 0; c < ch; ++c) comp[c] = ((comp[c] * (256 - info.yapoints[y])) + ((cx[c] * info.yapoints[y]))) >> 12;
-                    typename scale_info_t::uroll_comp_asgn_comp_mul_inv_apoint_plus_cx_mul_apoint_allshifted_12_r_t()(comp, info.yapoints[y], cx);
-                }
-                else
-                {
-                    //for(c = 0; c < ch; ++c) comp[c] >>= 4;
-                    typename scale_info_t::uroll_comp_rshftasgn_constval_t()(comp, 4);
-                }
-
-                //for(c = 0; c < ch; ++c) *dptr++ = (comp[c]>>10)&0xff;
-                typename scale_info_t::uroll_uref_dptr_inc_asgn_comp_rshft_cval_and_ff_t()(dptr, comp, 10);
-            }
-        }
-    }
-    else
-    { //scale x/y - down
-        S32 Cx, Cy, i, j;
-        S32 xap, yap;
-
-        for(y = 0; y < dstH; y++)
-        {
-            Cy = info.yapoints[y] >> 16;
-            yap = info.yapoints[y] & 0xffff;
-
-            dptr = dst + (y * dstStride);
-            for(x = 0; x < dstW; x++)
-            {
-                Cx = info.xapoints[x] >> 16;
-                xap = info.xapoints[x] & 0xffff;
-
-                sptr = info.ystrides[y] + info.xpoints[x] * ch;
-                pix = sptr;
-                sptr += srcStride;
-
-                //for(c = 0; c < ch; ++c) cx[c] = pix[c] * xap;
-                typename scale_info_t::uroll_inp_asgn_pix_mul_val_t()(cx, pix, xap);
-
-                pix+=ch;
-                for(i = (1 << 14) - xap; i > Cx; i -= Cx)
-                {
-                    //for(c = 0; c < ch; ++c) cx[c] += pix[c] * Cx;
-                    typename scale_info_t::uroll_inp_plusasgn_pix_mul_val_t()(cx, pix, Cx);
-                    pix+=ch;
-                }
-
-                if(i > 0)
-                {
-                    //for(c = 0; c < ch; ++c) cx[c] += pix[c] * i;
-                    typename scale_info_t::uroll_inp_plusasgn_pix_mul_val_t()(cx, pix, i);
-                }
-
-                //for(c = 0; c < ch; ++c) comp[c] = (cx[c] >> 5) * yap;
-                typename scale_info_t::uroll_comp_asgn_cx_rshft_cval_all_mul_val_t()(comp, cx, 5, yap);
-
-                for(j = (1 << 14) - yap; j > Cy; j -= Cy)
-                {
-                    pix = sptr;
-                    sptr += srcStride;
-
-                    //for(c = 0; c < ch; ++c) cx[c] = pix[c] * xap;
-                    typename scale_info_t::uroll_inp_asgn_pix_mul_val_t()(cx, pix, xap);
-
-                    pix+=ch;
-                    for(i = (1 << 14) - xap; i > Cx; i -= Cx)
-                    {
-                        //for(c = 0; c < ch; ++c) cx[c] += pix[c] * Cx;
-                        typename scale_info_t::uroll_inp_plusasgn_pix_mul_val_t()(cx, pix, Cx);
-                        pix+=ch;
-                    }
-
-                    if(i > 0)
-                    {
-                        //for(c = 0; c < ch; ++c) cx[c] += pix[c] * i;
-                        typename scale_info_t::uroll_inp_plusasgn_pix_mul_val_t()(cx, pix, i);
-                    }
-
-                    //for(c = 0; c < ch; ++c) comp[c] += (cx[c] >> 5) * Cy;
-                    typename scale_info_t::uroll_comp_plusasgn_cx_rshft_cval_all_mul_val_t()(comp, cx, 5, Cy);
-                }
-
-                if(j > 0)
-                {
-                    pix = sptr;
-                    sptr += srcStride;
-
-                    //for(c = 0; c < ch; ++c) cx[c] = pix[c] * xap;
-                    typename scale_info_t::uroll_inp_asgn_pix_mul_val_t()(cx, pix, xap);
-
-                    pix+=ch;
-                    for(i = (1 << 14) - xap; i > Cx; i -= Cx)
-                    {
-                        //for(c = 0; c < ch; ++c) cx[c] += pix[c] * Cx;
-                        typename scale_info_t::uroll_inp_plusasgn_pix_mul_val_t()(cx, pix, Cx);
-                        pix+=ch;
-                    }
-
-                    if(i > 0)
-                    {
-                        //for(c = 0; c < ch; ++c) cx[c] += pix[c] * i;
-                        typename scale_info_t::uroll_inp_plusasgn_pix_mul_val_t()(cx, pix, i);
-                    }
-
-                    //for(c = 0; c < ch; ++c) comp[c] += (cx[c] >> 5) * j;
-                    typename scale_info_t::uroll_comp_plusasgn_cx_rshft_cval_all_mul_val_t()(comp, cx, 5, j);
-                }
-
-                //for(c = 0; c < ch; ++c) *dptr++ = (comp[c]>>23)&0xff;
-                typename scale_info_t::uroll_uref_dptr_inc_asgn_comp_rshft_cval_and_ff_t()(dptr, comp, 23);
-            }
-        }
-    } //else
-}
-
-//wrapper
-static void bilinear_scale(const U8 *src, U32 srcW, U32 srcH, U32 srcCh, U32 srcStride, U8 *dst, U32 dstW, U32 dstH, U32 dstCh, U32 dstStride)
-{
-    llassert(srcCh == dstCh);
-
-    switch(srcCh)
-    {
-    case 1:
-        bilinear_scale<1>(src, srcW, srcH, srcStride, dst, dstW, dstH, dstStride);
-        break;
-    case 3:
-        bilinear_scale<3>(src, srcW, srcH, srcStride, dst, dstW, dstH, dstStride);
-        break;
-    case 4:
-        bilinear_scale<4>(src, srcW, srcH, srcStride, dst, dstW, dstH, dstStride);
-        break;
-    default:
-        llassert(!"Implement if need");
-        break;
-    }
-
-}
-
-//---------------------------------------------------------------------------
-// LLImage
-//---------------------------------------------------------------------------
-
-//static
-thread_local std::string LLImage::sLastThreadErrorMessage;
-bool LLImage::sUseNewByteRange = false;
-S32  LLImage::sMinimalReverseByteRangePercent = 75;
-
-//static
-void LLImage::initClass(bool use_new_byte_range, S32 minimal_reverse_byte_range_percent)
-{
-    sUseNewByteRange = use_new_byte_range;
-    sMinimalReverseByteRangePercent = minimal_reverse_byte_range_percent;
-}
-
-//static
-void LLImage::cleanupClass()
-{
-}
-
-//static
-const std::string& LLImage::getLastThreadError()
-{
-    static const std::string noerr("No Error");
-    return sLastThreadErrorMessage.empty() ? noerr : sLastThreadErrorMessage;
-}
-
-//static
-void LLImage::setLastError(const std::string& message)
-{
-<<<<<<< HEAD
-	sLastErrorMessage = message;
-=======
-    sLastThreadErrorMessage = message;
->>>>>>> e1623bb2
-}
-
-//---------------------------------------------------------------------------
-// LLImageBase
-//---------------------------------------------------------------------------
-
-LLImageBase::LLImageBase()
-:   mData(NULL),
-    mDataSize(0),
-    mWidth(0),
-    mHeight(0),
-    mComponents(0),
-    mBadBufferAllocation(false),
-    mAllowOverSize(false)
-{}
-
-// virtual
-LLImageBase::~LLImageBase()
-{
-    deleteData(); // virtual
-}
-
-// virtual
-void LLImageBase::dump()
-{
-    LL_INFOS() << "LLImageBase mComponents " << mComponents
-        << " mData " << mData
-        << " mDataSize " << mDataSize
-        << " mWidth " << mWidth
-        << " mHeight " << mHeight
-        << LL_ENDL;
-}
-
-// virtual
-void LLImageBase::sanityCheck()
-{
-    if (mWidth > MAX_IMAGE_SIZE
-        || mHeight > MAX_IMAGE_SIZE
-        || mDataSize > (S32)MAX_IMAGE_DATA_SIZE
-        || mComponents > (S8)MAX_IMAGE_COMPONENTS
-        )
-    {
-        LL_ERRS() << "Failed LLImageBase::sanityCheck "
-               << "width " << mWidth
-               << "height " << mHeight
-               << "datasize " << mDataSize
-               << "components " << mComponents
-               << "data " << mData
-               << LL_ENDL;
-    }
-}
-
-// virtual
-void LLImageBase::deleteData()
-{
-    ll_aligned_free_16(mData);
-    mDataSize = 0;
-    mData = NULL;
-}
-
-// virtual
-U8* LLImageBase::allocateData(S32 size)
-{
-    //make this function thread-safe.
-    static const U32 MAX_BUFFER_SIZE = 4096 * 4096 * 16; //256 MB
-    mBadBufferAllocation = false;
-
-    if (size < 0)
-    {
-        size = mWidth * mHeight * mComponents;
-        if (size <= 0)
-        {
-            LL_WARNS() << llformat("LLImageBase::allocateData called with bad dimensions: %dx%dx%d",mWidth,mHeight,(S32)mComponents) << LL_ENDL;
-            mBadBufferAllocation = true;
-        }
-    }
-
-    if (!mBadBufferAllocation && (size < 1 || size > MAX_BUFFER_SIZE))
-    {
-        LL_INFOS() << "width: " << mWidth << " height: " << mHeight << " components: " << mComponents << LL_ENDL ;
-        if(mAllowOverSize)
-        {
-            LL_INFOS() << "Oversize: " << size << LL_ENDL ;
-        }
-        else
-        {
-            LL_WARNS() << "LLImageBase::allocateData: bad size: " << size << LL_ENDL;
-            mBadBufferAllocation = true;
-        }
-    }
-
-    if (!mBadBufferAllocation && (!mData || size != mDataSize))
-    {
-        deleteData(); // virtual
-        mData = (U8*)ll_aligned_malloc_16(size);
-        if (!mData)
-        {
-            LL_WARNS() << "Failed to allocate image data size [" << size << "]" << LL_ENDL;
-            mBadBufferAllocation = true;
-        }
-    }
-
-    if (mBadBufferAllocation)
-    {
-        size = 0;
-        mWidth = mHeight = 0;
-        if (mData)
-        {
-            deleteData(); // virtual
-            mData = NULL;
-        }
-    }
-    mDataSize = size;
-
-    return mData;
-}
-
-// virtual
-U8* LLImageBase::reallocateData(S32 size)
-{
-<<<<<<< HEAD
-	U8 *new_datap = (U8*)ll_aligned_malloc_16(size);
-	if (!new_datap)
-	{
-		LL_WARNS() << "Out of memory in LLImageBase::reallocateData" << LL_ENDL;
-		return 0;
-	}
-	if (mData)
-	{
-		S32 bytes = llmin(mDataSize, size);
-		memcpy(new_datap, mData, bytes);	/* Flawfinder: ignore */
-		ll_aligned_free_16(mData) ;
-	}
-	mData = new_datap;
-	mDataSize = size;
-	mBadBufferAllocation = false;
-	return mData;
-}
-
-const U8* LLImageBase::getData() const
-{ 
-	if(mBadBufferAllocation)
-	{
-		LL_WARNS() << "Bad memory allocation for the image buffer!" << LL_ENDL ;
-		return NULL;
-	}
-
-	return mData; 
-} // read only
-
-U8* LLImageBase::getData()
-{ 
-	if(mBadBufferAllocation)
-	{
-		LL_WARNS() << "Bad memory allocation for the image buffer!" << LL_ENDL;
-		return NULL;
-	}
-=======
-    U8 *new_datap = (U8*)ll_aligned_malloc_16(size);
-    if (!new_datap)
-    {
-        LL_WARNS() << "Out of memory in LLImageBase::reallocateData" << LL_ENDL;
-        return 0;
-    }
-    if (mData)
-    {
-        S32 bytes = llmin(mDataSize, size);
-        memcpy(new_datap, mData, bytes);    /* Flawfinder: ignore */
-        ll_aligned_free_16(mData) ;
-    }
-    mData = new_datap;
-    mDataSize = size;
-    mBadBufferAllocation = false;
-    return mData;
-}
-
-const U8* LLImageBase::getData() const
-{
-    if(mBadBufferAllocation)
-    {
-        LL_WARNS() << "Bad memory allocation for the image buffer!" << LL_ENDL ;
-        return NULL;
-    }
-
-    return mData;
-} // read only
-
-U8* LLImageBase::getData()
-{
-    if(mBadBufferAllocation)
-    {
-        LL_WARNS() << "Bad memory allocation for the image buffer!" << LL_ENDL;
-        return NULL;
-    }
->>>>>>> e1623bb2
-
-    return mData;
-}
-
-bool LLImageBase::isBufferInvalid() const
-{
-<<<<<<< HEAD
-	return mBadBufferAllocation || mData == NULL;
-=======
-    return mBadBufferAllocation || mData == NULL ;
->>>>>>> e1623bb2
-}
-
-void LLImageBase::setSize(S32 width, S32 height, S32 ncomponents)
-{
-    mWidth = width;
-    mHeight = height;
-    mComponents = ncomponents;
-}
-
-U8* LLImageBase::allocateDataSize(S32 width, S32 height, S32 ncomponents, S32 size)
-{
-    setSize(width, height, ncomponents);
-    return allocateData(size); // virtual
-}
-
-//---------------------------------------------------------------------------
-// LLImageRaw
-//---------------------------------------------------------------------------
-
-S32 LLImageRaw::sRawImageCount = 0;
-
-LLImageRaw::LLImageRaw()
-    : LLImageBase()
-{
-    ++sRawImageCount;
-}
-
-LLImageRaw::LLImageRaw(U16 width, U16 height, S8 components)
-    : LLImageBase()
-{
-    //llassert( S32(width) * S32(height) * S32(components) <= MAX_IMAGE_DATA_SIZE );
-    allocateDataSize(width, height, components);
-    ++sRawImageCount;
-}
-
-LLImageRaw::LLImageRaw(const U8* data, U16 width, U16 height, S8 components)
-    : LLImageBase()
-{
-    if (allocateDataSize(width, height, components))
-    {
-        memcpy(getData(), data, width * height * components);
-    }
-}
-
-LLImageRaw::LLImageRaw(U8 *data, U16 width, U16 height, S8 components, bool no_copy)
-    : LLImageBase()
-{
-    if(no_copy)
-    {
-        setDataAndSize(data, width, height, components);
-    }
-    else if(allocateDataSize(width, height, components))
-    {
-        memcpy(getData(), data, width*height*components);
-    }
-    ++sRawImageCount;
-}
-
-//LLImageRaw::LLImageRaw(const std::string& filename, bool j2c_lowest_mip_only)
-//  : LLImageBase()
-//{
-//  createFromFile(filename, j2c_lowest_mip_only);
-//}
-
-LLImageRaw::~LLImageRaw()
-{
-    // NOTE: ~LLimageBase() call to deleteData() calls LLImageBase::deleteData()
-    //        NOT LLImageRaw::deleteData()
-    deleteData();
-    --sRawImageCount;
-}
-
-// virtual
-U8* LLImageRaw::allocateData(S32 size)
-{
-<<<<<<< HEAD
-	LLImageDataLock lock(this);
-
-	U8* res = LLImageBase::allocateData(size);
-	return res;
-=======
-    U8* res = LLImageBase::allocateData(size);
-    return res;
->>>>>>> e1623bb2
-}
-
-// virtual
-U8* LLImageRaw::reallocateData(S32 size)
-{
-<<<<<<< HEAD
-	LLImageDataLock lock(this);
-
-	U8* res = LLImageBase::reallocateData(size);
-	return res;
-=======
-    U8* res = LLImageBase::reallocateData(size);
-    return res;
->>>>>>> e1623bb2
-}
-
-void LLImageRaw::releaseData()
-{
-    LLImageDataLock lock(this);
-
-    LLImageBase::setSize(0, 0, 0);
-    LLImageBase::setDataAndSize(nullptr, 0);
-}
-
-// virtual
-void LLImageRaw::deleteData()
-{
-<<<<<<< HEAD
-	LLImageDataLock lock(this);
-
-	LLImageBase::deleteData();
-}
-
-void LLImageRaw::setDataAndSize(U8 *data, S32 width, S32 height, S8 components) 
-{
-	LLImageDataLock lock(this);
-
-	if(data == getData())
-	{
-		return ;
-	}
-=======
-    LLImageBase::deleteData();
-}
-
-void LLImageRaw::setDataAndSize(U8 *data, S32 width, S32 height, S8 components)
-{
-    if(data == getData())
-    {
-        return ;
-    }
->>>>>>> e1623bb2
-
-    deleteData();
-
-    LLImageBase::setSize(width, height, components) ;
-    LLImageBase::setDataAndSize(data, width * height * components) ;
-}
-
-bool LLImageRaw::resize(U16 width, U16 height, S8 components)
-{
-<<<<<<< HEAD
-	LLImageDataLock lock(this);
-
-	if ((getWidth() == width) && (getHeight() == height) && (getComponents() == components) && !isBufferInvalid())
-	{
-		return true;
-	}
-	// Reallocate the data buffer.
-	deleteData();
-=======
-    if ((getWidth() == width) && (getHeight() == height) && (getComponents() == components) && !isBufferInvalid())
-    {
-        return true;
-    }
-    // Reallocate the data buffer.
-    deleteData();
->>>>>>> e1623bb2
-
-    allocateDataSize(width,height,components);
-
-    return !isBufferInvalid();
-}
-
-bool LLImageRaw::setSubImage(U32 x_pos, U32 y_pos, U32 width, U32 height,
-                             const U8 *data, U32 stride, bool reverse_y)
-{
-<<<<<<< HEAD
-	LLImageDataLock lock(this);
-
-	if (!getData())
-	{
-		return false;
-	}
-	if (!data)
-	{
-		return false;
-	}
-=======
-    if (!getData())
-    {
-        return false;
-    }
-    if (!data)
-    {
-        return false;
-    }
->>>>>>> e1623bb2
-
-    // Should do some simple bounds checking
-
-    U32 i;
-    for (i = 0; i < height; i++)
-    {
-        const U32 row = reverse_y ? height - 1 - i : i;
-        const U32 from_offset = row * ((stride == 0) ? width*getComponents() : stride);
-        const U32 to_offset = (y_pos + i)*getWidth() + x_pos;
-        memcpy(getData() + to_offset*getComponents(),       /* Flawfinder: ignore */
-                data + from_offset, getComponents()*width);
-    }
-
-    return true;
-}
-
-void LLImageRaw::clear(U8 r, U8 g, U8 b, U8 a)
-{
-<<<<<<< HEAD
-	llassert( getComponents() <= 4 );
-
-	LLImageDataLock lock(this);
-
-	// This is fairly bogus, but it'll do for now.
-	if (isBufferInvalid())
-	{
-		LL_WARNS() << "Invalid image buffer" << LL_ENDL;
-		return;
-	}
-
-	U8 *pos = getData();
-	U32 x, y;
-	for (x = 0; x < getWidth(); x++)
-	{
-		for (y = 0; y < getHeight(); y++)
-		{
-			*pos = r;
-			pos++;
-			if (getComponents() == 1)
-			{
-				continue;
-			}
-			*pos = g;
-			pos++;
-			if (getComponents() == 2)
-			{
-				continue;
-			}
-			*pos = b;
-			pos++;
-			if (getComponents() == 3)
-			{
-				continue;
-			}
-			*pos = a;
-			pos++;
-		}
-	}
-=======
-    llassert( getComponents() <= 4 );
-    // This is fairly bogus, but it'll do for now.
-    if (isBufferInvalid())
-    {
-        LL_WARNS() << "Invalid image buffer" << LL_ENDL;
-        return;
-    }
-
-    U8 *pos = getData();
-    U32 x, y;
-    for (x = 0; x < getWidth(); x++)
-    {
-        for (y = 0; y < getHeight(); y++)
-        {
-            *pos = r;
-            pos++;
-            if (getComponents() == 1)
-            {
-                continue;
-            }
-            *pos = g;
-            pos++;
-            if (getComponents() == 2)
-            {
-                continue;
-            }
-            *pos = b;
-            pos++;
-            if (getComponents() == 3)
-            {
-                continue;
-            }
-            *pos = a;
-            pos++;
-        }
-    }
->>>>>>> e1623bb2
-}
-
-// Reverses the order of the rows in the image
-void LLImageRaw::verticalFlip()
-{
-<<<<<<< HEAD
-	LLImageDataLock lock(this);
-
-	S32 row_bytes = getWidth() * getComponents();
-	llassert(row_bytes > 0);
-	std::vector<U8> line_buffer(row_bytes);
-	S32 mid_row = getHeight() / 2;
-	for( S32 row = 0; row < mid_row; row++ )
-	{
-		U8* row_a_data = getData() + row * row_bytes;
-		U8* row_b_data = getData() + (getHeight() - 1 - row) * row_bytes;
-		memcpy( &line_buffer[0], row_a_data,  row_bytes );
-		memcpy( row_a_data,  row_b_data,  row_bytes );
-		memcpy( row_b_data,  &line_buffer[0], row_bytes );
-	}
-=======
-    S32 row_bytes = getWidth() * getComponents();
-    llassert(row_bytes > 0);
-    std::vector<U8> line_buffer(row_bytes);
-    S32 mid_row = getHeight() / 2;
-    for( S32 row = 0; row < mid_row; row++ )
-    {
-        U8* row_a_data = getData() + row * row_bytes;
-        U8* row_b_data = getData() + (getHeight() - 1 - row) * row_bytes;
-        memcpy( &line_buffer[0], row_a_data,  row_bytes );
-        memcpy( row_a_data,  row_b_data,  row_bytes );
-        memcpy( row_b_data,  &line_buffer[0], row_bytes );
-    }
->>>>>>> e1623bb2
-}
-
-
-bool LLImageRaw::optimizeAwayAlpha()
-{
-    LLImageDataLock lock(this);
-
-    if (getComponents() == 4)
-    {
-        U8* data = getData();
-        U32 pixels = getWidth() * getHeight();
-
-        // check alpha channel for all 255
-        for (U32 i = 0; i < pixels; ++i)
-        {
-            if (data[i * 4 + 3] != 255)
-            {
-                return false;
-            }
-        }
-
-        // alpha channel is all 255, make a new copy of data without alpha channel
-        U8* new_data = (U8*) ll_aligned_malloc_16(getWidth() * getHeight() * 3);
-
-        for (U32 i = 0; i < pixels; ++i)
-        {
-            U32 di = i * 3;
-            U32 si = i * 4;
-            for (U32 j = 0; j < 3; ++j)
-            {
-                new_data[di+j] = data[si+j];
-            }
-        }
-
-        setDataAndSize(new_data, getWidth(), getHeight(), 3);
-
-        return true;
-    }
-
-    return false;
-}
-
-void LLImageRaw::expandToPowerOfTwo(S32 max_dim, bool scale_image)
-{
-<<<<<<< HEAD
-	LLImageDataLock lock(this);
-
-	// Find new sizes
-	S32 new_width  = expandDimToPowerOfTwo(getWidth(), max_dim);
-	S32 new_height = expandDimToPowerOfTwo(getHeight(), max_dim);
-=======
-    // Find new sizes
-    S32 new_width  = expandDimToPowerOfTwo(getWidth(), max_dim);
-    S32 new_height = expandDimToPowerOfTwo(getHeight(), max_dim);
->>>>>>> e1623bb2
-
-    scale( new_width, new_height, scale_image );
-}
-
-void LLImageRaw::contractToPowerOfTwo(S32 max_dim, bool scale_image)
-{
-<<<<<<< HEAD
-	LLImageDataLock lock(this);
-
-	// Find new sizes
-	S32 new_width  = contractDimToPowerOfTwo(getWidth(), MIN_IMAGE_SIZE);
-	S32 new_height = contractDimToPowerOfTwo(getHeight(), MIN_IMAGE_SIZE);
-=======
-    // Find new sizes
-    S32 new_width  = contractDimToPowerOfTwo(getWidth(), MIN_IMAGE_SIZE);
-    S32 new_height = contractDimToPowerOfTwo(getHeight(), MIN_IMAGE_SIZE);
->>>>>>> e1623bb2
-
-    scale( new_width, new_height, scale_image );
-}
-
-// static
-S32 LLImageRaw::biasedDimToPowerOfTwo(S32 curr_dim, S32 max_dim)
-{
-    // Strong bias towards rounding down (to save bandwidth)
-    // No bias would mean THRESHOLD == 1.5f;
-    const F32 THRESHOLD = 1.75f;
-
-    // Find new sizes
-    S32 larger_dim  = max_dim;  // 2^n >= curr_dim
-    S32 smaller_dim = max_dim;  // 2^(n-1) <= curr_dim
-    while( (smaller_dim > curr_dim) && (smaller_dim > MIN_IMAGE_SIZE) )
-    {
-        larger_dim = smaller_dim;
-        smaller_dim >>= 1;
-    }
-    return ( ((F32)curr_dim / (F32)smaller_dim) > THRESHOLD ) ? larger_dim : smaller_dim;
-}
-
-// static
-S32 LLImageRaw::expandDimToPowerOfTwo(S32 curr_dim, S32 max_dim)
-{
-    S32 new_dim = MIN_IMAGE_SIZE;
-    while( (new_dim < curr_dim) && (new_dim < max_dim) )
-    {
-        new_dim <<= 1;
-    }
-    return new_dim;
-}
-
-// static
-S32 LLImageRaw::contractDimToPowerOfTwo(S32 curr_dim, S32 min_dim)
-{
-    S32 new_dim = MAX_IMAGE_SIZE;
-    while( (new_dim > curr_dim) && (new_dim > min_dim) )
-    {
-        new_dim >>= 1;
-    }
-    return new_dim;
-}
-
-void LLImageRaw::biasedScaleToPowerOfTwo(S32 max_dim)
-{
-<<<<<<< HEAD
-	LLImageDataLock lock(this);
-
-	// Find new sizes
-	S32 new_width  = biasedDimToPowerOfTwo(getWidth(),max_dim);
-	S32 new_height = biasedDimToPowerOfTwo(getHeight(),max_dim);
-=======
-    // Find new sizes
-    S32 new_width  = biasedDimToPowerOfTwo(getWidth(),max_dim);
-    S32 new_height = biasedDimToPowerOfTwo(getHeight(),max_dim);
->>>>>>> e1623bb2
-
-    scale( new_width, new_height );
-}
-
-// static
-// Calculates (U8)(255*(a/255.f)*(b/255.f) + 0.5f).  Thanks, Jim Blinn!
-inline U8 LLImageRaw::fastFractionalMult( U8 a, U8 b )
-{
-    U32 i = a * b + 128;
-    return U8((i + (i>>8)) >> 8);
-}
-
-
-void LLImageRaw::composite( const LLImageRaw* src )
-{
-<<<<<<< HEAD
-	LLImageRaw* dst = this;  // Just for clarity.
-
-	LLImageDataSharedLock lockIn(src);
-	LLImageDataLock lockOut(this);
-
-	if (!validateSrcAndDst("LLImageRaw::composite", src, dst))
-	{
-		return;
-	}
-
-	llassert(3 == src->getComponents());
-	llassert(3 == dst->getComponents());
-
-	if( 3 == dst->getComponents() )
-	{
-		if( (src->getWidth() == dst->getWidth()) && (src->getHeight() == dst->getHeight()) )
-		{
-			// No scaling needed
-			if( 3 == src->getComponents() )
-			{
-				copyUnscaled( src );  // alpha is one so just copy the data.
-			}
-			else
-			{
-				compositeUnscaled4onto3( src );
-			}
-		}
-		else
-		{
-			if( 3 == src->getComponents() )
-			{
-				copyScaled( src );  // alpha is one so just copy the data.
-			}
-			else
-			{
-				compositeScaled4onto3( src );
-			}
-		}
-	}
-=======
-    LLImageRaw* dst = this;  // Just for clarity.
-
-    if (!validateSrcAndDst("LLImageRaw::composite", src, dst))
-    {
-        return;
-    }
-
-    llassert(3 == src->getComponents());
-    llassert(3 == dst->getComponents());
-
-    if( 3 == dst->getComponents() )
-    {
-        if( (src->getWidth() == dst->getWidth()) && (src->getHeight() == dst->getHeight()) )
-        {
-            // No scaling needed
-            if( 3 == src->getComponents() )
-            {
-                copyUnscaled( src );  // alpha is one so just copy the data.
-            }
-            else
-            {
-                compositeUnscaled4onto3( src );
-            }
-        }
-        else
-        {
-            if( 3 == src->getComponents() )
-            {
-                copyScaled( src );  // alpha is one so just copy the data.
-            }
-            else
-            {
-                compositeScaled4onto3( src );
-            }
-        }
-    }
->>>>>>> e1623bb2
-}
-
-
-// Src and dst can be any size.  Src has 4 components.  Dst has 3 components.
-void LLImageRaw::compositeScaled4onto3(const LLImageRaw* src)
-{
-    LL_INFOS() << "compositeScaled4onto3" << LL_ENDL;
-
-    LLImageRaw* dst = this;  // Just for clarity.
-
-<<<<<<< HEAD
-	LLImageDataLock lock(this);
-
-	llassert( (4 == src->getComponents()) && (3 == dst->getComponents()) );
-=======
-    llassert( (4 == src->getComponents()) && (3 == dst->getComponents()) );
->>>>>>> e1623bb2
-
-    S32 temp_data_size = src->getWidth() * dst->getHeight() * src->getComponents();
-    llassert_always(temp_data_size > 0);
-    std::vector<U8> temp_buffer(temp_data_size);
-
-    // Vertical: scale but no composite
-    for( S32 col = 0; col < src->getWidth(); col++ )
-    {
-        copyLineScaled( src->getData() + (src->getComponents() * col), &temp_buffer[0] + (src->getComponents() * col), src->getHeight(), dst->getHeight(), src->getWidth(), src->getWidth() );
-    }
-
-    // Horizontal: scale and composite
-    for( S32 row = 0; row < dst->getHeight(); row++ )
-    {
-        compositeRowScaled4onto3( &temp_buffer[0] + (src->getComponents() * src->getWidth() * row), dst->getData() + (dst->getComponents() * dst->getWidth() * row), src->getWidth(), dst->getWidth() );
-    }
-}
-
-
-// Src and dst are same size.  Src has 4 components.  Dst has 3 components.
-void LLImageRaw::compositeUnscaled4onto3( const LLImageRaw* src )
-{
-<<<<<<< HEAD
-	LLImageRaw* dst = this;  // Just for clarity.
-
-	LLImageDataLock lock(this);
-
-	llassert( (3 == src->getComponents()) || (4 == src->getComponents()) );
-	llassert( (src->getWidth() == dst->getWidth()) && (src->getHeight() == dst->getHeight()) );
-
-	const U8* src_data = src->getData();
-	U8* dst_data = dst->getData();
-	S32 pixels = getWidth() * getHeight();
-	while( pixels-- )
-	{
-		U8 alpha = src_data[3];
-		if( alpha )
-		{
-			if( 255 == alpha )
-			{
-				dst_data[0] = src_data[0];
-				dst_data[1] = src_data[1];
-				dst_data[2] = src_data[2];
-			}
-			else
-			{
-
-				U8 transparency = 255 - alpha;
-				dst_data[0] = fastFractionalMult( dst_data[0], transparency ) + fastFractionalMult( src_data[0], alpha );
-				dst_data[1] = fastFractionalMult( dst_data[1], transparency ) + fastFractionalMult( src_data[1], alpha );
-				dst_data[2] = fastFractionalMult( dst_data[2], transparency ) + fastFractionalMult( src_data[2], alpha );
-			}
-		}
-
-		src_data += 4;
-		dst_data += 3;
-	}
-=======
-    LLImageRaw* dst = this;  // Just for clarity.
-
-    llassert( (3 == src->getComponents()) || (4 == src->getComponents()) );
-    llassert( (src->getWidth() == dst->getWidth()) && (src->getHeight() == dst->getHeight()) );
-
-    U8* src_data = src->getData();
-    U8* dst_data = dst->getData();
-    S32 pixels = getWidth() * getHeight();
-    while( pixels-- )
-    {
-        U8 alpha = src_data[3];
-        if( alpha )
-        {
-            if( 255 == alpha )
-            {
-                dst_data[0] = src_data[0];
-                dst_data[1] = src_data[1];
-                dst_data[2] = src_data[2];
-            }
-            else
-            {
-
-                U8 transparency = 255 - alpha;
-                dst_data[0] = fastFractionalMult( dst_data[0], transparency ) + fastFractionalMult( src_data[0], alpha );
-                dst_data[1] = fastFractionalMult( dst_data[1], transparency ) + fastFractionalMult( src_data[1], alpha );
-                dst_data[2] = fastFractionalMult( dst_data[2], transparency ) + fastFractionalMult( src_data[2], alpha );
-            }
-        }
-
-        src_data += 4;
-        dst_data += 3;
-    }
->>>>>>> e1623bb2
-}
-
-
-void LLImageRaw::copyUnscaledAlphaMask( const LLImageRaw* src, const LLColor4U& fill)
-{
-    LLImageRaw* dst = this;  // Just for clarity.
-
-<<<<<<< HEAD
-	LLImageDataSharedLock lockIn(src);
-	LLImageDataLock lockOut(this);
-
-	if (!validateSrcAndDst("LLImageRaw::copyUnscaledAlphaMask", src, dst))
-	{
-		return;
-	}
-=======
-    if (!validateSrcAndDst("LLImageRaw::copyUnscaledAlphaMask", src, dst))
-    {
-        return;
-    }
->>>>>>> e1623bb2
-
-    llassert( 1 == src->getComponents() );
-    llassert( 4 == dst->getComponents() );
-    llassert( (src->getWidth() == dst->getWidth()) && (src->getHeight() == dst->getHeight()) );
-
-<<<<<<< HEAD
-	S32 pixels = getWidth() * getHeight();
-	const U8* src_data = src->getData();
-	U8* dst_data = dst->getData();
-	for ( S32 i = 0; i < pixels; i++ )
-	{
-		dst_data[0] = fill.mV[0];
-		dst_data[1] = fill.mV[1];
-		dst_data[2] = fill.mV[2];
-		dst_data[3] = src_data[0];
-		src_data += 1;
-		dst_data += 4;
-	}
-=======
-    S32 pixels = getWidth() * getHeight();
-    U8* src_data = src->getData();
-    U8* dst_data = dst->getData();
-    for ( S32 i = 0; i < pixels; i++ )
-    {
-        dst_data[0] = fill.mV[0];
-        dst_data[1] = fill.mV[1];
-        dst_data[2] = fill.mV[2];
-        dst_data[3] = src_data[0];
-        src_data += 1;
-        dst_data += 4;
-    }
->>>>>>> e1623bb2
-}
-
-
-// Fill the buffer with a constant color
-void LLImageRaw::fill( const LLColor4U& color )
-{
-<<<<<<< HEAD
-	LLImageDataLock lock(this);
-
-	if (isBufferInvalid())
-	{
-		LL_WARNS() << "Invalid image buffer" << LL_ENDL;
-		return;
-	}
-
-	S32 pixels = getWidth() * getHeight();
-	if( 4 == getComponents() )
-	{
-		U32* data = (U32*) getData();
-		U32 rgbaColor = color.asRGBA();
-		for( S32 i = 0; i < pixels; i++ )
-		{
-			data[ i ] = rgbaColor;
-		}
-	}
-	else
-	if( 3 == getComponents() )
-	{
-		U8* data = getData();
-		for( S32 i = 0; i < pixels; i++ )
-		{
-			data[0] = color.mV[0];
-			data[1] = color.mV[1];
-			data[2] = color.mV[2];
-			data += 3;
-		}
-	}
-=======
-    if (isBufferInvalid())
-    {
-        LL_WARNS() << "Invalid image buffer" << LL_ENDL;
-        return;
-    }
-
-    S32 pixels = getWidth() * getHeight();
-    if( 4 == getComponents() )
-    {
-        U32* data = (U32*) getData();
-        U32 rgbaColor = color.asRGBA();
-        for( S32 i = 0; i < pixels; i++ )
-        {
-            data[ i ] = rgbaColor;
-        }
-    }
-    else
-    if( 3 == getComponents() )
-    {
-        U8* data = getData();
-        for( S32 i = 0; i < pixels; i++ )
-        {
-            data[0] = color.mV[0];
-            data[1] = color.mV[1];
-            data[2] = color.mV[2];
-            data += 3;
-        }
-    }
->>>>>>> e1623bb2
-}
-
-LLPointer<LLImageRaw> LLImageRaw::duplicate()
-{
-    if(getNumRefs() < 2)
-    {
-        return this; //nobody else refences to this image, no need to duplicate.
-    }
-
-<<<<<<< HEAD
-	LLImageDataSharedLock lock(this);
-
-	//make a duplicate
-	LLPointer<LLImageRaw> dup = new LLImageRaw(getData(), getWidth(), getHeight(), getComponents());
-	return dup; 
-=======
-    //make a duplicate
-    LLPointer<LLImageRaw> dup = new LLImageRaw(getData(), getWidth(), getHeight(), getComponents());
-    return dup;
->>>>>>> e1623bb2
-}
-
-// Src and dst can be any size.  Src and dst can each have 3 or 4 components.
-void LLImageRaw::copy(const LLImageRaw* src)
-{
-<<<<<<< HEAD
-	LLImageRaw* dst = this;  // Just for clarity.
-
-	LLImageDataSharedLock lockIn(src);
-	LLImageDataLock lockOut(this);
-
-	if (!validateSrcAndDst("LLImageRaw::copy", src, dst))
-	{
-		return;
-	}
-
-	if( (src->getWidth() == dst->getWidth()) && (src->getHeight() == dst->getHeight()) )
-	{
-		// No scaling needed
-		if( src->getComponents() == dst->getComponents() )
-		{
-			copyUnscaled( src );
-		}
-		else
-		if( 3 == src->getComponents() )
-		{
-			copyUnscaled3onto4( src );
-		}
-		else
-		{
-			// 4 == src->getComponents()
-			copyUnscaled4onto3( src );
-		}
-	}
-	else
-	{
-		// Scaling needed
-		// No scaling needed
-		if( src->getComponents() == dst->getComponents() )
-		{
-			copyScaled( src );
-		}
-		else
-		if( 3 == src->getComponents() )
-		{
-			copyScaled3onto4( src );
-		}
-		else
-		{
-			// 4 == src->getComponents()
-			copyScaled4onto3( src );
-		}
-	}
-=======
-    LLImageRaw* dst = this;  // Just for clarity.
-
-    if (!validateSrcAndDst("LLImageRaw::copy", src, dst))
-    {
-        return;
-    }
-
-    if( (src->getWidth() == dst->getWidth()) && (src->getHeight() == dst->getHeight()) )
-    {
-        // No scaling needed
-        if( src->getComponents() == dst->getComponents() )
-        {
-            copyUnscaled( src );
-        }
-        else
-        if( 3 == src->getComponents() )
-        {
-            copyUnscaled3onto4( src );
-        }
-        else
-        {
-            // 4 == src->getComponents()
-            copyUnscaled4onto3( src );
-        }
-    }
-    else
-    {
-        // Scaling needed
-        // No scaling needed
-        if( src->getComponents() == dst->getComponents() )
-        {
-            copyScaled( src );
-        }
-        else
-        if( 3 == src->getComponents() )
-        {
-            copyScaled3onto4( src );
-        }
-        else
-        {
-            // 4 == src->getComponents()
-            copyScaled4onto3( src );
-        }
-    }
->>>>>>> e1623bb2
-}
-
-// Src and dst are same size.  Src and dst have same number of components.
-void LLImageRaw::copyUnscaled(const LLImageRaw* src)
-{
-    LLImageRaw* dst = this;  // Just for clarity.
-
-<<<<<<< HEAD
-	LLImageDataLock lock(this);
-
-	llassert( (1 == src->getComponents()) || (3 == src->getComponents()) || (4 == src->getComponents()) );
-	llassert( src->getComponents() == dst->getComponents() );
-	llassert( (src->getWidth() == dst->getWidth()) && (src->getHeight() == dst->getHeight()) );
-=======
-    llassert( (1 == src->getComponents()) || (3 == src->getComponents()) || (4 == src->getComponents()) );
-    llassert( src->getComponents() == dst->getComponents() );
-    llassert( (src->getWidth() == dst->getWidth()) && (src->getHeight() == dst->getHeight()) );
->>>>>>> e1623bb2
-
-    memcpy( dst->getData(), src->getData(), getWidth() * getHeight() * getComponents() );   /* Flawfinder: ignore */
-}
-
-
-// Src and dst can be any size.  Src has 3 components.  Dst has 4 components.
-void LLImageRaw::copyScaled3onto4(const LLImageRaw* src)
-{
-    llassert( (3 == src->getComponents()) && (4 == getComponents()) );
-
-    // Slow, but simple.  Optimize later if needed.
-    LLImageRaw temp( src->getWidth(), src->getHeight(), 4);
-    temp.copyUnscaled3onto4( src );
-    copyScaled( &temp );
-}
-
-
-// Src and dst can be any size.  Src has 4 components.  Dst has 3 components.
-void LLImageRaw::copyScaled4onto3(const LLImageRaw* src)
-{
-    llassert( (4 == src->getComponents()) && (3 == getComponents()) );
-
-    // Slow, but simple.  Optimize later if needed.
-    LLImageRaw temp( src->getWidth(), src->getHeight(), 3);
-    temp.copyUnscaled4onto3( src );
-    copyScaled( &temp );
-}
-
-
-// Src and dst are same size.  Src has 4 components.  Dst has 3 components.
-void LLImageRaw::copyUnscaled4onto3( const LLImageRaw* src )
-{
-    LLImageRaw* dst = this;  // Just for clarity.
-
-<<<<<<< HEAD
-	LLImageDataLock lock(this);
-
-	llassert( (3 == dst->getComponents()) && (4 == src->getComponents()) );
-	llassert( (src->getWidth() == dst->getWidth()) && (src->getHeight() == dst->getHeight()) );
-
-	S32 pixels = getWidth() * getHeight();
-	const U8* src_data = src->getData();
-	U8* dst_data = dst->getData();
-	for( S32 i=0; i<pixels; i++ )
-	{
-		dst_data[0] = src_data[0];
-		dst_data[1] = src_data[1];
-		dst_data[2] = src_data[2];
-		src_data += 4;
-		dst_data += 3;
-	}
-=======
-    llassert( (3 == dst->getComponents()) && (4 == src->getComponents()) );
-    llassert( (src->getWidth() == dst->getWidth()) && (src->getHeight() == dst->getHeight()) );
-
-    S32 pixels = getWidth() * getHeight();
-    U8* src_data = src->getData();
-    U8* dst_data = dst->getData();
-    for( S32 i=0; i<pixels; i++ )
-    {
-        dst_data[0] = src_data[0];
-        dst_data[1] = src_data[1];
-        dst_data[2] = src_data[2];
-        src_data += 4;
-        dst_data += 3;
-    }
->>>>>>> e1623bb2
-}
-
-
-// Src and dst are same size.  Src has 3 components.  Dst has 4 components.
-void LLImageRaw::copyUnscaled3onto4( const LLImageRaw* src )
-{
-<<<<<<< HEAD
-	LLImageRaw* dst = this;  // Just for clarity.
-
-	LLImageDataLock lock(this);
-
-	llassert( 3 == src->getComponents() );
-	llassert( 4 == dst->getComponents() );
-	llassert( (src->getWidth() == dst->getWidth()) && (src->getHeight() == dst->getHeight()) );
-
-	S32 pixels = getWidth() * getHeight();
-	const U8* src_data = src->getData();
-	U8* dst_data = dst->getData();
-	for( S32 i=0; i<pixels; i++ )
-	{
-		dst_data[0] = src_data[0];
-		dst_data[1] = src_data[1];
-		dst_data[2] = src_data[2];
-		dst_data[3] = 255;
-		src_data += 3;
-		dst_data += 4;
-	}
-=======
-    LLImageRaw* dst = this;  // Just for clarity.
-    llassert( 3 == src->getComponents() );
-    llassert( 4 == dst->getComponents() );
-    llassert( (src->getWidth() == dst->getWidth()) && (src->getHeight() == dst->getHeight()) );
-
-    S32 pixels = getWidth() * getHeight();
-    U8* src_data = src->getData();
-    U8* dst_data = dst->getData();
-    for( S32 i=0; i<pixels; i++ )
-    {
-        dst_data[0] = src_data[0];
-        dst_data[1] = src_data[1];
-        dst_data[2] = src_data[2];
-        dst_data[3] = 255;
-        src_data += 3;
-        dst_data += 4;
-    }
->>>>>>> e1623bb2
-}
-
-
-// Src and dst can be any size.  Src and dst have same number of components.
-void LLImageRaw::copyScaled( const LLImageRaw* src )
-{
-    LLImageRaw* dst = this;  // Just for clarity.
-
-<<<<<<< HEAD
-	LLImageDataSharedLock lockIn(src);
-	LLImageDataLock lockOut(this);
-
-	if (!validateSrcAndDst("LLImageRaw::copyScaled", src, dst))
-	{
-		return;
-	}
-=======
-    if (!validateSrcAndDst("LLImageRaw::copyScaled", src, dst))
-    {
-        return;
-    }
->>>>>>> e1623bb2
-
-    llassert_always( (1 == src->getComponents()) || (3 == src->getComponents()) || (4 == src->getComponents()) );
-    llassert_always( src->getComponents() == dst->getComponents() );
-
-    if( (src->getWidth() == dst->getWidth()) && (src->getHeight() == dst->getHeight()) )
-    {
-        memcpy( dst->getData(), src->getData(), getWidth() * getHeight() * getComponents() );   /* Flawfinder: ignore */
-        return;
-    }
-
-    bilinear_scale(
-            src->getData(), src->getWidth(), src->getHeight(), src->getComponents(), src->getWidth()*src->getComponents()
-        ,   dst->getData(), dst->getWidth(), dst->getHeight(), dst->getComponents(), dst->getWidth()*dst->getComponents()
-    );
-
-    /*
-    S32 temp_data_size = src->getWidth() * dst->getHeight() * getComponents();
-    llassert_always(temp_data_size > 0);
-    std::vector<U8> temp_buffer(temp_data_size);
-
-    // Vertical
-    for( S32 col = 0; col < src->getWidth(); col++ )
-    {
-        copyLineScaled( src->getData() + (getComponents() * col), &temp_buffer[0] + (getComponents() * col), src->getHeight(), dst->getHeight(), src->getWidth(), src->getWidth() );
-    }
-
-    // Horizontal
-    for( S32 row = 0; row < dst->getHeight(); row++ )
-    {
-        copyLineScaled( &temp_buffer[0] + (getComponents() * src->getWidth() * row), dst->getData() + (getComponents() * dst->getWidth() * row), src->getWidth(), dst->getWidth(), 1, 1 );
-    }
-    */
-}
-
-
-bool LLImageRaw::scale( S32 new_width, S32 new_height, bool scale_image_data )
-{
-    LLImageDataLock lock(this);
-
-    S32 components = getComponents();
-    if (components != 1 && components != 3 && components != 4)
-    {
-        LL_WARNS() << "Invalid getComponents value (" << components << ")" << LL_ENDL;
-        return false;
-    }
-
-    if (isBufferInvalid())
-    {
-        LL_WARNS() << "Invalid image buffer" << LL_ENDL;
-        return false;
-    }
-
-    S32 old_width = getWidth();
-    S32 old_height = getHeight();
-
-    if( (old_width == new_width) && (old_height == new_height) )
-    {
-        return true;  // Nothing to do.
-    }
-
-    // Reallocate the data buffer.
-
-    if (scale_image_data)
-    {
-        S32 new_data_size = new_width * new_height * components;
-
-        if (new_data_size > 0)
-        {
-            U8 *new_data = (U8*)ll_aligned_malloc_16(new_data_size);
-            if(NULL == new_data)
-            {
-                return false;
-            }
-
-            bilinear_scale(getData(), old_width, old_height, components, old_width*components, new_data, new_width, new_height, components, new_width*components);
-            setDataAndSize(new_data, new_width, new_height, components);
-        }
-    }
-    else try
-    {
-        // copy out existing image data
-        S32 temp_data_size = old_width * old_height * components;
-        std::vector<U8> temp_buffer(temp_data_size);
-        memcpy(&temp_buffer[0], getData(), temp_data_size);
-
-        // allocate new image data, will delete old data
-        U8* new_buffer = allocateDataSize(new_width, new_height, components);
-
-        if (!new_buffer)
-        {
-            LL_WARNS() << "Failed to allocate new image data buffer" << LL_ENDL;
-            return false;
-        }
-
-        for( S32 row = 0; row < new_height; row++ )
-        {
-            if (row < old_height)
-            {
-                memcpy(new_buffer + (new_width * row * components), &temp_buffer[0] + (old_width *  row * components),  components * llmin(old_width, new_width));
-                if (old_width < new_width)
-                {
-                    // pad out rest of row with black
-                    memset(new_buffer + (components * ((new_width * row) +  old_width)), 0, components * (new_width - old_width));
-                }
-            }
-            else
-            {
-                // pad remaining rows with black
-                memset(new_buffer + (new_width * row * components), 0,  new_width * components);
-            }
-        }
-    }
-    catch (std::bad_alloc&) // for temp_buffer
-    {
-        LL_WARNS() << "Failed to allocate temporary image buffer" << LL_ENDL;
-        return false;
-    }
-
-    return true ;
-}
-
-LLPointer<LLImageRaw> LLImageRaw::scaled(S32 new_width, S32 new_height)
-{
-    LLPointer<LLImageRaw> result;
-
-    LLImageDataLock lock(this);
-
-    S32 components = getComponents();
-    if (components != 1 && components != 3 && components != 4)
-    {
-        LL_WARNS() << "Invalid getComponents value (" << components << ")" << LL_ENDL;
-        return result;
-    }
-
-    if (isBufferInvalid())
-    {
-        LL_WARNS() << "Invalid image buffer" << LL_ENDL;
-        return result;
-    }
-
-    S32 old_width = getWidth();
-    S32 old_height = getHeight();
-
-    if ((old_width == new_width) && (old_height == new_height))
-    {
-        result = new LLImageRaw(old_width, old_height, components);
-        if (!result || result->isBufferInvalid())
-        {
-            LL_WARNS() << "Failed to allocate new image" << LL_ENDL;
-            return result;
-        }
-        memcpy(result->getData(), getData(), getDataSize());
-    }
-    else
-    {
-        S32 new_data_size = new_width * new_height * components;
-
-        if (new_data_size > 0)
-        {
-            result = new LLImageRaw(new_width, new_height, components);
-            if (!result || result->isBufferInvalid())
-            {
-                LL_WARNS() << "Failed to allocate new image" << LL_ENDL;
-                return result;
-            }
-            bilinear_scale(getData(), old_width, old_height, components, old_width*components, result->getData(), new_width, new_height, components, new_width*components);
-        }
-    }
-
-    return result;
-}
-
-void LLImageRaw::copyLineScaled( const U8* in, U8* out, S32 in_pixel_len, S32 out_pixel_len, S32 in_pixel_step, S32 out_pixel_step )
-{
-<<<<<<< HEAD
-	const S32 components = getComponents();
-	llassert( components >= 1 && components <= 4 );
-
-	const F32 ratio = F32(in_pixel_len) / out_pixel_len; // ratio of old to new
-	const F32 norm_factor = 1.f / ratio;
-
-	S32 goff = components >= 2 ? 1 : 0;
-	S32 boff = components >= 3 ? 2 : 0;
-	for( S32 x = 0; x < out_pixel_len; x++ )
-	{
-		// Sample input pixels in range from sample0 to sample1.
-		// Avoid floating point accumulation error... don't just add ratio each time.  JC
-		const F32 sample0 = x * ratio;
-		const F32 sample1 = (x+1) * ratio;
-		const S32 index0 = llfloor(sample0);			// left integer (floor)
-		const S32 index1 = llfloor(sample1);			// right integer (floor)
-		const F32 fract0 = 1.f - (sample0 - F32(index0));	// spill over on left
-		const F32 fract1 = sample1 - F32(index1);			// spill-over on right
-
-		if( index0 == index1 )
-		{
-			// Interval is embedded in one input pixel
-			S32 t0 = x * out_pixel_step * components;
-			S32 t1 = index0 * in_pixel_step * components;
-			U8* outp = out + t0;
-			const U8* inp = in + t1;
-			for (S32 i = 0; i < components; ++i)
-			{
-				*outp = *inp;
-				++outp;
-				++inp;
-			}
-		}
-		else
-		{
-			// Left straddle
-			S32 t1 = index0 * in_pixel_step * components;
-			F32 r = in[t1 + 0] * fract0;
-			F32 g = in[t1 + goff] * fract0;
-			F32 b = in[t1 + boff] * fract0;
-			F32 a = 0;
-			if( components == 4)
-			{
-				a = in[t1 + 3] * fract0;
-			}
-		
-			// Central interval
-			if (components < 4)
-			{
-				for( S32 u = index0 + 1; u < index1; u++ )
-				{
-					S32 t2 = u * in_pixel_step * components;
-					r += in[t2 + 0];
-					g += in[t2 + goff];
-					b += in[t2 + boff];
-				}
-			}
-			else
-			{
-				for( S32 u = index0 + 1; u < index1; u++ )
-				{
-					S32 t2 = u * in_pixel_step * components;
-					r += in[t2 + 0];
-					g += in[t2 + 1];
-					b += in[t2 + 2];
-					a += in[t2 + 3];
-				}
-			}
-
-			// right straddle
-			// Watch out for reading off of end of input array.
-			if( fract1 && index1 < in_pixel_len )
-			{
-				S32 t3 = index1 * in_pixel_step * components;
-				if (components < 4)
-				{
-					U8 in0 = in[t3 + 0];
-					U8 in1 = in[t3 + goff];
-					U8 in2 = in[t3 + boff];
-					r += in0 * fract1;
-					g += in1 * fract1;
-					b += in2 * fract1;
-				}
-				else
-				{
-					U8 in0 = in[t3 + 0];
-					U8 in1 = in[t3 + 1];
-					U8 in2 = in[t3 + 2];
-					U8 in3 = in[t3 + 3];
-					r += in0 * fract1;
-					g += in1 * fract1;
-					b += in2 * fract1;
-					a += in3 * fract1;
-				}
-			}
-
-			r *= norm_factor;
-			g *= norm_factor;
-			b *= norm_factor;
-			a *= norm_factor;  // skip conditional
-
-			S32 t4 = x * out_pixel_step * components;
-			out[t4 + 0] = U8(ll_round(r));
-			if (components >= 2)
-				out[t4 + 1] = U8(ll_round(g));
-			if (components >= 3)
-				out[t4 + 2] = U8(ll_round(b));
-			if( components == 4)
-				out[t4 + 3] = U8(ll_round(a));
-		}
-	}
-=======
-    const S32 components = getComponents();
-    llassert( components >= 1 && components <= 4 );
-
-    const F32 ratio = F32(in_pixel_len) / out_pixel_len; // ratio of old to new
-    const F32 norm_factor = 1.f / ratio;
-
-    S32 goff = components >= 2 ? 1 : 0;
-    S32 boff = components >= 3 ? 2 : 0;
-    for( S32 x = 0; x < out_pixel_len; x++ )
-    {
-        // Sample input pixels in range from sample0 to sample1.
-        // Avoid floating point accumulation error... don't just add ratio each time.  JC
-        const F32 sample0 = x * ratio;
-        const F32 sample1 = (x+1) * ratio;
-        const S32 index0 = llfloor(sample0);            // left integer (floor)
-        const S32 index1 = llfloor(sample1);            // right integer (floor)
-        const F32 fract0 = 1.f - (sample0 - F32(index0));   // spill over on left
-        const F32 fract1 = sample1 - F32(index1);           // spill-over on right
-
-        if( index0 == index1 )
-        {
-            // Interval is embedded in one input pixel
-            S32 t0 = x * out_pixel_step * components;
-            S32 t1 = index0 * in_pixel_step * components;
-            U8* outp = out + t0;
-            U8* inp = in + t1;
-            for (S32 i = 0; i < components; ++i)
-            {
-                *outp = *inp;
-                ++outp;
-                ++inp;
-            }
-        }
-        else
-        {
-            // Left straddle
-            S32 t1 = index0 * in_pixel_step * components;
-            F32 r = in[t1 + 0] * fract0;
-            F32 g = in[t1 + goff] * fract0;
-            F32 b = in[t1 + boff] * fract0;
-            F32 a = 0;
-            if( components == 4)
-            {
-                a = in[t1 + 3] * fract0;
-            }
-
-            // Central interval
-            if (components < 4)
-            {
-                for( S32 u = index0 + 1; u < index1; u++ )
-                {
-                    S32 t2 = u * in_pixel_step * components;
-                    r += in[t2 + 0];
-                    g += in[t2 + goff];
-                    b += in[t2 + boff];
-                }
-            }
-            else
-            {
-                for( S32 u = index0 + 1; u < index1; u++ )
-                {
-                    S32 t2 = u * in_pixel_step * components;
-                    r += in[t2 + 0];
-                    g += in[t2 + 1];
-                    b += in[t2 + 2];
-                    a += in[t2 + 3];
-                }
-            }
-
-            // right straddle
-            // Watch out for reading off of end of input array.
-            if( fract1 && index1 < in_pixel_len )
-            {
-                S32 t3 = index1 * in_pixel_step * components;
-                if (components < 4)
-                {
-                    U8 in0 = in[t3 + 0];
-                    U8 in1 = in[t3 + goff];
-                    U8 in2 = in[t3 + boff];
-                    r += in0 * fract1;
-                    g += in1 * fract1;
-                    b += in2 * fract1;
-                }
-                else
-                {
-                    U8 in0 = in[t3 + 0];
-                    U8 in1 = in[t3 + 1];
-                    U8 in2 = in[t3 + 2];
-                    U8 in3 = in[t3 + 3];
-                    r += in0 * fract1;
-                    g += in1 * fract1;
-                    b += in2 * fract1;
-                    a += in3 * fract1;
-                }
-            }
-
-            r *= norm_factor;
-            g *= norm_factor;
-            b *= norm_factor;
-            a *= norm_factor;  // skip conditional
-
-            S32 t4 = x * out_pixel_step * components;
-            out[t4 + 0] = U8(ll_round(r));
-            if (components >= 2)
-                out[t4 + 1] = U8(ll_round(g));
-            if (components >= 3)
-                out[t4 + 2] = U8(ll_round(b));
-            if( components == 4)
-                out[t4 + 3] = U8(ll_round(a));
-        }
-    }
->>>>>>> e1623bb2
-}
-
-void LLImageRaw::compositeRowScaled4onto3( const U8* in, U8* out, S32 in_pixel_len, S32 out_pixel_len )
-{
-    llassert( getComponents() == 3 );
-
-    const S32 IN_COMPONENTS = 4;
-    const S32 OUT_COMPONENTS = 3;
-
-    const F32 ratio = F32(in_pixel_len) / out_pixel_len; // ratio of old to new
-    const F32 norm_factor = 1.f / ratio;
-
-    for( S32 x = 0; x < out_pixel_len; x++ )
-    {
-        // Sample input pixels in range from sample0 to sample1.
-        // Avoid floating point accumulation error... don't just add ratio each time.  JC
-        const F32 sample0 = x * ratio;
-        const F32 sample1 = (x+1) * ratio;
-        const S32 index0 = S32(sample0);            // left integer (floor)
-        const S32 index1 = S32(sample1);            // right integer (floor)
-        const F32 fract0 = 1.f - (sample0 - F32(index0));   // spill over on left
-        const F32 fract1 = sample1 - F32(index1);           // spill-over on right
-
-        U8 in_scaled_r;
-        U8 in_scaled_g;
-        U8 in_scaled_b;
-        U8 in_scaled_a;
-
-        if( index0 == index1 )
-        {
-            // Interval is embedded in one input pixel
-            S32 t1 = index0 * IN_COMPONENTS;
-            in_scaled_r = in[t1 + 0];
-            in_scaled_g = in[t1 + 0];
-            in_scaled_b = in[t1 + 0];
-            in_scaled_a = in[t1 + 0];
-        }
-        else
-        {
-            // Left straddle
-            S32 t1 = index0 * IN_COMPONENTS;
-            F32 r = in[t1 + 0] * fract0;
-            F32 g = in[t1 + 1] * fract0;
-            F32 b = in[t1 + 2] * fract0;
-            F32 a = in[t1 + 3] * fract0;
-
-            // Central interval
-            for( S32 u = index0 + 1; u < index1; u++ )
-            {
-                S32 t2 = u * IN_COMPONENTS;
-                r += in[t2 + 0];
-                g += in[t2 + 1];
-                b += in[t2 + 2];
-                a += in[t2 + 3];
-            }
-
-            // right straddle
-            // Watch out for reading off of end of input array.
-            if( fract1 && index1 < in_pixel_len )
-            {
-                S32 t3 = index1 * IN_COMPONENTS;
-                r += in[t3 + 0] * fract1;
-                g += in[t3 + 1] * fract1;
-                b += in[t3 + 2] * fract1;
-                a += in[t3 + 3] * fract1;
-            }
-
-            r *= norm_factor;
-            g *= norm_factor;
-            b *= norm_factor;
-            a *= norm_factor;
-
-            in_scaled_r = U8(ll_round(r));
-            in_scaled_g = U8(ll_round(g));
-            in_scaled_b = U8(ll_round(b));
-            in_scaled_a = U8(ll_round(a));
-        }
-
-        if( in_scaled_a )
-        {
-            if( 255 == in_scaled_a )
-            {
-                out[0] = in_scaled_r;
-                out[1] = in_scaled_g;
-                out[2] = in_scaled_b;
-            }
-            else
-            {
-                U8 transparency = 255 - in_scaled_a;
-                out[0] = fastFractionalMult( out[0], transparency ) + fastFractionalMult( in_scaled_r, in_scaled_a );
-                out[1] = fastFractionalMult( out[1], transparency ) + fastFractionalMult( in_scaled_g, in_scaled_a );
-                out[2] = fastFractionalMult( out[2], transparency ) + fastFractionalMult( in_scaled_b, in_scaled_a );
-            }
-        }
-        out += OUT_COMPONENTS;
-    }
-}
-
-// static
-bool LLImageRaw::validateSrcAndDst(std::string func, const LLImageRaw* src, const LLImageRaw* dst)
-{
-<<<<<<< HEAD
-	LLImageDataSharedLock lockIn(src);
-	LLImageDataLock lockOut(dst);
-
-	if (!src || !dst || src->isBufferInvalid() || dst->isBufferInvalid())
-	{
-		LL_WARNS() << func << ": Source: ";
-		if (!src) LL_CONT << "Null pointer";
-		else if (src->isBufferInvalid()) LL_CONT << "Invalid buffer";
-		else LL_CONT << "OK";
-=======
-    if (!src || !dst || src->isBufferInvalid() || dst->isBufferInvalid())
-    {
-        LL_WARNS() << func << ": Source: ";
-        if (!src) LL_CONT << "Null pointer";
-        else if (src->isBufferInvalid()) LL_CONT << "Invalid buffer";
-        else LL_CONT << "OK";
->>>>>>> e1623bb2
-
-        LL_CONT << "; Destination: ";
-        if (!dst) LL_CONT << "Null pointer";
-        else if (dst->isBufferInvalid()) LL_CONT << "Invalid buffer";
-        else LL_CONT << "OK";
-        LL_CONT << "." << LL_ENDL;
-
-        return false;
-    }
-    return true;
-}
-
-//----------------------------------------------------------------------------
-
-static struct
-{
-    const char* exten;
-    EImageCodec codec;
-}
-file_extensions[] =
-{
-    { "bmp", IMG_CODEC_BMP },
-    { "tga", IMG_CODEC_TGA },
-    { "j2c", IMG_CODEC_J2C },
-    { "jp2", IMG_CODEC_J2C },
-    { "texture", IMG_CODEC_J2C },
-    { "jpg", IMG_CODEC_JPEG },
-    { "jpeg", IMG_CODEC_JPEG },
-    { "mip", IMG_CODEC_DXT },
-    { "dxt", IMG_CODEC_DXT },
-    { "png", IMG_CODEC_PNG }
-};
-#define NUM_FILE_EXTENSIONS LL_ARRAY_SIZE(file_extensions)
-#if 0
-static std::string find_file(std::string &name, S8 *codec)
-{
-    std::string tname;
-    for (int i=0; i<(int)(NUM_FILE_EXTENSIONS); i++)
-    {
-        tname = name + "." + std::string(file_extensions[i].exten);
-        llifstream ifs(tname.c_str(), llifstream::binary);
-        if (ifs.is_open())
-        {
-            ifs.close();
-            if (codec)
-                *codec = file_extensions[i].codec;
-            return std::string(file_extensions[i].exten);
-        }
-    }
-    return std::string("");
-}
-#endif
-EImageCodec LLImageBase::getCodecFromExtension(const std::string& exten)
-{
-    if (!exten.empty())
-    {
-        for (int i = 0; i < (int)(NUM_FILE_EXTENSIONS); i++)
-        {
-            if (exten == file_extensions[i].exten)
-                return file_extensions[i].codec;
-        }
-    }
-    return IMG_CODEC_INVALID;
-}
-#if 0
-bool LLImageRaw::createFromFile(const std::string &filename, bool j2c_lowest_mip_only)
-{
-    std::string name = filename;
-    size_t dotidx = name.rfind('.');
-    S8 codec = IMG_CODEC_INVALID;
-    std::string exten;
-
-    deleteData(); // delete any existing data
-
-    if (dotidx != std::string::npos)
-    {
-        exten = name.substr(dotidx+1);
-        LLStringUtil::toLower(exten);
-        codec = getCodecFromExtension(exten);
-    }
-    else
-    {
-        exten = find_file(name, &codec);
-        name = name + "." + exten;
-    }
-    if (codec == IMG_CODEC_INVALID)
-    {
-        return false; // format not recognized
-    }
-
-    llifstream ifs(name.c_str(), llifstream::binary);
-    if (!ifs.is_open())
-    {
-        // SJB: changed from LL_INFOS() to LL_DEBUGS() to reduce spam
-        LL_DEBUGS() << "Unable to open image file: " << name << LL_ENDL;
-        return false;
-    }
-
-    ifs.seekg (0, std::ios::end);
-    int length = ifs.tellg();
-    if (j2c_lowest_mip_only && length > 2048)
-    {
-        length = 2048;
-    }
-    ifs.seekg (0, std::ios::beg);
-
-    if (!length)
-    {
-        LL_INFOS() << "Zero length file file: " << name << LL_ENDL;
-        return false;
-    }
-
-    LLPointer<LLImageFormatted> image = LLImageFormatted::createFromType(codec);
-    llassert(image.notNull());
-
-    U8 *buffer = image->allocateData(length);
-    ifs.read ((char*)buffer, length);
-    ifs.close();
-
-    bool success;
-
-    success = image->updateData();
-    if (success)
-    {
-        if (j2c_lowest_mip_only && codec == IMG_CODEC_J2C)
-        {
-            S32 width = image->getWidth();
-            S32 height = image->getHeight();
-            S32 discard_level = 0;
-            while (width > 1 && height > 1 && discard_level < MAX_DISCARD_LEVEL)
-            {
-                width >>= 1;
-                height >>= 1;
-                discard_level++;
-            }
-            ((LLImageJ2C *)((LLImageFormatted*)image))->setDiscardLevel(discard_level);
-        }
-        success = image->decode(this, 100000.0f);
-    }
-
-    image = NULL; // deletes image
-    if (!success)
-    {
-        deleteData();
-        LL_WARNS() << "Unable to decode image" << name << LL_ENDL;
-        return false;
-    }
-
-    return true;
-}
-#endif
-//---------------------------------------------------------------------------
-// LLImageFormatted
-//---------------------------------------------------------------------------
-
-//static
-S32 LLImageFormatted::sGlobalFormattedMemory = 0;
-
-LLImageFormatted::LLImageFormatted(S8 codec)
-    : LLImageBase(),
-      mCodec(codec),
-      mDecoding(0),
-      mDecoded(0),
-      mDiscardLevel(-1),
-      mLevels(0)
-{
-}
-
-// virtual
-LLImageFormatted::~LLImageFormatted()
-{
-    // NOTE: ~LLimageBase() call to deleteData() calls LLImageBase::deleteData()
-    //        NOT LLImageFormatted::deleteData()
-    deleteData();
-}
-
-//----------------------------------------------------------------------------
-
-//virtual
-void LLImageFormatted::resetLastError()
-{
-    LLImage::setLastError("");
-}
-
-//virtual
-void LLImageFormatted::setLastError(const std::string& message, const std::string& filename)
-{
-    std::string error = message;
-    if (!filename.empty())
-        error += std::string(" FILE: ") + filename;
-    LLImage::setLastError(error);
-}
-
-//----------------------------------------------------------------------------
-
-// static
-LLImageFormatted* LLImageFormatted::createFromType(S8 codec)
-{
-    LLImageFormatted* image;
-    switch(codec)
-    {
-      case IMG_CODEC_BMP:
-        image = new LLImageBMP();
-        break;
-      case IMG_CODEC_TGA:
-        image = new LLImageTGA();
-        break;
-      case IMG_CODEC_JPEG:
-        image = new LLImageJPEG();
-        break;
-      case IMG_CODEC_PNG:
-        image = new LLImagePNG();
-        break;
-      case IMG_CODEC_J2C:
-        image = new LLImageJ2C();
-        break;
-      case IMG_CODEC_DXT:
-        image = new LLImageDXT();
-        break;
-      default:
-        image = NULL;
-        break;
-    }
-    return image;
-}
-
-// static
-LLImageFormatted* LLImageFormatted::createFromExtension(const std::string& instring)
-{
-    std::string exten;
-    size_t dotidx = instring.rfind('.');
-    if (dotidx != std::string::npos)
-    {
-        exten = instring.substr(dotidx+1);
-    }
-    else
-    {
-        exten = instring;
-    }
-    S8 codec = getCodecFromExtension(exten);
-    return createFromType(codec);
-}
-//----------------------------------------------------------------------------
-
-// virtual
-void LLImageFormatted::dump()
-{
-    LLImageBase::dump();
-
-    LL_INFOS() << "LLImageFormatted"
-            << " mDecoding " << mDecoding
-            << " mCodec " << S32(mCodec)
-            << " mDecoded " << mDecoded
-            << LL_ENDL;
-}
-
-//----------------------------------------------------------------------------
-
-S32 LLImageFormatted::calcDataSize(S32 discard_level)
-{
-    if (discard_level < 0)
-    {
-        discard_level = mDiscardLevel;
-    }
-    S32 w = getWidth() >> discard_level;
-    S32 h = getHeight() >> discard_level;
-    w = llmax(w, 1);
-    h = llmax(h, 1);
-    return w * h * getComponents();
-}
-
-S32 LLImageFormatted::calcDiscardLevelBytes(S32 bytes)
-{
-    llassert(bytes >= 0);
-    S32 discard_level = 0;
-    while (1)
-    {
-        S32 bytes_needed = calcDataSize(discard_level); // virtual
-        if (bytes_needed <= bytes)
-        {
-            break;
-        }
-        discard_level++;
-        if (discard_level > MAX_IMAGE_MIP)
-        {
-            return -1;
-        }
-    }
-    return discard_level;
-}
-
-
-//----------------------------------------------------------------------------
-
-// Subclasses that can handle more than 4 channels should override this function.
-bool LLImageFormatted::decodeChannels(LLImageRaw* raw_image,F32  decode_time, S32 first_channel, S32 max_channel)
-{
-    llassert( (first_channel == 0) && (max_channel == 4) );
-    return decode( raw_image, decode_time );  // Loads first 4 channels by default.
-}
-
-//----------------------------------------------------------------------------
-
-// virtual
-U8* LLImageFormatted::allocateData(S32 size)
-{
-<<<<<<< HEAD
-	LLImageDataLock lock(this);
-
-	U8* res = LLImageBase::allocateData(size); // calls deleteData()
-	sGlobalFormattedMemory += getDataSize();
-	return res;
-=======
-    U8* res = LLImageBase::allocateData(size); // calls deleteData()
-    sGlobalFormattedMemory += getDataSize();
-    return res;
->>>>>>> e1623bb2
-}
-
-// virtual
-U8* LLImageFormatted::reallocateData(S32 size)
-{
-<<<<<<< HEAD
-	LLImageDataLock lock(this);
-
-	sGlobalFormattedMemory -= getDataSize();
-	U8* res = LLImageBase::reallocateData(size);
-	sGlobalFormattedMemory += getDataSize();
-	return res;
-=======
-    sGlobalFormattedMemory -= getDataSize();
-    U8* res = LLImageBase::reallocateData(size);
-    sGlobalFormattedMemory += getDataSize();
-    return res;
->>>>>>> e1623bb2
-}
-
-// virtual
-void LLImageFormatted::deleteData()
-{
-<<<<<<< HEAD
-    LLImageDataLock lock(this);
-
-    if (mDecoding)
-    {
-        LL_ERRS() << "LLImageFormatted::deleteData() is called during decoding" << LL_ENDL;
-    }
-	sGlobalFormattedMemory -= getDataSize();
-	LLImageBase::deleteData();
-=======
-    sGlobalFormattedMemory -= getDataSize();
-    LLImageBase::deleteData();
->>>>>>> e1623bb2
-}
-
-//----------------------------------------------------------------------------
-
-// virtual
-void LLImageFormatted::sanityCheck()
-{
-    LLImageBase::sanityCheck();
-
-    if (mCodec >= IMG_CODEC_EOF)
-    {
-        LL_ERRS() << "Failed LLImageFormatted::sanityCheck "
-               << "decoding " << S32(mDecoding)
-               << "decoded " << S32(mDecoded)
-               << "codec " << S32(mCodec)
-               << LL_ENDL;
-    }
-}
-
-//----------------------------------------------------------------------------
-
-bool LLImageFormatted::copyData(U8 *data, S32 size)
-{
-<<<<<<< HEAD
-	LLImageDataLock lock(this);
-
-	if ( data && ((data != getData()) || (size != getDataSize())) )
-	{
-		deleteData();
-		allocateData(size);
-		memcpy(getData(), data, size);	/* Flawfinder: ignore */
-	}
-	return true;
-=======
-    if ( data && ((data != getData()) || (size != getDataSize())) )
-    {
-        deleteData();
-        allocateData(size);
-        memcpy(getData(), data, size);  /* Flawfinder: ignore */
-    }
-    return true;
->>>>>>> e1623bb2
-}
-
-// LLImageFormatted becomes the owner of data
-void LLImageFormatted::setData(U8 *data, S32 size)
-{
-<<<<<<< HEAD
-	LLImageDataLock lock(this);
-
-	if (data && data != getData())
-	{
-		deleteData();
-		setDataAndSize(data, size); // Access private LLImageBase members
-=======
-    if (data && data != getData())
-    {
-        deleteData();
-        setDataAndSize(data, size); // Access private LLImageBase members
->>>>>>> e1623bb2
-
-        sGlobalFormattedMemory += getDataSize();
-    }
-}
-
-void LLImageFormatted::appendData(U8 *data, S32 size)
-{
-<<<<<<< HEAD
-	if (data)
-	{
-		LLImageDataLock lock(this);
-
-		if (!getData())
-		{
-			setData(data, size);
-		}
-		else 
-		{
-			S32 cursize = getDataSize();
-			S32 newsize = cursize + size;
-			reallocateData(newsize);
-			memcpy(getData() + cursize, data, size);
-			ll_aligned_free_16(data);
-		}
-	}
-=======
-    if (data)
-    {
-        if (!getData())
-        {
-            setData(data, size);
-        }
-        else
-        {
-            S32 cursize = getDataSize();
-            S32 newsize = cursize + size;
-            reallocateData(newsize);
-            memcpy(getData() + cursize, data, size);
-            ll_aligned_free_16(data);
-        }
-    }
->>>>>>> e1623bb2
-}
-
-//----------------------------------------------------------------------------
-
-bool LLImageFormatted::load(const std::string &filename, int load_size)
-{
-<<<<<<< HEAD
-	resetLastError();
-
-	S32 file_size = 0;
-	LLAPRFile infile ;
-	infile.open(filename, LL_APR_RB, NULL, &file_size);
-	apr_file_t* apr_file = infile.getFileHandle();
-	if (!apr_file)
-	{
-		setLastError("Unable to open file for reading", filename);
-		return false;
-	}
-	if (file_size == 0)
-	{
-		setLastError("File is empty",filename);
-		return false;
-	}
-
-	// Constrain the load size to acceptable values
-	if ((load_size == 0) || (load_size > file_size))
-	{
-		load_size = file_size;
-	}
-
-	LLImageDataLock lock(this);
-
-	bool res;
-	U8 *data = allocateData(load_size);
-	if (data)
-	{
-		apr_size_t bytes_read = load_size;
-		apr_status_t s = apr_file_read(apr_file, data, &bytes_read); // modifies bytes_read
-		if (s != APR_SUCCESS || (S32) bytes_read != load_size)
-		{
-			deleteData();
-			setLastError("Unable to read file",filename);
-			res = false;
-		}
-		else
-		{
-			res = updateData();
-		}
-	}
-	else
-	{
-		setLastError("Allocation failure", filename);
-		res = false;
-	}
-
-	return res;
-=======
-    resetLastError();
-
-    S32 file_size = 0;
-    LLAPRFile infile ;
-    infile.open(filename, LL_APR_RB, NULL, &file_size);
-    apr_file_t* apr_file = infile.getFileHandle();
-    if (!apr_file)
-    {
-        setLastError("Unable to open file for reading", filename);
-        return false;
-    }
-    if (file_size == 0)
-    {
-        setLastError("File is empty",filename);
-        return false;
-    }
-
-    // Constrain the load size to acceptable values
-    if ((load_size == 0) || (load_size > file_size))
-    {
-        load_size = file_size;
-    }
-    bool res;
-    U8 *data = allocateData(load_size);
-    if (data)
-    {
-        apr_size_t bytes_read = load_size;
-        apr_status_t s = apr_file_read(apr_file, data, &bytes_read); // modifies bytes_read
-        if (s != APR_SUCCESS || (S32) bytes_read != load_size)
-        {
-            deleteData();
-            setLastError("Unable to read file",filename);
-            res = false;
-        }
-        else
-        {
-            res = updateData();
-        }
-    }
-    else
-    {
-        setLastError("Allocation failure", filename);
-        res = false;
-    }
-
-    return res;
->>>>>>> e1623bb2
-}
-
-bool LLImageFormatted::save(const std::string &filename)
-{
-<<<<<<< HEAD
-	resetLastError();
-
-	LLAPRFile outfile ;
-	outfile.open(filename, LL_APR_WB);
-	if (!outfile.getFileHandle())
-	{
-		setLastError("Unable to open file for writing", filename);
-		return false;
-	}
-
-	LLImageDataSharedLock lock(this);
-
-	S32 result = outfile.write(getData(), getDataSize());
-	outfile.close() ;
-=======
-    resetLastError();
-
-    LLAPRFile outfile ;
-    outfile.open(filename, LL_APR_WB);
-    if (!outfile.getFileHandle())
-    {
-        setLastError("Unable to open file for writing", filename);
-        return false;
-    }
-
-    S32 result = outfile.write(getData(), getDataSize());
-    outfile.close() ;
->>>>>>> e1623bb2
-    return (result != 0);
-}
-
-S8 LLImageFormatted::getCodec() const
-{
-    return mCodec;
-}
-
-static void avg4_colors4(const U8* a, const U8* b, const U8* c, const U8* d, U8* dst)
-{
-    dst[0] = (U8)(((U32)(a[0]) + b[0] + c[0] + d[0])>>2);
-    dst[1] = (U8)(((U32)(a[1]) + b[1] + c[1] + d[1])>>2);
-    dst[2] = (U8)(((U32)(a[2]) + b[2] + c[2] + d[2])>>2);
-    dst[3] = (U8)(((U32)(a[3]) + b[3] + c[3] + d[3])>>2);
-}
-
-static void avg4_colors3(const U8* a, const U8* b, const U8* c, const U8* d, U8* dst)
-{
-    dst[0] = (U8)(((U32)(a[0]) + b[0] + c[0] + d[0])>>2);
-    dst[1] = (U8)(((U32)(a[1]) + b[1] + c[1] + d[1])>>2);
-    dst[2] = (U8)(((U32)(a[2]) + b[2] + c[2] + d[2])>>2);
-}
-
-static void avg4_colors2(const U8* a, const U8* b, const U8* c, const U8* d, U8* dst)
-{
-    dst[0] = (U8)(((U32)(a[0]) + b[0] + c[0] + d[0])>>2);
-    dst[1] = (U8)(((U32)(a[1]) + b[1] + c[1] + d[1])>>2);
-}
-
-void LLImageBase::setDataAndSize(U8 *data, S32 size)
-{
-    ll_assert_aligned(data, 16);
-    mData = data;
-    mDataSize = size;
-}
-
-//static
-void LLImageBase::generateMip(const U8* indata, U8* mipdata, S32 width, S32 height, S32 nchannels)
-{
-    llassert(width > 0 && height > 0);
-    U8* data = mipdata;
-    S32 in_width = width*2;
-    for (S32 h=0; h<height; h++)
-    {
-        for (S32 w=0; w<width; w++)
-        {
-            switch(nchannels)
-            {
-              case 4:
-                avg4_colors4(indata, indata+4, indata+4*in_width, indata+4*in_width+4, data);
-                break;
-              case 3:
-                avg4_colors3(indata, indata+3, indata+3*in_width, indata+3*in_width+3, data);
-                break;
-              case 2:
-                avg4_colors2(indata, indata+2, indata+2*in_width, indata+2*in_width+2, data);
-                break;
-              case 1:
-                *(U8*)data = (U8)(((U32)(indata[0]) + indata[1] + indata[in_width] + indata[in_width+1])>>2);
-                break;
-              default:
-                LL_ERRS() << "generateMmip called with bad num channels" << LL_ENDL;
-            }
-            indata += nchannels*2;
-            data += nchannels;
-        }
-        indata += nchannels*in_width; // skip odd lines
-    }
-}
-
-
-//============================================================================
-
-//static
-F32 LLImageBase::calc_download_priority(F32 virtual_size, F32 visible_pixels, S32 bytes_sent)
-{
-    F32 w_priority;
-
-    F32 bytes_weight = 1.f;
-    if (!bytes_sent)
-    {
-        bytes_weight = 20.f;
-    }
-    else if (bytes_sent < 1000)
-    {
-        bytes_weight = 1.f;
-    }
-    else if (bytes_sent < 2000)
-    {
-        bytes_weight = 1.f/1.5f;
-    }
-    else if (bytes_sent < 4000)
-    {
-        bytes_weight = 1.f/3.f;
-    }
-    else if (bytes_sent < 8000)
-    {
-        bytes_weight = 1.f/6.f;
-    }
-    else if (bytes_sent < 16000)
-    {
-        bytes_weight = 1.f/12.f;
-    }
-    else if (bytes_sent < 32000)
-    {
-        bytes_weight = 1.f/20.f;
-    }
-    else if (bytes_sent < 64000)
-    {
-        bytes_weight = 1.f/32.f;
-    }
-    else
-    {
-        bytes_weight = 1.f/64.f;
-    }
-    bytes_weight *= bytes_weight;
-
-
-    //LL_INFOS() << "VS: " << virtual_size << LL_ENDL;
-    F32 virtual_size_factor = virtual_size / (10.f*10.f);
-
-    // The goal is for weighted priority to be <= 0 when we've reached a point where
-    // we've sent enough data.
-    //LL_INFOS() << "BytesSent: " << bytes_sent << LL_ENDL;
-    //LL_INFOS() << "BytesWeight: " << bytes_weight << LL_ENDL;
-    //LL_INFOS() << "PreLog: " << bytes_weight * virtual_size_factor << LL_ENDL;
-    w_priority = (F32)log10(bytes_weight * virtual_size_factor);
-
-    //LL_INFOS() << "PreScale: " << w_priority << LL_ENDL;
-
-    // We don't want to affect how MANY bytes we send based on the visible pixels, but the order
-    // in which they're sent.  We post-multiply so we don't change the zero point.
-    if (w_priority > 0.f)
-    {
-        F32 pixel_weight = (F32)log10(visible_pixels + 1)*3.0f;
-        w_priority *= pixel_weight;
-    }
-
-    return w_priority;
-}
-
-//============================================================================+/**
+ * @file llimage.cpp
+ * @brief Base class for images.
+ *
+ * $LicenseInfo:firstyear=2001&license=viewerlgpl$
+ * Second Life Viewer Source Code
+ * Copyright (C) 2010, Linden Research, Inc.
+ *
+ * This library is free software; you can redistribute it and/or
+ * modify it under the terms of the GNU Lesser General Public
+ * License as published by the Free Software Foundation;
+ * version 2.1 of the License only.
+ *
+ * This library is distributed in the hope that it will be useful,
+ * but WITHOUT ANY WARRANTY; without even the implied warranty of
+ * MERCHANTABILITY or FITNESS FOR A PARTICULAR PURPOSE.  See the GNU
+ * Lesser General Public License for more details.
+ *
+ * You should have received a copy of the GNU Lesser General Public
+ * License along with this library; if not, write to the Free Software
+ * Foundation, Inc., 51 Franklin Street, Fifth Floor, Boston, MA  02110-1301  USA
+ *
+ * Linden Research, Inc., 945 Battery Street, San Francisco, CA  94111  USA
+ * $/LicenseInfo$
+ */
+
+#include "linden_common.h"
+
+#include "llimageworker.h"
+#include "llimage.h"
+
+#include "llmath.h"
+#include "v4coloru.h"
+
+#include "llimagebmp.h"
+#include "llimagetga.h"
+#include "llimagej2c.h"
+#include "llimagejpeg.h"
+#include "llimagepng.h"
+#include "llimagedxt.h"
+#include "llmemory.h"
+
+#include <boost/preprocessor.hpp>
+
+//..................................................................................
+//..................................................................................
+// Helper macrose's for generate cycle unwrap templates
+//..................................................................................
+#define _UNROL_GEN_TPL_arg_0(arg)
+#define _UNROL_GEN_TPL_arg_1(arg) arg
+
+#define _UNROL_GEN_TPL_comma_0
+#define _UNROL_GEN_TPL_comma_1 BOOST_PP_COMMA()
+//..................................................................................
+#define _UNROL_GEN_TPL_ARGS_macro(z,n,seq) \
+    BOOST_PP_CAT(_UNROL_GEN_TPL_arg_, BOOST_PP_MOD(n, 2))(BOOST_PP_SEQ_ELEM(n, seq)) BOOST_PP_CAT(_UNROL_GEN_TPL_comma_, BOOST_PP_AND(BOOST_PP_MOD(n, 2), BOOST_PP_NOT_EQUAL(BOOST_PP_INC(n), BOOST_PP_SEQ_SIZE(seq))))
+
+#define _UNROL_GEN_TPL_ARGS(seq) \
+    BOOST_PP_REPEAT(BOOST_PP_SEQ_SIZE(seq), _UNROL_GEN_TPL_ARGS_macro, seq)
+//..................................................................................
+
+#define _UNROL_GEN_TPL_TYPE_ARGS_macro(z,n,seq) \
+    BOOST_PP_SEQ_ELEM(n, seq) BOOST_PP_CAT(_UNROL_GEN_TPL_comma_, BOOST_PP_AND(BOOST_PP_MOD(n, 2), BOOST_PP_NOT_EQUAL(BOOST_PP_INC(n), BOOST_PP_SEQ_SIZE(seq))))
+
+#define _UNROL_GEN_TPL_TYPE_ARGS(seq) \
+    BOOST_PP_REPEAT(BOOST_PP_SEQ_SIZE(seq), _UNROL_GEN_TPL_TYPE_ARGS_macro, seq)
+//..................................................................................
+#define _UNROLL_GEN_TPL_foreach_ee(z, n, seq) \
+    executor<n>(_UNROL_GEN_TPL_ARGS(seq));
+
+#define _UNROLL_GEN_TPL(name, args_seq, operation, spec) \
+    template<> struct name<spec> { \
+    private: \
+        template<S32 _idx> inline void executor(_UNROL_GEN_TPL_TYPE_ARGS(args_seq)) { \
+            BOOST_PP_SEQ_ENUM(operation) ; \
+        } \
+    public: \
+        inline void operator()(_UNROL_GEN_TPL_TYPE_ARGS(args_seq)) { \
+            BOOST_PP_REPEAT(spec, _UNROLL_GEN_TPL_foreach_ee, args_seq) \
+        } \
+};
+//..................................................................................
+#define _UNROLL_GEN_TPL_foreach_seq_macro(r, data, elem) \
+    _UNROLL_GEN_TPL(BOOST_PP_SEQ_ELEM(0, data), BOOST_PP_SEQ_ELEM(1, data), BOOST_PP_SEQ_ELEM(2, data), elem)
+
+#define UNROLL_GEN_TPL(name, args_seq, operation, spec_seq) \
+    /*general specialization - should not be implemented!*/ \
+    template<U8> struct name { inline void operator()(_UNROL_GEN_TPL_TYPE_ARGS(args_seq)) { /*static_assert(!"Should not be instantiated.");*/  } }; \
+    BOOST_PP_SEQ_FOR_EACH(_UNROLL_GEN_TPL_foreach_seq_macro, (name)(args_seq)(operation), spec_seq)
+//..................................................................................
+//..................................................................................
+
+
+//..................................................................................
+// Generated unrolling loop templates with specializations
+//..................................................................................
+//example: for(c = 0; c < ch; ++c) comp[c] = cx[0] = 0;
+UNROLL_GEN_TPL(uroll_zeroze_cx_comp, (S32 *)(cx)(S32 *)(comp), (cx[_idx] = comp[_idx] = 0), (1)(3)(4));
+//example: for(c = 0; c < ch; ++c) comp[c] >>= 4;
+UNROLL_GEN_TPL(uroll_comp_rshftasgn_constval, (S32 *)(comp)(const S32)(cval), (comp[_idx] >>= cval), (1)(3)(4));
+//example: for(c = 0; c < ch; ++c) comp[c] = (cx[c] >> 5) * yap;
+UNROLL_GEN_TPL(uroll_comp_asgn_cx_rshft_cval_all_mul_val, (S32 *)(comp)(S32 *)(cx)(const S32)(cval)(S32)(val), (comp[_idx] = (cx[_idx] >> cval) * val), (1)(3)(4));
+//example: for(c = 0; c < ch; ++c) comp[c] += (cx[c] >> 5) * Cy;
+UNROLL_GEN_TPL(uroll_comp_plusasgn_cx_rshft_cval_all_mul_val, (S32 *)(comp)(S32 *)(cx)(const S32)(cval)(S32)(val), (comp[_idx] += (cx[_idx] >> cval) * val), (1)(3)(4));
+//example: for(c = 0; c < ch; ++c) comp[c] += pix[c] * info.xapoints[x];
+UNROLL_GEN_TPL(uroll_inp_plusasgn_pix_mul_val, (S32 *)(comp)(const U8 *)(pix)(S32)(val), (comp[_idx] += pix[_idx] * val), (1)(3)(4));
+//example: for(c = 0; c < ch; ++c) cx[c] = pix[c] * info.xapoints[x];
+UNROLL_GEN_TPL(uroll_inp_asgn_pix_mul_val, (S32 *)(comp)(const U8 *)(pix)(S32)(val), (comp[_idx] = pix[_idx] * val), (1)(3)(4));
+//example: for(c = 0; c < ch; ++c) comp[c] = ((cx[c] * info.yapoints[y]) + (comp[c] * (256 - info.yapoints[y]))) >> 16;
+UNROLL_GEN_TPL(uroll_comp_asgn_cx_mul_apoint_plus_comp_mul_inv_apoint_allshifted_16_r, (S32 *)(comp)(S32 *)(cx)(S32)(apoint), (comp[_idx] = ((cx[_idx] * apoint) + (comp[_idx] * (256 - apoint))) >> 16), (1)(3)(4));
+//example: for(c = 0; c < ch; ++c) comp[c] = (comp[c] + pix[c] * info.yapoints[y]) >> 8;
+UNROLL_GEN_TPL(uroll_comp_asgn_comp_plus_pix_mul_apoint_allshifted_8_r, (S32 *)(comp)(const U8 *)(pix)(S32)(apoint), (comp[_idx] = (comp[_idx] + pix[_idx] * apoint) >> 8), (1)(3)(4));
+//example: for(c = 0; c < ch; ++c) comp[c] = ((comp[c]*(256 - info.xapoints[x])) + ((cx[c] * info.xapoints[x]))) >> 12;
+UNROLL_GEN_TPL(uroll_comp_asgn_comp_mul_inv_apoint_plus_cx_mul_apoint_allshifted_12_r, (S32 *)(comp)(S32)(apoint)(S32 *)(cx), (comp[_idx] = ((comp[_idx] * (256-apoint)) + (cx[_idx] * apoint)) >> 12), (1)(3)(4));
+//example: for(c = 0; c < ch; ++c) *dptr++ = comp[c]&0xff;
+UNROLL_GEN_TPL(uroll_uref_dptr_inc_asgn_comp_and_ff, (U8 *&)(dptr)(S32 *)(comp), (*dptr++ = comp[_idx]&0xff), (1)(3)(4));
+//example: for(c = 0; c < ch; ++c) *dptr++ = (sptr[info.xpoints[x]*ch + c])&0xff;
+UNROLL_GEN_TPL(uroll_uref_dptr_inc_asgn_sptr_apoint_plus_idx_alland_ff, (U8 *&)(dptr)(const U8 *)(sptr)(S32)(apoint), (*dptr++ = sptr[apoint + _idx]&0xff), (1)(3)(4));
+//example: for(c = 0; c < ch; ++c) *dptr++ = (comp[c]>>10)&0xff;
+UNROLL_GEN_TPL(uroll_uref_dptr_inc_asgn_comp_rshft_cval_and_ff, (U8 *&)(dptr)(S32 *)(comp)(const S32)(cval), (*dptr++ = (comp[_idx]>>cval)&0xff), (1)(3)(4));
+//..................................................................................
+
+
+template<U8 ch>
+struct scale_info
+{
+public:
+    std::vector<S32> xpoints;
+    std::vector<const U8*> ystrides;
+    std::vector<S32> xapoints, yapoints;
+    S32 xup_yup;
+
+public:
+    //unrolling loop types declaration
+    typedef uroll_zeroze_cx_comp<ch>                                                        uroll_zeroze_cx_comp_t;
+    typedef uroll_comp_rshftasgn_constval<ch>                                               uroll_comp_rshftasgn_constval_t;
+    typedef uroll_comp_asgn_cx_rshft_cval_all_mul_val<ch>                                   uroll_comp_asgn_cx_rshft_cval_all_mul_val_t;
+    typedef uroll_comp_plusasgn_cx_rshft_cval_all_mul_val<ch>                               uroll_comp_plusasgn_cx_rshft_cval_all_mul_val_t;
+    typedef uroll_inp_plusasgn_pix_mul_val<ch>                                              uroll_inp_plusasgn_pix_mul_val_t;
+    typedef uroll_inp_asgn_pix_mul_val<ch>                                                  uroll_inp_asgn_pix_mul_val_t;
+    typedef uroll_comp_asgn_cx_mul_apoint_plus_comp_mul_inv_apoint_allshifted_16_r<ch>      uroll_comp_asgn_cx_mul_apoint_plus_comp_mul_inv_apoint_allshifted_16_r_t;
+    typedef uroll_comp_asgn_comp_plus_pix_mul_apoint_allshifted_8_r<ch>                     uroll_comp_asgn_comp_plus_pix_mul_apoint_allshifted_8_r_t;
+    typedef uroll_comp_asgn_comp_mul_inv_apoint_plus_cx_mul_apoint_allshifted_12_r<ch>      uroll_comp_asgn_comp_mul_inv_apoint_plus_cx_mul_apoint_allshifted_12_r_t;
+    typedef uroll_uref_dptr_inc_asgn_comp_and_ff<ch>                                        uroll_uref_dptr_inc_asgn_comp_and_ff_t;
+    typedef uroll_uref_dptr_inc_asgn_sptr_apoint_plus_idx_alland_ff<ch>                     uroll_uref_dptr_inc_asgn_sptr_apoint_plus_idx_alland_ff_t;
+    typedef uroll_uref_dptr_inc_asgn_comp_rshft_cval_and_ff<ch>                             uroll_uref_dptr_inc_asgn_comp_rshft_cval_and_ff_t;
+
+public:
+    scale_info(const U8 *src, U32 srcW, U32 srcH, U32 dstW, U32 dstH, U32 srcStride)
+        : xup_yup((dstW >= srcW) + ((dstH >= srcH) << 1))
+    {
+        calc_x_points(srcW, dstW);
+        calc_y_strides(src, srcStride, srcH, dstH);
+        calc_aa_points(srcW, dstW, xup_yup&1, xapoints);
+        calc_aa_points(srcH, dstH, xup_yup&2, yapoints);
+    }
+
+private:
+    //...........................................................................................
+    void calc_x_points(U32 srcW, U32 dstW)
+    {
+        xpoints.resize(dstW+1);
+
+        S32 val = dstW >= srcW ? 0x8000 * srcW / dstW - 0x8000 : 0;
+        S32 inc = (srcW << 16) / dstW;
+
+        for(U32 i = 0, j = 0; i < dstW; ++i, ++j, val += inc)
+        {
+            xpoints[j] = llmax(0, val >> 16);
+        }
+    }
+    //...........................................................................................
+    void calc_y_strides(const U8 *src, U32 srcStride, U32 srcH, U32 dstH)
+    {
+        ystrides.resize(dstH+1);
+
+        S32 val = dstH >= srcH ? 0x8000 * srcH / dstH - 0x8000 : 0;
+        S32 inc = (srcH << 16) / dstH;
+
+        for(U32 i = 0, j = 0; i < dstH; ++i, ++j, val += inc)
+        {
+            ystrides[j] = src + llmax(0, val >> 16) * srcStride;
+        }
+    }
+    //...........................................................................................
+    void calc_aa_points(U32 srcSz, U32 dstSz, bool scale_up, std::vector<S32> &vp)
+    {
+        vp.resize(dstSz);
+
+        if(scale_up)
+        {
+            S32 val = 0x8000 * srcSz / dstSz - 0x8000;
+            S32 inc = (srcSz << 16) / dstSz;
+            U32 pos;
+
+            for(U32 i = 0, j = 0; i < dstSz; ++i, ++j, val += inc)
+            {
+                pos = val >> 16;
+
+                if (pos >= (srcSz - 1))
+                    vp[j] = 0;
+                else
+                    vp[j] = (val >> 8) - ((val >> 8) & 0xffffff00);
+            }
+        }
+        else
+        {
+            S32 inc = (srcSz << 16) / dstSz;
+            S32 Cp = ((dstSz << 14) / srcSz) + 1;
+            S32 ap;
+
+            for(U32 i = 0, j = 0, val = 0; i < dstSz; ++i, ++j, val += inc)
+            {
+                ap = ((0x100 - ((val >> 8) & 0xff)) * Cp) >> 8;
+                vp[j] = ap | (Cp << 16);
+            }
+        }
+    }
+};
+
+
+template<U8 ch>
+inline void bilinear_scale(
+    const U8 *src, U32 srcW, U32 srcH, U32 srcStride
+    , U8 *dst, U32 dstW, U32 dstH, U32 dstStride
+    )
+{
+    typedef scale_info<ch> scale_info_t;
+
+    scale_info_t info(src, srcW, srcH, dstW, dstH, srcStride);
+
+    const U8 *sptr;
+    U8 *dptr;
+    U32 x, y;
+    const U8 *pix;
+
+    S32 cx[ch], comp[ch];
+
+
+    if(3 == info.xup_yup)
+    { //scale x/y - up
+        for(y = 0; y < dstH; ++y)
+        {
+            dptr = dst + (y * dstStride);
+            sptr = info.ystrides[y];
+
+            if(0 < info.yapoints[y])
+            {
+                for(x = 0; x < dstW; ++x)
+                {
+                    //for(c = 0; c < ch; ++c) cx[c] = comp[c] = 0;
+                    typename scale_info_t::uroll_zeroze_cx_comp_t()(cx, comp);
+
+                    if(0 < info.xapoints[x])
+                    {
+                        pix = info.ystrides[y] + info.xpoints[x] * ch;
+
+                        //for(c = 0; c < ch; ++c) comp[c] = pix[c] * (256 - info.xapoints[x]);
+                        typename scale_info_t::uroll_inp_asgn_pix_mul_val_t()(comp, pix, 256 - info.xapoints[x]);
+
+                        pix += ch;
+
+                        //for(c = 0; c < ch; ++c) comp[c] += pix[c] * info.xapoints[x];
+                        typename scale_info_t::uroll_inp_plusasgn_pix_mul_val_t()(comp, pix, info.xapoints[x]);
+
+                        pix += srcStride;
+
+                        //for(c = 0; c < ch; ++c) cx[c] = pix[c] * info.xapoints[x];
+                        typename scale_info_t::uroll_inp_asgn_pix_mul_val_t()(cx, pix, info.xapoints[x]);
+
+                        pix -= ch;
+
+                        //for(c = 0; c < ch; ++c) {
+                        //  cx[c] += pix[c] * (256 - info.xapoints[x]);
+                        //  comp[c] = ((cx[c] * info.yapoints[y]) + (comp[c] * (256 - info.yapoints[y]))) >> 16;
+                        //  *dptr++ = comp[c]&0xff;
+                        //}
+                        typename scale_info_t::uroll_inp_plusasgn_pix_mul_val_t()(cx, pix, 256 - info.xapoints[x]);
+                        typename scale_info_t::uroll_comp_asgn_cx_mul_apoint_plus_comp_mul_inv_apoint_allshifted_16_r_t()(comp, cx, info.yapoints[y]);
+                        typename scale_info_t::uroll_uref_dptr_inc_asgn_comp_and_ff_t()(dptr, comp);
+                    }
+                    else
+                    {
+                        pix = info.ystrides[y] + info.xpoints[x] * ch;
+
+                        //for(c = 0; c < ch; ++c) comp[c] = pix[c] * (256 - info.yapoints[y]);
+                        typename scale_info_t::uroll_inp_asgn_pix_mul_val_t()(comp, pix, 256-info.yapoints[y]);
+
+                        pix += srcStride;
+
+                        //for(c = 0; c < ch; ++c) {
+                        //  comp[c] = (comp[c] + pix[c] * info.yapoints[y]) >> 8;
+                        //  *dptr++ = comp[c]&0xff;
+                        //}
+                        typename scale_info_t::uroll_comp_asgn_comp_plus_pix_mul_apoint_allshifted_8_r_t()(comp, pix, info.yapoints[y]);
+                        typename scale_info_t::uroll_uref_dptr_inc_asgn_comp_and_ff_t()(dptr, comp);
+                    }
+                }
+            }
+            else
+            {
+                for(x = 0; x < dstW; ++x)
+                {
+                    if(0 < info.xapoints[x])
+                    {
+                        pix = info.ystrides[y] + info.xpoints[x] * ch;
+
+                        //for(c = 0; c < ch; ++c) {
+                        //  comp[c] = pix[c] * (256 - info.xapoints[x]);
+                        //  comp[c] = (comp[c] + pix[c] * info.xapoints[x]) >> 8;
+                        //  *dptr++ = comp[c]&0xff;
+                        //}
+                        typename scale_info_t::uroll_inp_asgn_pix_mul_val_t()(comp, pix, 256 - info.xapoints[x]);
+                        typename scale_info_t::uroll_comp_asgn_comp_plus_pix_mul_apoint_allshifted_8_r_t()(comp, pix, info.xapoints[x]);
+                        typename scale_info_t::uroll_uref_dptr_inc_asgn_comp_and_ff_t()(dptr, comp);
+                    }
+                    else
+                    {
+                        //for(c = 0; c < ch; ++c) *dptr++ = (sptr[info.xpoints[x]*ch + c])&0xff;
+                        typename scale_info_t::uroll_uref_dptr_inc_asgn_sptr_apoint_plus_idx_alland_ff_t()(dptr, sptr, info.xpoints[x]*ch);
+                    }
+                }
+            }
+        }
+    }
+    else if(info.xup_yup == 1)
+    { //scaling down vertically
+        S32 Cy, j;
+        S32 yap;
+
+        for(y = 0; y < dstH; y++)
+        {
+            Cy = info.yapoints[y] >> 16;
+            yap = info.yapoints[y] & 0xffff;
+
+            dptr = dst + (y * dstStride);
+
+            for(x = 0; x < dstW; x++)
+            {
+                pix = info.ystrides[y] + info.xpoints[x] * ch;
+
+                //for(c = 0; c < ch; ++c) comp[c] = pix[c] * yap;
+                typename scale_info_t::uroll_inp_asgn_pix_mul_val_t()(comp, pix, yap);
+
+                pix += srcStride;
+
+                for(j = (1 << 14) - yap; j > Cy; j -= Cy, pix += srcStride)
+                {
+                    //for(c = 0; c < ch; ++c) comp[c] += pix[c] * Cy;
+                    typename scale_info_t::uroll_inp_plusasgn_pix_mul_val_t()(comp, pix, Cy);
+                }
+
+                if(j > 0)
+                {
+                    //for(c = 0; c < ch; ++c) comp[c] += pix[c] * j;
+                    typename scale_info_t::uroll_inp_plusasgn_pix_mul_val_t()(comp, pix, j);
+                }
+
+                if(info.xapoints[x] > 0)
+                {
+                    pix = info.ystrides[y] + info.xpoints[x]*ch + ch;
+                    //for(c = 0; c < ch; ++c) cx[c] = pix[c] * yap;
+                    typename scale_info_t::uroll_inp_asgn_pix_mul_val_t()(cx, pix, yap);
+
+                    pix += srcStride;
+                    for(j = (1 << 14) - yap; j > Cy; j -= Cy)
+                    {
+                        //for(c = 0; c < ch; ++c) cx[c] += pix[c] * Cy;
+                        typename scale_info_t::uroll_inp_plusasgn_pix_mul_val_t()(cx, pix, Cy);
+                        pix += srcStride;
+                    }
+
+                    if(j > 0)
+                    {
+                        //for(c = 0; c < ch; ++c) cx[c] += pix[c] * j;
+                        typename scale_info_t::uroll_inp_plusasgn_pix_mul_val_t()(cx, pix, j);
+                    }
+
+                    //for(c = 0; c < ch; ++c) comp[c] = ((comp[c]*(256 - info.xapoints[x])) + ((cx[c] * info.xapoints[x]))) >> 12;
+                    typename scale_info_t::uroll_comp_asgn_comp_mul_inv_apoint_plus_cx_mul_apoint_allshifted_12_r_t()(comp, info.xapoints[x], cx);
+                }
+                else
+                {
+                    //for(c = 0; c < ch; ++c) comp[c] >>= 4;
+                    typename scale_info_t::uroll_comp_rshftasgn_constval_t()(comp, 4);
+                }
+
+                //for(c = 0; c < ch; ++c) *dptr++ = (comp[c]>>10)&0xff;
+                typename scale_info_t::uroll_uref_dptr_inc_asgn_comp_rshft_cval_and_ff_t()(dptr, comp, 10);
+            }
+        }
+    }
+    else if(info.xup_yup == 2)
+    { // scaling down horizontally
+        S32 Cx, j;
+        S32 xap;
+
+        for(y = 0; y < dstH; y++)
+        {
+            dptr = dst + (y * dstStride);
+
+            for(x = 0; x < dstW; x++)
+            {
+                Cx = info.xapoints[x] >> 16;
+                xap = info.xapoints[x] & 0xffff;
+
+                pix = info.ystrides[y] + info.xpoints[x] * ch;
+
+                //for(c = 0; c < ch; ++c) comp[c] = pix[c] * xap;
+                typename scale_info_t::uroll_inp_asgn_pix_mul_val_t()(comp, pix, xap);
+
+                pix+=ch;
+                for(j = (1 << 14) - xap; j > Cx; j -= Cx)
+                {
+                    //for(c = 0; c < ch; ++c) comp[c] += pix[c] * Cx;
+                    typename scale_info_t::uroll_inp_plusasgn_pix_mul_val_t()(comp, pix, Cx);
+                    pix+=ch;
+                }
+
+                if(j > 0)
+                {
+                    //for(c = 0; c < ch; ++c) comp[c] += pix[c] * j;
+                    typename scale_info_t::uroll_inp_plusasgn_pix_mul_val_t()(comp, pix, j);
+                }
+
+                if(info.yapoints[y] > 0)
+                {
+                    pix = info.ystrides[y] + info.xpoints[x]*ch + srcStride;
+                    //for(c = 0; c < ch; ++c) cx[c] = pix[c] * xap;
+                    typename scale_info_t::uroll_inp_asgn_pix_mul_val_t()(cx, pix, xap);
+
+                    pix+=ch;
+                    for(j = (1 << 14) - xap; j > Cx; j -= Cx)
+                    {
+                        //for(c = 0; c < ch; ++c) cx[c] += pix[c] * Cx;
+                        typename scale_info_t::uroll_inp_plusasgn_pix_mul_val_t()(cx, pix, Cx);
+                        pix+=ch;
+                    }
+
+                    if(j > 0)
+                    {
+                        //for(c = 0; c < ch; ++c) cx[c] += pix[c] * j;
+                        typename scale_info_t::uroll_inp_plusasgn_pix_mul_val_t()(cx, pix, j);
+                    }
+
+                    //for(c = 0; c < ch; ++c) comp[c] = ((comp[c] * (256 - info.yapoints[y])) + ((cx[c] * info.yapoints[y]))) >> 12;
+                    typename scale_info_t::uroll_comp_asgn_comp_mul_inv_apoint_plus_cx_mul_apoint_allshifted_12_r_t()(comp, info.yapoints[y], cx);
+                }
+                else
+                {
+                    //for(c = 0; c < ch; ++c) comp[c] >>= 4;
+                    typename scale_info_t::uroll_comp_rshftasgn_constval_t()(comp, 4);
+                }
+
+                //for(c = 0; c < ch; ++c) *dptr++ = (comp[c]>>10)&0xff;
+                typename scale_info_t::uroll_uref_dptr_inc_asgn_comp_rshft_cval_and_ff_t()(dptr, comp, 10);
+            }
+        }
+    }
+    else
+    { //scale x/y - down
+        S32 Cx, Cy, i, j;
+        S32 xap, yap;
+
+        for(y = 0; y < dstH; y++)
+        {
+            Cy = info.yapoints[y] >> 16;
+            yap = info.yapoints[y] & 0xffff;
+
+            dptr = dst + (y * dstStride);
+            for(x = 0; x < dstW; x++)
+            {
+                Cx = info.xapoints[x] >> 16;
+                xap = info.xapoints[x] & 0xffff;
+
+                sptr = info.ystrides[y] + info.xpoints[x] * ch;
+                pix = sptr;
+                sptr += srcStride;
+
+                //for(c = 0; c < ch; ++c) cx[c] = pix[c] * xap;
+                typename scale_info_t::uroll_inp_asgn_pix_mul_val_t()(cx, pix, xap);
+
+                pix+=ch;
+                for(i = (1 << 14) - xap; i > Cx; i -= Cx)
+                {
+                    //for(c = 0; c < ch; ++c) cx[c] += pix[c] * Cx;
+                    typename scale_info_t::uroll_inp_plusasgn_pix_mul_val_t()(cx, pix, Cx);
+                    pix+=ch;
+                }
+
+                if(i > 0)
+                {
+                    //for(c = 0; c < ch; ++c) cx[c] += pix[c] * i;
+                    typename scale_info_t::uroll_inp_plusasgn_pix_mul_val_t()(cx, pix, i);
+                }
+
+                //for(c = 0; c < ch; ++c) comp[c] = (cx[c] >> 5) * yap;
+                typename scale_info_t::uroll_comp_asgn_cx_rshft_cval_all_mul_val_t()(comp, cx, 5, yap);
+
+                for(j = (1 << 14) - yap; j > Cy; j -= Cy)
+                {
+                    pix = sptr;
+                    sptr += srcStride;
+
+                    //for(c = 0; c < ch; ++c) cx[c] = pix[c] * xap;
+                    typename scale_info_t::uroll_inp_asgn_pix_mul_val_t()(cx, pix, xap);
+
+                    pix+=ch;
+                    for(i = (1 << 14) - xap; i > Cx; i -= Cx)
+                    {
+                        //for(c = 0; c < ch; ++c) cx[c] += pix[c] * Cx;
+                        typename scale_info_t::uroll_inp_plusasgn_pix_mul_val_t()(cx, pix, Cx);
+                        pix+=ch;
+                    }
+
+                    if(i > 0)
+                    {
+                        //for(c = 0; c < ch; ++c) cx[c] += pix[c] * i;
+                        typename scale_info_t::uroll_inp_plusasgn_pix_mul_val_t()(cx, pix, i);
+                    }
+
+                    //for(c = 0; c < ch; ++c) comp[c] += (cx[c] >> 5) * Cy;
+                    typename scale_info_t::uroll_comp_plusasgn_cx_rshft_cval_all_mul_val_t()(comp, cx, 5, Cy);
+                }
+
+                if(j > 0)
+                {
+                    pix = sptr;
+                    sptr += srcStride;
+
+                    //for(c = 0; c < ch; ++c) cx[c] = pix[c] * xap;
+                    typename scale_info_t::uroll_inp_asgn_pix_mul_val_t()(cx, pix, xap);
+
+                    pix+=ch;
+                    for(i = (1 << 14) - xap; i > Cx; i -= Cx)
+                    {
+                        //for(c = 0; c < ch; ++c) cx[c] += pix[c] * Cx;
+                        typename scale_info_t::uroll_inp_plusasgn_pix_mul_val_t()(cx, pix, Cx);
+                        pix+=ch;
+                    }
+
+                    if(i > 0)
+                    {
+                        //for(c = 0; c < ch; ++c) cx[c] += pix[c] * i;
+                        typename scale_info_t::uroll_inp_plusasgn_pix_mul_val_t()(cx, pix, i);
+                    }
+
+                    //for(c = 0; c < ch; ++c) comp[c] += (cx[c] >> 5) * j;
+                    typename scale_info_t::uroll_comp_plusasgn_cx_rshft_cval_all_mul_val_t()(comp, cx, 5, j);
+                }
+
+                //for(c = 0; c < ch; ++c) *dptr++ = (comp[c]>>23)&0xff;
+                typename scale_info_t::uroll_uref_dptr_inc_asgn_comp_rshft_cval_and_ff_t()(dptr, comp, 23);
+            }
+        }
+    } //else
+}
+
+//wrapper
+static void bilinear_scale(const U8 *src, U32 srcW, U32 srcH, U32 srcCh, U32 srcStride, U8 *dst, U32 dstW, U32 dstH, U32 dstCh, U32 dstStride)
+{
+    llassert(srcCh == dstCh);
+
+    switch(srcCh)
+    {
+    case 1:
+        bilinear_scale<1>(src, srcW, srcH, srcStride, dst, dstW, dstH, dstStride);
+        break;
+    case 3:
+        bilinear_scale<3>(src, srcW, srcH, srcStride, dst, dstW, dstH, dstStride);
+        break;
+    case 4:
+        bilinear_scale<4>(src, srcW, srcH, srcStride, dst, dstW, dstH, dstStride);
+        break;
+    default:
+        llassert(!"Implement if need");
+        break;
+    }
+
+}
+
+//---------------------------------------------------------------------------
+// LLImage
+//---------------------------------------------------------------------------
+
+//static
+thread_local std::string LLImage::sLastThreadErrorMessage;
+bool LLImage::sUseNewByteRange = false;
+S32  LLImage::sMinimalReverseByteRangePercent = 75;
+
+//static
+void LLImage::initClass(bool use_new_byte_range, S32 minimal_reverse_byte_range_percent)
+{
+    sUseNewByteRange = use_new_byte_range;
+    sMinimalReverseByteRangePercent = minimal_reverse_byte_range_percent;
+}
+
+//static
+void LLImage::cleanupClass()
+{
+}
+
+//static
+const std::string& LLImage::getLastThreadError()
+{
+    static const std::string noerr("No Error");
+    return sLastThreadErrorMessage.empty() ? noerr : sLastThreadErrorMessage;
+}
+
+//static
+void LLImage::setLastError(const std::string& message)
+{
+    sLastThreadErrorMessage = message;
+}
+
+//---------------------------------------------------------------------------
+// LLImageBase
+//---------------------------------------------------------------------------
+
+LLImageBase::LLImageBase()
+:   mData(NULL),
+    mDataSize(0),
+    mWidth(0),
+    mHeight(0),
+    mComponents(0),
+    mBadBufferAllocation(false),
+    mAllowOverSize(false)
+{}
+
+// virtual
+LLImageBase::~LLImageBase()
+{
+    deleteData(); // virtual
+}
+
+// virtual
+void LLImageBase::dump()
+{
+    LL_INFOS() << "LLImageBase mComponents " << mComponents
+        << " mData " << mData
+        << " mDataSize " << mDataSize
+        << " mWidth " << mWidth
+        << " mHeight " << mHeight
+        << LL_ENDL;
+}
+
+// virtual
+void LLImageBase::sanityCheck()
+{
+    if (mWidth > MAX_IMAGE_SIZE
+        || mHeight > MAX_IMAGE_SIZE
+        || mDataSize > (S32)MAX_IMAGE_DATA_SIZE
+        || mComponents > (S8)MAX_IMAGE_COMPONENTS
+        )
+    {
+        LL_ERRS() << "Failed LLImageBase::sanityCheck "
+               << "width " << mWidth
+               << "height " << mHeight
+               << "datasize " << mDataSize
+               << "components " << mComponents
+               << "data " << mData
+               << LL_ENDL;
+    }
+}
+
+// virtual
+void LLImageBase::deleteData()
+{
+    ll_aligned_free_16(mData);
+    mDataSize = 0;
+    mData = NULL;
+}
+
+// virtual
+U8* LLImageBase::allocateData(S32 size)
+{
+    //make this function thread-safe.
+    static const U32 MAX_BUFFER_SIZE = 4096 * 4096 * 16; //256 MB
+    mBadBufferAllocation = false;
+
+    if (size < 0)
+    {
+        size = mWidth * mHeight * mComponents;
+        if (size <= 0)
+        {
+            LL_WARNS() << llformat("LLImageBase::allocateData called with bad dimensions: %dx%dx%d",mWidth,mHeight,(S32)mComponents) << LL_ENDL;
+            mBadBufferAllocation = true;
+        }
+    }
+
+    if (!mBadBufferAllocation && (size < 1 || size > MAX_BUFFER_SIZE))
+    {
+        LL_INFOS() << "width: " << mWidth << " height: " << mHeight << " components: " << mComponents << LL_ENDL ;
+        if(mAllowOverSize)
+        {
+            LL_INFOS() << "Oversize: " << size << LL_ENDL ;
+        }
+        else
+        {
+            LL_WARNS() << "LLImageBase::allocateData: bad size: " << size << LL_ENDL;
+            mBadBufferAllocation = true;
+        }
+    }
+
+    if (!mBadBufferAllocation && (!mData || size != mDataSize))
+    {
+        deleteData(); // virtual
+        mData = (U8*)ll_aligned_malloc_16(size);
+        if (!mData)
+        {
+            LL_WARNS() << "Failed to allocate image data size [" << size << "]" << LL_ENDL;
+            mBadBufferAllocation = true;
+        }
+    }
+
+    if (mBadBufferAllocation)
+    {
+        size = 0;
+        mWidth = mHeight = 0;
+        if (mData)
+        {
+            deleteData(); // virtual
+            mData = NULL;
+        }
+    }
+    mDataSize = size;
+
+    return mData;
+}
+
+// virtual
+U8* LLImageBase::reallocateData(S32 size)
+{
+    U8 *new_datap = (U8*)ll_aligned_malloc_16(size);
+    if (!new_datap)
+    {
+        LL_WARNS() << "Out of memory in LLImageBase::reallocateData" << LL_ENDL;
+        return 0;
+    }
+    if (mData)
+    {
+        S32 bytes = llmin(mDataSize, size);
+        memcpy(new_datap, mData, bytes);    /* Flawfinder: ignore */
+        ll_aligned_free_16(mData) ;
+    }
+    mData = new_datap;
+    mDataSize = size;
+    mBadBufferAllocation = false;
+    return mData;
+}
+
+const U8* LLImageBase::getData() const
+{
+    if(mBadBufferAllocation)
+    {
+        LL_WARNS() << "Bad memory allocation for the image buffer!" << LL_ENDL ;
+        return NULL;
+    }
+
+    return mData;
+} // read only
+
+U8* LLImageBase::getData()
+{
+    if(mBadBufferAllocation)
+    {
+        LL_WARNS() << "Bad memory allocation for the image buffer!" << LL_ENDL;
+        return NULL;
+    }
+
+    return mData;
+}
+
+bool LLImageBase::isBufferInvalid() const
+{
+    return mBadBufferAllocation || mData == NULL;
+}
+
+void LLImageBase::setSize(S32 width, S32 height, S32 ncomponents)
+{
+    mWidth = width;
+    mHeight = height;
+    mComponents = ncomponents;
+}
+
+U8* LLImageBase::allocateDataSize(S32 width, S32 height, S32 ncomponents, S32 size)
+{
+    setSize(width, height, ncomponents);
+    return allocateData(size); // virtual
+}
+
+//---------------------------------------------------------------------------
+// LLImageRaw
+//---------------------------------------------------------------------------
+
+S32 LLImageRaw::sRawImageCount = 0;
+
+LLImageRaw::LLImageRaw()
+    : LLImageBase()
+{
+    ++sRawImageCount;
+}
+
+LLImageRaw::LLImageRaw(U16 width, U16 height, S8 components)
+    : LLImageBase()
+{
+    //llassert( S32(width) * S32(height) * S32(components) <= MAX_IMAGE_DATA_SIZE );
+    allocateDataSize(width, height, components);
+    ++sRawImageCount;
+}
+
+LLImageRaw::LLImageRaw(const U8* data, U16 width, U16 height, S8 components)
+    : LLImageBase()
+{
+    if (allocateDataSize(width, height, components))
+    {
+        memcpy(getData(), data, width * height * components);
+    }
+}
+
+LLImageRaw::LLImageRaw(U8 *data, U16 width, U16 height, S8 components, bool no_copy)
+    : LLImageBase()
+{
+    if(no_copy)
+    {
+        setDataAndSize(data, width, height, components);
+    }
+    else if(allocateDataSize(width, height, components))
+    {
+        memcpy(getData(), data, width*height*components);
+    }
+    ++sRawImageCount;
+}
+
+//LLImageRaw::LLImageRaw(const std::string& filename, bool j2c_lowest_mip_only)
+//  : LLImageBase()
+//{
+//  createFromFile(filename, j2c_lowest_mip_only);
+//}
+
+LLImageRaw::~LLImageRaw()
+{
+    // NOTE: ~LLimageBase() call to deleteData() calls LLImageBase::deleteData()
+    //        NOT LLImageRaw::deleteData()
+    deleteData();
+    --sRawImageCount;
+}
+
+// virtual
+U8* LLImageRaw::allocateData(S32 size)
+{
+    LLImageDataLock lock(this);
+
+    U8* res = LLImageBase::allocateData(size);
+    return res;
+}
+
+// virtual
+U8* LLImageRaw::reallocateData(S32 size)
+{
+    LLImageDataLock lock(this);
+
+    U8* res = LLImageBase::reallocateData(size);
+    return res;
+}
+
+void LLImageRaw::releaseData()
+{
+    LLImageDataLock lock(this);
+
+    LLImageBase::setSize(0, 0, 0);
+    LLImageBase::setDataAndSize(nullptr, 0);
+}
+
+// virtual
+void LLImageRaw::deleteData()
+{
+    LLImageDataLock lock(this);
+
+    LLImageBase::deleteData();
+}
+
+void LLImageRaw::setDataAndSize(U8 *data, S32 width, S32 height, S8 components)
+{
+    LLImageDataLock lock(this);
+
+    if(data == getData())
+    {
+        return ;
+    }
+
+    deleteData();
+
+    LLImageBase::setSize(width, height, components) ;
+    LLImageBase::setDataAndSize(data, width * height * components) ;
+}
+
+bool LLImageRaw::resize(U16 width, U16 height, S8 components)
+{
+    LLImageDataLock lock(this);
+
+    if ((getWidth() == width) && (getHeight() == height) && (getComponents() == components) && !isBufferInvalid())
+    {
+        return true;
+    }
+    // Reallocate the data buffer.
+    deleteData();
+
+    allocateDataSize(width,height,components);
+
+    return !isBufferInvalid();
+}
+
+bool LLImageRaw::setSubImage(U32 x_pos, U32 y_pos, U32 width, U32 height,
+                             const U8 *data, U32 stride, bool reverse_y)
+{
+    LLImageDataLock lock(this);
+
+    if (!getData())
+    {
+        return false;
+    }
+    if (!data)
+    {
+        return false;
+    }
+
+    // Should do some simple bounds checking
+
+    U32 i;
+    for (i = 0; i < height; i++)
+    {
+        const U32 row = reverse_y ? height - 1 - i : i;
+        const U32 from_offset = row * ((stride == 0) ? width*getComponents() : stride);
+        const U32 to_offset = (y_pos + i)*getWidth() + x_pos;
+        memcpy(getData() + to_offset*getComponents(),       /* Flawfinder: ignore */
+                data + from_offset, getComponents()*width);
+    }
+
+    return true;
+}
+
+void LLImageRaw::clear(U8 r, U8 g, U8 b, U8 a)
+{
+    llassert( getComponents() <= 4 );
+
+    LLImageDataLock lock(this);
+
+    // This is fairly bogus, but it'll do for now.
+    if (isBufferInvalid())
+    {
+        LL_WARNS() << "Invalid image buffer" << LL_ENDL;
+        return;
+    }
+
+    U8 *pos = getData();
+    U32 x, y;
+    for (x = 0; x < getWidth(); x++)
+    {
+        for (y = 0; y < getHeight(); y++)
+        {
+            *pos = r;
+            pos++;
+            if (getComponents() == 1)
+            {
+                continue;
+            }
+            *pos = g;
+            pos++;
+            if (getComponents() == 2)
+            {
+                continue;
+            }
+            *pos = b;
+            pos++;
+            if (getComponents() == 3)
+            {
+                continue;
+            }
+            *pos = a;
+            pos++;
+        }
+    }
+}
+
+// Reverses the order of the rows in the image
+void LLImageRaw::verticalFlip()
+{
+    LLImageDataLock lock(this);
+
+    S32 row_bytes = getWidth() * getComponents();
+    llassert(row_bytes > 0);
+    std::vector<U8> line_buffer(row_bytes);
+    S32 mid_row = getHeight() / 2;
+    for( S32 row = 0; row < mid_row; row++ )
+    {
+        U8* row_a_data = getData() + row * row_bytes;
+        U8* row_b_data = getData() + (getHeight() - 1 - row) * row_bytes;
+        memcpy( &line_buffer[0], row_a_data,  row_bytes );
+        memcpy( row_a_data,  row_b_data,  row_bytes );
+        memcpy( row_b_data,  &line_buffer[0], row_bytes );
+    }
+}
+
+
+bool LLImageRaw::optimizeAwayAlpha()
+{
+    LLImageDataLock lock(this);
+
+    if (getComponents() == 4)
+    {
+        U8* data = getData();
+        U32 pixels = getWidth() * getHeight();
+
+        // check alpha channel for all 255
+        for (U32 i = 0; i < pixels; ++i)
+        {
+            if (data[i * 4 + 3] != 255)
+            {
+                return false;
+            }
+        }
+
+        // alpha channel is all 255, make a new copy of data without alpha channel
+        U8* new_data = (U8*) ll_aligned_malloc_16(getWidth() * getHeight() * 3);
+
+        for (U32 i = 0; i < pixels; ++i)
+        {
+            U32 di = i * 3;
+            U32 si = i * 4;
+            for (U32 j = 0; j < 3; ++j)
+            {
+                new_data[di+j] = data[si+j];
+            }
+        }
+
+        setDataAndSize(new_data, getWidth(), getHeight(), 3);
+
+        return true;
+    }
+
+    return false;
+}
+
+void LLImageRaw::expandToPowerOfTwo(S32 max_dim, bool scale_image)
+{
+    LLImageDataLock lock(this);
+
+    // Find new sizes
+    S32 new_width  = expandDimToPowerOfTwo(getWidth(), max_dim);
+    S32 new_height = expandDimToPowerOfTwo(getHeight(), max_dim);
+
+    scale( new_width, new_height, scale_image );
+}
+
+void LLImageRaw::contractToPowerOfTwo(S32 max_dim, bool scale_image)
+{
+    LLImageDataLock lock(this);
+
+    // Find new sizes
+    S32 new_width  = contractDimToPowerOfTwo(getWidth(), MIN_IMAGE_SIZE);
+    S32 new_height = contractDimToPowerOfTwo(getHeight(), MIN_IMAGE_SIZE);
+
+    scale( new_width, new_height, scale_image );
+}
+
+// static
+S32 LLImageRaw::biasedDimToPowerOfTwo(S32 curr_dim, S32 max_dim)
+{
+    // Strong bias towards rounding down (to save bandwidth)
+    // No bias would mean THRESHOLD == 1.5f;
+    const F32 THRESHOLD = 1.75f;
+
+    // Find new sizes
+    S32 larger_dim  = max_dim;  // 2^n >= curr_dim
+    S32 smaller_dim = max_dim;  // 2^(n-1) <= curr_dim
+    while( (smaller_dim > curr_dim) && (smaller_dim > MIN_IMAGE_SIZE) )
+    {
+        larger_dim = smaller_dim;
+        smaller_dim >>= 1;
+    }
+    return ( ((F32)curr_dim / (F32)smaller_dim) > THRESHOLD ) ? larger_dim : smaller_dim;
+}
+
+// static
+S32 LLImageRaw::expandDimToPowerOfTwo(S32 curr_dim, S32 max_dim)
+{
+    S32 new_dim = MIN_IMAGE_SIZE;
+    while( (new_dim < curr_dim) && (new_dim < max_dim) )
+    {
+        new_dim <<= 1;
+    }
+    return new_dim;
+}
+
+// static
+S32 LLImageRaw::contractDimToPowerOfTwo(S32 curr_dim, S32 min_dim)
+{
+    S32 new_dim = MAX_IMAGE_SIZE;
+    while( (new_dim > curr_dim) && (new_dim > min_dim) )
+    {
+        new_dim >>= 1;
+    }
+    return new_dim;
+}
+
+void LLImageRaw::biasedScaleToPowerOfTwo(S32 max_dim)
+{
+    LLImageDataLock lock(this);
+
+    // Find new sizes
+    S32 new_width  = biasedDimToPowerOfTwo(getWidth(),max_dim);
+    S32 new_height = biasedDimToPowerOfTwo(getHeight(),max_dim);
+
+    scale( new_width, new_height );
+}
+
+// static
+// Calculates (U8)(255*(a/255.f)*(b/255.f) + 0.5f).  Thanks, Jim Blinn!
+inline U8 LLImageRaw::fastFractionalMult( U8 a, U8 b )
+{
+    U32 i = a * b + 128;
+    return U8((i + (i>>8)) >> 8);
+}
+
+
+void LLImageRaw::composite( const LLImageRaw* src )
+{
+    LLImageRaw* dst = this;  // Just for clarity.
+
+    LLImageDataSharedLock lockIn(src);
+    LLImageDataLock lockOut(this);
+
+    if (!validateSrcAndDst("LLImageRaw::composite", src, dst))
+    {
+        return;
+    }
+
+    llassert(3 == src->getComponents());
+    llassert(3 == dst->getComponents());
+
+    if( 3 == dst->getComponents() )
+    {
+        if( (src->getWidth() == dst->getWidth()) && (src->getHeight() == dst->getHeight()) )
+        {
+            // No scaling needed
+            if( 3 == src->getComponents() )
+            {
+                copyUnscaled( src );  // alpha is one so just copy the data.
+            }
+            else
+            {
+                compositeUnscaled4onto3( src );
+            }
+        }
+        else
+        {
+            if( 3 == src->getComponents() )
+            {
+                copyScaled( src );  // alpha is one so just copy the data.
+            }
+            else
+            {
+                compositeScaled4onto3( src );
+            }
+        }
+    }
+}
+
+
+// Src and dst can be any size.  Src has 4 components.  Dst has 3 components.
+void LLImageRaw::compositeScaled4onto3(const LLImageRaw* src)
+{
+    LL_INFOS() << "compositeScaled4onto3" << LL_ENDL;
+
+    LLImageRaw* dst = this;  // Just for clarity.
+
+    LLImageDataLock lock(this);
+
+    llassert( (4 == src->getComponents()) && (3 == dst->getComponents()) );
+
+    S32 temp_data_size = src->getWidth() * dst->getHeight() * src->getComponents();
+    llassert_always(temp_data_size > 0);
+    std::vector<U8> temp_buffer(temp_data_size);
+
+    // Vertical: scale but no composite
+    for( S32 col = 0; col < src->getWidth(); col++ )
+    {
+        copyLineScaled( src->getData() + (src->getComponents() * col), &temp_buffer[0] + (src->getComponents() * col), src->getHeight(), dst->getHeight(), src->getWidth(), src->getWidth() );
+    }
+
+    // Horizontal: scale and composite
+    for( S32 row = 0; row < dst->getHeight(); row++ )
+    {
+        compositeRowScaled4onto3( &temp_buffer[0] + (src->getComponents() * src->getWidth() * row), dst->getData() + (dst->getComponents() * dst->getWidth() * row), src->getWidth(), dst->getWidth() );
+    }
+}
+
+
+// Src and dst are same size.  Src has 4 components.  Dst has 3 components.
+void LLImageRaw::compositeUnscaled4onto3( const LLImageRaw* src )
+{
+    LLImageRaw* dst = this;  // Just for clarity.
+
+    LLImageDataLock lock(this);
+
+    llassert( (3 == src->getComponents()) || (4 == src->getComponents()) );
+    llassert( (src->getWidth() == dst->getWidth()) && (src->getHeight() == dst->getHeight()) );
+
+    const U8* src_data = src->getData();
+    U8* dst_data = dst->getData();
+    S32 pixels = getWidth() * getHeight();
+    while( pixels-- )
+    {
+        U8 alpha = src_data[3];
+        if( alpha )
+        {
+            if( 255 == alpha )
+            {
+                dst_data[0] = src_data[0];
+                dst_data[1] = src_data[1];
+                dst_data[2] = src_data[2];
+            }
+            else
+            {
+
+                U8 transparency = 255 - alpha;
+                dst_data[0] = fastFractionalMult( dst_data[0], transparency ) + fastFractionalMult( src_data[0], alpha );
+                dst_data[1] = fastFractionalMult( dst_data[1], transparency ) + fastFractionalMult( src_data[1], alpha );
+                dst_data[2] = fastFractionalMult( dst_data[2], transparency ) + fastFractionalMult( src_data[2], alpha );
+            }
+        }
+
+        src_data += 4;
+        dst_data += 3;
+    }
+}
+
+
+void LLImageRaw::copyUnscaledAlphaMask( const LLImageRaw* src, const LLColor4U& fill)
+{
+    LLImageRaw* dst = this;  // Just for clarity.
+
+    LLImageDataSharedLock lockIn(src);
+    LLImageDataLock lockOut(this);
+
+    if (!validateSrcAndDst("LLImageRaw::copyUnscaledAlphaMask", src, dst))
+    {
+        return;
+    }
+
+    llassert( 1 == src->getComponents() );
+    llassert( 4 == dst->getComponents() );
+    llassert( (src->getWidth() == dst->getWidth()) && (src->getHeight() == dst->getHeight()) );
+
+    S32 pixels = getWidth() * getHeight();
+    const U8* src_data = src->getData();
+    U8* dst_data = dst->getData();
+    for ( S32 i = 0; i < pixels; i++ )
+    {
+        dst_data[0] = fill.mV[0];
+        dst_data[1] = fill.mV[1];
+        dst_data[2] = fill.mV[2];
+        dst_data[3] = src_data[0];
+        src_data += 1;
+        dst_data += 4;
+    }
+}
+
+
+// Fill the buffer with a constant color
+void LLImageRaw::fill( const LLColor4U& color )
+{
+    LLImageDataLock lock(this);
+
+    if (isBufferInvalid())
+    {
+        LL_WARNS() << "Invalid image buffer" << LL_ENDL;
+        return;
+    }
+
+    S32 pixels = getWidth() * getHeight();
+    if( 4 == getComponents() )
+    {
+        U32* data = (U32*) getData();
+        U32 rgbaColor = color.asRGBA();
+        for( S32 i = 0; i < pixels; i++ )
+        {
+            data[ i ] = rgbaColor;
+        }
+    }
+    else
+    if( 3 == getComponents() )
+    {
+        U8* data = getData();
+        for( S32 i = 0; i < pixels; i++ )
+        {
+            data[0] = color.mV[0];
+            data[1] = color.mV[1];
+            data[2] = color.mV[2];
+            data += 3;
+        }
+    }
+}
+
+LLPointer<LLImageRaw> LLImageRaw::duplicate()
+{
+    if(getNumRefs() < 2)
+    {
+        return this; //nobody else refences to this image, no need to duplicate.
+    }
+
+    LLImageDataSharedLock lock(this);
+
+    //make a duplicate
+    LLPointer<LLImageRaw> dup = new LLImageRaw(getData(), getWidth(), getHeight(), getComponents());
+    return dup;
+}
+
+// Src and dst can be any size.  Src and dst can each have 3 or 4 components.
+void LLImageRaw::copy(const LLImageRaw* src)
+{
+    LLImageRaw* dst = this;  // Just for clarity.
+
+    LLImageDataSharedLock lockIn(src);
+    LLImageDataLock lockOut(this);
+
+    if (!validateSrcAndDst("LLImageRaw::copy", src, dst))
+    {
+        return;
+    }
+
+    if( (src->getWidth() == dst->getWidth()) && (src->getHeight() == dst->getHeight()) )
+    {
+        // No scaling needed
+        if( src->getComponents() == dst->getComponents() )
+        {
+            copyUnscaled( src );
+        }
+        else
+        if( 3 == src->getComponents() )
+        {
+            copyUnscaled3onto4( src );
+        }
+        else
+        {
+            // 4 == src->getComponents()
+            copyUnscaled4onto3( src );
+        }
+    }
+    else
+    {
+        // Scaling needed
+        // No scaling needed
+        if( src->getComponents() == dst->getComponents() )
+        {
+            copyScaled( src );
+        }
+        else
+        if( 3 == src->getComponents() )
+        {
+            copyScaled3onto4( src );
+        }
+        else
+        {
+            // 4 == src->getComponents()
+            copyScaled4onto3( src );
+        }
+    }
+}
+
+// Src and dst are same size.  Src and dst have same number of components.
+void LLImageRaw::copyUnscaled(const LLImageRaw* src)
+{
+    LLImageRaw* dst = this;  // Just for clarity.
+
+    LLImageDataLock lock(this);
+
+    llassert( (1 == src->getComponents()) || (3 == src->getComponents()) || (4 == src->getComponents()) );
+    llassert( src->getComponents() == dst->getComponents() );
+    llassert( (src->getWidth() == dst->getWidth()) && (src->getHeight() == dst->getHeight()) );
+
+    memcpy( dst->getData(), src->getData(), getWidth() * getHeight() * getComponents() );   /* Flawfinder: ignore */
+}
+
+
+// Src and dst can be any size.  Src has 3 components.  Dst has 4 components.
+void LLImageRaw::copyScaled3onto4(const LLImageRaw* src)
+{
+    llassert( (3 == src->getComponents()) && (4 == getComponents()) );
+
+    // Slow, but simple.  Optimize later if needed.
+    LLImageRaw temp( src->getWidth(), src->getHeight(), 4);
+    temp.copyUnscaled3onto4( src );
+    copyScaled( &temp );
+}
+
+
+// Src and dst can be any size.  Src has 4 components.  Dst has 3 components.
+void LLImageRaw::copyScaled4onto3(const LLImageRaw* src)
+{
+    llassert( (4 == src->getComponents()) && (3 == getComponents()) );
+
+    // Slow, but simple.  Optimize later if needed.
+    LLImageRaw temp( src->getWidth(), src->getHeight(), 3);
+    temp.copyUnscaled4onto3( src );
+    copyScaled( &temp );
+}
+
+
+// Src and dst are same size.  Src has 4 components.  Dst has 3 components.
+void LLImageRaw::copyUnscaled4onto3( const LLImageRaw* src )
+{
+    LLImageRaw* dst = this;  // Just for clarity.
+
+    LLImageDataLock lock(this);
+
+    llassert( (3 == dst->getComponents()) && (4 == src->getComponents()) );
+    llassert( (src->getWidth() == dst->getWidth()) && (src->getHeight() == dst->getHeight()) );
+
+    S32 pixels = getWidth() * getHeight();
+    const U8* src_data = src->getData();
+    U8* dst_data = dst->getData();
+    for( S32 i=0; i<pixels; i++ )
+    {
+        dst_data[0] = src_data[0];
+        dst_data[1] = src_data[1];
+        dst_data[2] = src_data[2];
+        src_data += 4;
+        dst_data += 3;
+    }
+}
+
+
+// Src and dst are same size.  Src has 3 components.  Dst has 4 components.
+void LLImageRaw::copyUnscaled3onto4( const LLImageRaw* src )
+{
+    LLImageRaw* dst = this;  // Just for clarity.
+
+    LLImageDataLock lock(this);
+
+    llassert( 3 == src->getComponents() );
+    llassert( 4 == dst->getComponents() );
+    llassert( (src->getWidth() == dst->getWidth()) && (src->getHeight() == dst->getHeight()) );
+
+    S32 pixels = getWidth() * getHeight();
+    const U8* src_data = src->getData();
+    U8* dst_data = dst->getData();
+    for( S32 i=0; i<pixels; i++ )
+    {
+        dst_data[0] = src_data[0];
+        dst_data[1] = src_data[1];
+        dst_data[2] = src_data[2];
+        dst_data[3] = 255;
+        src_data += 3;
+        dst_data += 4;
+    }
+}
+
+
+// Src and dst can be any size.  Src and dst have same number of components.
+void LLImageRaw::copyScaled( const LLImageRaw* src )
+{
+    LLImageRaw* dst = this;  // Just for clarity.
+
+    LLImageDataSharedLock lockIn(src);
+    LLImageDataLock lockOut(this);
+
+    if (!validateSrcAndDst("LLImageRaw::copyScaled", src, dst))
+    {
+        return;
+    }
+
+    llassert_always( (1 == src->getComponents()) || (3 == src->getComponents()) || (4 == src->getComponents()) );
+    llassert_always( src->getComponents() == dst->getComponents() );
+
+    if( (src->getWidth() == dst->getWidth()) && (src->getHeight() == dst->getHeight()) )
+    {
+        memcpy( dst->getData(), src->getData(), getWidth() * getHeight() * getComponents() );   /* Flawfinder: ignore */
+        return;
+    }
+
+    bilinear_scale(
+            src->getData(), src->getWidth(), src->getHeight(), src->getComponents(), src->getWidth()*src->getComponents()
+        ,   dst->getData(), dst->getWidth(), dst->getHeight(), dst->getComponents(), dst->getWidth()*dst->getComponents()
+    );
+
+    /*
+    S32 temp_data_size = src->getWidth() * dst->getHeight() * getComponents();
+    llassert_always(temp_data_size > 0);
+    std::vector<U8> temp_buffer(temp_data_size);
+
+    // Vertical
+    for( S32 col = 0; col < src->getWidth(); col++ )
+    {
+        copyLineScaled( src->getData() + (getComponents() * col), &temp_buffer[0] + (getComponents() * col), src->getHeight(), dst->getHeight(), src->getWidth(), src->getWidth() );
+    }
+
+    // Horizontal
+    for( S32 row = 0; row < dst->getHeight(); row++ )
+    {
+        copyLineScaled( &temp_buffer[0] + (getComponents() * src->getWidth() * row), dst->getData() + (getComponents() * dst->getWidth() * row), src->getWidth(), dst->getWidth(), 1, 1 );
+    }
+    */
+}
+
+
+bool LLImageRaw::scale( S32 new_width, S32 new_height, bool scale_image_data )
+{
+    LLImageDataLock lock(this);
+
+    S32 components = getComponents();
+    if (components != 1 && components != 3 && components != 4)
+    {
+        LL_WARNS() << "Invalid getComponents value (" << components << ")" << LL_ENDL;
+        return false;
+    }
+
+    if (isBufferInvalid())
+    {
+        LL_WARNS() << "Invalid image buffer" << LL_ENDL;
+        return false;
+    }
+
+    S32 old_width = getWidth();
+    S32 old_height = getHeight();
+
+    if( (old_width == new_width) && (old_height == new_height) )
+    {
+        return true;  // Nothing to do.
+    }
+
+    // Reallocate the data buffer.
+
+    if (scale_image_data)
+    {
+        S32 new_data_size = new_width * new_height * components;
+
+        if (new_data_size > 0)
+        {
+            U8 *new_data = (U8*)ll_aligned_malloc_16(new_data_size);
+            if(NULL == new_data)
+            {
+                return false;
+            }
+
+            bilinear_scale(getData(), old_width, old_height, components, old_width*components, new_data, new_width, new_height, components, new_width*components);
+            setDataAndSize(new_data, new_width, new_height, components);
+        }
+    }
+    else try
+    {
+        // copy out existing image data
+        S32 temp_data_size = old_width * old_height * components;
+        std::vector<U8> temp_buffer(temp_data_size);
+        memcpy(&temp_buffer[0], getData(), temp_data_size);
+
+        // allocate new image data, will delete old data
+        U8* new_buffer = allocateDataSize(new_width, new_height, components);
+
+        if (!new_buffer)
+        {
+            LL_WARNS() << "Failed to allocate new image data buffer" << LL_ENDL;
+            return false;
+        }
+
+        for( S32 row = 0; row < new_height; row++ )
+        {
+            if (row < old_height)
+            {
+                memcpy(new_buffer + (new_width * row * components), &temp_buffer[0] + (old_width *  row * components),  components * llmin(old_width, new_width));
+                if (old_width < new_width)
+                {
+                    // pad out rest of row with black
+                    memset(new_buffer + (components * ((new_width * row) +  old_width)), 0, components * (new_width - old_width));
+                }
+            }
+            else
+            {
+                // pad remaining rows with black
+                memset(new_buffer + (new_width * row * components), 0,  new_width * components);
+            }
+        }
+    }
+    catch (std::bad_alloc&) // for temp_buffer
+    {
+        LL_WARNS() << "Failed to allocate temporary image buffer" << LL_ENDL;
+        return false;
+    }
+
+    return true ;
+}
+
+LLPointer<LLImageRaw> LLImageRaw::scaled(S32 new_width, S32 new_height)
+{
+    LLPointer<LLImageRaw> result;
+
+    LLImageDataLock lock(this);
+
+    S32 components = getComponents();
+    if (components != 1 && components != 3 && components != 4)
+    {
+        LL_WARNS() << "Invalid getComponents value (" << components << ")" << LL_ENDL;
+        return result;
+    }
+
+    if (isBufferInvalid())
+    {
+        LL_WARNS() << "Invalid image buffer" << LL_ENDL;
+        return result;
+    }
+
+    S32 old_width = getWidth();
+    S32 old_height = getHeight();
+
+    if ((old_width == new_width) && (old_height == new_height))
+    {
+        result = new LLImageRaw(old_width, old_height, components);
+        if (!result || result->isBufferInvalid())
+        {
+            LL_WARNS() << "Failed to allocate new image" << LL_ENDL;
+            return result;
+        }
+        memcpy(result->getData(), getData(), getDataSize());
+    }
+    else
+    {
+        S32 new_data_size = new_width * new_height * components;
+
+        if (new_data_size > 0)
+        {
+            result = new LLImageRaw(new_width, new_height, components);
+            if (!result || result->isBufferInvalid())
+            {
+                LL_WARNS() << "Failed to allocate new image" << LL_ENDL;
+                return result;
+            }
+            bilinear_scale(getData(), old_width, old_height, components, old_width*components, result->getData(), new_width, new_height, components, new_width*components);
+        }
+    }
+
+    return result;
+}
+
+void LLImageRaw::copyLineScaled( const U8* in, U8* out, S32 in_pixel_len, S32 out_pixel_len, S32 in_pixel_step, S32 out_pixel_step )
+{
+    const S32 components = getComponents();
+    llassert( components >= 1 && components <= 4 );
+
+    const F32 ratio = F32(in_pixel_len) / out_pixel_len; // ratio of old to new
+    const F32 norm_factor = 1.f / ratio;
+
+    S32 goff = components >= 2 ? 1 : 0;
+    S32 boff = components >= 3 ? 2 : 0;
+    for( S32 x = 0; x < out_pixel_len; x++ )
+    {
+        // Sample input pixels in range from sample0 to sample1.
+        // Avoid floating point accumulation error... don't just add ratio each time.  JC
+        const F32 sample0 = x * ratio;
+        const F32 sample1 = (x+1) * ratio;
+        const S32 index0 = llfloor(sample0);            // left integer (floor)
+        const S32 index1 = llfloor(sample1);            // right integer (floor)
+        const F32 fract0 = 1.f - (sample0 - F32(index0));   // spill over on left
+        const F32 fract1 = sample1 - F32(index1);           // spill-over on right
+
+        if( index0 == index1 )
+        {
+            // Interval is embedded in one input pixel
+            S32 t0 = x * out_pixel_step * components;
+            S32 t1 = index0 * in_pixel_step * components;
+            U8* outp = out + t0;
+            const U8* inp = in + t1;
+            for (S32 i = 0; i < components; ++i)
+            {
+                *outp = *inp;
+                ++outp;
+                ++inp;
+            }
+        }
+        else
+        {
+            // Left straddle
+            S32 t1 = index0 * in_pixel_step * components;
+            F32 r = in[t1 + 0] * fract0;
+            F32 g = in[t1 + goff] * fract0;
+            F32 b = in[t1 + boff] * fract0;
+            F32 a = 0;
+            if( components == 4)
+            {
+                a = in[t1 + 3] * fract0;
+            }
+
+            // Central interval
+            if (components < 4)
+            {
+                for( S32 u = index0 + 1; u < index1; u++ )
+                {
+                    S32 t2 = u * in_pixel_step * components;
+                    r += in[t2 + 0];
+                    g += in[t2 + goff];
+                    b += in[t2 + boff];
+                }
+            }
+            else
+            {
+                for( S32 u = index0 + 1; u < index1; u++ )
+                {
+                    S32 t2 = u * in_pixel_step * components;
+                    r += in[t2 + 0];
+                    g += in[t2 + 1];
+                    b += in[t2 + 2];
+                    a += in[t2 + 3];
+                }
+            }
+
+            // right straddle
+            // Watch out for reading off of end of input array.
+            if( fract1 && index1 < in_pixel_len )
+            {
+                S32 t3 = index1 * in_pixel_step * components;
+                if (components < 4)
+                {
+                    U8 in0 = in[t3 + 0];
+                    U8 in1 = in[t3 + goff];
+                    U8 in2 = in[t3 + boff];
+                    r += in0 * fract1;
+                    g += in1 * fract1;
+                    b += in2 * fract1;
+                }
+                else
+                {
+                    U8 in0 = in[t3 + 0];
+                    U8 in1 = in[t3 + 1];
+                    U8 in2 = in[t3 + 2];
+                    U8 in3 = in[t3 + 3];
+                    r += in0 * fract1;
+                    g += in1 * fract1;
+                    b += in2 * fract1;
+                    a += in3 * fract1;
+                }
+            }
+
+            r *= norm_factor;
+            g *= norm_factor;
+            b *= norm_factor;
+            a *= norm_factor;  // skip conditional
+
+            S32 t4 = x * out_pixel_step * components;
+            out[t4 + 0] = U8(ll_round(r));
+            if (components >= 2)
+                out[t4 + 1] = U8(ll_round(g));
+            if (components >= 3)
+                out[t4 + 2] = U8(ll_round(b));
+            if( components == 4)
+                out[t4 + 3] = U8(ll_round(a));
+        }
+    }
+}
+
+void LLImageRaw::compositeRowScaled4onto3( const U8* in, U8* out, S32 in_pixel_len, S32 out_pixel_len )
+{
+    llassert( getComponents() == 3 );
+
+    const S32 IN_COMPONENTS = 4;
+    const S32 OUT_COMPONENTS = 3;
+
+    const F32 ratio = F32(in_pixel_len) / out_pixel_len; // ratio of old to new
+    const F32 norm_factor = 1.f / ratio;
+
+    for( S32 x = 0; x < out_pixel_len; x++ )
+    {
+        // Sample input pixels in range from sample0 to sample1.
+        // Avoid floating point accumulation error... don't just add ratio each time.  JC
+        const F32 sample0 = x * ratio;
+        const F32 sample1 = (x+1) * ratio;
+        const S32 index0 = S32(sample0);            // left integer (floor)
+        const S32 index1 = S32(sample1);            // right integer (floor)
+        const F32 fract0 = 1.f - (sample0 - F32(index0));   // spill over on left
+        const F32 fract1 = sample1 - F32(index1);           // spill-over on right
+
+        U8 in_scaled_r;
+        U8 in_scaled_g;
+        U8 in_scaled_b;
+        U8 in_scaled_a;
+
+        if( index0 == index1 )
+        {
+            // Interval is embedded in one input pixel
+            S32 t1 = index0 * IN_COMPONENTS;
+            in_scaled_r = in[t1 + 0];
+            in_scaled_g = in[t1 + 0];
+            in_scaled_b = in[t1 + 0];
+            in_scaled_a = in[t1 + 0];
+        }
+        else
+        {
+            // Left straddle
+            S32 t1 = index0 * IN_COMPONENTS;
+            F32 r = in[t1 + 0] * fract0;
+            F32 g = in[t1 + 1] * fract0;
+            F32 b = in[t1 + 2] * fract0;
+            F32 a = in[t1 + 3] * fract0;
+
+            // Central interval
+            for( S32 u = index0 + 1; u < index1; u++ )
+            {
+                S32 t2 = u * IN_COMPONENTS;
+                r += in[t2 + 0];
+                g += in[t2 + 1];
+                b += in[t2 + 2];
+                a += in[t2 + 3];
+            }
+
+            // right straddle
+            // Watch out for reading off of end of input array.
+            if( fract1 && index1 < in_pixel_len )
+            {
+                S32 t3 = index1 * IN_COMPONENTS;
+                r += in[t3 + 0] * fract1;
+                g += in[t3 + 1] * fract1;
+                b += in[t3 + 2] * fract1;
+                a += in[t3 + 3] * fract1;
+            }
+
+            r *= norm_factor;
+            g *= norm_factor;
+            b *= norm_factor;
+            a *= norm_factor;
+
+            in_scaled_r = U8(ll_round(r));
+            in_scaled_g = U8(ll_round(g));
+            in_scaled_b = U8(ll_round(b));
+            in_scaled_a = U8(ll_round(a));
+        }
+
+        if( in_scaled_a )
+        {
+            if( 255 == in_scaled_a )
+            {
+                out[0] = in_scaled_r;
+                out[1] = in_scaled_g;
+                out[2] = in_scaled_b;
+            }
+            else
+            {
+                U8 transparency = 255 - in_scaled_a;
+                out[0] = fastFractionalMult( out[0], transparency ) + fastFractionalMult( in_scaled_r, in_scaled_a );
+                out[1] = fastFractionalMult( out[1], transparency ) + fastFractionalMult( in_scaled_g, in_scaled_a );
+                out[2] = fastFractionalMult( out[2], transparency ) + fastFractionalMult( in_scaled_b, in_scaled_a );
+            }
+        }
+        out += OUT_COMPONENTS;
+    }
+}
+
+// static
+bool LLImageRaw::validateSrcAndDst(std::string func, const LLImageRaw* src, const LLImageRaw* dst)
+{
+    LLImageDataSharedLock lockIn(src);
+    LLImageDataLock lockOut(dst);
+
+    if (!src || !dst || src->isBufferInvalid() || dst->isBufferInvalid())
+    {
+        LL_WARNS() << func << ": Source: ";
+        if (!src) LL_CONT << "Null pointer";
+        else if (src->isBufferInvalid()) LL_CONT << "Invalid buffer";
+        else LL_CONT << "OK";
+
+        LL_CONT << "; Destination: ";
+        if (!dst) LL_CONT << "Null pointer";
+        else if (dst->isBufferInvalid()) LL_CONT << "Invalid buffer";
+        else LL_CONT << "OK";
+        LL_CONT << "." << LL_ENDL;
+
+        return false;
+    }
+    return true;
+}
+
+//----------------------------------------------------------------------------
+
+static struct
+{
+    const char* exten;
+    EImageCodec codec;
+}
+file_extensions[] =
+{
+    { "bmp", IMG_CODEC_BMP },
+    { "tga", IMG_CODEC_TGA },
+    { "j2c", IMG_CODEC_J2C },
+    { "jp2", IMG_CODEC_J2C },
+    { "texture", IMG_CODEC_J2C },
+    { "jpg", IMG_CODEC_JPEG },
+    { "jpeg", IMG_CODEC_JPEG },
+    { "mip", IMG_CODEC_DXT },
+    { "dxt", IMG_CODEC_DXT },
+    { "png", IMG_CODEC_PNG }
+};
+#define NUM_FILE_EXTENSIONS LL_ARRAY_SIZE(file_extensions)
+#if 0
+static std::string find_file(std::string &name, S8 *codec)
+{
+    std::string tname;
+    for (int i=0; i<(int)(NUM_FILE_EXTENSIONS); i++)
+    {
+        tname = name + "." + std::string(file_extensions[i].exten);
+        llifstream ifs(tname.c_str(), llifstream::binary);
+        if (ifs.is_open())
+        {
+            ifs.close();
+            if (codec)
+                *codec = file_extensions[i].codec;
+            return std::string(file_extensions[i].exten);
+        }
+    }
+    return std::string("");
+}
+#endif
+EImageCodec LLImageBase::getCodecFromExtension(const std::string& exten)
+{
+    if (!exten.empty())
+    {
+        for (int i = 0; i < (int)(NUM_FILE_EXTENSIONS); i++)
+        {
+            if (exten == file_extensions[i].exten)
+                return file_extensions[i].codec;
+        }
+    }
+    return IMG_CODEC_INVALID;
+}
+#if 0
+bool LLImageRaw::createFromFile(const std::string &filename, bool j2c_lowest_mip_only)
+{
+    std::string name = filename;
+    size_t dotidx = name.rfind('.');
+    S8 codec = IMG_CODEC_INVALID;
+    std::string exten;
+
+    deleteData(); // delete any existing data
+
+    if (dotidx != std::string::npos)
+    {
+        exten = name.substr(dotidx+1);
+        LLStringUtil::toLower(exten);
+        codec = getCodecFromExtension(exten);
+    }
+    else
+    {
+        exten = find_file(name, &codec);
+        name = name + "." + exten;
+    }
+    if (codec == IMG_CODEC_INVALID)
+    {
+        return false; // format not recognized
+    }
+
+    llifstream ifs(name.c_str(), llifstream::binary);
+    if (!ifs.is_open())
+    {
+        // SJB: changed from LL_INFOS() to LL_DEBUGS() to reduce spam
+        LL_DEBUGS() << "Unable to open image file: " << name << LL_ENDL;
+        return false;
+    }
+
+    ifs.seekg (0, std::ios::end);
+    int length = ifs.tellg();
+    if (j2c_lowest_mip_only && length > 2048)
+    {
+        length = 2048;
+    }
+    ifs.seekg (0, std::ios::beg);
+
+    if (!length)
+    {
+        LL_INFOS() << "Zero length file file: " << name << LL_ENDL;
+        return false;
+    }
+
+    LLPointer<LLImageFormatted> image = LLImageFormatted::createFromType(codec);
+    llassert(image.notNull());
+
+    U8 *buffer = image->allocateData(length);
+    ifs.read ((char*)buffer, length);
+    ifs.close();
+
+    bool success;
+
+    success = image->updateData();
+    if (success)
+    {
+        if (j2c_lowest_mip_only && codec == IMG_CODEC_J2C)
+        {
+            S32 width = image->getWidth();
+            S32 height = image->getHeight();
+            S32 discard_level = 0;
+            while (width > 1 && height > 1 && discard_level < MAX_DISCARD_LEVEL)
+            {
+                width >>= 1;
+                height >>= 1;
+                discard_level++;
+            }
+            ((LLImageJ2C *)((LLImageFormatted*)image))->setDiscardLevel(discard_level);
+        }
+        success = image->decode(this, 100000.0f);
+    }
+
+    image = NULL; // deletes image
+    if (!success)
+    {
+        deleteData();
+        LL_WARNS() << "Unable to decode image" << name << LL_ENDL;
+        return false;
+    }
+
+    return true;
+}
+#endif
+//---------------------------------------------------------------------------
+// LLImageFormatted
+//---------------------------------------------------------------------------
+
+//static
+S32 LLImageFormatted::sGlobalFormattedMemory = 0;
+
+LLImageFormatted::LLImageFormatted(S8 codec)
+    : LLImageBase(),
+      mCodec(codec),
+      mDecoding(0),
+      mDecoded(0),
+      mDiscardLevel(-1),
+      mLevels(0)
+{
+}
+
+// virtual
+LLImageFormatted::~LLImageFormatted()
+{
+    // NOTE: ~LLimageBase() call to deleteData() calls LLImageBase::deleteData()
+    //        NOT LLImageFormatted::deleteData()
+    deleteData();
+}
+
+//----------------------------------------------------------------------------
+
+//virtual
+void LLImageFormatted::resetLastError()
+{
+    LLImage::setLastError("");
+}
+
+//virtual
+void LLImageFormatted::setLastError(const std::string& message, const std::string& filename)
+{
+    std::string error = message;
+    if (!filename.empty())
+        error += std::string(" FILE: ") + filename;
+    LLImage::setLastError(error);
+}
+
+//----------------------------------------------------------------------------
+
+// static
+LLImageFormatted* LLImageFormatted::createFromType(S8 codec)
+{
+    LLImageFormatted* image;
+    switch(codec)
+    {
+      case IMG_CODEC_BMP:
+        image = new LLImageBMP();
+        break;
+      case IMG_CODEC_TGA:
+        image = new LLImageTGA();
+        break;
+      case IMG_CODEC_JPEG:
+        image = new LLImageJPEG();
+        break;
+      case IMG_CODEC_PNG:
+        image = new LLImagePNG();
+        break;
+      case IMG_CODEC_J2C:
+        image = new LLImageJ2C();
+        break;
+      case IMG_CODEC_DXT:
+        image = new LLImageDXT();
+        break;
+      default:
+        image = NULL;
+        break;
+    }
+    return image;
+}
+
+// static
+LLImageFormatted* LLImageFormatted::createFromExtension(const std::string& instring)
+{
+    std::string exten;
+    size_t dotidx = instring.rfind('.');
+    if (dotidx != std::string::npos)
+    {
+        exten = instring.substr(dotidx+1);
+    }
+    else
+    {
+        exten = instring;
+    }
+    S8 codec = getCodecFromExtension(exten);
+    return createFromType(codec);
+}
+//----------------------------------------------------------------------------
+
+// virtual
+void LLImageFormatted::dump()
+{
+    LLImageBase::dump();
+
+    LL_INFOS() << "LLImageFormatted"
+            << " mDecoding " << mDecoding
+            << " mCodec " << S32(mCodec)
+            << " mDecoded " << mDecoded
+            << LL_ENDL;
+}
+
+//----------------------------------------------------------------------------
+
+S32 LLImageFormatted::calcDataSize(S32 discard_level)
+{
+    if (discard_level < 0)
+    {
+        discard_level = mDiscardLevel;
+    }
+    S32 w = getWidth() >> discard_level;
+    S32 h = getHeight() >> discard_level;
+    w = llmax(w, 1);
+    h = llmax(h, 1);
+    return w * h * getComponents();
+}
+
+S32 LLImageFormatted::calcDiscardLevelBytes(S32 bytes)
+{
+    llassert(bytes >= 0);
+    S32 discard_level = 0;
+    while (1)
+    {
+        S32 bytes_needed = calcDataSize(discard_level); // virtual
+        if (bytes_needed <= bytes)
+        {
+            break;
+        }
+        discard_level++;
+        if (discard_level > MAX_IMAGE_MIP)
+        {
+            return -1;
+        }
+    }
+    return discard_level;
+}
+
+
+//----------------------------------------------------------------------------
+
+// Subclasses that can handle more than 4 channels should override this function.
+bool LLImageFormatted::decodeChannels(LLImageRaw* raw_image,F32  decode_time, S32 first_channel, S32 max_channel)
+{
+    llassert( (first_channel == 0) && (max_channel == 4) );
+    return decode( raw_image, decode_time );  // Loads first 4 channels by default.
+}
+
+//----------------------------------------------------------------------------
+
+// virtual
+U8* LLImageFormatted::allocateData(S32 size)
+{
+    LLImageDataLock lock(this);
+
+    U8* res = LLImageBase::allocateData(size); // calls deleteData()
+    sGlobalFormattedMemory += getDataSize();
+    return res;
+}
+
+// virtual
+U8* LLImageFormatted::reallocateData(S32 size)
+{
+    LLImageDataLock lock(this);
+
+    sGlobalFormattedMemory -= getDataSize();
+    U8* res = LLImageBase::reallocateData(size);
+    sGlobalFormattedMemory += getDataSize();
+    return res;
+}
+
+// virtual
+void LLImageFormatted::deleteData()
+{
+    LLImageDataLock lock(this);
+
+    if (mDecoding)
+    {
+        LL_ERRS() << "LLImageFormatted::deleteData() is called during decoding" << LL_ENDL;
+    }
+    sGlobalFormattedMemory -= getDataSize();
+    LLImageBase::deleteData();
+}
+
+//----------------------------------------------------------------------------
+
+// virtual
+void LLImageFormatted::sanityCheck()
+{
+    LLImageBase::sanityCheck();
+
+    if (mCodec >= IMG_CODEC_EOF)
+    {
+        LL_ERRS() << "Failed LLImageFormatted::sanityCheck "
+               << "decoding " << S32(mDecoding)
+               << "decoded " << S32(mDecoded)
+               << "codec " << S32(mCodec)
+               << LL_ENDL;
+    }
+}
+
+//----------------------------------------------------------------------------
+
+bool LLImageFormatted::copyData(U8 *data, S32 size)
+{
+    LLImageDataLock lock(this);
+
+    if ( data && ((data != getData()) || (size != getDataSize())) )
+    {
+        deleteData();
+        allocateData(size);
+        memcpy(getData(), data, size);  /* Flawfinder: ignore */
+    }
+    return true;
+}
+
+// LLImageFormatted becomes the owner of data
+void LLImageFormatted::setData(U8 *data, S32 size)
+{
+    LLImageDataLock lock(this);
+
+    if (data && data != getData())
+    {
+        deleteData();
+        setDataAndSize(data, size); // Access private LLImageBase members
+
+        sGlobalFormattedMemory += getDataSize();
+    }
+}
+
+void LLImageFormatted::appendData(U8 *data, S32 size)
+{
+    if (data)
+    {
+        LLImageDataLock lock(this);
+
+        if (!getData())
+        {
+            setData(data, size);
+        }
+        else
+        {
+            S32 cursize = getDataSize();
+            S32 newsize = cursize + size;
+            reallocateData(newsize);
+            memcpy(getData() + cursize, data, size);
+            ll_aligned_free_16(data);
+        }
+    }
+}
+
+//----------------------------------------------------------------------------
+
+bool LLImageFormatted::load(const std::string &filename, int load_size)
+{
+    resetLastError();
+
+    S32 file_size = 0;
+    LLAPRFile infile ;
+    infile.open(filename, LL_APR_RB, NULL, &file_size);
+    apr_file_t* apr_file = infile.getFileHandle();
+    if (!apr_file)
+    {
+        setLastError("Unable to open file for reading", filename);
+        return false;
+    }
+    if (file_size == 0)
+    {
+        setLastError("File is empty",filename);
+        return false;
+    }
+
+    // Constrain the load size to acceptable values
+    if ((load_size == 0) || (load_size > file_size))
+    {
+        load_size = file_size;
+    }
+
+    LLImageDataLock lock(this);
+
+    bool res;
+    U8 *data = allocateData(load_size);
+    if (data)
+    {
+        apr_size_t bytes_read = load_size;
+        apr_status_t s = apr_file_read(apr_file, data, &bytes_read); // modifies bytes_read
+        if (s != APR_SUCCESS || (S32) bytes_read != load_size)
+        {
+            deleteData();
+            setLastError("Unable to read file",filename);
+            res = false;
+        }
+        else
+        {
+            res = updateData();
+        }
+    }
+    else
+    {
+        setLastError("Allocation failure", filename);
+        res = false;
+    }
+
+    return res;
+}
+
+bool LLImageFormatted::save(const std::string &filename)
+{
+    resetLastError();
+
+    LLAPRFile outfile ;
+    outfile.open(filename, LL_APR_WB);
+    if (!outfile.getFileHandle())
+    {
+        setLastError("Unable to open file for writing", filename);
+        return false;
+    }
+
+    LLImageDataSharedLock lock(this);
+
+    S32 result = outfile.write(getData(), getDataSize());
+    outfile.close() ;
+    return (result != 0);
+}
+
+S8 LLImageFormatted::getCodec() const
+{
+    return mCodec;
+}
+
+static void avg4_colors4(const U8* a, const U8* b, const U8* c, const U8* d, U8* dst)
+{
+    dst[0] = (U8)(((U32)(a[0]) + b[0] + c[0] + d[0])>>2);
+    dst[1] = (U8)(((U32)(a[1]) + b[1] + c[1] + d[1])>>2);
+    dst[2] = (U8)(((U32)(a[2]) + b[2] + c[2] + d[2])>>2);
+    dst[3] = (U8)(((U32)(a[3]) + b[3] + c[3] + d[3])>>2);
+}
+
+static void avg4_colors3(const U8* a, const U8* b, const U8* c, const U8* d, U8* dst)
+{
+    dst[0] = (U8)(((U32)(a[0]) + b[0] + c[0] + d[0])>>2);
+    dst[1] = (U8)(((U32)(a[1]) + b[1] + c[1] + d[1])>>2);
+    dst[2] = (U8)(((U32)(a[2]) + b[2] + c[2] + d[2])>>2);
+}
+
+static void avg4_colors2(const U8* a, const U8* b, const U8* c, const U8* d, U8* dst)
+{
+    dst[0] = (U8)(((U32)(a[0]) + b[0] + c[0] + d[0])>>2);
+    dst[1] = (U8)(((U32)(a[1]) + b[1] + c[1] + d[1])>>2);
+}
+
+void LLImageBase::setDataAndSize(U8 *data, S32 size)
+{
+    ll_assert_aligned(data, 16);
+    mData = data;
+    mDataSize = size;
+}
+
+//static
+void LLImageBase::generateMip(const U8* indata, U8* mipdata, S32 width, S32 height, S32 nchannels)
+{
+    llassert(width > 0 && height > 0);
+    U8* data = mipdata;
+    S32 in_width = width*2;
+    for (S32 h=0; h<height; h++)
+    {
+        for (S32 w=0; w<width; w++)
+        {
+            switch(nchannels)
+            {
+              case 4:
+                avg4_colors4(indata, indata+4, indata+4*in_width, indata+4*in_width+4, data);
+                break;
+              case 3:
+                avg4_colors3(indata, indata+3, indata+3*in_width, indata+3*in_width+3, data);
+                break;
+              case 2:
+                avg4_colors2(indata, indata+2, indata+2*in_width, indata+2*in_width+2, data);
+                break;
+              case 1:
+                *(U8*)data = (U8)(((U32)(indata[0]) + indata[1] + indata[in_width] + indata[in_width+1])>>2);
+                break;
+              default:
+                LL_ERRS() << "generateMmip called with bad num channels" << LL_ENDL;
+            }
+            indata += nchannels*2;
+            data += nchannels;
+        }
+        indata += nchannels*in_width; // skip odd lines
+    }
+}
+
+
+//============================================================================
+
+//static
+F32 LLImageBase::calc_download_priority(F32 virtual_size, F32 visible_pixels, S32 bytes_sent)
+{
+    F32 w_priority;
+
+    F32 bytes_weight = 1.f;
+    if (!bytes_sent)
+    {
+        bytes_weight = 20.f;
+    }
+    else if (bytes_sent < 1000)
+    {
+        bytes_weight = 1.f;
+    }
+    else if (bytes_sent < 2000)
+    {
+        bytes_weight = 1.f/1.5f;
+    }
+    else if (bytes_sent < 4000)
+    {
+        bytes_weight = 1.f/3.f;
+    }
+    else if (bytes_sent < 8000)
+    {
+        bytes_weight = 1.f/6.f;
+    }
+    else if (bytes_sent < 16000)
+    {
+        bytes_weight = 1.f/12.f;
+    }
+    else if (bytes_sent < 32000)
+    {
+        bytes_weight = 1.f/20.f;
+    }
+    else if (bytes_sent < 64000)
+    {
+        bytes_weight = 1.f/32.f;
+    }
+    else
+    {
+        bytes_weight = 1.f/64.f;
+    }
+    bytes_weight *= bytes_weight;
+
+
+    //LL_INFOS() << "VS: " << virtual_size << LL_ENDL;
+    F32 virtual_size_factor = virtual_size / (10.f*10.f);
+
+    // The goal is for weighted priority to be <= 0 when we've reached a point where
+    // we've sent enough data.
+    //LL_INFOS() << "BytesSent: " << bytes_sent << LL_ENDL;
+    //LL_INFOS() << "BytesWeight: " << bytes_weight << LL_ENDL;
+    //LL_INFOS() << "PreLog: " << bytes_weight * virtual_size_factor << LL_ENDL;
+    w_priority = (F32)log10(bytes_weight * virtual_size_factor);
+
+    //LL_INFOS() << "PreScale: " << w_priority << LL_ENDL;
+
+    // We don't want to affect how MANY bytes we send based on the visible pixels, but the order
+    // in which they're sent.  We post-multiply so we don't change the zero point.
+    if (w_priority > 0.f)
+    {
+        F32 pixel_weight = (F32)log10(visible_pixels + 1)*3.0f;
+        w_priority *= pixel_weight;
+    }
+
+    return w_priority;
+}
+
+//============================================================================