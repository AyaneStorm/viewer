--- conflicted
+++ resolved
@@ -1149,44 +1149,6 @@
 
 void LLImageRaw::composite( LLImageRaw* src )
 {
-<<<<<<< HEAD
-	LLImageRaw* dst = this;  // Just for clarity.
-
-	if (!validateSrcAndDst("LLImageRaw::composite", src, dst))
-	{
-		return;
-	}
-
-	llassert((3 == src->getComponents()) || (4 == src->getComponents()));
-	llassert(3 == dst->getComponents());
-
-	if( 3 == dst->getComponents() )
-	{
-		if( (src->getWidth() == dst->getWidth()) && (src->getHeight() == dst->getHeight()) )
-		{
-			// No scaling needed
-			if( 3 == src->getComponents() )
-			{
-				copyUnscaled( src );  // alpha is one so just copy the data.
-			}
-			else
-			{
-				compositeUnscaled4onto3( src );
-			}
-		}
-		else
-		{
-			if( 3 == src->getComponents() )
-			{
-				copyScaled( src );  // alpha is one so just copy the data.
-			}
-			else
-			{
-				compositeScaled4onto3( src );
-			}
-		}
-	}
-=======
     LLImageRaw* dst = this;  // Just for clarity.
 
     if (!validateSrcAndDst("LLImageRaw::composite", src, dst))
@@ -1194,7 +1156,7 @@
         return;
     }
 
-    llassert(3 == src->getComponents());
+    llassert((3 == src->getComponents()) || (4 == src->getComponents()));
     llassert(3 == dst->getComponents());
 
     if( 3 == dst->getComponents() )
@@ -1223,7 +1185,6 @@
             }
         }
     }
->>>>>>> 33ad8db7
 }
 
 
@@ -1355,14 +1316,14 @@
 
 void LLImageRaw::tint( const LLColor3& color )
 {
-	llassert( (3 == getComponents()) || (4 == getComponents()) );
-	if (isBufferInvalid())
-	{
-		LL_WARNS() << "Invalid image buffer" << LL_ENDL;
-		return;
-	}
-
-	S32 pixels = getWidth() * getHeight();
+    llassert( (3 == getComponents()) || (4 == getComponents()) );
+    if (isBufferInvalid())
+    {
+        LL_WARNS() << "Invalid image buffer" << LL_ENDL;
+        return;
+    }
+
+    S32 pixels = getWidth() * getHeight();
     const S32 components = getComponents();
     U8* data = getData();
     for( S32 i = 0; i < pixels; i++ )
@@ -1911,41 +1872,41 @@
 
 void LLImageRaw::addEmissive(LLImageRaw* src)
 {
-	LLImageRaw* dst = this;  // Just for clarity.
-
-	if (!validateSrcAndDst(__FUNCTION__, src, dst))
-	{
-		return;
-	}
-
-	llassert((3 == src->getComponents()) || (4 == src->getComponents()));
-	llassert(3 == dst->getComponents());
-
-	if( 3 == dst->getComponents() )
-	{
-		if( (src->getWidth() == dst->getWidth()) && (src->getHeight() == dst->getHeight()) )
-		{
+    LLImageRaw* dst = this;  // Just for clarity.
+
+    if (!validateSrcAndDst(__FUNCTION__, src, dst))
+    {
+        return;
+    }
+
+    llassert((3 == src->getComponents()) || (4 == src->getComponents()));
+    llassert(3 == dst->getComponents());
+
+    if( 3 == dst->getComponents() )
+    {
+        if( (src->getWidth() == dst->getWidth()) && (src->getHeight() == dst->getHeight()) )
+        {
             addEmissiveUnscaled(src);
-		}
-		else
-		{
+        }
+        else
+        {
             addEmissiveScaled(src);
-		}
-	}
+        }
+    }
 }
 
 void LLImageRaw::addEmissiveUnscaled(LLImageRaw* src)
 {
-	LLImageRaw* dst = this;  // Just for clarity.
-
-	llassert((3 == src->getComponents()) || (4 == src->getComponents()));
-	llassert((3 == dst->getComponents()) || (4 == dst->getComponents()));
-	llassert( (src->getWidth() == dst->getWidth()) && (src->getHeight() == dst->getHeight()) );
+    LLImageRaw* dst = this;  // Just for clarity.
+
+    llassert((3 == src->getComponents()) || (4 == src->getComponents()));
+    llassert((3 == dst->getComponents()) || (4 == dst->getComponents()));
+    llassert( (src->getWidth() == dst->getWidth()) && (src->getHeight() == dst->getHeight()) );
 
     U8* const src_data = src->getData();
     U8* const dst_data = dst->getData();
-	for(S32 y = 0; y < dst->getHeight(); ++y)
-	{
+    for(S32 y = 0; y < dst->getHeight(); ++y)
+    {
         const S32 src_row_offset = src->getComponents() * src->getWidth() * y;
         const S32 dst_row_offset = dst->getComponents() * dst->getWidth() * y;
         for (S32 x = 0; x < dst->getWidth(); ++x)
@@ -1958,17 +1919,17 @@
             dst_pixel[1] = llmin(255, dst_pixel[1] + src_pixel[1]);
             dst_pixel[2] = llmin(255, dst_pixel[2] + src_pixel[2]);
         }
-	}
+    }
 }
 
 void LLImageRaw::addEmissiveScaled(LLImageRaw* src)
 {
-	LLImageRaw* dst = this;  // Just for clarity.
-
-	llassert( (4 == src->getComponents()) && (3 == dst->getComponents()) );
+    LLImageRaw* dst = this;  // Just for clarity.
+
+    llassert( (4 == src->getComponents()) && (3 == dst->getComponents()) );
 
     LLImageRaw temp(dst->getWidth(), dst->getHeight(), dst->getComponents());
-	llassert_always(temp.getDataSize() > 0);
+    llassert_always(temp.getDataSize() > 0);
     temp.copyScaled(src);
 
     dst->addEmissiveUnscaled(&temp);
