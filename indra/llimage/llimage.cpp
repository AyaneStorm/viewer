/** 
 * @file llimage.cpp
 * @brief Base class for images.
 *
 * $LicenseInfo:firstyear=2001&license=viewerlgpl$
 * Second Life Viewer Source Code
 * Copyright (C) 2010, Linden Research, Inc.
 * 
 * This library is free software; you can redistribute it and/or
 * modify it under the terms of the GNU Lesser General Public
 * License as published by the Free Software Foundation;
 * version 2.1 of the License only.
 * 
 * This library is distributed in the hope that it will be useful,
 * but WITHOUT ANY WARRANTY; without even the implied warranty of
 * MERCHANTABILITY or FITNESS FOR A PARTICULAR PURPOSE.  See the GNU
 * Lesser General Public License for more details.
 * 
 * You should have received a copy of the GNU Lesser General Public
 * License along with this library; if not, write to the Free Software
 * Foundation, Inc., 51 Franklin Street, Fifth Floor, Boston, MA  02110-1301  USA
 * 
 * Linden Research, Inc., 945 Battery Street, San Francisco, CA  94111  USA
 * $/LicenseInfo$
 */

#include "linden_common.h"

#include "llimageworker.h"
#include "llimage.h"

#include "llmath.h"
#include "v4coloru.h"

#include "llimagebmp.h"
#include "llimagetga.h"
#include "llimagej2c.h"
#include "llimagejpeg.h"
#include "llimagepng.h"
#include "llimagedxt.h"
#include "llmemory.h"

#include <boost/preprocessor.hpp>

//..................................................................................
//..................................................................................
// Helper macrose's for generate cycle unwrap templates
//..................................................................................
#define _UNROL_GEN_TPL_arg_0(arg)
#define _UNROL_GEN_TPL_arg_1(arg) arg

#define _UNROL_GEN_TPL_comma_0
#define _UNROL_GEN_TPL_comma_1 BOOST_PP_COMMA()
//..................................................................................
#define _UNROL_GEN_TPL_ARGS_macro(z,n,seq) \
	BOOST_PP_CAT(_UNROL_GEN_TPL_arg_, BOOST_PP_MOD(n, 2))(BOOST_PP_SEQ_ELEM(n, seq)) BOOST_PP_CAT(_UNROL_GEN_TPL_comma_, BOOST_PP_AND(BOOST_PP_MOD(n, 2), BOOST_PP_NOT_EQUAL(BOOST_PP_INC(n), BOOST_PP_SEQ_SIZE(seq))))

#define _UNROL_GEN_TPL_ARGS(seq) \
	BOOST_PP_REPEAT(BOOST_PP_SEQ_SIZE(seq), _UNROL_GEN_TPL_ARGS_macro, seq)
//..................................................................................

#define _UNROL_GEN_TPL_TYPE_ARGS_macro(z,n,seq) \
	BOOST_PP_SEQ_ELEM(n, seq) BOOST_PP_CAT(_UNROL_GEN_TPL_comma_, BOOST_PP_AND(BOOST_PP_MOD(n, 2), BOOST_PP_NOT_EQUAL(BOOST_PP_INC(n), BOOST_PP_SEQ_SIZE(seq))))

#define _UNROL_GEN_TPL_TYPE_ARGS(seq) \
	BOOST_PP_REPEAT(BOOST_PP_SEQ_SIZE(seq), _UNROL_GEN_TPL_TYPE_ARGS_macro, seq)
//..................................................................................
#define _UNROLL_GEN_TPL_foreach_ee(z, n, seq) \
	executor<n>(_UNROL_GEN_TPL_ARGS(seq));

#define _UNROLL_GEN_TPL(name, args_seq, operation, spec) \
	template<> struct name<spec> { \
	private: \
		template<S32 _idx> inline void executor(_UNROL_GEN_TPL_TYPE_ARGS(args_seq)) { \
			BOOST_PP_SEQ_ENUM(operation) ; \
		} \
	public: \
		inline void operator()(_UNROL_GEN_TPL_TYPE_ARGS(args_seq)) { \
			BOOST_PP_REPEAT(spec, _UNROLL_GEN_TPL_foreach_ee, args_seq) \
		} \
};
//..................................................................................
#define _UNROLL_GEN_TPL_foreach_seq_macro(r, data, elem) \
	_UNROLL_GEN_TPL(BOOST_PP_SEQ_ELEM(0, data), BOOST_PP_SEQ_ELEM(1, data), BOOST_PP_SEQ_ELEM(2, data), elem)

#define UNROLL_GEN_TPL(name, args_seq, operation, spec_seq) \
	/*general specialization - should not be implemented!*/ \
	template<U8> struct name { inline void operator()(_UNROL_GEN_TPL_TYPE_ARGS(args_seq)) { /*static_assert(!"Should not be instantiated.");*/  } }; \
	BOOST_PP_SEQ_FOR_EACH(_UNROLL_GEN_TPL_foreach_seq_macro, (name)(args_seq)(operation), spec_seq)
//..................................................................................
//..................................................................................


//..................................................................................
// Generated unrolling loop templates with specializations
//..................................................................................
//example: for(c = 0; c < ch; ++c) comp[c] = cx[0] = 0;
UNROLL_GEN_TPL(uroll_zeroze_cx_comp, (S32 *)(cx)(S32 *)(comp), (cx[_idx] = comp[_idx] = 0), (1)(3)(4));
//example: for(c = 0; c < ch; ++c) comp[c] >>= 4;
UNROLL_GEN_TPL(uroll_comp_rshftasgn_constval, (S32 *)(comp)(const S32)(cval), (comp[_idx] >>= cval), (1)(3)(4));
//example: for(c = 0; c < ch; ++c) comp[c] = (cx[c] >> 5) * yap;
UNROLL_GEN_TPL(uroll_comp_asgn_cx_rshft_cval_all_mul_val, (S32 *)(comp)(S32 *)(cx)(const S32)(cval)(S32)(val), (comp[_idx] = (cx[_idx] >> cval) * val), (1)(3)(4));
//example: for(c = 0; c < ch; ++c) comp[c] += (cx[c] >> 5) * Cy;
UNROLL_GEN_TPL(uroll_comp_plusasgn_cx_rshft_cval_all_mul_val, (S32 *)(comp)(S32 *)(cx)(const S32)(cval)(S32)(val), (comp[_idx] += (cx[_idx] >> cval) * val), (1)(3)(4));
//example: for(c = 0; c < ch; ++c) comp[c] += pix[c] * info.xapoints[x];
UNROLL_GEN_TPL(uroll_inp_plusasgn_pix_mul_val, (S32 *)(comp)(const U8 *)(pix)(S32)(val), (comp[_idx] += pix[_idx] * val), (1)(3)(4));
//example: for(c = 0; c < ch; ++c) cx[c] = pix[c] * info.xapoints[x];
UNROLL_GEN_TPL(uroll_inp_asgn_pix_mul_val, (S32 *)(comp)(const U8 *)(pix)(S32)(val), (comp[_idx] = pix[_idx] * val), (1)(3)(4));
//example: for(c = 0; c < ch; ++c) comp[c] = ((cx[c] * info.yapoints[y]) + (comp[c] * (256 - info.yapoints[y]))) >> 16;
UNROLL_GEN_TPL(uroll_comp_asgn_cx_mul_apoint_plus_comp_mul_inv_apoint_allshifted_16_r, (S32 *)(comp)(S32 *)(cx)(S32)(apoint), (comp[_idx] = ((cx[_idx] * apoint) + (comp[_idx] * (256 - apoint))) >> 16), (1)(3)(4));
//example: for(c = 0; c < ch; ++c) comp[c] = (comp[c] + pix[c] * info.yapoints[y]) >> 8;
UNROLL_GEN_TPL(uroll_comp_asgn_comp_plus_pix_mul_apoint_allshifted_8_r, (S32 *)(comp)(const U8 *)(pix)(S32)(apoint), (comp[_idx] = (comp[_idx] + pix[_idx] * apoint) >> 8), (1)(3)(4));
//example: for(c = 0; c < ch; ++c) comp[c] = ((comp[c]*(256 - info.xapoints[x])) + ((cx[c] * info.xapoints[x]))) >> 12;
UNROLL_GEN_TPL(uroll_comp_asgn_comp_mul_inv_apoint_plus_cx_mul_apoint_allshifted_12_r, (S32 *)(comp)(S32)(apoint)(S32 *)(cx), (comp[_idx] = ((comp[_idx] * (256-apoint)) + (cx[_idx] * apoint)) >> 12), (1)(3)(4));
//example: for(c = 0; c < ch; ++c) *dptr++ = comp[c]&0xff;
UNROLL_GEN_TPL(uroll_uref_dptr_inc_asgn_comp_and_ff, (U8 *&)(dptr)(S32 *)(comp), (*dptr++ = comp[_idx]&0xff), (1)(3)(4));
//example: for(c = 0; c < ch; ++c) *dptr++ = (sptr[info.xpoints[x]*ch + c])&0xff;
UNROLL_GEN_TPL(uroll_uref_dptr_inc_asgn_sptr_apoint_plus_idx_alland_ff, (U8 *&)(dptr)(const U8 *)(sptr)(S32)(apoint), (*dptr++ = sptr[apoint + _idx]&0xff), (1)(3)(4));
//example: for(c = 0; c < ch; ++c) *dptr++ = (comp[c]>>10)&0xff;
UNROLL_GEN_TPL(uroll_uref_dptr_inc_asgn_comp_rshft_cval_and_ff, (U8 *&)(dptr)(S32 *)(comp)(const S32)(cval), (*dptr++ = (comp[_idx]>>cval)&0xff), (1)(3)(4));
//..................................................................................


template<U8 ch>
struct scale_info 
{
public:
	std::vector<S32> xpoints;
	std::vector<const U8*> ystrides;
	std::vector<S32> xapoints, yapoints;
	S32 xup_yup;

public:
	//unrolling loop types declaration
	typedef uroll_zeroze_cx_comp<ch>														uroll_zeroze_cx_comp_t;
	typedef uroll_comp_rshftasgn_constval<ch>												uroll_comp_rshftasgn_constval_t;
	typedef uroll_comp_asgn_cx_rshft_cval_all_mul_val<ch>									uroll_comp_asgn_cx_rshft_cval_all_mul_val_t;
	typedef uroll_comp_plusasgn_cx_rshft_cval_all_mul_val<ch>								uroll_comp_plusasgn_cx_rshft_cval_all_mul_val_t;
	typedef uroll_inp_plusasgn_pix_mul_val<ch>												uroll_inp_plusasgn_pix_mul_val_t;
	typedef uroll_inp_asgn_pix_mul_val<ch>													uroll_inp_asgn_pix_mul_val_t;
	typedef uroll_comp_asgn_cx_mul_apoint_plus_comp_mul_inv_apoint_allshifted_16_r<ch>		uroll_comp_asgn_cx_mul_apoint_plus_comp_mul_inv_apoint_allshifted_16_r_t;
	typedef uroll_comp_asgn_comp_plus_pix_mul_apoint_allshifted_8_r<ch>						uroll_comp_asgn_comp_plus_pix_mul_apoint_allshifted_8_r_t;
	typedef uroll_comp_asgn_comp_mul_inv_apoint_plus_cx_mul_apoint_allshifted_12_r<ch>		uroll_comp_asgn_comp_mul_inv_apoint_plus_cx_mul_apoint_allshifted_12_r_t;
	typedef uroll_uref_dptr_inc_asgn_comp_and_ff<ch>										uroll_uref_dptr_inc_asgn_comp_and_ff_t;
	typedef uroll_uref_dptr_inc_asgn_sptr_apoint_plus_idx_alland_ff<ch>						uroll_uref_dptr_inc_asgn_sptr_apoint_plus_idx_alland_ff_t;
	typedef uroll_uref_dptr_inc_asgn_comp_rshft_cval_and_ff<ch>								uroll_uref_dptr_inc_asgn_comp_rshft_cval_and_ff_t;

public:
	scale_info(const U8 *src, U32 srcW, U32 srcH, U32 dstW, U32 dstH, U32 srcStride)
		: xup_yup((dstW >= srcW) + ((dstH >= srcH) << 1))
	{
		calc_x_points(srcW, dstW);
		calc_y_strides(src, srcStride, srcH, dstH);
		calc_aa_points(srcW, dstW, xup_yup&1, xapoints);
		calc_aa_points(srcH, dstH, xup_yup&2, yapoints);
	}

private:
	//...........................................................................................
	void calc_x_points(U32 srcW, U32 dstW)
	{
		xpoints.resize(dstW+1);

		S32 val = dstW >= srcW ? 0x8000 * srcW / dstW - 0x8000 : 0;
		S32 inc = (srcW << 16) / dstW;

		for(U32 i = 0, j = 0; i < dstW; ++i, ++j, val += inc)
		{
			xpoints[j] = llmax(0, val >> 16);
		}
	}
	//...........................................................................................
	void calc_y_strides(const U8 *src, U32 srcStride, U32 srcH, U32 dstH)
	{
		ystrides.resize(dstH+1);

		S32 val = dstH >= srcH ? 0x8000 * srcH / dstH - 0x8000 : 0;
		S32 inc = (srcH << 16) / dstH;

		for(U32 i = 0, j = 0; i < dstH; ++i, ++j, val += inc)
		{
			ystrides[j] = src + llmax(0, val >> 16) * srcStride;
		}
	}
	//...........................................................................................
	void calc_aa_points(U32 srcSz, U32 dstSz, bool scale_up, std::vector<S32> &vp)
	{
		vp.resize(dstSz);

		if(scale_up)
		{
			S32 val = 0x8000 * srcSz / dstSz - 0x8000;
			S32 inc = (srcSz << 16) / dstSz;
			U32 pos;

			for(U32 i = 0, j = 0; i < dstSz; ++i, ++j, val += inc)
			{
				pos = val >> 16;

				if (pos >= (srcSz - 1))
					vp[j] = 0;
				else
					vp[j] = (val >> 8) - ((val >> 8) & 0xffffff00);
			}
		}
		else
		{ 
			S32 inc = (srcSz << 16) / dstSz;
			S32 Cp = ((dstSz << 14) / srcSz) + 1;
			S32 ap;

			for(U32 i = 0, j = 0, val = 0; i < dstSz; ++i, ++j, val += inc)
			{
				ap = ((0x100 - ((val >> 8) & 0xff)) * Cp) >> 8;
				vp[j] = ap | (Cp << 16);
			}
		}
	}
};


template<U8 ch>
inline void bilinear_scale(
	const U8 *src, U32 srcW, U32 srcH, U32 srcStride
	, U8 *dst, U32 dstW, U32 dstH, U32 dstStride
	)
{
	typedef scale_info<ch> scale_info_t;

	scale_info_t info(src, srcW, srcH, dstW, dstH, srcStride);

	const U8 *sptr;
	U8 *dptr;
	U32 x, y;
	const U8 *pix;

	S32 cx[ch], comp[ch];


	if(3 == info.xup_yup)
	{ //scale x/y - up
		for(y = 0; y < dstH; ++y)
		{
			dptr = dst + (y * dstStride);
			sptr = info.ystrides[y];

			if(0 < info.yapoints[y])
			{
				for(x = 0; x < dstW; ++x)
				{
					//for(c = 0; c < ch; ++c) cx[c] = comp[c] = 0;
					typename scale_info_t::uroll_zeroze_cx_comp_t()(cx, comp);

					if(0 < info.xapoints[x])
					{
						pix = info.ystrides[y] + info.xpoints[x] * ch;

						//for(c = 0; c < ch; ++c) comp[c] = pix[c] * (256 - info.xapoints[x]);
						typename scale_info_t::uroll_inp_asgn_pix_mul_val_t()(comp, pix, 256 - info.xapoints[x]);

						pix += ch;

						//for(c = 0; c < ch; ++c) comp[c] += pix[c] * info.xapoints[x];
						typename scale_info_t::uroll_inp_plusasgn_pix_mul_val_t()(comp, pix, info.xapoints[x]);

						pix += srcStride;

						//for(c = 0; c < ch; ++c) cx[c] = pix[c] * info.xapoints[x];
						typename scale_info_t::uroll_inp_asgn_pix_mul_val_t()(cx, pix, info.xapoints[x]);

						pix -= ch;

						//for(c = 0; c < ch; ++c) { 
						//	cx[c] += pix[c] * (256 - info.xapoints[x]);
						//	comp[c] = ((cx[c] * info.yapoints[y]) + (comp[c] * (256 - info.yapoints[y]))) >> 16;
						//	*dptr++ = comp[c]&0xff;
						//}
						typename scale_info_t::uroll_inp_plusasgn_pix_mul_val_t()(cx, pix, 256 - info.xapoints[x]);
						typename scale_info_t::uroll_comp_asgn_cx_mul_apoint_plus_comp_mul_inv_apoint_allshifted_16_r_t()(comp, cx, info.yapoints[y]);
						typename scale_info_t::uroll_uref_dptr_inc_asgn_comp_and_ff_t()(dptr, comp);
					}
					else
					{
						pix = info.ystrides[y] + info.xpoints[x] * ch;

						//for(c = 0; c < ch; ++c) comp[c] = pix[c] * (256 - info.yapoints[y]);
						typename scale_info_t::uroll_inp_asgn_pix_mul_val_t()(comp, pix, 256-info.yapoints[y]);

						pix += srcStride;

						//for(c = 0; c < ch; ++c) { 
						//	comp[c] = (comp[c] + pix[c] * info.yapoints[y]) >> 8;
						//	*dptr++ = comp[c]&0xff;
						//}
						typename scale_info_t::uroll_comp_asgn_comp_plus_pix_mul_apoint_allshifted_8_r_t()(comp, pix, info.yapoints[y]);
						typename scale_info_t::uroll_uref_dptr_inc_asgn_comp_and_ff_t()(dptr, comp);
					}
				}
			}
			else
			{
				for(x = 0; x < dstW; ++x)
				{
					if(0 < info.xapoints[x])
					{
						pix = info.ystrides[y] + info.xpoints[x] * ch;

						//for(c = 0; c < ch; ++c) {
						//	comp[c] = pix[c] * (256 - info.xapoints[x]);
						//	comp[c] = (comp[c] + pix[c] * info.xapoints[x]) >> 8;
						//	*dptr++ = comp[c]&0xff;
						//}
						typename scale_info_t::uroll_inp_asgn_pix_mul_val_t()(comp, pix, 256 - info.xapoints[x]);
						typename scale_info_t::uroll_comp_asgn_comp_plus_pix_mul_apoint_allshifted_8_r_t()(comp, pix, info.xapoints[x]);
						typename scale_info_t::uroll_uref_dptr_inc_asgn_comp_and_ff_t()(dptr, comp);
					}
					else 
					{
						//for(c = 0; c < ch; ++c) *dptr++ = (sptr[info.xpoints[x]*ch + c])&0xff;
						typename scale_info_t::uroll_uref_dptr_inc_asgn_sptr_apoint_plus_idx_alland_ff_t()(dptr, sptr, info.xpoints[x]*ch);
					}
				}
			}
		}
	}
	else if(info.xup_yup == 1)
	{ //scaling down vertically
		S32 Cy, j;
		S32 yap;

		for(y = 0; y < dstH; y++)
		{
			Cy = info.yapoints[y] >> 16;
			yap = info.yapoints[y] & 0xffff;

			dptr = dst + (y * dstStride);

			for(x = 0; x < dstW; x++)
			{
				pix = info.ystrides[y] + info.xpoints[x] * ch;

				//for(c = 0; c < ch; ++c) comp[c] = pix[c] * yap;
				typename scale_info_t::uroll_inp_asgn_pix_mul_val_t()(comp, pix, yap);

				pix += srcStride;

				for(j = (1 << 14) - yap; j > Cy; j -= Cy, pix += srcStride)
				{
					//for(c = 0; c < ch; ++c) comp[c] += pix[c] * Cy;
					typename scale_info_t::uroll_inp_plusasgn_pix_mul_val_t()(comp, pix, Cy);
				}

				if(j > 0)
				{
					//for(c = 0; c < ch; ++c) comp[c] += pix[c] * j;
					typename scale_info_t::uroll_inp_plusasgn_pix_mul_val_t()(comp, pix, j);
				}

				if(info.xapoints[x] > 0)
				{
					pix = info.ystrides[y] + info.xpoints[x]*ch + ch;
					//for(c = 0; c < ch; ++c) cx[c] = pix[c] * yap;
					typename scale_info_t::uroll_inp_asgn_pix_mul_val_t()(cx, pix, yap);

					pix += srcStride;
					for(j = (1 << 14) - yap; j > Cy; j -= Cy)
					{
						//for(c = 0; c < ch; ++c) cx[c] += pix[c] * Cy;
						typename scale_info_t::uroll_inp_plusasgn_pix_mul_val_t()(cx, pix, Cy);
						pix += srcStride;
					}

					if(j > 0)
					{
						//for(c = 0; c < ch; ++c) cx[c] += pix[c] * j;
						typename scale_info_t::uroll_inp_plusasgn_pix_mul_val_t()(cx, pix, j);
					}

					//for(c = 0; c < ch; ++c) comp[c] = ((comp[c]*(256 - info.xapoints[x])) + ((cx[c] * info.xapoints[x]))) >> 12;
					typename scale_info_t::uroll_comp_asgn_comp_mul_inv_apoint_plus_cx_mul_apoint_allshifted_12_r_t()(comp, info.xapoints[x], cx);
				}
				else
				{
					//for(c = 0; c < ch; ++c) comp[c] >>= 4;
					typename scale_info_t::uroll_comp_rshftasgn_constval_t()(comp, 4);
				}

				//for(c = 0; c < ch; ++c) *dptr++ = (comp[c]>>10)&0xff;
				typename scale_info_t::uroll_uref_dptr_inc_asgn_comp_rshft_cval_and_ff_t()(dptr, comp, 10);
			}
		}
	}
	else if(info.xup_yup == 2)
	{ // scaling down horizontally
		S32 Cx, j;
		S32 xap;

		for(y = 0; y < dstH; y++)
		{
			dptr = dst + (y * dstStride);

			for(x = 0; x < dstW; x++)
			{
				Cx = info.xapoints[x] >> 16;
				xap = info.xapoints[x] & 0xffff;

				pix = info.ystrides[y] + info.xpoints[x] * ch;

				//for(c = 0; c < ch; ++c) comp[c] = pix[c] * xap;
				typename scale_info_t::uroll_inp_asgn_pix_mul_val_t()(comp, pix, xap);

				pix+=ch;
				for(j = (1 << 14) - xap; j > Cx; j -= Cx)
				{
					//for(c = 0; c < ch; ++c) comp[c] += pix[c] * Cx;
					typename scale_info_t::uroll_inp_plusasgn_pix_mul_val_t()(comp, pix, Cx);
					pix+=ch;
				}

				if(j > 0)
				{
					//for(c = 0; c < ch; ++c) comp[c] += pix[c] * j;
					typename scale_info_t::uroll_inp_plusasgn_pix_mul_val_t()(comp, pix, j);
				}

				if(info.yapoints[y] > 0)
				{
					pix = info.ystrides[y] + info.xpoints[x]*ch + srcStride;
					//for(c = 0; c < ch; ++c) cx[c] = pix[c] * xap;
					typename scale_info_t::uroll_inp_asgn_pix_mul_val_t()(cx, pix, xap);

					pix+=ch;
					for(j = (1 << 14) - xap; j > Cx; j -= Cx)
					{
						//for(c = 0; c < ch; ++c) cx[c] += pix[c] * Cx;
						typename scale_info_t::uroll_inp_plusasgn_pix_mul_val_t()(cx, pix, Cx);
						pix+=ch;
					}

					if(j > 0)
					{
						//for(c = 0; c < ch; ++c) cx[c] += pix[c] * j;
						typename scale_info_t::uroll_inp_plusasgn_pix_mul_val_t()(cx, pix, j);
					}

					//for(c = 0; c < ch; ++c) comp[c] = ((comp[c] * (256 - info.yapoints[y])) + ((cx[c] * info.yapoints[y]))) >> 12;
					typename scale_info_t::uroll_comp_asgn_comp_mul_inv_apoint_plus_cx_mul_apoint_allshifted_12_r_t()(comp, info.yapoints[y], cx);
				}
				else
				{
					//for(c = 0; c < ch; ++c) comp[c] >>= 4;
					typename scale_info_t::uroll_comp_rshftasgn_constval_t()(comp, 4);
				}

				//for(c = 0; c < ch; ++c) *dptr++ = (comp[c]>>10)&0xff;
				typename scale_info_t::uroll_uref_dptr_inc_asgn_comp_rshft_cval_and_ff_t()(dptr, comp, 10);
			}
		}
	}
	else 
	{ //scale x/y - down
		S32 Cx, Cy, i, j;
		S32 xap, yap;

		for(y = 0; y < dstH; y++)
		{
			Cy = info.yapoints[y] >> 16;
			yap = info.yapoints[y] & 0xffff;

			dptr = dst + (y * dstStride);
			for(x = 0; x < dstW; x++)
			{
				Cx = info.xapoints[x] >> 16;
				xap = info.xapoints[x] & 0xffff;

				sptr = info.ystrides[y] + info.xpoints[x] * ch;
				pix = sptr;
				sptr += srcStride;

				//for(c = 0; c < ch; ++c) cx[c] = pix[c] * xap;
				typename scale_info_t::uroll_inp_asgn_pix_mul_val_t()(cx, pix, xap);

				pix+=ch;
				for(i = (1 << 14) - xap; i > Cx; i -= Cx)
				{
					//for(c = 0; c < ch; ++c) cx[c] += pix[c] * Cx;
					typename scale_info_t::uroll_inp_plusasgn_pix_mul_val_t()(cx, pix, Cx);
					pix+=ch;
				}

				if(i > 0)
				{
					//for(c = 0; c < ch; ++c) cx[c] += pix[c] * i;
					typename scale_info_t::uroll_inp_plusasgn_pix_mul_val_t()(cx, pix, i);
				}

				//for(c = 0; c < ch; ++c) comp[c] = (cx[c] >> 5) * yap;
				typename scale_info_t::uroll_comp_asgn_cx_rshft_cval_all_mul_val_t()(comp, cx, 5, yap);

				for(j = (1 << 14) - yap; j > Cy; j -= Cy)
				{
					pix = sptr;
					sptr += srcStride;

					//for(c = 0; c < ch; ++c) cx[c] = pix[c] * xap;
					typename scale_info_t::uroll_inp_asgn_pix_mul_val_t()(cx, pix, xap);

					pix+=ch;
					for(i = (1 << 14) - xap; i > Cx; i -= Cx)
					{
						//for(c = 0; c < ch; ++c) cx[c] += pix[c] * Cx;
						typename scale_info_t::uroll_inp_plusasgn_pix_mul_val_t()(cx, pix, Cx);
						pix+=ch;
					}

					if(i > 0)
					{
						//for(c = 0; c < ch; ++c) cx[c] += pix[c] * i;
						typename scale_info_t::uroll_inp_plusasgn_pix_mul_val_t()(cx, pix, i);
					}

					//for(c = 0; c < ch; ++c) comp[c] += (cx[c] >> 5) * Cy;
					typename scale_info_t::uroll_comp_plusasgn_cx_rshft_cval_all_mul_val_t()(comp, cx, 5, Cy);
				}

				if(j > 0)
				{
					pix = sptr;
					sptr += srcStride;

					//for(c = 0; c < ch; ++c) cx[c] = pix[c] * xap;
					typename scale_info_t::uroll_inp_asgn_pix_mul_val_t()(cx, pix, xap);

					pix+=ch;
					for(i = (1 << 14) - xap; i > Cx; i -= Cx)
					{
						//for(c = 0; c < ch; ++c) cx[c] += pix[c] * Cx;
						typename scale_info_t::uroll_inp_plusasgn_pix_mul_val_t()(cx, pix, Cx);
						pix+=ch;
					}

					if(i > 0)
					{
						//for(c = 0; c < ch; ++c) cx[c] += pix[c] * i;
						typename scale_info_t::uroll_inp_plusasgn_pix_mul_val_t()(cx, pix, i);
					}

					//for(c = 0; c < ch; ++c) comp[c] += (cx[c] >> 5) * j;
					typename scale_info_t::uroll_comp_plusasgn_cx_rshft_cval_all_mul_val_t()(comp, cx, 5, j);
				}

				//for(c = 0; c < ch; ++c) *dptr++ = (comp[c]>>23)&0xff;
				typename scale_info_t::uroll_uref_dptr_inc_asgn_comp_rshft_cval_and_ff_t()(dptr, comp, 23);
			}
		}
	} //else
}

//wrapper
static void bilinear_scale(const U8 *src, U32 srcW, U32 srcH, U32 srcCh, U32 srcStride, U8 *dst, U32 dstW, U32 dstH, U32 dstCh, U32 dstStride)
{
	llassert(srcCh == dstCh);

	switch(srcCh)
	{
	case 1:
		bilinear_scale<1>(src, srcW, srcH, srcStride, dst, dstW, dstH, dstStride);
		break;
	case 3:
		bilinear_scale<3>(src, srcW, srcH, srcStride, dst, dstW, dstH, dstStride);
		break;
	case 4:
		bilinear_scale<4>(src, srcW, srcH, srcStride, dst, dstW, dstH, dstStride);
		break;
	default:
		llassert(!"Implement if need");
		break;
	}

}

//---------------------------------------------------------------------------
// LLImage
//---------------------------------------------------------------------------

//static
std::string LLImage::sLastErrorMessage;
LLMutex* LLImage::sMutex = NULL;
bool LLImage::sUseNewByteRange = false;
S32  LLImage::sMinimalReverseByteRangePercent = 75;

//static
void LLImage::initClass(bool use_new_byte_range, S32 minimal_reverse_byte_range_percent)
{
	sUseNewByteRange = use_new_byte_range;
    sMinimalReverseByteRangePercent = minimal_reverse_byte_range_percent;
	sMutex = new LLMutex();
}

//static
void LLImage::cleanupClass()
{
	delete sMutex;
	sMutex = NULL;
}

//static
const std::string& LLImage::getLastError()
{
	static const std::string noerr("No Error");
	return sLastErrorMessage.empty() ? noerr : sLastErrorMessage;
}

//static
void LLImage::setLastError(const std::string& message)
{
	sLastErrorMessage = message;
}

//---------------------------------------------------------------------------
// LLImageBase
//---------------------------------------------------------------------------

LLImageBase::LLImageBase()
:	mData(NULL),
	mDataSize(0),
	mWidth(0),
	mHeight(0),
	mComponents(0),
	mBadBufferAllocation(false),
	mAllowOverSize(false)
{}

// virtual
LLImageBase::~LLImageBase()
{
	deleteData(); // virtual
}

// virtual
void LLImageBase::dump()
{
	LL_INFOS() << "LLImageBase mComponents " << mComponents
		<< " mData " << mData
		<< " mDataSize " << mDataSize
		<< " mWidth " << mWidth
		<< " mHeight " << mHeight
		<< LL_ENDL;
}

// virtual
void LLImageBase::sanityCheck()
{
	if (mWidth > MAX_IMAGE_SIZE
		|| mHeight > MAX_IMAGE_SIZE
		|| mDataSize > (S32)MAX_IMAGE_DATA_SIZE
		|| mComponents > (S8)MAX_IMAGE_COMPONENTS
		)
	{
		LL_ERRS() << "Failed LLImageBase::sanityCheck "
			   << "width " << mWidth
			   << "height " << mHeight
			   << "datasize " << mDataSize
			   << "components " << mComponents
			   << "data " << mData
			   << LL_ENDL;
	}
}

// virtual
void LLImageBase::deleteData()
{
	ll_aligned_free_16(mData);
	mDataSize = 0;
	mData = NULL;
}

// virtual
U8* LLImageBase::allocateData(S32 size)
{
	//make this function thread-safe.
	static const U32 MAX_BUFFER_SIZE = 4096 * 4096 * 16; //256 MB
	mBadBufferAllocation = false;

	if (size < 0)
	{
		size = mWidth * mHeight * mComponents;
		if (size <= 0)
		{
			LL_WARNS() << llformat("LLImageBase::allocateData called with bad dimensions: %dx%dx%d",mWidth,mHeight,(S32)mComponents) << LL_ENDL;
			mBadBufferAllocation = true;
		}
	}	

	if (!mBadBufferAllocation && (size < 1 || size > MAX_BUFFER_SIZE))
	{
		LL_INFOS() << "width: " << mWidth << " height: " << mHeight << " components: " << mComponents << LL_ENDL ;
		if(mAllowOverSize)
		{
			LL_INFOS() << "Oversize: " << size << LL_ENDL ;
		}
		else
		{
			LL_WARNS() << "LLImageBase::allocateData: bad size: " << size << LL_ENDL;
			mBadBufferAllocation = true;
		}
	}

	if (!mBadBufferAllocation && (!mData || size != mDataSize))
	{
		deleteData(); // virtual
		mData = (U8*)ll_aligned_malloc_16(size);
		if (!mData)
		{
			LL_WARNS() << "Failed to allocate image data size [" << size << "]" << LL_ENDL;
			mBadBufferAllocation = true;
		}
	}

	if (mBadBufferAllocation)
	{
		size = 0;
		mWidth = mHeight = 0;
		if (mData)
		{
			deleteData(); // virtual
			mData = NULL;
		}
	}
	mDataSize = size;

	return mData;
}

// virtual
U8* LLImageBase::reallocateData(S32 size)
{
	U8 *new_datap = (U8*)ll_aligned_malloc_16(size);
	if (!new_datap)
	{
		LL_WARNS() << "Out of memory in LLImageBase::reallocateData" << LL_ENDL;
		return 0;
	}
	if (mData)
	{
		S32 bytes = llmin(mDataSize, size);
		memcpy(new_datap, mData, bytes);	/* Flawfinder: ignore */
		ll_aligned_free_16(mData) ;
	}
	mData = new_datap;
	mDataSize = size;
	mBadBufferAllocation = false;
	return mData;
}

const U8* LLImageBase::getData() const
{ 
	if(mBadBufferAllocation)
	{
		LL_WARNS() << "Bad memory allocation for the image buffer!" << LL_ENDL ;
		return NULL;
	}

	return mData; 
} // read only

U8* LLImageBase::getData()
{ 
	if(mBadBufferAllocation)
	{
		LL_WARNS() << "Bad memory allocation for the image buffer!" << LL_ENDL;
		return NULL;
	}

	return mData; 
}

bool LLImageBase::isBufferInvalid() const
{
	return mBadBufferAllocation || mData == NULL;
}

void LLImageBase::setSize(S32 width, S32 height, S32 ncomponents)
{
	mWidth = width;
	mHeight = height;
	mComponents = ncomponents;
}

U8* LLImageBase::allocateDataSize(S32 width, S32 height, S32 ncomponents, S32 size)
{
	setSize(width, height, ncomponents);
	return allocateData(size); // virtual
}

//---------------------------------------------------------------------------
// LLImageRaw
//---------------------------------------------------------------------------

S32 LLImageRaw::sRawImageCount = 0;

LLImageRaw::LLImageRaw()
	: LLImageBase()
{
	++sRawImageCount;
}

LLImageRaw::LLImageRaw(U16 width, U16 height, S8 components)
	: LLImageBase()
{
	//llassert( S32(width) * S32(height) * S32(components) <= MAX_IMAGE_DATA_SIZE );
	allocateDataSize(width, height, components);
	++sRawImageCount;
}

LLImageRaw::LLImageRaw(const U8* data, U16 width, U16 height, S8 components)
    : LLImageBase()
{
    if (allocateDataSize(width, height, components))
    {
        memcpy(getData(), data, width * height * components);
    }
}

LLImageRaw::LLImageRaw(U8 *data, U16 width, U16 height, S8 components, bool no_copy)
	: LLImageBase()
{
	if(no_copy)
	{
		setDataAndSize(data, width, height, components);
	}
	else if(allocateDataSize(width, height, components))
	{
		memcpy(getData(), data, width*height*components);
	}
	++sRawImageCount;
}

//LLImageRaw::LLImageRaw(const std::string& filename, bool j2c_lowest_mip_only)
//	: LLImageBase()
//{
//	createFromFile(filename, j2c_lowest_mip_only);
//}

LLImageRaw::~LLImageRaw()
{
	// NOTE: ~LLimageBase() call to deleteData() calls LLImageBase::deleteData()
	//        NOT LLImageRaw::deleteData()
	deleteData();
	--sRawImageCount;
}

// virtual
U8* LLImageRaw::allocateData(S32 size)
{
	LLImageDataLock lock(this);

	U8* res = LLImageBase::allocateData(size);
	return res;
}

// virtual
U8* LLImageRaw::reallocateData(S32 size)
{
	LLImageDataLock lock(this);

	U8* res = LLImageBase::reallocateData(size);
	return res;
}

void LLImageRaw::releaseData()
{
    LLImageDataLock lock(this);

    LLImageBase::setSize(0, 0, 0);
    LLImageBase::setDataAndSize(nullptr, 0);
}

// virtual
void LLImageRaw::deleteData()
{
	LLImageDataLock lock(this);

	LLImageBase::deleteData();
}

void LLImageRaw::setDataAndSize(U8 *data, S32 width, S32 height, S8 components) 
{
	LLImageDataLock lock(this);

	if(data == getData())
	{
		return ;
	}

	deleteData();

	LLImageBase::setSize(width, height, components) ;
	LLImageBase::setDataAndSize(data, width * height * components) ;
}

bool LLImageRaw::resize(U16 width, U16 height, S8 components)
{
	LLImageDataLock lock(this);

	if ((getWidth() == width) && (getHeight() == height) && (getComponents() == components) && !isBufferInvalid())
	{
		return true;
	}
	// Reallocate the data buffer.
	deleteData();

	allocateDataSize(width,height,components);

	return !isBufferInvalid();
}

bool LLImageRaw::setSubImage(U32 x_pos, U32 y_pos, U32 width, U32 height,
							 const U8 *data, U32 stride, bool reverse_y)
{
	LLImageDataLock lock(this);

	if (!getData())
	{
		return false;
	}
	if (!data)
	{
		return false;
	}

	// Should do some simple bounds checking

	U32 i;
	for (i = 0; i < height; i++)
	{
		const U32 row = reverse_y ? height - 1 - i : i;
		const U32 from_offset = row * ((stride == 0) ? width*getComponents() : stride);
		const U32 to_offset = (y_pos + i)*getWidth() + x_pos;
		memcpy(getData() + to_offset*getComponents(),		/* Flawfinder: ignore */
				data + from_offset, getComponents()*width);
	}

	return true;
}

void LLImageRaw::clear(U8 r, U8 g, U8 b, U8 a)
{
	llassert( getComponents() <= 4 );

	LLImageDataLock lock(this);

	// This is fairly bogus, but it'll do for now.
	if (isBufferInvalid())
	{
		LL_WARNS() << "Invalid image buffer" << LL_ENDL;
		return;
	}

	U8 *pos = getData();
	U32 x, y;
	for (x = 0; x < getWidth(); x++)
	{
		for (y = 0; y < getHeight(); y++)
		{
			*pos = r;
			pos++;
			if (getComponents() == 1)
			{
				continue;
			}
			*pos = g;
			pos++;
			if (getComponents() == 2)
			{
				continue;
			}
			*pos = b;
			pos++;
			if (getComponents() == 3)
			{
				continue;
			}
			*pos = a;
			pos++;
		}
	}
}

// Reverses the order of the rows in the image
void LLImageRaw::verticalFlip()
{
	LLImageDataLock lock(this);

	S32 row_bytes = getWidth() * getComponents();
	llassert(row_bytes > 0);
	std::vector<U8> line_buffer(row_bytes);
	S32 mid_row = getHeight() / 2;
	for( S32 row = 0; row < mid_row; row++ )
	{
		U8* row_a_data = getData() + row * row_bytes;
		U8* row_b_data = getData() + (getHeight() - 1 - row) * row_bytes;
		memcpy( &line_buffer[0], row_a_data,  row_bytes );
		memcpy( row_a_data,  row_b_data,  row_bytes );
		memcpy( row_b_data,  &line_buffer[0], row_bytes );
	}
}


bool LLImageRaw::optimizeAwayAlpha()
{
    LLImageDataLock lock(this);

    if (getComponents() == 4)
    {
        U8* data = getData();
        U32 pixels = getWidth() * getHeight();

        // check alpha channel for all 255
        for (U32 i = 0; i < pixels; ++i)
        {
            if (data[i * 4 + 3] != 255)
            {
                return false;
            }
        }

        // alpha channel is all 255, make a new copy of data without alpha channel
        U8* new_data = (U8*) ll_aligned_malloc_16(getWidth() * getHeight() * 3);

        for (U32 i = 0; i < pixels; ++i)
        {
            U32 di = i * 3;
            U32 si = i * 4;
            for (U32 j = 0; j < 3; ++j)
            {
                new_data[di+j] = data[si+j];
            }
        }

        setDataAndSize(new_data, getWidth(), getHeight(), 3);

        return true;
    }

    return false;
}

void LLImageRaw::expandToPowerOfTwo(S32 max_dim, bool scale_image)
{
	LLImageDataLock lock(this);

	// Find new sizes
	S32 new_width  = expandDimToPowerOfTwo(getWidth(), max_dim);
	S32 new_height = expandDimToPowerOfTwo(getHeight(), max_dim);

	scale( new_width, new_height, scale_image );
}

void LLImageRaw::contractToPowerOfTwo(S32 max_dim, bool scale_image)
{
	LLImageDataLock lock(this);

	// Find new sizes
	S32 new_width  = contractDimToPowerOfTwo(getWidth(), MIN_IMAGE_SIZE);
	S32 new_height = contractDimToPowerOfTwo(getHeight(), MIN_IMAGE_SIZE);

	scale( new_width, new_height, scale_image );
}

// static
S32 LLImageRaw::biasedDimToPowerOfTwo(S32 curr_dim, S32 max_dim)
{
	// Strong bias towards rounding down (to save bandwidth)
	// No bias would mean THRESHOLD == 1.5f;
	const F32 THRESHOLD = 1.75f;
    
	// Find new sizes
	S32 larger_dim  = max_dim;	// 2^n >= curr_dim
	S32 smaller_dim = max_dim;	// 2^(n-1) <= curr_dim
	while( (smaller_dim > curr_dim) && (smaller_dim > MIN_IMAGE_SIZE) )
	{
		larger_dim = smaller_dim;
		smaller_dim >>= 1;
	}
	return ( ((F32)curr_dim / (F32)smaller_dim) > THRESHOLD ) ? larger_dim : smaller_dim;
}

// static
S32 LLImageRaw::expandDimToPowerOfTwo(S32 curr_dim, S32 max_dim)
{
	S32 new_dim = MIN_IMAGE_SIZE;
	while( (new_dim < curr_dim) && (new_dim < max_dim) )
	{
		new_dim <<= 1;
	}
    return new_dim;
}

// static
S32 LLImageRaw::contractDimToPowerOfTwo(S32 curr_dim, S32 min_dim)
{
	S32 new_dim = MAX_IMAGE_SIZE;
	while( (new_dim > curr_dim) && (new_dim > min_dim) )
	{
		new_dim >>= 1;
	}
    return new_dim;
}

void LLImageRaw::biasedScaleToPowerOfTwo(S32 max_dim)
{
	LLImageDataLock lock(this);

	// Find new sizes
	S32 new_width  = biasedDimToPowerOfTwo(getWidth(),max_dim);
	S32 new_height = biasedDimToPowerOfTwo(getHeight(),max_dim);

	scale( new_width, new_height );
}

// static
// Calculates (U8)(255*(a/255.f)*(b/255.f) + 0.5f).  Thanks, Jim Blinn!
inline U8 LLImageRaw::fastFractionalMult( U8 a, U8 b )
{
	U32 i = a * b + 128;
	return U8((i + (i>>8)) >> 8);
}


void LLImageRaw::composite( const LLImageRaw* src )
{
	LLImageRaw* dst = this;  // Just for clarity.

	LLImageDataSharedLock lockIn(src);
	LLImageDataLock lockOut(this);

	if (!validateSrcAndDst("LLImageRaw::composite", src, dst))
	{
		return;
	}

	llassert(3 == src->getComponents());
	llassert(3 == dst->getComponents());

	if( 3 == dst->getComponents() )
	{
		if( (src->getWidth() == dst->getWidth()) && (src->getHeight() == dst->getHeight()) )
		{
			// No scaling needed
			if( 3 == src->getComponents() )
			{
				copyUnscaled( src );  // alpha is one so just copy the data.
			}
			else
			{
				compositeUnscaled4onto3( src );
			}
		}
		else
		{
			if( 3 == src->getComponents() )
			{
				copyScaled( src );  // alpha is one so just copy the data.
			}
			else
			{
				compositeScaled4onto3( src );
			}
		}
	}
}


// Src and dst can be any size.  Src has 4 components.  Dst has 3 components.
void LLImageRaw::compositeScaled4onto3(const LLImageRaw* src)
{
	LL_INFOS() << "compositeScaled4onto3" << LL_ENDL;

	LLImageRaw* dst = this;  // Just for clarity.

	LLImageDataLock lock(this);

	llassert( (4 == src->getComponents()) && (3 == dst->getComponents()) );

	S32 temp_data_size = src->getWidth() * dst->getHeight() * src->getComponents();
	llassert_always(temp_data_size > 0);
	std::vector<U8> temp_buffer(temp_data_size);

	// Vertical: scale but no composite
	for( S32 col = 0; col < src->getWidth(); col++ )
	{
		copyLineScaled( src->getData() + (src->getComponents() * col), &temp_buffer[0] + (src->getComponents() * col), src->getHeight(), dst->getHeight(), src->getWidth(), src->getWidth() );
	}

	// Horizontal: scale and composite
	for( S32 row = 0; row < dst->getHeight(); row++ )
	{
		compositeRowScaled4onto3( &temp_buffer[0] + (src->getComponents() * src->getWidth() * row), dst->getData() + (dst->getComponents() * dst->getWidth() * row), src->getWidth(), dst->getWidth() );
	}
}


// Src and dst are same size.  Src has 4 components.  Dst has 3 components.
void LLImageRaw::compositeUnscaled4onto3( const LLImageRaw* src )
{
	LLImageRaw* dst = this;  // Just for clarity.

	LLImageDataLock lock(this);

	llassert( (3 == src->getComponents()) || (4 == src->getComponents()) );
	llassert( (src->getWidth() == dst->getWidth()) && (src->getHeight() == dst->getHeight()) );

	const U8* src_data = src->getData();
	U8* dst_data = dst->getData();
	S32 pixels = getWidth() * getHeight();
	while( pixels-- )
	{
		U8 alpha = src_data[3];
		if( alpha )
		{
			if( 255 == alpha )
			{
				dst_data[0] = src_data[0];
				dst_data[1] = src_data[1];
				dst_data[2] = src_data[2];
			}
			else
			{

				U8 transparency = 255 - alpha;
				dst_data[0] = fastFractionalMult( dst_data[0], transparency ) + fastFractionalMult( src_data[0], alpha );
				dst_data[1] = fastFractionalMult( dst_data[1], transparency ) + fastFractionalMult( src_data[1], alpha );
				dst_data[2] = fastFractionalMult( dst_data[2], transparency ) + fastFractionalMult( src_data[2], alpha );
			}
		}

		src_data += 4;
		dst_data += 3;
	}
}


void LLImageRaw::copyUnscaledAlphaMask( const LLImageRaw* src, const LLColor4U& fill)
{
	LLImageRaw* dst = this;  // Just for clarity.

	LLImageDataSharedLock lockIn(src);
	LLImageDataLock lockOut(this);

	if (!validateSrcAndDst("LLImageRaw::copyUnscaledAlphaMask", src, dst))
	{
		return;
	}

	llassert( 1 == src->getComponents() );
	llassert( 4 == dst->getComponents() );
	llassert( (src->getWidth() == dst->getWidth()) && (src->getHeight() == dst->getHeight()) );

	S32 pixels = getWidth() * getHeight();
	const U8* src_data = src->getData();
	U8* dst_data = dst->getData();
	for ( S32 i = 0; i < pixels; i++ )
	{
		dst_data[0] = fill.mV[0];
		dst_data[1] = fill.mV[1];
		dst_data[2] = fill.mV[2];
		dst_data[3] = src_data[0];
		src_data += 1;
		dst_data += 4;
	}
}


// Fill the buffer with a constant color
void LLImageRaw::fill( const LLColor4U& color )
{
	LLImageDataLock lock(this);

	if (isBufferInvalid())
	{
		LL_WARNS() << "Invalid image buffer" << LL_ENDL;
		return;
	}

	S32 pixels = getWidth() * getHeight();
	if( 4 == getComponents() )
	{
		U32* data = (U32*) getData();
		U32 rgbaColor = color.asRGBA();
		for( S32 i = 0; i < pixels; i++ )
		{
			data[ i ] = rgbaColor;
		}
	}
	else
	if( 3 == getComponents() )
	{
		U8* data = getData();
		for( S32 i = 0; i < pixels; i++ )
		{
			data[0] = color.mV[0];
			data[1] = color.mV[1];
			data[2] = color.mV[2];
			data += 3;
		}
	}
}

LLPointer<LLImageRaw> LLImageRaw::duplicate()
{
	if(getNumRefs() < 2)
	{
		return this; //nobody else refences to this image, no need to duplicate.
	}

	LLImageDataSharedLock lock(this);

	//make a duplicate
	LLPointer<LLImageRaw> dup = new LLImageRaw(getData(), getWidth(), getHeight(), getComponents());
	return dup; 
}

// Src and dst can be any size.  Src and dst can each have 3 or 4 components.
void LLImageRaw::copy(const LLImageRaw* src)
{
	LLImageRaw* dst = this;  // Just for clarity.

	LLImageDataSharedLock lockIn(src);
	LLImageDataLock lockOut(this);

	if (!validateSrcAndDst("LLImageRaw::copy", src, dst))
	{
		return;
	}

	if( (src->getWidth() == dst->getWidth()) && (src->getHeight() == dst->getHeight()) )
	{
		// No scaling needed
		if( src->getComponents() == dst->getComponents() )
		{
			copyUnscaled( src );
		}
		else
		if( 3 == src->getComponents() )
		{
			copyUnscaled3onto4( src );
		}
		else
		{
			// 4 == src->getComponents()
			copyUnscaled4onto3( src );
		}
	}
	else
	{
		// Scaling needed
		// No scaling needed
		if( src->getComponents() == dst->getComponents() )
		{
			copyScaled( src );
		}
		else
		if( 3 == src->getComponents() )
		{
			copyScaled3onto4( src );
		}
		else
		{
			// 4 == src->getComponents()
			copyScaled4onto3( src );
		}
	}
}

// Src and dst are same size.  Src and dst have same number of components.
void LLImageRaw::copyUnscaled(const LLImageRaw* src)
{
	LLImageRaw* dst = this;  // Just for clarity.

	LLImageDataLock lock(this);

	llassert( (1 == src->getComponents()) || (3 == src->getComponents()) || (4 == src->getComponents()) );
	llassert( src->getComponents() == dst->getComponents() );
	llassert( (src->getWidth() == dst->getWidth()) && (src->getHeight() == dst->getHeight()) );

	memcpy( dst->getData(), src->getData(), getWidth() * getHeight() * getComponents() );	/* Flawfinder: ignore */
}


// Src and dst can be any size.  Src has 3 components.  Dst has 4 components.
void LLImageRaw::copyScaled3onto4(const LLImageRaw* src)
{
	llassert( (3 == src->getComponents()) && (4 == getComponents()) );

	// Slow, but simple.  Optimize later if needed.
	LLImageRaw temp( src->getWidth(), src->getHeight(), 4);
	temp.copyUnscaled3onto4( src );
	copyScaled( &temp );
}


// Src and dst can be any size.  Src has 4 components.  Dst has 3 components.
void LLImageRaw::copyScaled4onto3(const LLImageRaw* src)
{
	llassert( (4 == src->getComponents()) && (3 == getComponents()) );

	// Slow, but simple.  Optimize later if needed.
	LLImageRaw temp( src->getWidth(), src->getHeight(), 3);
	temp.copyUnscaled4onto3( src );
	copyScaled( &temp );
}


// Src and dst are same size.  Src has 4 components.  Dst has 3 components.
void LLImageRaw::copyUnscaled4onto3( const LLImageRaw* src )
{
	LLImageRaw* dst = this;  // Just for clarity.

	LLImageDataLock lock(this);

	llassert( (3 == dst->getComponents()) && (4 == src->getComponents()) );
	llassert( (src->getWidth() == dst->getWidth()) && (src->getHeight() == dst->getHeight()) );

	S32 pixels = getWidth() * getHeight();
	const U8* src_data = src->getData();
	U8* dst_data = dst->getData();
	for( S32 i=0; i<pixels; i++ )
	{
		dst_data[0] = src_data[0];
		dst_data[1] = src_data[1];
		dst_data[2] = src_data[2];
		src_data += 4;
		dst_data += 3;
	}
}


// Src and dst are same size.  Src has 3 components.  Dst has 4 components.
void LLImageRaw::copyUnscaled3onto4( const LLImageRaw* src )
{
	LLImageRaw* dst = this;  // Just for clarity.

	LLImageDataLock lock(this);

	llassert( 3 == src->getComponents() );
	llassert( 4 == dst->getComponents() );
	llassert( (src->getWidth() == dst->getWidth()) && (src->getHeight() == dst->getHeight()) );

	S32 pixels = getWidth() * getHeight();
	const U8* src_data = src->getData();
	U8* dst_data = dst->getData();
	for( S32 i=0; i<pixels; i++ )
	{
		dst_data[0] = src_data[0];
		dst_data[1] = src_data[1];
		dst_data[2] = src_data[2];
		dst_data[3] = 255;
		src_data += 3;
		dst_data += 4;
	}
}


// Src and dst can be any size.  Src and dst have same number of components.
void LLImageRaw::copyScaled( const LLImageRaw* src )
{
	LLImageRaw* dst = this;  // Just for clarity.

	LLImageDataSharedLock lockIn(src);
	LLImageDataLock lockOut(this);

	if (!validateSrcAndDst("LLImageRaw::copyScaled", src, dst))
	{
		return;
	}

	llassert_always( (1 == src->getComponents()) || (3 == src->getComponents()) || (4 == src->getComponents()) );
	llassert_always( src->getComponents() == dst->getComponents() );

	if( (src->getWidth() == dst->getWidth()) && (src->getHeight() == dst->getHeight()) )
	{
		memcpy( dst->getData(), src->getData(), getWidth() * getHeight() * getComponents() );	/* Flawfinder: ignore */
		return;
	}

	bilinear_scale(
			src->getData(), src->getWidth(), src->getHeight(), src->getComponents(), src->getWidth()*src->getComponents()
		,	dst->getData(), dst->getWidth(), dst->getHeight(), dst->getComponents(), dst->getWidth()*dst->getComponents()
	);

	/*
	S32 temp_data_size = src->getWidth() * dst->getHeight() * getComponents();
	llassert_always(temp_data_size > 0);
	std::vector<U8> temp_buffer(temp_data_size);

	// Vertical
	for( S32 col = 0; col < src->getWidth(); col++ )
	{
		copyLineScaled( src->getData() + (getComponents() * col), &temp_buffer[0] + (getComponents() * col), src->getHeight(), dst->getHeight(), src->getWidth(), src->getWidth() );
	}

	// Horizontal
	for( S32 row = 0; row < dst->getHeight(); row++ )
	{
		copyLineScaled( &temp_buffer[0] + (getComponents() * src->getWidth() * row), dst->getData() + (getComponents() * dst->getWidth() * row), src->getWidth(), dst->getWidth(), 1, 1 );
	}
	*/
}


bool LLImageRaw::scale( S32 new_width, S32 new_height, bool scale_image_data )
{
    LLImageDataLock lock(this);

    S32 components = getComponents();
    if (components != 1 && components != 3 && components != 4)
    {
        LL_WARNS() << "Invalid getComponents value (" << components << ")" << LL_ENDL;
        return false;
    }

	if (isBufferInvalid())
	{
		LL_WARNS() << "Invalid image buffer" << LL_ENDL;
		return false;
	}

	S32 old_width = getWidth();
	S32 old_height = getHeight();
	
	if( (old_width == new_width) && (old_height == new_height) )
	{
		return true;  // Nothing to do.
	}

	// Reallocate the data buffer.

	if (scale_image_data)
	{
		S32 new_data_size = new_width * new_height * components;

		if (new_data_size > 0)
        {
            U8 *new_data = (U8*)ll_aligned_malloc_16(new_data_size); 
            if(NULL == new_data) 
            {
                return false; 
            }

            bilinear_scale(getData(), old_width, old_height, components, old_width*components, new_data, new_width, new_height, components, new_width*components);
            setDataAndSize(new_data, new_width, new_height, components); 
		}
	}
	else try
	{
		// copy	out	existing image data
		S32	temp_data_size = old_width * old_height	* components;
		std::vector<U8> temp_buffer(temp_data_size);
		memcpy(&temp_buffer[0],	getData(), temp_data_size);

		// allocate	new	image data,	will delete	old	data
		U8*	new_buffer = allocateDataSize(new_width, new_height, components);

        if (!new_buffer)
        {
            LL_WARNS() << "Failed to allocate new image data buffer" << LL_ENDL;
            return false;
        }
        
        for( S32 row = 0; row <	new_height;	row++ )
        {
            if (row	< old_height)
            {
                memcpy(new_buffer +	(new_width * row * components), &temp_buffer[0] + (old_width *	row	* components),	components * llmin(old_width, new_width));
                if (old_width <	new_width)
                {
                    // pad out rest	of row with	black
                    memset(new_buffer +	(components * ((new_width * row) +	old_width)), 0,	components * (new_width - old_width));
                }
            }
            else
            {
                // pad remaining rows with black
                memset(new_buffer +	(new_width * row * components), 0,	new_width *	components);
            }
        }
	}
    catch (std::bad_alloc&) // for temp_buffer
    {
        LL_WARNS() << "Failed to allocate temporary image buffer" << LL_ENDL;
        return false;
    }

	return true ;
}

LLPointer<LLImageRaw> LLImageRaw::scaled(S32 new_width, S32 new_height)
{
    LLPointer<LLImageRaw> result;

    LLImageDataLock lock(this);

    S32 components = getComponents();
    if (components != 1 && components != 3 && components != 4)
    {
        LL_WARNS() << "Invalid getComponents value (" << components << ")" << LL_ENDL;
        return result;
    }

    if (isBufferInvalid())
    {
        LL_WARNS() << "Invalid image buffer" << LL_ENDL;
        return result;
    }

    S32 old_width = getWidth();
    S32 old_height = getHeight();

    if ((old_width == new_width) && (old_height == new_height))
    {
        result = new LLImageRaw(old_width, old_height, components);
        if (!result || result->isBufferInvalid())
        {
            LL_WARNS() << "Failed to allocate new image" << LL_ENDL;
            return result;
        }
        memcpy(result->getData(), getData(), getDataSize());
    }
    else
    {
        S32 new_data_size = new_width * new_height * components;

        if (new_data_size > 0)
        {
            result = new LLImageRaw(new_width, new_height, components);
            if (!result || result->isBufferInvalid())
            {
                LL_WARNS() << "Failed to allocate new image" << LL_ENDL;
                return result;
            }
            bilinear_scale(getData(), old_width, old_height, components, old_width*components, result->getData(), new_width, new_height, components, new_width*components);
        }
    }

    return result;
}

void LLImageRaw::copyLineScaled( const U8* in, U8* out, S32 in_pixel_len, S32 out_pixel_len, S32 in_pixel_step, S32 out_pixel_step )
{
	const S32 components = getComponents();
	llassert( components >= 1 && components <= 4 );

	const F32 ratio = F32(in_pixel_len) / out_pixel_len; // ratio of old to new
	const F32 norm_factor = 1.f / ratio;

	S32 goff = components >= 2 ? 1 : 0;
	S32 boff = components >= 3 ? 2 : 0;
	for( S32 x = 0; x < out_pixel_len; x++ )
	{
		// Sample input pixels in range from sample0 to sample1.
		// Avoid floating point accumulation error... don't just add ratio each time.  JC
		const F32 sample0 = x * ratio;
		const F32 sample1 = (x+1) * ratio;
		const S32 index0 = llfloor(sample0);			// left integer (floor)
		const S32 index1 = llfloor(sample1);			// right integer (floor)
		const F32 fract0 = 1.f - (sample0 - F32(index0));	// spill over on left
		const F32 fract1 = sample1 - F32(index1);			// spill-over on right

		if( index0 == index1 )
		{
			// Interval is embedded in one input pixel
			S32 t0 = x * out_pixel_step * components;
			S32 t1 = index0 * in_pixel_step * components;
			U8* outp = out + t0;
			const U8* inp = in + t1;
			for (S32 i = 0; i < components; ++i)
			{
				*outp = *inp;
				++outp;
				++inp;
			}
		}
		else
		{
			// Left straddle
			S32 t1 = index0 * in_pixel_step * components;
			F32 r = in[t1 + 0] * fract0;
			F32 g = in[t1 + goff] * fract0;
			F32 b = in[t1 + boff] * fract0;
			F32 a = 0;
			if( components == 4)
			{
				a = in[t1 + 3] * fract0;
			}
		
			// Central interval
			if (components < 4)
			{
				for( S32 u = index0 + 1; u < index1; u++ )
				{
					S32 t2 = u * in_pixel_step * components;
					r += in[t2 + 0];
					g += in[t2 + goff];
					b += in[t2 + boff];
				}
			}
			else
			{
				for( S32 u = index0 + 1; u < index1; u++ )
				{
					S32 t2 = u * in_pixel_step * components;
					r += in[t2 + 0];
					g += in[t2 + 1];
					b += in[t2 + 2];
					a += in[t2 + 3];
				}
			}

			// right straddle
			// Watch out for reading off of end of input array.
			if( fract1 && index1 < in_pixel_len )
			{
				S32 t3 = index1 * in_pixel_step * components;
				if (components < 4)
				{
					U8 in0 = in[t3 + 0];
					U8 in1 = in[t3 + goff];
					U8 in2 = in[t3 + boff];
					r += in0 * fract1;
					g += in1 * fract1;
					b += in2 * fract1;
				}
				else
				{
					U8 in0 = in[t3 + 0];
					U8 in1 = in[t3 + 1];
					U8 in2 = in[t3 + 2];
					U8 in3 = in[t3 + 3];
					r += in0 * fract1;
					g += in1 * fract1;
					b += in2 * fract1;
					a += in3 * fract1;
				}
			}

			r *= norm_factor;
			g *= norm_factor;
			b *= norm_factor;
			a *= norm_factor;  // skip conditional

			S32 t4 = x * out_pixel_step * components;
			out[t4 + 0] = U8(ll_round(r));
			if (components >= 2)
				out[t4 + 1] = U8(ll_round(g));
			if (components >= 3)
				out[t4 + 2] = U8(ll_round(b));
			if( components == 4)
				out[t4 + 3] = U8(ll_round(a));
		}
	}
}

void LLImageRaw::compositeRowScaled4onto3( const U8* in, U8* out, S32 in_pixel_len, S32 out_pixel_len )
{
	llassert( getComponents() == 3 );

	const S32 IN_COMPONENTS = 4;
	const S32 OUT_COMPONENTS = 3;

	const F32 ratio = F32(in_pixel_len) / out_pixel_len; // ratio of old to new
	const F32 norm_factor = 1.f / ratio;

	for( S32 x = 0; x < out_pixel_len; x++ )
	{
		// Sample input pixels in range from sample0 to sample1.
		// Avoid floating point accumulation error... don't just add ratio each time.  JC
		const F32 sample0 = x * ratio;
		const F32 sample1 = (x+1) * ratio;
		const S32 index0 = S32(sample0);			// left integer (floor)
		const S32 index1 = S32(sample1);			// right integer (floor)
		const F32 fract0 = 1.f - (sample0 - F32(index0));	// spill over on left
		const F32 fract1 = sample1 - F32(index1);			// spill-over on right

		U8 in_scaled_r;
		U8 in_scaled_g;
		U8 in_scaled_b;
		U8 in_scaled_a;

		if( index0 == index1 )
		{
			// Interval is embedded in one input pixel
			S32 t1 = index0 * IN_COMPONENTS;
			in_scaled_r = in[t1 + 0];
			in_scaled_g = in[t1 + 0];
			in_scaled_b = in[t1 + 0];
			in_scaled_a = in[t1 + 0];
		}
		else
		{
			// Left straddle
			S32 t1 = index0 * IN_COMPONENTS;
			F32 r = in[t1 + 0] * fract0;
			F32 g = in[t1 + 1] * fract0;
			F32 b = in[t1 + 2] * fract0;
			F32 a = in[t1 + 3] * fract0;
		
			// Central interval
			for( S32 u = index0 + 1; u < index1; u++ )
			{
				S32 t2 = u * IN_COMPONENTS;
				r += in[t2 + 0];
				g += in[t2 + 1];
				b += in[t2 + 2];
				a += in[t2 + 3];
			}

			// right straddle
			// Watch out for reading off of end of input array.
			if( fract1 && index1 < in_pixel_len )
			{
				S32 t3 = index1 * IN_COMPONENTS;
				r += in[t3 + 0] * fract1;
				g += in[t3 + 1] * fract1;
				b += in[t3 + 2] * fract1;
				a += in[t3 + 3] * fract1;
			}

			r *= norm_factor;
			g *= norm_factor;
			b *= norm_factor;
			a *= norm_factor;

			in_scaled_r = U8(ll_round(r));
			in_scaled_g = U8(ll_round(g));
			in_scaled_b = U8(ll_round(b));
			in_scaled_a = U8(ll_round(a));
		}

		if( in_scaled_a )
		{
			if( 255 == in_scaled_a )
			{
				out[0] = in_scaled_r;
				out[1] = in_scaled_g;
				out[2] = in_scaled_b;
			}
			else
			{
				U8 transparency = 255 - in_scaled_a;
				out[0] = fastFractionalMult( out[0], transparency ) + fastFractionalMult( in_scaled_r, in_scaled_a );
				out[1] = fastFractionalMult( out[1], transparency ) + fastFractionalMult( in_scaled_g, in_scaled_a );
				out[2] = fastFractionalMult( out[2], transparency ) + fastFractionalMult( in_scaled_b, in_scaled_a );
			}
		}
		out += OUT_COMPONENTS;
	}
}

// static
bool LLImageRaw::validateSrcAndDst(std::string func, const LLImageRaw* src, const LLImageRaw* dst)
{
	LLImageDataSharedLock lockIn(src);
	LLImageDataLock lockOut(dst);

	if (!src || !dst || src->isBufferInvalid() || dst->isBufferInvalid())
	{
		LL_WARNS() << func << ": Source: ";
		if (!src) LL_CONT << "Null pointer";
		else if (src->isBufferInvalid()) LL_CONT << "Invalid buffer";
		else LL_CONT << "OK";

		LL_CONT << "; Destination: ";
		if (!dst) LL_CONT << "Null pointer";
		else if (dst->isBufferInvalid()) LL_CONT << "Invalid buffer";
		else LL_CONT << "OK";
		LL_CONT << "." << LL_ENDL;

		return false;
	}
	return true;
}

//----------------------------------------------------------------------------

static struct
{
	const char* exten;
	EImageCodec codec;
}
file_extensions[] =
{
	{ "bmp", IMG_CODEC_BMP },
	{ "tga", IMG_CODEC_TGA },
	{ "j2c", IMG_CODEC_J2C },
	{ "jp2", IMG_CODEC_J2C },
	{ "texture", IMG_CODEC_J2C },
	{ "jpg", IMG_CODEC_JPEG },
	{ "jpeg", IMG_CODEC_JPEG },
	{ "mip", IMG_CODEC_DXT },
	{ "dxt", IMG_CODEC_DXT },
	{ "png", IMG_CODEC_PNG }
};
#define NUM_FILE_EXTENSIONS LL_ARRAY_SIZE(file_extensions)
#if 0
static std::string find_file(std::string &name, S8 *codec)
{
	std::string tname;
	for (int i=0; i<(int)(NUM_FILE_EXTENSIONS); i++)
	{
		tname = name + "." + std::string(file_extensions[i].exten);
		llifstream ifs(tname.c_str(), llifstream::binary);
		if (ifs.is_open())
		{
			ifs.close();
			if (codec)
				*codec = file_extensions[i].codec;
			return std::string(file_extensions[i].exten);
		}
	}
	return std::string("");
}
#endif
EImageCodec LLImageBase::getCodecFromExtension(const std::string& exten)
{
	if (!exten.empty())
	{
		for (int i = 0; i < (int)(NUM_FILE_EXTENSIONS); i++)
		{
			if (exten == file_extensions[i].exten)
				return file_extensions[i].codec;
		}
	}
	return IMG_CODEC_INVALID;
}
#if 0
bool LLImageRaw::createFromFile(const std::string &filename, bool j2c_lowest_mip_only)
{
	std::string name = filename;
	size_t dotidx = name.rfind('.');
	S8 codec = IMG_CODEC_INVALID;
	std::string exten;
	
	deleteData(); // delete any existing data

	if (dotidx != std::string::npos)
	{
		exten = name.substr(dotidx+1);
		LLStringUtil::toLower(exten);
		codec = getCodecFromExtension(exten);
	}
	else
	{
		exten = find_file(name, &codec);
		name = name + "." + exten;
	}
	if (codec == IMG_CODEC_INVALID)
	{
		return false; // format not recognized
	}

	llifstream ifs(name.c_str(), llifstream::binary);
	if (!ifs.is_open())
	{
		// SJB: changed from LL_INFOS() to LL_DEBUGS() to reduce spam
		LL_DEBUGS() << "Unable to open image file: " << name << LL_ENDL;
		return false;
	}
	
	ifs.seekg (0, std::ios::end);
	int length = ifs.tellg();
	if (j2c_lowest_mip_only && length > 2048)
	{
		length = 2048;
	}
	ifs.seekg (0, std::ios::beg);

	if (!length)
	{
		LL_INFOS() << "Zero length file file: " << name << LL_ENDL;
		return false;
	}
	
	LLPointer<LLImageFormatted> image = LLImageFormatted::createFromType(codec);
	llassert(image.notNull());

	U8 *buffer = image->allocateData(length);
	ifs.read ((char*)buffer, length);
	ifs.close();
	
	bool success;

	success = image->updateData();
	if (success)
	{
		if (j2c_lowest_mip_only && codec == IMG_CODEC_J2C)
		{
			S32 width = image->getWidth();
			S32 height = image->getHeight();
			S32 discard_level = 0;
			while (width > 1 && height > 1 && discard_level < MAX_DISCARD_LEVEL)
			{
				width >>= 1;
				height >>= 1;
				discard_level++;
			}
			((LLImageJ2C *)((LLImageFormatted*)image))->setDiscardLevel(discard_level);
		}
		success = image->decode(this, 100000.0f);
	}

	image = NULL; // deletes image
	if (!success)
	{
		deleteData();
		LL_WARNS() << "Unable to decode image" << name << LL_ENDL;
		return false;
	}

	return true;
}
#endif
//---------------------------------------------------------------------------
// LLImageFormatted
//---------------------------------------------------------------------------

//static
S32 LLImageFormatted::sGlobalFormattedMemory = 0;

LLImageFormatted::LLImageFormatted(S8 codec)
	: LLImageBase(),
	  mCodec(codec),
	  mDecoding(0),
	  mDecoded(0),
	  mDiscardLevel(-1),
	  mLevels(0)
{
}

// virtual
LLImageFormatted::~LLImageFormatted()
{
	// NOTE: ~LLimageBase() call to deleteData() calls LLImageBase::deleteData()
	//        NOT LLImageFormatted::deleteData()
	deleteData();
}

//----------------------------------------------------------------------------

//virtual
void LLImageFormatted::resetLastError()
{
	LLImage::setLastError("");
}

//virtual
void LLImageFormatted::setLastError(const std::string& message, const std::string& filename)
{
	std::string error = message;
	if (!filename.empty())
		error += std::string(" FILE: ") + filename;
	LLImage::setLastError(error);
}

//----------------------------------------------------------------------------

// static
LLImageFormatted* LLImageFormatted::createFromType(S8 codec)
{
	LLImageFormatted* image;
	switch(codec)
	{
	  case IMG_CODEC_BMP:
		image = new LLImageBMP();
		break;
	  case IMG_CODEC_TGA:
		image = new LLImageTGA();
		break;
	  case IMG_CODEC_JPEG:
		image = new LLImageJPEG();
		break;
	  case IMG_CODEC_PNG:
		image = new LLImagePNG();
		break;
	  case IMG_CODEC_J2C:
		image = new LLImageJ2C();
		break;
	  case IMG_CODEC_DXT:
		image = new LLImageDXT();
		break;
	  default:
		image = NULL;
		break;
	}
	return image;
}

// static
LLImageFormatted* LLImageFormatted::createFromExtension(const std::string& instring)
{
	std::string exten;
	size_t dotidx = instring.rfind('.');
	if (dotidx != std::string::npos)
	{
		exten = instring.substr(dotidx+1);
	}
	else
	{
		exten = instring;
	}
	S8 codec = getCodecFromExtension(exten);
	return createFromType(codec);
}
//----------------------------------------------------------------------------

// virtual
void LLImageFormatted::dump()
{
	LLImageBase::dump();

	LL_INFOS() << "LLImageFormatted"
			<< " mDecoding " << mDecoding
			<< " mCodec " << S32(mCodec)
			<< " mDecoded " << mDecoded
			<< LL_ENDL;
}

//----------------------------------------------------------------------------

S32 LLImageFormatted::calcDataSize(S32 discard_level)
{
	if (discard_level < 0)
	{
		discard_level = mDiscardLevel;
	}
	S32 w = getWidth() >> discard_level;
	S32 h = getHeight() >> discard_level;
	w = llmax(w, 1);
	h = llmax(h, 1);
	return w * h * getComponents();
}

S32 LLImageFormatted::calcDiscardLevelBytes(S32 bytes)
{
	llassert(bytes >= 0);
	S32 discard_level = 0;
	while (1)
	{
		S32 bytes_needed = calcDataSize(discard_level); // virtual
		if (bytes_needed <= bytes)
		{
			break;
		}
		discard_level++;
		if (discard_level > MAX_IMAGE_MIP)
		{
			return -1;
		}
	}
	return discard_level;
}


//----------------------------------------------------------------------------

// Subclasses that can handle more than 4 channels should override this function.
bool LLImageFormatted::decodeChannels(LLImageRaw* raw_image,F32  decode_time, S32 first_channel, S32 max_channel)
{
	llassert( (first_channel == 0) && (max_channel == 4) );
	return decode( raw_image, decode_time );  // Loads first 4 channels by default.
} 

//----------------------------------------------------------------------------

// virtual
U8* LLImageFormatted::allocateData(S32 size)
{
	LLImageDataLock lock(this);

	U8* res = LLImageBase::allocateData(size); // calls deleteData()
	sGlobalFormattedMemory += getDataSize();
	return res;
}

// virtual
U8* LLImageFormatted::reallocateData(S32 size)
{
	LLImageDataLock lock(this);

	sGlobalFormattedMemory -= getDataSize();
	U8* res = LLImageBase::reallocateData(size);
	sGlobalFormattedMemory += getDataSize();
	return res;
}

// virtual
void LLImageFormatted::deleteData()
{
    LLImageDataLock lock(this);

    if (mDecoding)
    {
        LL_ERRS() << "LLImageFormatted::deleteData() is called during decoding" << LL_ENDL;
    }
	sGlobalFormattedMemory -= getDataSize();
	LLImageBase::deleteData();
}

//----------------------------------------------------------------------------

// virtual
void LLImageFormatted::sanityCheck()
{
	LLImageBase::sanityCheck();

	if (mCodec >= IMG_CODEC_EOF)
	{
		LL_ERRS() << "Failed LLImageFormatted::sanityCheck "
			   << "decoding " << S32(mDecoding)
			   << "decoded " << S32(mDecoded)
			   << "codec " << S32(mCodec)
			   << LL_ENDL;
	}
}

//----------------------------------------------------------------------------

bool LLImageFormatted::copyData(U8 *data, S32 size)
{
	LLImageDataLock lock(this);

	if ( data && ((data != getData()) || (size != getDataSize())) )
	{
		deleteData();
		allocateData(size);
		memcpy(getData(), data, size);	/* Flawfinder: ignore */
	}
	return true;
}

// LLImageFormatted becomes the owner of data
void LLImageFormatted::setData(U8 *data, S32 size)
{
	LLImageDataLock lock(this);

	if (data && data != getData())
	{
		deleteData();
		setDataAndSize(data, size); // Access private LLImageBase members

		sGlobalFormattedMemory += getDataSize();
	}
}

void LLImageFormatted::appendData(U8 *data, S32 size)
{
	if (data)
	{
		LLImageDataLock lock(this);

		if (!getData())
		{
			setData(data, size);
		}
		else 
		{
			S32 cursize = getDataSize();
			S32 newsize = cursize + size;
			reallocateData(newsize);
			memcpy(getData() + cursize, data, size);
			ll_aligned_free_16(data);
		}
	}
}

//----------------------------------------------------------------------------

bool LLImageFormatted::load(const std::string &filename, int load_size)
{
	resetLastError();

	S32 file_size = 0;
	LLAPRFile infile ;
	infile.open(filename, LL_APR_RB, NULL, &file_size);
	apr_file_t* apr_file = infile.getFileHandle();
	if (!apr_file)
	{
		setLastError("Unable to open file for reading", filename);
		return false;
	}
	if (file_size == 0)
	{
		setLastError("File is empty",filename);
		return false;
	}

	// Constrain the load size to acceptable values
	if ((load_size == 0) || (load_size > file_size))
	{
		load_size = file_size;
	}

	LLImageDataLock lock(this);

	bool res;
	U8 *data = allocateData(load_size);
	if (data)
	{
		apr_size_t bytes_read = load_size;
		apr_status_t s = apr_file_read(apr_file, data, &bytes_read); // modifies bytes_read
		if (s != APR_SUCCESS || (S32) bytes_read != load_size)
		{
			deleteData();
			setLastError("Unable to read file",filename);
			res = false;
		}
		else
		{
			res = updateData();
		}
	}
	else
	{
		setLastError("Allocation failure", filename);
		res = false;
	}

	return res;
}

bool LLImageFormatted::save(const std::string &filename)
{
	resetLastError();

	LLAPRFile outfile ;
	outfile.open(filename, LL_APR_WB);
	if (!outfile.getFileHandle())
	{
		setLastError("Unable to open file for writing", filename);
		return false;
	}
<<<<<<< HEAD

	LLImageDataSharedLock lock(this);

	outfile.write(getData(), getDataSize());
=======
	
	S32 result = outfile.write(getData(), getDataSize());
>>>>>>> d98fc504
	outfile.close() ;
    return (result != 0);
}

S8 LLImageFormatted::getCodec() const
{
	return mCodec;
}

static void avg4_colors4(const U8* a, const U8* b, const U8* c, const U8* d, U8* dst)
{
	dst[0] = (U8)(((U32)(a[0]) + b[0] + c[0] + d[0])>>2);
	dst[1] = (U8)(((U32)(a[1]) + b[1] + c[1] + d[1])>>2);
	dst[2] = (U8)(((U32)(a[2]) + b[2] + c[2] + d[2])>>2);
	dst[3] = (U8)(((U32)(a[3]) + b[3] + c[3] + d[3])>>2);
}

static void avg4_colors3(const U8* a, const U8* b, const U8* c, const U8* d, U8* dst)
{
	dst[0] = (U8)(((U32)(a[0]) + b[0] + c[0] + d[0])>>2);
	dst[1] = (U8)(((U32)(a[1]) + b[1] + c[1] + d[1])>>2);
	dst[2] = (U8)(((U32)(a[2]) + b[2] + c[2] + d[2])>>2);
}

static void avg4_colors2(const U8* a, const U8* b, const U8* c, const U8* d, U8* dst)
{
	dst[0] = (U8)(((U32)(a[0]) + b[0] + c[0] + d[0])>>2);
	dst[1] = (U8)(((U32)(a[1]) + b[1] + c[1] + d[1])>>2);
}

void LLImageBase::setDataAndSize(U8 *data, S32 size)
{ 
	ll_assert_aligned(data, 16);
	mData = data; 
	mDataSize = size; 
}	

//static
void LLImageBase::generateMip(const U8* indata, U8* mipdata, S32 width, S32 height, S32 nchannels)
{
	llassert(width > 0 && height > 0);
	U8* data = mipdata;
	S32 in_width = width*2;
	for (S32 h=0; h<height; h++)
	{
		for (S32 w=0; w<width; w++)
		{
			switch(nchannels)
			{
			  case 4:
				avg4_colors4(indata, indata+4, indata+4*in_width, indata+4*in_width+4, data);
				break;
			  case 3:
				avg4_colors3(indata, indata+3, indata+3*in_width, indata+3*in_width+3, data);
				break;
			  case 2:
				avg4_colors2(indata, indata+2, indata+2*in_width, indata+2*in_width+2, data);
				break;
			  case 1:
				*(U8*)data = (U8)(((U32)(indata[0]) + indata[1] + indata[in_width] + indata[in_width+1])>>2);
				break;
			  default:
				LL_ERRS() << "generateMmip called with bad num channels" << LL_ENDL;
			}
			indata += nchannels*2;
			data += nchannels;
		}
		indata += nchannels*in_width; // skip odd lines
	}
}


//============================================================================

//static
F32 LLImageBase::calc_download_priority(F32 virtual_size, F32 visible_pixels, S32 bytes_sent)
{
	F32 w_priority;

	F32 bytes_weight = 1.f;
	if (!bytes_sent)
	{
		bytes_weight = 20.f;
	}
	else if (bytes_sent < 1000)
	{
		bytes_weight = 1.f;
	}
	else if (bytes_sent < 2000)
	{
		bytes_weight = 1.f/1.5f;
	}
	else if (bytes_sent < 4000)
	{
		bytes_weight = 1.f/3.f;
	}
	else if (bytes_sent < 8000)
	{
		bytes_weight = 1.f/6.f;
	}
	else if (bytes_sent < 16000)
	{
		bytes_weight = 1.f/12.f;
	}
	else if (bytes_sent < 32000)
	{
		bytes_weight = 1.f/20.f;
	}
	else if (bytes_sent < 64000)
	{
		bytes_weight = 1.f/32.f;
	}
	else
	{
		bytes_weight = 1.f/64.f;
	}
	bytes_weight *= bytes_weight;


	//LL_INFOS() << "VS: " << virtual_size << LL_ENDL;
	F32 virtual_size_factor = virtual_size / (10.f*10.f);

	// The goal is for weighted priority to be <= 0 when we've reached a point where
	// we've sent enough data.
	//LL_INFOS() << "BytesSent: " << bytes_sent << LL_ENDL;
	//LL_INFOS() << "BytesWeight: " << bytes_weight << LL_ENDL;
	//LL_INFOS() << "PreLog: " << bytes_weight * virtual_size_factor << LL_ENDL;
	w_priority = (F32)log10(bytes_weight * virtual_size_factor);

	//LL_INFOS() << "PreScale: " << w_priority << LL_ENDL;

	// We don't want to affect how MANY bytes we send based on the visible pixels, but the order
	// in which they're sent.  We post-multiply so we don't change the zero point.
	if (w_priority > 0.f)
	{
		F32 pixel_weight = (F32)log10(visible_pixels + 1)*3.0f;
		w_priority *= pixel_weight;
	}

	return w_priority;
}

//============================================================================<|MERGE_RESOLUTION|>--- conflicted
+++ resolved
@@ -2339,15 +2339,10 @@
 		setLastError("Unable to open file for writing", filename);
 		return false;
 	}
-<<<<<<< HEAD
 
 	LLImageDataSharedLock lock(this);
 
-	outfile.write(getData(), getDataSize());
-=======
-	
 	S32 result = outfile.write(getData(), getDataSize());
->>>>>>> d98fc504
 	outfile.close() ;
     return (result != 0);
 }
