/**
 * @file v3dmath.cpp
 * @brief LLVector3d class implementation.
 *
 * $LicenseInfo:firstyear=2000&license=viewerlgpl$
 * Second Life Viewer Source Code
 * Copyright (C) 2010, Linden Research, Inc.
 *
 * This library is free software; you can redistribute it and/or
 * modify it under the terms of the GNU Lesser General Public
 * License as published by the Free Software Foundation;
 * version 2.1 of the License only.
 *
 * This library is distributed in the hope that it will be useful,
 * but WITHOUT ANY WARRANTY; without even the implied warranty of
 * MERCHANTABILITY or FITNESS FOR A PARTICULAR PURPOSE.  See the GNU
 * Lesser General Public License for more details.
 *
 * You should have received a copy of the GNU Lesser General Public
 * License along with this library; if not, write to the Free Software
 * Foundation, Inc., 51 Franklin Street, Fifth Floor, Boston, MA  02110-1301  USA
 *
 * Linden Research, Inc., 945 Battery Street, San Francisco, CA  94111  USA
 * $/LicenseInfo$
 */

#include "linden_common.h"

//#include <sstream>    // gcc 2.95.2 doesn't support sstream

#include "v3dmath.h"

//#include "vmath.h"
#include "v4math.h"
#include "m4math.h"
#include "m3math.h"
#include "llquaternion.h"
#include "llquantize.h"

// LLVector3d
// WARNING: Don't use these for global const definitions!
// For example:
//      const LLQuaternion(0.5f * F_PI, LLVector3d::zero);
// at the top of a *.cpp file might not give you what you think.
const LLVector3d LLVector3d::zero(0,0,0);
const LLVector3d LLVector3d::x_axis(1, 0, 0);
const LLVector3d LLVector3d::y_axis(0, 1, 0);
const LLVector3d LLVector3d::z_axis(0, 0, 1);
const LLVector3d LLVector3d::x_axis_neg(-1, 0, 0);
const LLVector3d LLVector3d::y_axis_neg(0, -1, 0);
const LLVector3d LLVector3d::z_axis_neg(0, 0, -1);


// Clamps each values to range (min,max).
// Returns true if data changed.
bool LLVector3d::clamp(F64 min, F64 max)
{
<<<<<<< HEAD
	bool ret{ false };

	if (mdV[0] < min) { mdV[0] = min; ret = true; }
	if (mdV[1] < min) { mdV[1] = min; ret = true; }
	if (mdV[2] < min) { mdV[2] = min; ret = true; }

	if (mdV[0] > max) { mdV[0] = max; ret = true; }
	if (mdV[1] > max) { mdV[1] = max; ret = true; }
	if (mdV[2] > max) { mdV[2] = max; ret = true; }
=======
    BOOL ret = FALSE;

    if (mdV[0] < min) { mdV[0] = min; ret = TRUE; }
    if (mdV[1] < min) { mdV[1] = min; ret = TRUE; }
    if (mdV[2] < min) { mdV[2] = min; ret = TRUE; }

    if (mdV[0] > max) { mdV[0] = max; ret = TRUE; }
    if (mdV[1] > max) { mdV[1] = max; ret = TRUE; }
    if (mdV[2] > max) { mdV[2] = max; ret = TRUE; }
>>>>>>> e7eced3c

    return ret;
}

// Sets all values to absolute value of their original values
// Returns true if data changed
bool LLVector3d::abs()
{
<<<<<<< HEAD
	bool ret{ false };

	if (mdV[0] < 0.0) { mdV[0] = -mdV[0]; ret = true; }
	if (mdV[1] < 0.0) { mdV[1] = -mdV[1]; ret = true; }
	if (mdV[2] < 0.0) { mdV[2] = -mdV[2]; ret = true; }
=======
    BOOL ret = FALSE;

    if (mdV[0] < 0.0) { mdV[0] = -mdV[0]; ret = TRUE; }
    if (mdV[1] < 0.0) { mdV[1] = -mdV[1]; ret = TRUE; }
    if (mdV[2] < 0.0) { mdV[2] = -mdV[2]; ret = TRUE; }
>>>>>>> e7eced3c

    return ret;
}

std::ostream& operator<<(std::ostream& s, const LLVector3d &a)
{
    s << "{ " << a.mdV[VX] << ", " << a.mdV[VY] << ", " << a.mdV[VZ] << " }";
    return s;
}

const LLVector3d& LLVector3d::operator=(const LLVector4 &a)
{
    mdV[0] = a.mV[0];
    mdV[1] = a.mV[1];
    mdV[2] = a.mV[2];
    return *this;
}

const LLVector3d&   LLVector3d::rotVec(const LLMatrix3 &mat)
{
    *this = *this * mat;
    return *this;
}

const LLVector3d&   LLVector3d::rotVec(const LLQuaternion &q)
{
    *this = *this * q;
    return *this;
}

const LLVector3d&   LLVector3d::rotVec(F64 angle, const LLVector3d &vec)
{
    if ( !vec.isExactlyZero() && angle )
    {
        *this = *this * LLMatrix3((F32)angle, vec);
    }
    return *this;
}

const LLVector3d&   LLVector3d::rotVec(F64 angle, F64 x, F64 y, F64 z)
{
    LLVector3d vec(x, y, z);
    if ( !vec.isExactlyZero() && angle )
    {
        *this = *this * LLMatrix3((F32)angle, vec);
    }
    return *this;
}


bool LLVector3d::parseVector3d(const std::string& buf, LLVector3d* value)
{
<<<<<<< HEAD
	if( buf.empty() || value == nullptr)
	{
		return false;
	}

	LLVector3d v;
	S32 count = sscanf( buf.c_str(), "%lf %lf %lf", v.mdV + 0, v.mdV + 1, v.mdV + 2 );
	if( 3 == count )
	{
		value->setVec( v );
		return true;
	}

	return false;
=======
    if( buf.empty() || value == NULL)
    {
        return FALSE;
    }

    LLVector3d v;
    S32 count = sscanf( buf.c_str(), "%lf %lf %lf", v.mdV + 0, v.mdV + 1, v.mdV + 2 );
    if( 3 == count )
    {
        value->setVec( v );
        return TRUE;
    }

    return FALSE;
>>>>>>> e7eced3c
}
<|MERGE_RESOLUTION|>--- conflicted
+++ resolved
@@ -55,27 +55,15 @@
 // Returns true if data changed.
 bool LLVector3d::clamp(F64 min, F64 max)
 {
-<<<<<<< HEAD
-	bool ret{ false };
+    bool ret{ false };
 
-	if (mdV[0] < min) { mdV[0] = min; ret = true; }
-	if (mdV[1] < min) { mdV[1] = min; ret = true; }
-	if (mdV[2] < min) { mdV[2] = min; ret = true; }
+    if (mdV[0] < min) { mdV[0] = min; ret = true; }
+    if (mdV[1] < min) { mdV[1] = min; ret = true; }
+    if (mdV[2] < min) { mdV[2] = min; ret = true; }
 
-	if (mdV[0] > max) { mdV[0] = max; ret = true; }
-	if (mdV[1] > max) { mdV[1] = max; ret = true; }
-	if (mdV[2] > max) { mdV[2] = max; ret = true; }
-=======
-    BOOL ret = FALSE;
-
-    if (mdV[0] < min) { mdV[0] = min; ret = TRUE; }
-    if (mdV[1] < min) { mdV[1] = min; ret = TRUE; }
-    if (mdV[2] < min) { mdV[2] = min; ret = TRUE; }
-
-    if (mdV[0] > max) { mdV[0] = max; ret = TRUE; }
-    if (mdV[1] > max) { mdV[1] = max; ret = TRUE; }
-    if (mdV[2] > max) { mdV[2] = max; ret = TRUE; }
->>>>>>> e7eced3c
+    if (mdV[0] > max) { mdV[0] = max; ret = true; }
+    if (mdV[1] > max) { mdV[1] = max; ret = true; }
+    if (mdV[2] > max) { mdV[2] = max; ret = true; }
 
     return ret;
 }
@@ -84,19 +72,11 @@
 // Returns true if data changed
 bool LLVector3d::abs()
 {
-<<<<<<< HEAD
-	bool ret{ false };
+    bool ret{ false };
 
-	if (mdV[0] < 0.0) { mdV[0] = -mdV[0]; ret = true; }
-	if (mdV[1] < 0.0) { mdV[1] = -mdV[1]; ret = true; }
-	if (mdV[2] < 0.0) { mdV[2] = -mdV[2]; ret = true; }
-=======
-    BOOL ret = FALSE;
-
-    if (mdV[0] < 0.0) { mdV[0] = -mdV[0]; ret = TRUE; }
-    if (mdV[1] < 0.0) { mdV[1] = -mdV[1]; ret = TRUE; }
-    if (mdV[2] < 0.0) { mdV[2] = -mdV[2]; ret = TRUE; }
->>>>>>> e7eced3c
+    if (mdV[0] < 0.0) { mdV[0] = -mdV[0]; ret = true; }
+    if (mdV[1] < 0.0) { mdV[1] = -mdV[1]; ret = true; }
+    if (mdV[2] < 0.0) { mdV[2] = -mdV[2]; ret = true; }
 
     return ret;
 }
@@ -149,25 +129,9 @@
 
 bool LLVector3d::parseVector3d(const std::string& buf, LLVector3d* value)
 {
-<<<<<<< HEAD
-	if( buf.empty() || value == nullptr)
-	{
-		return false;
-	}
-
-	LLVector3d v;
-	S32 count = sscanf( buf.c_str(), "%lf %lf %lf", v.mdV + 0, v.mdV + 1, v.mdV + 2 );
-	if( 3 == count )
-	{
-		value->setVec( v );
-		return true;
-	}
-
-	return false;
-=======
-    if( buf.empty() || value == NULL)
+    if( buf.empty() || value == nullptr)
     {
-        return FALSE;
+        return false;
     }
 
     LLVector3d v;
@@ -175,9 +139,8 @@
     if( 3 == count )
     {
         value->setVec( v );
-        return TRUE;
+        return true;
     }
 
-    return FALSE;
->>>>>>> e7eced3c
+    return false;
 }
