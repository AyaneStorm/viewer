--- conflicted
+++ resolved
@@ -32,103 +32,6 @@
 
 class LLVector3d
 {
-<<<<<<< HEAD
-	public:
-		F64 mdV[3];
-
-		const static LLVector3d zero;
-		const static LLVector3d x_axis;
-		const static LLVector3d y_axis;
-		const static LLVector3d z_axis;
-		const static LLVector3d x_axis_neg;
-		const static LLVector3d y_axis_neg;
-		const static LLVector3d z_axis_neg;
-
-		inline LLVector3d();							// Initializes LLVector3d to (0, 0, 0)
-		inline LLVector3d(const F64 x, const F64 y, const F64 z);			// Initializes LLVector3d to (x. y, z)
-		inline explicit LLVector3d(const F64 *vec);				// Initializes LLVector3d to (vec[0]. vec[1], vec[2])
-		inline explicit LLVector3d(const LLVector3 &vec);
-		explicit LLVector3d(const LLSD& sd)
-		{
-			setValue(sd);
-		}
-
-		void setValue(const LLSD& sd)
-		{
-			mdV[0] = sd[0].asReal();
-			mdV[1] = sd[1].asReal();
-			mdV[2] = sd[2].asReal();
-		}
-
-		LLSD getValue() const
-		{
-			LLSD ret;
-			ret[0] = mdV[0];
-			ret[1] = mdV[1];
-			ret[2] = mdV[2];
-			return ret;
-		}
-
-		inline bool isFinite() const;									// checks to see if all values of LLVector3d are finite
-		bool		clamp(const F64 min, const F64 max);		// Clamps all values to (min,max), returns true if data changed
-		bool		abs();						// sets all values to absolute value of original value (first octant), returns true if changed
-
-		inline const LLVector3d&	clear();		// Clears LLVector3d to (0, 0, 0, 1)
-		inline const LLVector3d&	clearVec();		// deprecated
-		inline const LLVector3d&	setZero();		// Zero LLVector3d to (0, 0, 0, 0)
-		inline const LLVector3d&	zeroVec();		// deprecated
-		inline const LLVector3d&	set(const F64 x, const F64 y, const F64 z);	// Sets LLVector3d to (x, y, z, 1)
-		inline const LLVector3d&	set(const LLVector3d &vec);	// Sets LLVector3d to vec
-		inline const LLVector3d&	set(const F64 *vec);		// Sets LLVector3d to vec
-		inline const LLVector3d&	set(const LLVector3 &vec);
-		inline const LLVector3d&	setVec(const F64 x, const F64 y, const F64 z);	// deprecated
-		inline const LLVector3d&	setVec(const LLVector3d &vec);	// deprecated
-		inline const LLVector3d&	setVec(const F64 *vec);			// deprecated
-		inline const LLVector3d&	setVec(const LLVector3 &vec);	// deprecated
-
-		F64		magVec() const;				// deprecated
-		F64		magVecSquared() const;		// deprecated
-		inline F64		normVec();					// deprecated
-
-		F64 length() const;			// Returns magnitude of LLVector3d
-		F64 lengthSquared() const;	// Returns magnitude squared of LLVector3d
-		inline F64 normalize();		// Normalizes and returns the magnitude of LLVector3d
-
-		const LLVector3d&	rotVec(const F64 angle, const LLVector3d &vec);	// Rotates about vec by angle radians
-		const LLVector3d&	rotVec(const F64 angle, const F64 x, const F64 y, const F64 z);		// Rotates about x,y,z by angle radians
-		const LLVector3d&	rotVec(const LLMatrix3 &mat);				// Rotates by LLMatrix4 mat
-		const LLVector3d&	rotVec(const LLQuaternion &q);				// Rotates by LLQuaternion q
-
-		bool isNull() const;			// Returns true if vector has a _very_small_ length
-		bool isExactlyZero() const		{ return !mdV[VX] && !mdV[VY] && !mdV[VZ]; }
-
-		const LLVector3d&	operator=(const LLVector4 &a);
-
-		F64 operator[](int idx) const { return mdV[idx]; }
-		F64 &operator[](int idx) { return mdV[idx]; }
-
-		friend LLVector3d operator+(const LLVector3d& a, const LLVector3d& b);	// Return vector a + b
-		friend LLVector3d operator-(const LLVector3d& a, const LLVector3d& b);	// Return vector a minus b
-		friend F64 operator*(const LLVector3d& a, const LLVector3d& b);		// Return a dot b
-		friend LLVector3d operator%(const LLVector3d& a, const LLVector3d& b);	// Return a cross b
-		friend LLVector3d operator*(const LLVector3d& a, const F64 k);				// Return a times scaler k
-		friend LLVector3d operator/(const LLVector3d& a, const F64 k);				// Return a divided by scaler k
-		friend LLVector3d operator*(const F64 k, const LLVector3d& a);				// Return a times scaler k
-		friend bool operator==(const LLVector3d& a, const LLVector3d& b);		// Return a == b
-		friend bool operator!=(const LLVector3d& a, const LLVector3d& b);		// Return a != b
-
-		friend const LLVector3d& operator+=(LLVector3d& a, const LLVector3d& b);	// Return vector a + b
-		friend const LLVector3d& operator-=(LLVector3d& a, const LLVector3d& b);	// Return vector a minus b
-		friend const LLVector3d& operator%=(LLVector3d& a, const LLVector3d& b);	// Return a cross b
-		friend const LLVector3d& operator*=(LLVector3d& a, const F64 k);				// Return a times scaler k
-		friend const LLVector3d& operator/=(LLVector3d& a, const F64 k);				// Return a divided by scaler k
-
-		friend LLVector3d operator-(const LLVector3d& a);					// Return vector -a
-
-		friend std::ostream&	 operator<<(std::ostream& s, const LLVector3d& a);		// Stream a
-
-		static bool parseVector3d(const std::string& buf, LLVector3d* value);
-=======
     public:
         F64 mdV[3];
 
@@ -165,9 +68,9 @@
             return ret;
         }
 
-        inline BOOL isFinite() const;                                   // checks to see if all values of LLVector3d are finite
-        BOOL        clamp(const F64 min, const F64 max);        // Clamps all values to (min,max), returns TRUE if data changed
-        BOOL        abs();                      // sets all values to absolute value of original value (first octant), returns TRUE if changed
+        inline bool isFinite() const;                                   // checks to see if all values of LLVector3d are finite
+        bool        clamp(const F64 min, const F64 max);        // Clamps all values to (min,max), returns true if data changed
+        bool        abs();                      // sets all values to absolute value of original value (first octant), returns true if changed
 
         inline const LLVector3d&    clear();        // Clears LLVector3d to (0, 0, 0, 1)
         inline const LLVector3d&    clearVec();     // deprecated
@@ -195,8 +98,8 @@
         const LLVector3d&   rotVec(const LLMatrix3 &mat);               // Rotates by LLMatrix4 mat
         const LLVector3d&   rotVec(const LLQuaternion &q);              // Rotates by LLQuaternion q
 
-        BOOL isNull() const;            // Returns TRUE if vector has a _very_small_ length
-        BOOL isExactlyZero() const      { return !mdV[VX] && !mdV[VY] && !mdV[VZ]; }
+        bool isNull() const;            // Returns true if vector has a _very_small_ length
+        bool isExactlyZero() const      { return !mdV[VX] && !mdV[VY] && !mdV[VZ]; }
 
         const LLVector3d&   operator=(const LLVector4 &a);
 
@@ -223,8 +126,7 @@
 
         friend std::ostream&     operator<<(std::ostream& s, const LLVector3d& a);      // Stream a
 
-        static BOOL parseVector3d(const std::string& buf, LLVector3d* value);
->>>>>>> e7eced3c
+        static bool parseVector3d(const std::string& buf, LLVector3d* value);
 
 };
 
@@ -570,23 +472,13 @@
 }
 
 
-<<<<<<< HEAD
-inline bool	LLVector3d::isNull() const
-{
-	if ( F_APPROXIMATELY_ZERO > mdV[VX]*mdV[VX] + mdV[VY]*mdV[VY] + mdV[VZ]*mdV[VZ] )
-	{
-		return true;
-	}
-	return false;
-=======
-inline BOOL LLVector3d::isNull() const
+inline bool LLVector3d::isNull() const
 {
     if ( F_APPROXIMATELY_ZERO > mdV[VX]*mdV[VX] + mdV[VY]*mdV[VY] + mdV[VZ]*mdV[VZ] )
     {
-        return TRUE;
+        return true;
     }
-    return FALSE;
->>>>>>> e7eced3c
+    return false;
 }
 
 
@@ -605,18 +497,6 @@
 
 inline bool are_parallel(const LLVector3d& a, const LLVector3d& b, const F64 epsilon)
 {
-<<<<<<< HEAD
-	LLVector3d an = a;
-	LLVector3d bn = b;
-	an.normalize();
-	bn.normalize();
-	F64 dot = an * bn;
-	if ( (1.0f - fabs(dot)) < epsilon)
-	{
-		return true;
-	}
-	return false;
-=======
     LLVector3d an = a;
     LLVector3d bn = b;
     an.normalize();
@@ -624,11 +504,9 @@
     F64 dot = an * bn;
     if ( (1.0f - fabs(dot)) < epsilon)
     {
-        return TRUE;
+        return true;
     }
-    return FALSE;
-
->>>>>>> e7eced3c
+    return false;
 }
 
 inline LLVector3d projected_vec(const LLVector3d& a, const LLVector3d& b)
