/**
 * @file v4color.cpp
 * @brief LLColor4 class implementation.
 *
 * $LicenseInfo:firstyear=2000&license=viewerlgpl$
 * Second Life Viewer Source Code
 * Copyright (C) 2010, Linden Research, Inc.
 *
 * This library is free software; you can redistribute it and/or
 * modify it under the terms of the GNU Lesser General Public
 * License as published by the Free Software Foundation;
 * version 2.1 of the License only.
 *
 * This library is distributed in the hope that it will be useful,
 * but WITHOUT ANY WARRANTY; without even the implied warranty of
 * MERCHANTABILITY or FITNESS FOR A PARTICULAR PURPOSE.  See the GNU
 * Lesser General Public License for more details.
 *
 * You should have received a copy of the GNU Lesser General Public
 * License along with this library; if not, write to the Free Software
 * Foundation, Inc., 51 Franklin Street, Fifth Floor, Boston, MA  02110-1301  USA
 *
 * Linden Research, Inc., 945 Battery Street, San Francisco, CA  94111  USA
 * $/LicenseInfo$
 */

#include "linden_common.h"

#include "llboost.h"

#include "v4color.h"
#include "v4coloru.h"
#include "v3color.h"
#include "v4math.h"
#include "llmath.h"

// LLColor4

//////////////////////////////////////////////////////////////////////////////

LLColor4 LLColor4::red(     1.f, 0.f, 0.f, 1.f);
LLColor4 LLColor4::green(   0.f, 1.f, 0.f, 1.f);
LLColor4 LLColor4::blue(    0.f, 0.f, 1.f, 1.f);
LLColor4 LLColor4::black(   0.f, 0.f, 0.f, 1.f);
LLColor4 LLColor4::yellow(  1.f, 1.f, 0.f, 1.f);
LLColor4 LLColor4::magenta( 1.0f, 0.0f, 1.0f, 1.0f);
LLColor4 LLColor4::cyan(    0.0f, 1.0f, 1.0f, 1.0f);
LLColor4 LLColor4::white(   1.f, 1.f, 1.f, 1.f);
LLColor4 LLColor4::smoke(   0.5f, 0.5f, 0.5f, 0.5f);
LLColor4 LLColor4::grey(    0.5f, 0.5f, 0.5f, 1.0f);
LLColor4 LLColor4::orange(  1.f, 0.5, 0.f, 1.f );
LLColor4 LLColor4::purple(  0.6f, 0.2f, 0.8f, 1.0f);
LLColor4 LLColor4::pink(    1.0f, 0.5f, 0.8f, 1.0f);
LLColor4 LLColor4::transparent( 0.f, 0.f, 0.f, 0.f );

//////////////////////////////////////////////////////////////////////////////

LLColor4 LLColor4::grey1(0.8f, 0.8f, 0.8f, 1.0f);
LLColor4 LLColor4::grey2(0.6f, 0.6f, 0.6f, 1.0f);
LLColor4 LLColor4::grey3(0.4f, 0.4f, 0.4f, 1.0f);
LLColor4 LLColor4::grey4(0.3f, 0.3f, 0.3f, 1.0f);

LLColor4 LLColor4::red1(1.0f, 0.0f, 0.0f, 1.0f);
LLColor4 LLColor4::red2(0.6f, 0.0f, 0.0f, 1.0f);
LLColor4 LLColor4::red3(1.0f, 0.2f, 0.2f, 1.0f);
LLColor4 LLColor4::red4(0.5f, 0.1f, 0.1f, 1.0f);
LLColor4 LLColor4::red5(0.8f, 0.1f, 0.0f, 1.0f);

LLColor4 LLColor4::green1(0.0f, 1.0f, 0.0f, 1.0f);
LLColor4 LLColor4::green2(0.0f, 0.6f, 0.0f, 1.0f);
LLColor4 LLColor4::green3(0.0f, 0.4f, 0.0f, 1.0f);
LLColor4 LLColor4::green4(0.0f, 1.0f, 0.4f, 1.0f);
LLColor4 LLColor4::green5(0.2f, 0.6f, 0.4f, 1.0f);
LLColor4 LLColor4::green6(0.4f, 0.6f, 0.2f, 1.0f);

LLColor4 LLColor4::blue1(0.0f, 0.0f, 1.0f, 1.0f);
LLColor4 LLColor4::blue2(0.0f, 0.4f, 1.0f, 1.0f);
LLColor4 LLColor4::blue3(0.2f, 0.2f, 0.8f, 1.0f);
LLColor4 LLColor4::blue4(0.0f, 0.0f, 0.6f, 1.0f);
LLColor4 LLColor4::blue5(0.4f, 0.2f, 1.0f, 1.0f);
LLColor4 LLColor4::blue6(0.4f, 0.5f, 1.0f, 1.0f);

LLColor4 LLColor4::yellow1(1.0f, 1.0f, 0.0f, 1.0f);
LLColor4 LLColor4::yellow2(0.6f, 0.6f, 0.0f, 1.0f);
LLColor4 LLColor4::yellow3(0.8f, 1.0f, 0.2f, 1.0f);
LLColor4 LLColor4::yellow4(1.0f, 1.0f, 0.4f, 1.0f);
LLColor4 LLColor4::yellow5(0.6f, 0.4f, 0.2f, 1.0f);
LLColor4 LLColor4::yellow6(1.0f, 0.8f, 0.4f, 1.0f);
LLColor4 LLColor4::yellow7(0.8f, 0.8f, 0.0f, 1.0f);
LLColor4 LLColor4::yellow8(0.8f, 0.8f, 0.2f, 1.0f);
LLColor4 LLColor4::yellow9(0.8f, 0.8f, 0.4f, 1.0f);

LLColor4 LLColor4::orange1(1.0f, 0.8f, 0.0f, 1.0f);
LLColor4 LLColor4::orange2(1.0f, 0.6f, 0.0f, 1.0f);
LLColor4 LLColor4::orange3(1.0f, 0.4f, 0.2f, 1.0f);
LLColor4 LLColor4::orange4(0.8f, 0.4f, 0.0f, 1.0f);
LLColor4 LLColor4::orange5(0.9f, 0.5f, 0.0f, 1.0f);
LLColor4 LLColor4::orange6(1.0f, 0.8f, 0.2f, 1.0f);

LLColor4 LLColor4::magenta1(1.0f, 0.0f, 1.0f, 1.0f);
LLColor4 LLColor4::magenta2(0.6f, 0.2f, 0.4f, 1.0f);
LLColor4 LLColor4::magenta3(1.0f, 0.4f, 0.6f, 1.0f);
LLColor4 LLColor4::magenta4(1.0f, 0.2f, 0.8f, 1.0f);

LLColor4 LLColor4::purple1(0.6f, 0.2f, 0.8f, 1.0f);
LLColor4 LLColor4::purple2(0.8f, 0.2f, 1.0f, 1.0f);
LLColor4 LLColor4::purple3(0.6f, 0.0f, 1.0f, 1.0f);
LLColor4 LLColor4::purple4(0.4f, 0.0f, 0.8f, 1.0f);
LLColor4 LLColor4::purple5(0.6f, 0.0f, 0.8f, 1.0f);
LLColor4 LLColor4::purple6(0.8f, 0.0f, 0.6f, 1.0f);

LLColor4 LLColor4::pink1(1.0f, 0.5f, 0.8f, 1.0f);
LLColor4 LLColor4::pink2(1.0f, 0.8f, 0.9f, 1.0f);

LLColor4 LLColor4::cyan1(0.0f, 1.0f, 1.0f, 1.0f);
LLColor4 LLColor4::cyan2(0.4f, 0.8f, 0.8f, 1.0f);
LLColor4 LLColor4::cyan3(0.0f, 1.0f, 0.6f, 1.0f);
LLColor4 LLColor4::cyan4(0.6f, 1.0f, 1.0f, 1.0f);
LLColor4 LLColor4::cyan5(0.2f, 0.6f, 1.0f, 1.0f);
LLColor4 LLColor4::cyan6(0.2f, 0.6f, 0.6f, 1.0f);

//////////////////////////////////////////////////////////////////////////////

// conversion
LLColor4::operator LLColor4U() const
{
    return LLColor4U(
        (U8)llclampb(ll_round(mV[VRED]*255.f)),
        (U8)llclampb(ll_round(mV[VGREEN]*255.f)),
        (U8)llclampb(ll_round(mV[VBLUE]*255.f)),
        (U8)llclampb(ll_round(mV[VALPHA]*255.f)));
}

LLColor4::LLColor4(const LLColor3 &vec, F32 a)
{
    mV[VX] = vec.mV[VX];
    mV[VY] = vec.mV[VY];
    mV[VZ] = vec.mV[VZ];
    mV[VW] = a;
}

LLColor4::LLColor4(const LLColor4U& color4u)
{
    const F32 SCALE = 1.f/255.f;
    mV[VX] = color4u.mV[VX] * SCALE;
    mV[VY] = color4u.mV[VY] * SCALE;
    mV[VZ] = color4u.mV[VZ] * SCALE;
    mV[VW] = color4u.mV[VW] * SCALE;
}

LLColor4::LLColor4(const LLVector4& vector4)
{
    mV[VX] = vector4.mV[VX];
    mV[VY] = vector4.mV[VY];
    mV[VZ] = vector4.mV[VZ];
    mV[VW] = vector4.mV[VW];
}

const LLColor4& LLColor4::set(const LLColor4U& color4u)
{
    const F32 SCALE = 1.f/255.f;
    mV[VX] = color4u.mV[VX] * SCALE;
    mV[VY] = color4u.mV[VY] * SCALE;
    mV[VZ] = color4u.mV[VZ] * SCALE;
    mV[VW] = color4u.mV[VW] * SCALE;
    return (*this);
}

const LLColor4& LLColor4::set(const LLColor3 &vec)
{
    mV[VX] = vec.mV[VX];
    mV[VY] = vec.mV[VY];
    mV[VZ] = vec.mV[VZ];

//  no change to alpha!
//  mV[VW] = 1.f;

    return (*this);
}

const LLColor4& LLColor4::set(const LLColor3 &vec, F32 a)
{
    mV[VX] = vec.mV[VX];
    mV[VY] = vec.mV[VY];
    mV[VZ] = vec.mV[VZ];
    mV[VW] = a;
    return (*this);
}

// deprecated -- use set()
const LLColor4& LLColor4::setVec(const LLColor4U& color4u)
{
    const F32 SCALE = 1.f/255.f;
    mV[VX] = color4u.mV[VX] * SCALE;
    mV[VY] = color4u.mV[VY] * SCALE;
    mV[VZ] = color4u.mV[VZ] * SCALE;
    mV[VW] = color4u.mV[VW] * SCALE;
    return (*this);
}

// deprecated -- use set()
const LLColor4& LLColor4::setVec(const LLColor3 &vec)
{
    mV[VX] = vec.mV[VX];
    mV[VY] = vec.mV[VY];
    mV[VZ] = vec.mV[VZ];

//  no change to alpha!
//  mV[VW] = 1.f;

    return (*this);
}

// deprecated -- use set()
const LLColor4& LLColor4::setVec(const LLColor3 &vec, F32 a)
{
    mV[VX] = vec.mV[VX];
    mV[VY] = vec.mV[VY];
    mV[VZ] = vec.mV[VZ];
    mV[VW] = a;
    return (*this);
}

void LLColor4::setValue(const LLSD& sd)
{
#if 0
    // Clamping on setValue from LLSD is inconsistent with other set behavior
    F32 val;
    bool out_of_range = false;
    val = sd[0].asReal();
    mV[0] = llclamp(val, 0.f, 1.f);
    out_of_range = mV[0] != val;

    val = sd[1].asReal();
    mV[1] = llclamp(val, 0.f, 1.f);
    out_of_range |= mV[1] != val;

    val = sd[2].asReal();
    mV[2] = llclamp(val, 0.f, 1.f);
    out_of_range |= mV[2] != val;

    val = sd[3].asReal();
    mV[3] = llclamp(val, 0.f, 1.f);
    out_of_range |= mV[3] != val;

    if (out_of_range)
    {
        LL_WARNS() << "LLSD color value out of range!" << LL_ENDL;
    }
#else
    mV[0] = (F32) sd[0].asReal();
    mV[1] = (F32) sd[1].asReal();
    mV[2] = (F32) sd[2].asReal();
    mV[3] = (F32) sd[3].asReal();
#endif
}

const LLColor4& LLColor4::operator=(const LLColor3 &a)
{
    mV[VX] = a.mV[VX];
    mV[VY] = a.mV[VY];
    mV[VZ] = a.mV[VZ];

// converting from an rgb sets a=1 (opaque)
    mV[VW] = 1.f;
    return (*this);
}


std::ostream& operator<<(std::ostream& s, const LLColor4 &a)
{
    s << "{ " << a.mV[VX] << ", " << a.mV[VY] << ", " << a.mV[VZ] << ", " << a.mV[VW] << " }";
    return s;
}

bool operator==(const LLColor4 &a, const LLColor3 &b)
{
    return (  (a.mV[VX] == b.mV[VX])
            &&(a.mV[VY] == b.mV[VY])
            &&(a.mV[VZ] == b.mV[VZ]));
}

bool operator!=(const LLColor4 &a, const LLColor3 &b)
{
    return (  (a.mV[VX] != b.mV[VX])
            ||(a.mV[VY] != b.mV[VY])
            ||(a.mV[VZ] != b.mV[VZ]));
}

LLColor3    vec4to3(const LLColor4 &vec)
{
    LLColor3    temp(vec.mV[VX], vec.mV[VY], vec.mV[VZ]);
    return temp;
}

LLColor4    vec3to4(const LLColor3 &vec)
{
    LLColor3    temp(vec.mV[VX], vec.mV[VY], vec.mV[VZ]);
    return temp;
}

static F32 hueToRgb ( F32 val1In, F32 val2In, F32 valHUeIn )
{
    if ( valHUeIn < 0.0f ) valHUeIn += 1.0f;
    if ( valHUeIn > 1.0f ) valHUeIn -= 1.0f;
    if ( ( 6.0f * valHUeIn ) < 1.0f ) return ( val1In + ( val2In - val1In ) * 6.0f * valHUeIn );
    if ( ( 2.0f * valHUeIn ) < 1.0f ) return ( val2In );
    if ( ( 3.0f * valHUeIn ) < 2.0f ) return ( val1In + ( val2In - val1In ) * ( ( 2.0f / 3.0f ) - valHUeIn ) * 6.0f );
    return ( val1In );
}

void LLColor4::setHSL ( F32 hValIn, F32 sValIn, F32 lValIn)
{
    if ( sValIn < 0.00001f )
    {
        mV[VRED] = lValIn;
        mV[VGREEN] = lValIn;
        mV[VBLUE] = lValIn;
    }
    else
    {
        F32 interVal1;
        F32 interVal2;

        if ( lValIn < 0.5f )
            interVal2 = lValIn * ( 1.0f + sValIn );
        else
            interVal2 = ( lValIn + sValIn ) - ( sValIn * lValIn );

        interVal1 = 2.0f * lValIn - interVal2;

        mV[VRED] = hueToRgb ( interVal1, interVal2, hValIn + ( 1.f / 3.f ) );
        mV[VGREEN] = hueToRgb ( interVal1, interVal2, hValIn );
        mV[VBLUE] = hueToRgb ( interVal1, interVal2, hValIn - ( 1.f / 3.f ) );
    }
}

void LLColor4::calcHSL(F32* hue, F32* saturation, F32* luminance) const
{
    F32 var_R = mV[VRED];
    F32 var_G = mV[VGREEN];
    F32 var_B = mV[VBLUE];

    F32 var_Min = ( var_R < ( var_G < var_B ? var_G : var_B ) ? var_R : ( var_G < var_B ? var_G : var_B ) );
    F32 var_Max = ( var_R > ( var_G > var_B ? var_G : var_B ) ? var_R : ( var_G > var_B ? var_G : var_B ) );

    F32 del_Max = var_Max - var_Min;

    F32 L = ( var_Max + var_Min ) / 2.0f;
    F32 H = 0.0f;
    F32 S = 0.0f;

    if ( del_Max == 0.0f )
    {
       H = 0.0f;
       S = 0.0f;
    }
    else
    {
        if ( L < 0.5 )
            S = del_Max / ( var_Max + var_Min );
        else
            S = del_Max / ( 2.0f - var_Max - var_Min );

        F32 del_R = ( ( ( var_Max - var_R ) / 6.0f ) + ( del_Max / 2.0f ) ) / del_Max;
        F32 del_G = ( ( ( var_Max - var_G ) / 6.0f ) + ( del_Max / 2.0f ) ) / del_Max;
        F32 del_B = ( ( ( var_Max - var_B ) / 6.0f ) + ( del_Max / 2.0f ) ) / del_Max;

        if ( var_R >= var_Max )
            H = del_B - del_G;
        else
        if ( var_G >= var_Max )
            H = ( 1.0f / 3.0f ) + del_R - del_B;
        else
        if ( var_B >= var_Max )
            H = ( 2.0f / 3.0f ) + del_G - del_R;

        if ( H < 0.0f ) H += 1.0f;
        if ( H > 1.0f ) H -= 1.0f;
    }

    if (hue) *hue = H;
    if (saturation) *saturation = S;
    if (luminance) *luminance = L;
}

// static
bool LLColor4::parseColor(const std::string& buf, LLColor4* color)
{
<<<<<<< HEAD
	if( buf.empty() || color == nullptr)
	{
		return false;
	}

	boost_tokenizer tokens(buf, boost::char_separator<char>(", "));
	boost_tokenizer::iterator token_iter = tokens.begin();
	if (token_iter == tokens.end())
	{
		return false;
	}

	// Grab the first token into a string, since we don't know
	// if this is a float or a color name.
	std::string color_name( (*token_iter) );
	++token_iter;

	if (token_iter != tokens.end())
	{
		// There are more tokens to read.  This must be a vector.
		LLColor4 v;
		LLStringUtil::convertToF32( color_name,  v.mV[VX] );
		LLStringUtil::convertToF32( *token_iter, v.mV[VY] );
		v.mV[VZ] = 0.0f;
		v.mV[VW] = 1.0f;

		++token_iter;
		if (token_iter == tokens.end())
		{
			// This is a malformed vector.
			LL_WARNS() << "LLColor4::parseColor() malformed color " << buf << LL_ENDL;
		}
		else
		{
			// There is a z-component.
			LLStringUtil::convertToF32( *token_iter, v.mV[VZ] );

			++token_iter;
			if (token_iter != tokens.end())
			{
				// There is an alpha component.
				LLStringUtil::convertToF32( *token_iter, v.mV[VW] );
			}
		}

		//  Make sure all values are between 0 and 1.
		if (v.mV[VX] > 1.f || v.mV[VY] > 1.f || v.mV[VZ] > 1.f || v.mV[VW] > 1.f)
		{
			v = v * (1.f / 255.f);
		}
		color->set( v );
	}
	else // Single value.  Read as a named color.
	{
		// We have a color name
		if ( "red" == color_name )
		{
			color->set(LLColor4::red);
		}
		else if ( "red1" == color_name )
		{
			color->set(LLColor4::red1);
		}
		else if ( "red2" == color_name )
		{
			color->set(LLColor4::red2);
		}
		else if ( "red3" == color_name )
		{
			color->set(LLColor4::red3);
		}
		else if ( "red4" == color_name )
		{
			color->set(LLColor4::red4);
		}
		else if ( "red5" == color_name )
		{
			color->set(LLColor4::red5);
		}
		else if( "green" == color_name )
		{
			color->set(LLColor4::green);
		}
		else if( "green1" == color_name )
		{
			color->set(LLColor4::green1);
		}
		else if( "green2" == color_name )
		{
			color->set(LLColor4::green2);
		}
		else if( "green3" == color_name )
		{
			color->set(LLColor4::green3);
		}
		else if( "green4" == color_name )
		{
			color->set(LLColor4::green4);
		}
		else if( "green5" == color_name )
		{
			color->set(LLColor4::green5);
		}
		else if( "green6" == color_name )
		{
			color->set(LLColor4::green6);
		}
		else if( "blue" == color_name )
		{
			color->set(LLColor4::blue);
		}
		else if( "blue1" == color_name )
		{
			color->set(LLColor4::blue1);
		}
		else if( "blue2" == color_name )
		{
			color->set(LLColor4::blue2);
		}
		else if( "blue3" == color_name )
		{
			color->set(LLColor4::blue3);
		}
		else if( "blue4" == color_name )
		{
			color->set(LLColor4::blue4);
		}
		else if( "blue5" == color_name )
		{
			color->set(LLColor4::blue5);
		}
		else if( "blue6" == color_name )
		{
			color->set(LLColor4::blue6);
		}
		else if( "black" == color_name )
		{
			color->set(LLColor4::black);
		}
		else if( "white" == color_name )
		{
			color->set(LLColor4::white);
		}
		else if( "yellow" == color_name )
		{
			color->set(LLColor4::yellow);
		}
		else if( "yellow1" == color_name )
		{
			color->set(LLColor4::yellow1);
		}
		else if( "yellow2" == color_name )
		{
			color->set(LLColor4::yellow2);
		}
		else if( "yellow3" == color_name )
		{
			color->set(LLColor4::yellow3);
		}
		else if( "yellow4" == color_name )
		{
			color->set(LLColor4::yellow4);
		}
		else if( "yellow5" == color_name )
		{
			color->set(LLColor4::yellow5);
		}
		else if( "yellow6" == color_name )
		{
			color->set(LLColor4::yellow6);
		}
		else if( "magenta" == color_name )
		{
			color->set(LLColor4::magenta);
		}
		else if( "magenta1" == color_name )
		{
			color->set(LLColor4::magenta1);
		}
		else if( "magenta2" == color_name )
		{
			color->set(LLColor4::magenta2);
		}
		else if( "magenta3" == color_name )
		{
			color->set(LLColor4::magenta3);
		}
		else if( "magenta4" == color_name )
		{
			color->set(LLColor4::magenta4);
		}
		else if( "purple" == color_name )
		{
			color->set(LLColor4::purple);
		}
		else if( "purple1" == color_name )
		{
			color->set(LLColor4::purple1);
		}
		else if( "purple2" == color_name )
		{
			color->set(LLColor4::purple2);
		}
		else if( "purple3" == color_name )
		{
			color->set(LLColor4::purple3);
		}
		else if( "purple4" == color_name )
		{
			color->set(LLColor4::purple4);
		}
		else if( "purple5" == color_name )
		{
			color->set(LLColor4::purple5);
		}
		else if( "purple6" == color_name )
		{
			color->set(LLColor4::purple6);
		}
		else if( "pink" == color_name )
		{
			color->set(LLColor4::pink);
		}
		else if( "pink1" == color_name )
		{
			color->set(LLColor4::pink1);
		}
		else if( "pink2" == color_name )
		{
			color->set(LLColor4::pink2);
		}
		else if( "cyan" == color_name )
		{
			color->set(LLColor4::cyan);
		}
		else if( "cyan1" == color_name )
		{
			color->set(LLColor4::cyan1);
		}
		else if( "cyan2" == color_name )
		{
			color->set(LLColor4::cyan2);
		}
		else if( "cyan3" == color_name )
		{
			color->set(LLColor4::cyan3);
		}
		else if( "cyan4" == color_name )
		{
			color->set(LLColor4::cyan4);
		}
		else if( "cyan5" == color_name )
		{
			color->set(LLColor4::cyan5);
		}
		else if( "cyan6" == color_name )
		{
			color->set(LLColor4::cyan6);
		}
		else if( "smoke" == color_name )
		{
			color->set(LLColor4::smoke);
		}
		else if( "grey" == color_name )
		{
			color->set(LLColor4::grey);
		}
		else if( "grey1" == color_name )
		{
			color->set(LLColor4::grey1);
		}
		else if( "grey2" == color_name )
		{
			color->set(LLColor4::grey2);
		}
		else if( "grey3" == color_name )
		{
			color->set(LLColor4::grey3);
		}
		else if( "grey4" == color_name )
		{
			color->set(LLColor4::grey4);
		}
		else if( "orange" == color_name )
		{
			color->set(LLColor4::orange);
		}
		else if( "orange1" == color_name )
		{
			color->set(LLColor4::orange1);
		}
		else if( "orange2" == color_name )
		{
			color->set(LLColor4::orange2);
		}
		else if( "orange3" == color_name )
		{
			color->set(LLColor4::orange3);
		}
		else if( "orange4" == color_name )
		{
			color->set(LLColor4::orange4);
		}
		else if( "orange5" == color_name )
		{
			color->set(LLColor4::orange5);
		}
		else if( "orange6" == color_name )
		{
			color->set(LLColor4::orange6);
		}
		else if ( "clear" == color_name )
		{
			color->set(0.f, 0.f, 0.f, 0.f);
		}
		else
		{
			LL_WARNS() << "invalid color " << color_name << LL_ENDL;
		}
	}

	return true;
=======
    if( buf.empty() || color == NULL)
    {
        return FALSE;
    }

    boost_tokenizer tokens(buf, boost::char_separator<char>(", "));
    boost_tokenizer::iterator token_iter = tokens.begin();
    if (token_iter == tokens.end())
    {
        return FALSE;
    }

    // Grab the first token into a string, since we don't know
    // if this is a float or a color name.
    std::string color_name( (*token_iter) );
    ++token_iter;

    if (token_iter != tokens.end())
    {
        // There are more tokens to read.  This must be a vector.
        LLColor4 v;
        LLStringUtil::convertToF32( color_name,  v.mV[VX] );
        LLStringUtil::convertToF32( *token_iter, v.mV[VY] );
        v.mV[VZ] = 0.0f;
        v.mV[VW] = 1.0f;

        ++token_iter;
        if (token_iter == tokens.end())
        {
            // This is a malformed vector.
            LL_WARNS() << "LLColor4::parseColor() malformed color " << buf << LL_ENDL;
        }
        else
        {
            // There is a z-component.
            LLStringUtil::convertToF32( *token_iter, v.mV[VZ] );

            ++token_iter;
            if (token_iter != tokens.end())
            {
                // There is an alpha component.
                LLStringUtil::convertToF32( *token_iter, v.mV[VW] );
            }
        }

        //  Make sure all values are between 0 and 1.
        if (v.mV[VX] > 1.f || v.mV[VY] > 1.f || v.mV[VZ] > 1.f || v.mV[VW] > 1.f)
        {
            v = v * (1.f / 255.f);
        }
        color->set( v );
    }
    else // Single value.  Read as a named color.
    {
        // We have a color name
        if ( "red" == color_name )
        {
            color->set(LLColor4::red);
        }
        else if ( "red1" == color_name )
        {
            color->set(LLColor4::red1);
        }
        else if ( "red2" == color_name )
        {
            color->set(LLColor4::red2);
        }
        else if ( "red3" == color_name )
        {
            color->set(LLColor4::red3);
        }
        else if ( "red4" == color_name )
        {
            color->set(LLColor4::red4);
        }
        else if ( "red5" == color_name )
        {
            color->set(LLColor4::red5);
        }
        else if( "green" == color_name )
        {
            color->set(LLColor4::green);
        }
        else if( "green1" == color_name )
        {
            color->set(LLColor4::green1);
        }
        else if( "green2" == color_name )
        {
            color->set(LLColor4::green2);
        }
        else if( "green3" == color_name )
        {
            color->set(LLColor4::green3);
        }
        else if( "green4" == color_name )
        {
            color->set(LLColor4::green4);
        }
        else if( "green5" == color_name )
        {
            color->set(LLColor4::green5);
        }
        else if( "green6" == color_name )
        {
            color->set(LLColor4::green6);
        }
        else if( "blue" == color_name )
        {
            color->set(LLColor4::blue);
        }
        else if( "blue1" == color_name )
        {
            color->set(LLColor4::blue1);
        }
        else if( "blue2" == color_name )
        {
            color->set(LLColor4::blue2);
        }
        else if( "blue3" == color_name )
        {
            color->set(LLColor4::blue3);
        }
        else if( "blue4" == color_name )
        {
            color->set(LLColor4::blue4);
        }
        else if( "blue5" == color_name )
        {
            color->set(LLColor4::blue5);
        }
        else if( "blue6" == color_name )
        {
            color->set(LLColor4::blue6);
        }
        else if( "black" == color_name )
        {
            color->set(LLColor4::black);
        }
        else if( "white" == color_name )
        {
            color->set(LLColor4::white);
        }
        else if( "yellow" == color_name )
        {
            color->set(LLColor4::yellow);
        }
        else if( "yellow1" == color_name )
        {
            color->set(LLColor4::yellow1);
        }
        else if( "yellow2" == color_name )
        {
            color->set(LLColor4::yellow2);
        }
        else if( "yellow3" == color_name )
        {
            color->set(LLColor4::yellow3);
        }
        else if( "yellow4" == color_name )
        {
            color->set(LLColor4::yellow4);
        }
        else if( "yellow5" == color_name )
        {
            color->set(LLColor4::yellow5);
        }
        else if( "yellow6" == color_name )
        {
            color->set(LLColor4::yellow6);
        }
        else if( "magenta" == color_name )
        {
            color->set(LLColor4::magenta);
        }
        else if( "magenta1" == color_name )
        {
            color->set(LLColor4::magenta1);
        }
        else if( "magenta2" == color_name )
        {
            color->set(LLColor4::magenta2);
        }
        else if( "magenta3" == color_name )
        {
            color->set(LLColor4::magenta3);
        }
        else if( "magenta4" == color_name )
        {
            color->set(LLColor4::magenta4);
        }
        else if( "purple" == color_name )
        {
            color->set(LLColor4::purple);
        }
        else if( "purple1" == color_name )
        {
            color->set(LLColor4::purple1);
        }
        else if( "purple2" == color_name )
        {
            color->set(LLColor4::purple2);
        }
        else if( "purple3" == color_name )
        {
            color->set(LLColor4::purple3);
        }
        else if( "purple4" == color_name )
        {
            color->set(LLColor4::purple4);
        }
        else if( "purple5" == color_name )
        {
            color->set(LLColor4::purple5);
        }
        else if( "purple6" == color_name )
        {
            color->set(LLColor4::purple6);
        }
        else if( "pink" == color_name )
        {
            color->set(LLColor4::pink);
        }
        else if( "pink1" == color_name )
        {
            color->set(LLColor4::pink1);
        }
        else if( "pink2" == color_name )
        {
            color->set(LLColor4::pink2);
        }
        else if( "cyan" == color_name )
        {
            color->set(LLColor4::cyan);
        }
        else if( "cyan1" == color_name )
        {
            color->set(LLColor4::cyan1);
        }
        else if( "cyan2" == color_name )
        {
            color->set(LLColor4::cyan2);
        }
        else if( "cyan3" == color_name )
        {
            color->set(LLColor4::cyan3);
        }
        else if( "cyan4" == color_name )
        {
            color->set(LLColor4::cyan4);
        }
        else if( "cyan5" == color_name )
        {
            color->set(LLColor4::cyan5);
        }
        else if( "cyan6" == color_name )
        {
            color->set(LLColor4::cyan6);
        }
        else if( "smoke" == color_name )
        {
            color->set(LLColor4::smoke);
        }
        else if( "grey" == color_name )
        {
            color->set(LLColor4::grey);
        }
        else if( "grey1" == color_name )
        {
            color->set(LLColor4::grey1);
        }
        else if( "grey2" == color_name )
        {
            color->set(LLColor4::grey2);
        }
        else if( "grey3" == color_name )
        {
            color->set(LLColor4::grey3);
        }
        else if( "grey4" == color_name )
        {
            color->set(LLColor4::grey4);
        }
        else if( "orange" == color_name )
        {
            color->set(LLColor4::orange);
        }
        else if( "orange1" == color_name )
        {
            color->set(LLColor4::orange1);
        }
        else if( "orange2" == color_name )
        {
            color->set(LLColor4::orange2);
        }
        else if( "orange3" == color_name )
        {
            color->set(LLColor4::orange3);
        }
        else if( "orange4" == color_name )
        {
            color->set(LLColor4::orange4);
        }
        else if( "orange5" == color_name )
        {
            color->set(LLColor4::orange5);
        }
        else if( "orange6" == color_name )
        {
            color->set(LLColor4::orange6);
        }
        else if ( "clear" == color_name )
        {
            color->set(0.f, 0.f, 0.f, 0.f);
        }
        else
        {
            LL_WARNS() << "invalid color " << color_name << LL_ENDL;
        }
    }

    return TRUE;
>>>>>>> e7eced3c
}

// static
bool LLColor4::parseColor4(const std::string& buf, LLColor4* value)
{
<<<<<<< HEAD
	if( buf.empty() || value == nullptr)
	{
		return false;
	}

	LLColor4 v;
	S32 count = sscanf( buf.c_str(), "%f, %f, %f, %f", v.mV + 0, v.mV + 1, v.mV + 2, v.mV + 3 );
	if (1 == count )
	{
		// try this format
		count = sscanf( buf.c_str(), "%f %f %f %f", v.mV + 0, v.mV + 1, v.mV + 2, v.mV + 3 );
	}
	if( 4 == count )
	{
		value->setVec( v );
		return true;
	}

	return false;
=======
    if( buf.empty() || value == NULL)
    {
        return FALSE;
    }

    LLColor4 v;
    S32 count = sscanf( buf.c_str(), "%f, %f, %f, %f", v.mV + 0, v.mV + 1, v.mV + 2, v.mV + 3 );
    if (1 == count )
    {
        // try this format
        count = sscanf( buf.c_str(), "%f %f %f %f", v.mV + 0, v.mV + 1, v.mV + 2, v.mV + 3 );
    }
    if( 4 == count )
    {
        value->setVec( v );
        return TRUE;
    }

    return FALSE;
>>>>>>> e7eced3c
}

// EOF<|MERGE_RESOLUTION|>--- conflicted
+++ resolved
@@ -387,340 +387,16 @@
 // static
 bool LLColor4::parseColor(const std::string& buf, LLColor4* color)
 {
-<<<<<<< HEAD
-	if( buf.empty() || color == nullptr)
-	{
-		return false;
-	}
-
-	boost_tokenizer tokens(buf, boost::char_separator<char>(", "));
-	boost_tokenizer::iterator token_iter = tokens.begin();
-	if (token_iter == tokens.end())
-	{
-		return false;
-	}
-
-	// Grab the first token into a string, since we don't know
-	// if this is a float or a color name.
-	std::string color_name( (*token_iter) );
-	++token_iter;
-
-	if (token_iter != tokens.end())
-	{
-		// There are more tokens to read.  This must be a vector.
-		LLColor4 v;
-		LLStringUtil::convertToF32( color_name,  v.mV[VX] );
-		LLStringUtil::convertToF32( *token_iter, v.mV[VY] );
-		v.mV[VZ] = 0.0f;
-		v.mV[VW] = 1.0f;
-
-		++token_iter;
-		if (token_iter == tokens.end())
-		{
-			// This is a malformed vector.
-			LL_WARNS() << "LLColor4::parseColor() malformed color " << buf << LL_ENDL;
-		}
-		else
-		{
-			// There is a z-component.
-			LLStringUtil::convertToF32( *token_iter, v.mV[VZ] );
-
-			++token_iter;
-			if (token_iter != tokens.end())
-			{
-				// There is an alpha component.
-				LLStringUtil::convertToF32( *token_iter, v.mV[VW] );
-			}
-		}
-
-		//  Make sure all values are between 0 and 1.
-		if (v.mV[VX] > 1.f || v.mV[VY] > 1.f || v.mV[VZ] > 1.f || v.mV[VW] > 1.f)
-		{
-			v = v * (1.f / 255.f);
-		}
-		color->set( v );
-	}
-	else // Single value.  Read as a named color.
-	{
-		// We have a color name
-		if ( "red" == color_name )
-		{
-			color->set(LLColor4::red);
-		}
-		else if ( "red1" == color_name )
-		{
-			color->set(LLColor4::red1);
-		}
-		else if ( "red2" == color_name )
-		{
-			color->set(LLColor4::red2);
-		}
-		else if ( "red3" == color_name )
-		{
-			color->set(LLColor4::red3);
-		}
-		else if ( "red4" == color_name )
-		{
-			color->set(LLColor4::red4);
-		}
-		else if ( "red5" == color_name )
-		{
-			color->set(LLColor4::red5);
-		}
-		else if( "green" == color_name )
-		{
-			color->set(LLColor4::green);
-		}
-		else if( "green1" == color_name )
-		{
-			color->set(LLColor4::green1);
-		}
-		else if( "green2" == color_name )
-		{
-			color->set(LLColor4::green2);
-		}
-		else if( "green3" == color_name )
-		{
-			color->set(LLColor4::green3);
-		}
-		else if( "green4" == color_name )
-		{
-			color->set(LLColor4::green4);
-		}
-		else if( "green5" == color_name )
-		{
-			color->set(LLColor4::green5);
-		}
-		else if( "green6" == color_name )
-		{
-			color->set(LLColor4::green6);
-		}
-		else if( "blue" == color_name )
-		{
-			color->set(LLColor4::blue);
-		}
-		else if( "blue1" == color_name )
-		{
-			color->set(LLColor4::blue1);
-		}
-		else if( "blue2" == color_name )
-		{
-			color->set(LLColor4::blue2);
-		}
-		else if( "blue3" == color_name )
-		{
-			color->set(LLColor4::blue3);
-		}
-		else if( "blue4" == color_name )
-		{
-			color->set(LLColor4::blue4);
-		}
-		else if( "blue5" == color_name )
-		{
-			color->set(LLColor4::blue5);
-		}
-		else if( "blue6" == color_name )
-		{
-			color->set(LLColor4::blue6);
-		}
-		else if( "black" == color_name )
-		{
-			color->set(LLColor4::black);
-		}
-		else if( "white" == color_name )
-		{
-			color->set(LLColor4::white);
-		}
-		else if( "yellow" == color_name )
-		{
-			color->set(LLColor4::yellow);
-		}
-		else if( "yellow1" == color_name )
-		{
-			color->set(LLColor4::yellow1);
-		}
-		else if( "yellow2" == color_name )
-		{
-			color->set(LLColor4::yellow2);
-		}
-		else if( "yellow3" == color_name )
-		{
-			color->set(LLColor4::yellow3);
-		}
-		else if( "yellow4" == color_name )
-		{
-			color->set(LLColor4::yellow4);
-		}
-		else if( "yellow5" == color_name )
-		{
-			color->set(LLColor4::yellow5);
-		}
-		else if( "yellow6" == color_name )
-		{
-			color->set(LLColor4::yellow6);
-		}
-		else if( "magenta" == color_name )
-		{
-			color->set(LLColor4::magenta);
-		}
-		else if( "magenta1" == color_name )
-		{
-			color->set(LLColor4::magenta1);
-		}
-		else if( "magenta2" == color_name )
-		{
-			color->set(LLColor4::magenta2);
-		}
-		else if( "magenta3" == color_name )
-		{
-			color->set(LLColor4::magenta3);
-		}
-		else if( "magenta4" == color_name )
-		{
-			color->set(LLColor4::magenta4);
-		}
-		else if( "purple" == color_name )
-		{
-			color->set(LLColor4::purple);
-		}
-		else if( "purple1" == color_name )
-		{
-			color->set(LLColor4::purple1);
-		}
-		else if( "purple2" == color_name )
-		{
-			color->set(LLColor4::purple2);
-		}
-		else if( "purple3" == color_name )
-		{
-			color->set(LLColor4::purple3);
-		}
-		else if( "purple4" == color_name )
-		{
-			color->set(LLColor4::purple4);
-		}
-		else if( "purple5" == color_name )
-		{
-			color->set(LLColor4::purple5);
-		}
-		else if( "purple6" == color_name )
-		{
-			color->set(LLColor4::purple6);
-		}
-		else if( "pink" == color_name )
-		{
-			color->set(LLColor4::pink);
-		}
-		else if( "pink1" == color_name )
-		{
-			color->set(LLColor4::pink1);
-		}
-		else if( "pink2" == color_name )
-		{
-			color->set(LLColor4::pink2);
-		}
-		else if( "cyan" == color_name )
-		{
-			color->set(LLColor4::cyan);
-		}
-		else if( "cyan1" == color_name )
-		{
-			color->set(LLColor4::cyan1);
-		}
-		else if( "cyan2" == color_name )
-		{
-			color->set(LLColor4::cyan2);
-		}
-		else if( "cyan3" == color_name )
-		{
-			color->set(LLColor4::cyan3);
-		}
-		else if( "cyan4" == color_name )
-		{
-			color->set(LLColor4::cyan4);
-		}
-		else if( "cyan5" == color_name )
-		{
-			color->set(LLColor4::cyan5);
-		}
-		else if( "cyan6" == color_name )
-		{
-			color->set(LLColor4::cyan6);
-		}
-		else if( "smoke" == color_name )
-		{
-			color->set(LLColor4::smoke);
-		}
-		else if( "grey" == color_name )
-		{
-			color->set(LLColor4::grey);
-		}
-		else if( "grey1" == color_name )
-		{
-			color->set(LLColor4::grey1);
-		}
-		else if( "grey2" == color_name )
-		{
-			color->set(LLColor4::grey2);
-		}
-		else if( "grey3" == color_name )
-		{
-			color->set(LLColor4::grey3);
-		}
-		else if( "grey4" == color_name )
-		{
-			color->set(LLColor4::grey4);
-		}
-		else if( "orange" == color_name )
-		{
-			color->set(LLColor4::orange);
-		}
-		else if( "orange1" == color_name )
-		{
-			color->set(LLColor4::orange1);
-		}
-		else if( "orange2" == color_name )
-		{
-			color->set(LLColor4::orange2);
-		}
-		else if( "orange3" == color_name )
-		{
-			color->set(LLColor4::orange3);
-		}
-		else if( "orange4" == color_name )
-		{
-			color->set(LLColor4::orange4);
-		}
-		else if( "orange5" == color_name )
-		{
-			color->set(LLColor4::orange5);
-		}
-		else if( "orange6" == color_name )
-		{
-			color->set(LLColor4::orange6);
-		}
-		else if ( "clear" == color_name )
-		{
-			color->set(0.f, 0.f, 0.f, 0.f);
-		}
-		else
-		{
-			LL_WARNS() << "invalid color " << color_name << LL_ENDL;
-		}
-	}
-
-	return true;
-=======
-    if( buf.empty() || color == NULL)
-    {
-        return FALSE;
+    if( buf.empty() || color == nullptr)
+    {
+        return false;
     }
 
     boost_tokenizer tokens(buf, boost::char_separator<char>(", "));
     boost_tokenizer::iterator token_iter = tokens.begin();
     if (token_iter == tokens.end())
     {
-        return FALSE;
+        return false;
     }
 
     // Grab the first token into a string, since we don't know
@@ -1032,37 +708,15 @@
         }
     }
 
-    return TRUE;
->>>>>>> e7eced3c
+    return true;
 }
 
 // static
 bool LLColor4::parseColor4(const std::string& buf, LLColor4* value)
 {
-<<<<<<< HEAD
-	if( buf.empty() || value == nullptr)
-	{
-		return false;
-	}
-
-	LLColor4 v;
-	S32 count = sscanf( buf.c_str(), "%f, %f, %f, %f", v.mV + 0, v.mV + 1, v.mV + 2, v.mV + 3 );
-	if (1 == count )
-	{
-		// try this format
-		count = sscanf( buf.c_str(), "%f %f %f %f", v.mV + 0, v.mV + 1, v.mV + 2, v.mV + 3 );
-	}
-	if( 4 == count )
-	{
-		value->setVec( v );
-		return true;
-	}
-
-	return false;
-=======
-    if( buf.empty() || value == NULL)
-    {
-        return FALSE;
+    if( buf.empty() || value == nullptr)
+    {
+        return false;
     }
 
     LLColor4 v;
@@ -1075,11 +729,10 @@
     if( 4 == count )
     {
         value->setVec( v );
-        return TRUE;
-    }
-
-    return FALSE;
->>>>>>> e7eced3c
+        return true;
+    }
+
+    return false;
 }
 
 // EOF