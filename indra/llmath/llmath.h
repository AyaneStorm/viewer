/**
 * @file llmath.h
 * @brief Useful math constants and macros.
 *
 * $LicenseInfo:firstyear=2000&license=viewerlgpl$
 * Second Life Viewer Source Code
 * Copyright (C) 2010, Linden Research, Inc.
 * 
 * This library is free software; you can redistribute it and/or
 * modify it under the terms of the GNU Lesser General Public
 * License as published by the Free Software Foundation;
 * version 2.1 of the License only.
 * 
 * This library is distributed in the hope that it will be useful,
 * but WITHOUT ANY WARRANTY; without even the implied warranty of
 * MERCHANTABILITY or FITNESS FOR A PARTICULAR PURPOSE.  See the GNU
 * Lesser General Public License for more details.
 * 
 * You should have received a copy of the GNU Lesser General Public
 * License along with this library; if not, write to the Free Software
 * Foundation, Inc., 51 Franklin Street, Fifth Floor, Boston, MA  02110-1301  USA
 * 
 * Linden Research, Inc., 945 Battery Street, San Francisco, CA  94111  USA
 * $/LicenseInfo$
 */

#ifndef LLMATH_H
#define LLMATH_H

#include <cmath>
#include <cstdlib>
#include <vector>
#include <limits>
#include "lldefs.h"
//#include "llstl.h" // *TODO: Remove when LLString is gone
//#include "llstring.h" // *TODO: Remove when LLString is gone
// lltut.h uses is_approx_equal_fraction(). This was moved to its own header
// file in llcommon so we can use lltut.h for llcommon tests without making
// llcommon depend on llmath.
#include "is_approx_equal_fraction.h"

// work around for Windows & older gcc non-standard function names.
#if LL_WINDOWS
#include <float.h>
#define llisnan(val)	_isnan(val)
#define llfinite(val)	_finite(val)
#elif (LL_LINUX && __GNUC__ <= 2)
#define llisnan(val)	isnan(val)
#define llfinite(val)	isfinite(val)
#elif LL_SOLARIS
#define llisnan(val)    isnan(val)
#define llfinite(val)   (val <= std::numeric_limits<double>::max())
#else
#define llisnan(val)	std::isnan(val)
#define llfinite(val)	std::isfinite(val)
#endif

// Single Precision Floating Point Routines
// (There used to be more defined here, but they appeared to be redundant and 
// were breaking some other includes. Removed by Falcon, reviewed by Andrew, 11/25/09)
/*#ifndef tanf
#define tanf(x)		((F32)tan((F64)(x)))
#endif*/

const F32	GRAVITY			= -9.8f;

// mathematical constants
const F32	F_PI		= 3.1415926535897932384626433832795f;
const F32	F_TWO_PI	= 6.283185307179586476925286766559f;
const F32	F_PI_BY_TWO	= 1.5707963267948966192313216916398f;
const F32	F_SQRT_TWO_PI = 2.506628274631000502415765284811f;
const F32	F_E			= 2.71828182845904523536f;
const F32	F_SQRT2		= 1.4142135623730950488016887242097f;
const F32	F_SQRT3		= 1.73205080756888288657986402541f;
const F32	OO_SQRT2	= 0.7071067811865475244008443621049f;
const F32	OO_SQRT3	= 0.577350269189625764509f;
const F32	DEG_TO_RAD	= 0.017453292519943295769236907684886f;
const F32	RAD_TO_DEG	= 57.295779513082320876798154814105f;
const F32	F_APPROXIMATELY_ZERO = 0.00001f;
const F32	F_LN10		= 2.3025850929940456840179914546844f;
const F32	OO_LN10		= 0.43429448190325182765112891891661;
const F32	F_LN2		= 0.69314718056f;
const F32	OO_LN2		= 1.4426950408889634073599246810019f;

const F32	F_ALMOST_ZERO	= 0.0001f;
const F32	F_ALMOST_ONE	= 1.0f - F_ALMOST_ZERO;

const F32	GIMBAL_THRESHOLD = 0.000436f; // sets the gimballock threshold 0.025 away from +/-90 degrees
// formula: GIMBAL_THRESHOLD = sin(DEG_TO_RAD * gimbal_threshold_angle);

// BUG: Eliminate in favor of F_APPROXIMATELY_ZERO above?
const F32 FP_MAG_THRESHOLD = 0.0000001f;

// TODO: Replace with logic like is_approx_equal
inline bool is_approx_zero( F32 f ) { return (-F_APPROXIMATELY_ZERO < f) && (f < F_APPROXIMATELY_ZERO); }

// These functions work by interpreting sign+exp+mantissa as an unsigned
// integer.
// For example:
// x = <sign>1 <exponent>00000010 <mantissa>00000000000000000000000
// y = <sign>1 <exponent>00000001 <mantissa>11111111111111111111111
//
// interpreted as ints = 
// x = 10000001000000000000000000000000
// y = 10000000111111111111111111111111
// which is clearly a different of 1 in the least significant bit
// Values with the same exponent can be trivially shown to work.
//
// WARNING: Denormals of opposite sign do not work
// x = <sign>1 <exponent>00000000 <mantissa>00000000000000000000001
// y = <sign>0 <exponent>00000000 <mantissa>00000000000000000000001
// Although these values differ by 2 in the LSB, the sign bit makes
// the int comparison fail.
//
// WARNING: NaNs can compare equal
// There is no special treatment of exceptional values like NaNs
//
// WARNING: Infinity is comparable with F32_MAX and negative 
// infinity is comparable with F32_MIN

// handles negative and positive zeros
inline bool is_zero(F32 x)
{
	return (*(U32*)(&x) & 0x7fffffff) == 0;
}

inline bool is_approx_equal(F32 x, F32 y)
{
	const S32 COMPARE_MANTISSA_UP_TO_BIT = 0x02;
	return (std::abs((S32) ((U32&)x - (U32&)y) ) < COMPARE_MANTISSA_UP_TO_BIT);
}

inline bool is_approx_equal(F64 x, F64 y)
{
	const S64 COMPARE_MANTISSA_UP_TO_BIT = 0x02;
	return (std::abs((S32) ((U64&)x - (U64&)y) ) < COMPARE_MANTISSA_UP_TO_BIT);
}

inline S32 llabs(const S32 a)
{
	return S32(std::labs(a));
}

inline F32 llabs(const F32 a)
{
	return F32(std::fabs(a));
}

inline F64 llabs(const F64 a)
{
	return F64(std::fabs(a));
}

inline S32 lltrunc( F32 f )
{
#if LL_WINDOWS && !defined( __INTEL_COMPILER )
		// Avoids changing the floating point control word.
		// Add or subtract 0.5 - epsilon and then round
		const static U32 zpfp[] = { 0xBEFFFFFF, 0x3EFFFFFF };
		S32 result;
		__asm {
			fld		f
			mov		eax,	f
			shr		eax,	29
			and		eax,	4
			fadd	dword ptr [zpfp + eax]
			fistp	result
		}
		return result;
#else
		return (S32)f;
#endif
}

inline S32 lltrunc( F64 f )
{
	return (S32)f;
}

inline S32 llfloor( F32 f )
{
#if LL_WINDOWS && !defined( __INTEL_COMPILER )
		// Avoids changing the floating point control word.
		// Accurate (unlike Stereopsis version) for all values between S32_MIN and S32_MAX and slightly faster than Stereopsis version.
		// Add -(0.5 - epsilon) and then round
		const U32 zpfp = 0xBEFFFFFF;
		S32 result;
		__asm { 
			fld		f
			fadd	dword ptr [zpfp]
			fistp	result
		}
		return result;
#else
		return (S32)floor(f);
#endif
}


inline S32 llceil( F32 f )
{
	// This could probably be optimized, but this works.
	return (S32)ceil(f);
}


#ifndef BOGUS_ROUND
// Use this round.  Does an arithmetic round (0.5 always rounds up)
inline S32 llround(const F32 val)
{
	return llfloor(val + 0.5f);
}

#else // BOGUS_ROUND
// Old llround implementation - does banker's round (toward nearest even in the case of a 0.5.
// Not using this because we don't have a consistent implementation on both platforms, use
// llfloor(val + 0.5f), which is consistent on all platforms.
inline S32 llround(const F32 val)
{
	#if LL_WINDOWS
		// Note: assumes that the floating point control word is set to rounding mode (the default)
		S32 ret_val;
		_asm fld	val
		_asm fistp	ret_val;
		return ret_val;
	#elif LL_LINUX
		// Note: assumes that the floating point control word is set
		// to rounding mode (the default)
		S32 ret_val;
		__asm__ __volatile__( "flds %1    \n\t"
							  "fistpl %0  \n\t"
							  : "=m" (ret_val)
							  : "m" (val) );
		return ret_val;
	#else
		return llfloor(val + 0.5f);
	#endif
}

// A fast arithmentic round on intel, from Laurent de Soras http://ldesoras.free.fr
inline int round_int(double x)
{
	const float round_to_nearest = 0.5f;
	int i;
	__asm
	{
		fld x
		fadd st, st (0)
		fadd round_to_nearest
		fistp i
		sar i, 1
	}
	return (i);
}
#endif // BOGUS_ROUND

inline F32 llround( F32 val, F32 nearest )
{
	return F32(floor(val * (1.0f / nearest) + 0.5f)) * nearest;
}

inline F64 llround( F64 val, F64 nearest )
{
	return F64(floor(val * (1.0 / nearest) + 0.5)) * nearest;
}

// these provide minimum peak error
//
// avg  error = -0.013049 
// peak error = -31.4 dB
// RMS  error = -28.1 dB

const F32 FAST_MAG_ALPHA = 0.960433870103f;
const F32 FAST_MAG_BETA = 0.397824734759f;

// these provide minimum RMS error
//
// avg  error = 0.000003 
// peak error = -32.6 dB
// RMS  error = -25.7 dB
//
//const F32 FAST_MAG_ALPHA = 0.948059448969f;
//const F32 FAST_MAG_BETA = 0.392699081699f;

inline F32 fastMagnitude(F32 a, F32 b)
{ 
	a = (a > 0) ? a : -a;
	b = (b > 0) ? b : -b;
	return(FAST_MAG_ALPHA * llmax(a,b) + FAST_MAG_BETA * llmin(a,b));
}



////////////////////
//
// Fast F32/S32 conversions
//
// Culled from www.stereopsis.com/FPU.html

const F64 LL_DOUBLE_TO_FIX_MAGIC	= 68719476736.0*1.5;     //2^36 * 1.5,  (52-_shiftamt=36) uses limited precisicion to floor
const S32 LL_SHIFT_AMOUNT			= 16;                    //16.16 fixed point representation,

// Endian dependent code
#ifdef LL_LITTLE_ENDIAN
	#define LL_EXP_INDEX				1
	#define LL_MAN_INDEX				0
#else
	#define LL_EXP_INDEX				0
	#define LL_MAN_INDEX				1
#endif

/* Deprecated: use llround(), lltrunc(), or llfloor() instead
// ================================================================================================
// Real2Int
// ================================================================================================
inline S32 F64toS32(F64 val)
{
	val		= val + LL_DOUBLE_TO_FIX_MAGIC;
	return ((S32*)&val)[LL_MAN_INDEX] >> LL_SHIFT_AMOUNT; 
}

// ================================================================================================
// Real2Int
// ================================================================================================
inline S32 F32toS32(F32 val)
{
	return F64toS32 ((F64)val);
}
*/

////////////////////////////////////////////////
//
// Fast exp and log
//

// Implementation of fast exp() approximation (from a paper by Nicol N. Schraudolph
// http://www.inf.ethz.ch/~schraudo/pubs/exp.pdf
static union
{
	double d;
	struct
	{
#ifdef LL_LITTLE_ENDIAN
		S32 j, i;
#else
		S32 i, j;
#endif
	} n;
} LLECO; // not sure what the name means

#define LL_EXP_A (1048576 * OO_LN2) // use 1512775 for integer
#define LL_EXP_C (60801)			// this value of C good for -4 < y < 4

#define LL_FAST_EXP(y) (LLECO.n.i = llround(F32(LL_EXP_A*(y))) + (1072693248 - LL_EXP_C), LLECO.d)



inline F32 llfastpow(const F32 x, const F32 y)
{
	return (F32)(LL_FAST_EXP(y * log(x)));
}


inline F32 snap_to_sig_figs(F32 foo, S32 sig_figs)
{
	// compute the power of ten
	F32 bar = 1.f;
	for (S32 i = 0; i < sig_figs; i++)
	{
		bar *= 10.f;
	}

	//F32 new_foo = (F32)llround(foo * bar);
	// the llround() implementation sucks.  Don't us it.

	F32 sign = (foo > 0.f) ? 1.f : -1.f;
	F32 new_foo = F32( S64(foo * bar + sign * 0.5f));
	new_foo /= bar;

	return new_foo;
}

inline F32 lerp(F32 a, F32 b, F32 u) 
{
	return a + ((b - a) * u);
}

inline F32 lerp2d(F32 x00, F32 x01, F32 x10, F32 x11, F32 u, F32 v)
{
	F32 a = x00 + (x01-x00)*u;
	F32 b = x10 + (x11-x10)*u;
	F32 r = a + (b-a)*v;
	return r;
}

inline F32 ramp(F32 x, F32 a, F32 b)
{
	return (a == b) ? 0.0f : ((a - x) / (a - b));
}

inline F32 rescale(F32 x, F32 x1, F32 x2, F32 y1, F32 y2)
{
	return lerp(y1, y2, ramp(x, x1, x2));
}

inline F32 clamp_rescale(F32 x, F32 x1, F32 x2, F32 y1, F32 y2)
{
	if (y1 < y2)
	{
		return llclamp(rescale(x,x1,x2,y1,y2),y1,y2);
	}
	else
	{
		return llclamp(rescale(x,x1,x2,y1,y2),y2,y1);
	}
}


inline F32 cubic_step( F32 x, F32 x0, F32 x1, F32 s0, F32 s1 )
{
	if (x <= x0)
		return s0;

	if (x >= x1)
		return s1;

	F32 f = (x - x0) / (x1 - x0);

	return	s0 + (s1 - s0) * (f * f) * (3.0f - 2.0f * f);
}

inline F32 cubic_step( F32 x )
{
	x = llclampf(x);

	return	(x * x) * (3.0f - 2.0f * x);
}

inline F32 quadratic_step( F32 x, F32 x0, F32 x1, F32 s0, F32 s1 )
{
	if (x <= x0)
		return s0;

	if (x >= x1)
		return s1;

	F32 f = (x - x0) / (x1 - x0);
	F32 f_squared = f * f;

	return	(s0 * (1.f - f_squared)) + ((s1 - s0) * f_squared);
}

inline F32 llsimple_angle(F32 angle)
{
	while(angle <= -F_PI)
		angle += F_TWO_PI;
	while(angle >  F_PI)
		angle -= F_TWO_PI;
	return angle;
}

//SDK - Renamed this to get_lower_power_two, since this is what this actually does.
inline U32 get_lower_power_two(U32 val, U32 max_power_two)
{
	if(!max_power_two)
	{
		max_power_two = 1 << 31 ;
	}
	if(max_power_two & (max_power_two - 1))
	{
		return 0 ;
	}

	for(; val < max_power_two ; max_power_two >>= 1) ;
	
	return max_power_two ;
}

// calculate next highest power of two, limited by max_power_two
// This is taken from a brilliant little code snipped on http://acius2.blogspot.com/2007/11/calculating-next-power-of-2.html
// Basically we convert the binary to a solid string of 1's with the same
// number of digits, then add one.  We subtract 1 initially to handle
// the case where the number passed in is actually a power of two.
// WARNING: this only works with 32 bit ints.
inline U32 get_next_power_two(U32 val, U32 max_power_two)
{
	if(!max_power_two)
	{
		max_power_two = 1 << 31 ;
	}

	if(val >= max_power_two)
	{
		return max_power_two;
	}

	val--;
	val = (val >> 1) | val;
	val = (val >> 2) | val;
	val = (val >> 4) | val;
	val = (val >> 8) | val;
	val = (val >> 16) | val;
	val++;

	return val;
}

//get the gaussian value given the linear distance from axis x and guassian value o
inline F32 llgaussian(F32 x, F32 o)
{
	return 1.f/(F_SQRT_TWO_PI*o)*powf(F_E, -(x*x)/(2*o*o));
}

//helper function for removing outliers
template <class VEC_TYPE>
inline void ll_remove_outliers(std::vector<VEC_TYPE>& data, F32 k)
{
	if (data.size() < 100)
	{ //not enough samples
		return;
	}

	VEC_TYPE Q1 = data[data.size()/4];
	VEC_TYPE Q3 = data[data.size()-data.size()/4-1];

	if ((F32)(Q3-Q1) < 1.f)
	{
		// not enough variation to detect outliers
		return;
	}


	VEC_TYPE min = (VEC_TYPE) ((F32) Q1-k * (F32) (Q3-Q1));
	VEC_TYPE max = (VEC_TYPE) ((F32) Q3+k * (F32) (Q3-Q1));

	U32 i = 0;
	while (i < data.size() && data[i] < min)
	{
		i++;
	}

	S32 j = data.size()-1;
	while (j > 0 && data[j] > max)
	{
		j--;
	}

	if (j < data.size()-1)
	{
		data.erase(data.begin()+j, data.end());
	}

	if (i > 0)
	{
		data.erase(data.begin(), data.begin()+i);
	}
}

<<<<<<< HEAD
inline void	ll_nn2d_interpolation(const U8 *const src, U32 srcW, U32 srcH, U8 srcCh, U8 *const dst, U32 dstW, U32 dstH, U8 dstCh)
{
	llassert(NULL != src && NULL != dst);
	llassert(srcCh>=dstCh);

	S32 tmp_x = 0, tmp_y = 0, tmp_x1 = 0, tmp_x2 = 0;

	const S32 x_r = ((srcW<<16)/dstW)+1;
	const S32 y_r = ((srcH<<16)/dstH)+1;
	const S32 srcW_ch = srcW*srcCh;
	const S32 dstW_ch = dstW*dstCh;

	for(U32 y = 0; y < dstH; ++y)
	{
		tmp_y = ((y*y_r)>>16)*srcW_ch;
		tmp_x1 = y*dstW_ch;

		for(U32 x = 0; x < dstW; x++)
		{
			tmp_x = (((x*x_r)>>16)*srcCh)+tmp_y;
			tmp_x2 = tmp_x1+x*dstCh;

			for(U8 c = 0; c < dstCh; ++c)
			{
				dst[tmp_x2+c] = src[tmp_x+c];
			}
		}
	}
}

=======
>>>>>>> 96e5fc9f
// Include simd math header
#include "llsimdmath.h"

#endif<|MERGE_RESOLUTION|>--- conflicted
+++ resolved
@@ -556,39 +556,7 @@
 	}
 }
 
-<<<<<<< HEAD
-inline void	ll_nn2d_interpolation(const U8 *const src, U32 srcW, U32 srcH, U8 srcCh, U8 *const dst, U32 dstW, U32 dstH, U8 dstCh)
-{
 	llassert(NULL != src && NULL != dst);
-	llassert(srcCh>=dstCh);
-
-	S32 tmp_x = 0, tmp_y = 0, tmp_x1 = 0, tmp_x2 = 0;
-
-	const S32 x_r = ((srcW<<16)/dstW)+1;
-	const S32 y_r = ((srcH<<16)/dstH)+1;
-	const S32 srcW_ch = srcW*srcCh;
-	const S32 dstW_ch = dstW*dstCh;
-
-	for(U32 y = 0; y < dstH; ++y)
-	{
-		tmp_y = ((y*y_r)>>16)*srcW_ch;
-		tmp_x1 = y*dstW_ch;
-
-		for(U32 x = 0; x < dstW; x++)
-		{
-			tmp_x = (((x*x_r)>>16)*srcCh)+tmp_y;
-			tmp_x2 = tmp_x1+x*dstCh;
-
-			for(U8 c = 0; c < dstCh; ++c)
-			{
-				dst[tmp_x2+c] = src[tmp_x+c];
-			}
-		}
-	}
-}
-
-=======
->>>>>>> 96e5fc9f
 // Include simd math header
 #include "llsimdmath.h"
 
