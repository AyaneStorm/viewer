/** 
 * @file llcoord.h
 *
 * $LicenseInfo:firstyear=2001&license=viewerlgpl$
 * Second Life Viewer Source Code
 * Copyright (C) 2010, Linden Research, Inc.
 * 
 * This library is free software; you can redistribute it and/or
 * modify it under the terms of the GNU Lesser General Public
 * License as published by the Free Software Foundation;
 * version 2.1 of the License only.
 * 
 * This library is distributed in the hope that it will be useful,
 * but WITHOUT ANY WARRANTY; without even the implied warranty of
 * MERCHANTABILITY or FITNESS FOR A PARTICULAR PURPOSE.  See the GNU
 * Lesser General Public License for more details.
 * 
 * You should have received a copy of the GNU Lesser General Public
 * License along with this library; if not, write to the Free Software
 * Foundation, Inc., 51 Franklin Street, Fifth Floor, Boston, MA  02110-1301  USA
 * 
 * Linden Research, Inc., 945 Battery Street, San Francisco, CA  94111  USA
 * $/LicenseInfo$
 */

#ifndef LL_LLCOORD_H
#define LL_LLCOORD_H

<<<<<<< HEAD
=======
template<typename> class LLCoord;
struct LL_COORD_TYPE_GL;
struct LL_COORD_TYPE_WINDOW;
struct LL_COORD_TYPE_SCREEN;

typedef LLCoord<LL_COORD_TYPE_GL> LLCoordGL;
typedef LLCoord<LL_COORD_TYPE_WINDOW> LLCoordWindow;
typedef LLCoord<LL_COORD_TYPE_SCREEN> LLCoordScreen;

>>>>>>> 6e4e971f
struct LLCoordCommon
{
	LLCoordCommon(S32 x, S32 y) : mX(x), mY(y) {}
	LLCoordCommon() : mX(0), mY(0) {}
	S32 mX;
	S32 mY;
};

// A two-dimensional pixel value
template<typename COORD_FRAME>
class LLCoord : protected COORD_FRAME
{
public:
	typedef LLCoord<COORD_FRAME> self_t;
	typename COORD_FRAME::value_t	mX;
	typename COORD_FRAME::value_t	mY;

	LLCoord():	mX(0), mY(0)
	{}
<<<<<<< HEAD
	LLCoord(S32 x, S32 y): mX(x), mY(y)
=======
	LLCoord(typename COORD_FRAME::value_t x, typename COORD_FRAME::value_t y): mX(x), mY(y)
>>>>>>> 6e4e971f
	{}

	LLCoord(const LLCoordCommon& other)
	{
		COORD_FRAME::convertFromCommon(other);
	}

	LLCoordCommon convert() const
	{
		return COORD_FRAME::convertToCommon();
	}

<<<<<<< HEAD
	void set(S32 x, S32 y) { mX = x; mY = y;}
	bool operator==(const self_t& other) const { return mX == other.mX && mY == other.mY; }
	bool operator!=(const self_t& other) const { return !(*this == other); }

=======
	void set(typename COORD_FRAME::value_t x, typename COORD_FRAME::value_t y) { mX = x; mY = y;}
	bool operator==(const self_t& other) const { return mX == other.mX && mY == other.mY; }
	bool operator!=(const self_t& other) const { return !(*this == other); }

	static const self_t& getTypedCoords(const COORD_FRAME& self) { return static_cast<const self_t&>(self); }
	static self_t& getTypedCoords(COORD_FRAME& self) { return static_cast<self_t&>(self); }
>>>>>>> 6e4e971f
};

struct LL_COORD_TYPE_GL 
{
	typedef S32 value_t;

	LLCoordCommon convertToCommon() const
	{
<<<<<<< HEAD
		const LLCoord<LL_COORD_TYPE_GL>& self = static_cast<const LLCoord<LL_COORD_TYPE_GL>&>(*this);
		return LLCoordCommon(self.mX, self.mY);
	}

	void convertFromCommon(const LLCoordCommon& from)
	{
		LLCoord<LL_COORD_TYPE_GL>& self = static_cast<LLCoord<LL_COORD_TYPE_GL>&>(*this);
		self.mX = from.mX;
		self.mY = from.mY;
	}
};

=======
		const LLCoordGL& self = LLCoordGL::getTypedCoords(*this);
		return LLCoordCommon(self.mX, self.mY);
	}

	void convertFromCommon(const LLCoordCommon& from)
	{
		LLCoordGL& self = LLCoordGL::getTypedCoords(*this);
		self.mX = from.mX;
		self.mY = from.mY;
	}
};

>>>>>>> 6e4e971f
struct LL_COORD_TYPE_WINDOW 
{
	typedef S32 value_t;

	LLCoordCommon convertToCommon() const;
	void convertFromCommon(const LLCoordCommon& from);
};

struct LL_COORD_TYPE_SCREEN 
{
	typedef S32 value_t;

	LLCoordCommon convertToCommon() const;
	void convertFromCommon(const LLCoordCommon& from);
};
<<<<<<< HEAD

typedef LLCoord<LL_COORD_TYPE_GL> LLCoordGL;
typedef LLCoord<LL_COORD_TYPE_WINDOW> LLCoordWindow;
typedef LLCoord<LL_COORD_TYPE_SCREEN> LLCoordScreen;
=======
>>>>>>> 6e4e971f

#endif<|MERGE_RESOLUTION|>--- conflicted
+++ resolved
@@ -26,8 +26,6 @@
 #ifndef LL_LLCOORD_H
 #define LL_LLCOORD_H
 
-<<<<<<< HEAD
-=======
 template<typename> class LLCoord;
 struct LL_COORD_TYPE_GL;
 struct LL_COORD_TYPE_WINDOW;
@@ -37,7 +35,6 @@
 typedef LLCoord<LL_COORD_TYPE_WINDOW> LLCoordWindow;
 typedef LLCoord<LL_COORD_TYPE_SCREEN> LLCoordScreen;
 
->>>>>>> 6e4e971f
 struct LLCoordCommon
 {
 	LLCoordCommon(S32 x, S32 y) : mX(x), mY(y) {}
@@ -57,11 +54,7 @@
 
 	LLCoord():	mX(0), mY(0)
 	{}
-<<<<<<< HEAD
-	LLCoord(S32 x, S32 y): mX(x), mY(y)
-=======
 	LLCoord(typename COORD_FRAME::value_t x, typename COORD_FRAME::value_t y): mX(x), mY(y)
->>>>>>> 6e4e971f
 	{}
 
 	LLCoord(const LLCoordCommon& other)
@@ -74,19 +67,12 @@
 		return COORD_FRAME::convertToCommon();
 	}
 
-<<<<<<< HEAD
-	void set(S32 x, S32 y) { mX = x; mY = y;}
-	bool operator==(const self_t& other) const { return mX == other.mX && mY == other.mY; }
-	bool operator!=(const self_t& other) const { return !(*this == other); }
-
-=======
 	void set(typename COORD_FRAME::value_t x, typename COORD_FRAME::value_t y) { mX = x; mY = y;}
 	bool operator==(const self_t& other) const { return mX == other.mX && mY == other.mY; }
 	bool operator!=(const self_t& other) const { return !(*this == other); }
 
 	static const self_t& getTypedCoords(const COORD_FRAME& self) { return static_cast<const self_t&>(self); }
 	static self_t& getTypedCoords(COORD_FRAME& self) { return static_cast<self_t&>(self); }
->>>>>>> 6e4e971f
 };
 
 struct LL_COORD_TYPE_GL 
@@ -95,20 +81,6 @@
 
 	LLCoordCommon convertToCommon() const
 	{
-<<<<<<< HEAD
-		const LLCoord<LL_COORD_TYPE_GL>& self = static_cast<const LLCoord<LL_COORD_TYPE_GL>&>(*this);
-		return LLCoordCommon(self.mX, self.mY);
-	}
-
-	void convertFromCommon(const LLCoordCommon& from)
-	{
-		LLCoord<LL_COORD_TYPE_GL>& self = static_cast<LLCoord<LL_COORD_TYPE_GL>&>(*this);
-		self.mX = from.mX;
-		self.mY = from.mY;
-	}
-};
-
-=======
 		const LLCoordGL& self = LLCoordGL::getTypedCoords(*this);
 		return LLCoordCommon(self.mX, self.mY);
 	}
@@ -121,7 +93,6 @@
 	}
 };
 
->>>>>>> 6e4e971f
 struct LL_COORD_TYPE_WINDOW 
 {
 	typedef S32 value_t;
@@ -137,12 +108,5 @@
 	LLCoordCommon convertToCommon() const;
 	void convertFromCommon(const LLCoordCommon& from);
 };
-<<<<<<< HEAD
-
-typedef LLCoord<LL_COORD_TYPE_GL> LLCoordGL;
-typedef LLCoord<LL_COORD_TYPE_WINDOW> LLCoordWindow;
-typedef LLCoord<LL_COORD_TYPE_SCREEN> LLCoordScreen;
-=======
->>>>>>> 6e4e971f
 
 #endif