/**
 * @file llquaternion.cpp
 * @brief LLQuaternion class implementation.
 *
 * $LicenseInfo:firstyear=2000&license=viewerlgpl$
 * Second Life Viewer Source Code
 * Copyright (C) 2010, Linden Research, Inc.
 *
 * This library is free software; you can redistribute it and/or
 * modify it under the terms of the GNU Lesser General Public
 * License as published by the Free Software Foundation;
 * version 2.1 of the License only.
 *
 * This library is distributed in the hope that it will be useful,
 * but WITHOUT ANY WARRANTY; without even the implied warranty of
 * MERCHANTABILITY or FITNESS FOR A PARTICULAR PURPOSE.  See the GNU
 * Lesser General Public License for more details.
 *
 * You should have received a copy of the GNU Lesser General Public
 * License along with this library; if not, write to the Free Software
 * Foundation, Inc., 51 Franklin Street, Fifth Floor, Boston, MA  02110-1301  USA
 *
 * Linden Research, Inc., 945 Battery Street, San Francisco, CA  94111  USA
 * $/LicenseInfo$
 */

#include "linden_common.h"

#include "llmath.h" // for F_PI

#include "llquaternion.h"

//#include "vmath.h"
#include "v3math.h"
#include "v3dmath.h"
#include "v4math.h"
#include "m4math.h"
#include "m3math.h"
#include "llquantize.h"

// WARNING: Don't use this for global const definitions!  using this
// at the top of a *.cpp file might not give you what you think.
const LLQuaternion LLQuaternion::DEFAULT;

// Constructors

LLQuaternion::LLQuaternion(const LLMatrix4 &mat)
{
    *this = mat.quaternion();
    normalize();
}

LLQuaternion::LLQuaternion(const LLMatrix3 &mat)
{
    *this = mat.quaternion();
    normalize();
}

LLQuaternion::LLQuaternion(F32 angle, const LLVector4 &vec)
{
    F32 mag = sqrtf(vec.mV[VX] * vec.mV[VX] + vec.mV[VY] * vec.mV[VY] + vec.mV[VZ] * vec.mV[VZ]);
    if (mag > FP_MAG_THRESHOLD)
    {
        angle *= 0.5;
        F32 c = cosf(angle);
        F32 s = sinf(angle) / mag;
        mQ[VX] = vec.mV[VX] * s;
        mQ[VY] = vec.mV[VY] * s;
        mQ[VZ] = vec.mV[VZ] * s;
        mQ[VW] = c;
    }
    else
    {
        loadIdentity();
    }
}

LLQuaternion::LLQuaternion(F32 angle, const LLVector3 &vec)
{
    F32 mag = sqrtf(vec.mV[VX] * vec.mV[VX] + vec.mV[VY] * vec.mV[VY] + vec.mV[VZ] * vec.mV[VZ]);
    if (mag > FP_MAG_THRESHOLD)
    {
        angle *= 0.5;
        F32 c = cosf(angle);
        F32 s = sinf(angle) / mag;
        mQ[VX] = vec.mV[VX] * s;
        mQ[VY] = vec.mV[VY] * s;
        mQ[VZ] = vec.mV[VZ] * s;
        mQ[VW] = c;
    }
    else
    {
        loadIdentity();
    }
}

LLQuaternion::LLQuaternion(const LLVector3 &x_axis,
                           const LLVector3 &y_axis,
                           const LLVector3 &z_axis)
{
    LLMatrix3 mat;
    mat.setRows(x_axis, y_axis, z_axis);
    *this = mat.quaternion();
    normalize();
}

LLQuaternion::LLQuaternion(const LLSD &sd)
{
    setValue(sd);
}

// Quatizations
void    LLQuaternion::quantize16(F32 lower, F32 upper)
{
    F32 x = mQ[VX];
    F32 y = mQ[VY];
    F32 z = mQ[VZ];
    F32 s = mQ[VS];

    x = U16_to_F32(F32_to_U16_ROUND(x, lower, upper), lower, upper);
    y = U16_to_F32(F32_to_U16_ROUND(y, lower, upper), lower, upper);
    z = U16_to_F32(F32_to_U16_ROUND(z, lower, upper), lower, upper);
    s = U16_to_F32(F32_to_U16_ROUND(s, lower, upper), lower, upper);

    mQ[VX] = x;
    mQ[VY] = y;
    mQ[VZ] = z;
    mQ[VS] = s;

    normalize();
}

void    LLQuaternion::quantize8(F32 lower, F32 upper)
{
    mQ[VX] = U8_to_F32(F32_to_U8_ROUND(mQ[VX], lower, upper), lower, upper);
    mQ[VY] = U8_to_F32(F32_to_U8_ROUND(mQ[VY], lower, upper), lower, upper);
    mQ[VZ] = U8_to_F32(F32_to_U8_ROUND(mQ[VZ], lower, upper), lower, upper);
    mQ[VS] = U8_to_F32(F32_to_U8_ROUND(mQ[VS], lower, upper), lower, upper);

    normalize();
}

// LLVector3 Magnitude and Normalization Functions


// Set LLQuaternion routines

const LLQuaternion& LLQuaternion::setAngleAxis(F32 angle, F32 x, F32 y, F32 z)
{
    F32 mag = sqrtf(x * x + y * y + z * z);
    if (mag > FP_MAG_THRESHOLD)
    {
        angle *= 0.5;
        F32 c = cosf(angle);
        F32 s = sinf(angle) / mag;
        mQ[VX] = x * s;
        mQ[VY] = y * s;
        mQ[VZ] = z * s;
        mQ[VW] = c;
    }
    else
    {
        loadIdentity();
    }
    return (*this);
}

const LLQuaternion& LLQuaternion::setAngleAxis(F32 angle, const LLVector3 &vec)
{
    F32 mag = sqrtf(vec.mV[VX] * vec.mV[VX] + vec.mV[VY] * vec.mV[VY] + vec.mV[VZ] * vec.mV[VZ]);
    if (mag > FP_MAG_THRESHOLD)
    {
        angle *= 0.5;
        F32 c = cosf(angle);
        F32 s = sinf(angle) / mag;
        mQ[VX] = vec.mV[VX] * s;
        mQ[VY] = vec.mV[VY] * s;
        mQ[VZ] = vec.mV[VZ] * s;
        mQ[VW] = c;
    }
    else
    {
        loadIdentity();
    }
    return (*this);
}

const LLQuaternion& LLQuaternion::setAngleAxis(F32 angle, const LLVector4 &vec)
{
    F32 mag = sqrtf(vec.mV[VX] * vec.mV[VX] + vec.mV[VY] * vec.mV[VY] + vec.mV[VZ] * vec.mV[VZ]);
    if (mag > FP_MAG_THRESHOLD)
    {
        angle *= 0.5;
        F32 c = cosf(angle);
        F32 s = sinf(angle) / mag;
        mQ[VX] = vec.mV[VX] * s;
        mQ[VY] = vec.mV[VY] * s;
        mQ[VZ] = vec.mV[VZ] * s;
        mQ[VW] = c;
    }
    else
    {
        loadIdentity();
    }
    return (*this);
}

const LLQuaternion& LLQuaternion::setEulerAngles(F32 roll, F32 pitch, F32 yaw)
{
    LLMatrix3 rot_mat(roll, pitch, yaw);
    rot_mat.orthogonalize();
    *this = rot_mat.quaternion();

    normalize();
    return (*this);
}

// deprecated
const LLQuaternion& LLQuaternion::set(const LLMatrix3 &mat)
{
    *this = mat.quaternion();
    normalize();
    return (*this);
}

// deprecated
const LLQuaternion& LLQuaternion::set(const LLMatrix4 &mat)
{
    *this = mat.quaternion();
    normalize();
    return (*this);
}

// deprecated
const LLQuaternion& LLQuaternion::setQuat(F32 angle, F32 x, F32 y, F32 z)
{
    F32 mag = sqrtf(x * x + y * y + z * z);
    if (mag > FP_MAG_THRESHOLD)
    {
        angle *= 0.5;
        F32 c = cosf(angle);
        F32 s = sinf(angle) / mag;
        mQ[VX] = x * s;
        mQ[VY] = y * s;
        mQ[VZ] = z * s;
        mQ[VW] = c;
    }
    else
    {
        loadIdentity();
    }
    return (*this);
}

// deprecated
const LLQuaternion& LLQuaternion::setQuat(F32 angle, const LLVector3 &vec)
{
    F32 mag = sqrtf(vec.mV[VX] * vec.mV[VX] + vec.mV[VY] * vec.mV[VY] + vec.mV[VZ] * vec.mV[VZ]);
    if (mag > FP_MAG_THRESHOLD)
    {
        angle *= 0.5;
        F32 c = cosf(angle);
        F32 s = sinf(angle) / mag;
        mQ[VX] = vec.mV[VX] * s;
        mQ[VY] = vec.mV[VY] * s;
        mQ[VZ] = vec.mV[VZ] * s;
        mQ[VW] = c;
    }
    else
    {
        loadIdentity();
    }
    return (*this);
}

const LLQuaternion& LLQuaternion::setQuat(F32 angle, const LLVector4 &vec)
{
    F32 mag = sqrtf(vec.mV[VX] * vec.mV[VX] + vec.mV[VY] * vec.mV[VY] + vec.mV[VZ] * vec.mV[VZ]);
    if (mag > FP_MAG_THRESHOLD)
    {
        angle *= 0.5;
        F32 c = cosf(angle);
        F32 s = sinf(angle) / mag;
        mQ[VX] = vec.mV[VX] * s;
        mQ[VY] = vec.mV[VY] * s;
        mQ[VZ] = vec.mV[VZ] * s;
        mQ[VW] = c;
    }
    else
    {
        loadIdentity();
    }
    return (*this);
}

const LLQuaternion& LLQuaternion::setQuat(F32 roll, F32 pitch, F32 yaw)
{
    roll  *= 0.5f;
    pitch *= 0.5f;
    yaw   *= 0.5f;
    F32 sinX = sinf(roll);
    F32 cosX = cosf(roll);
    F32 sinY = sinf(pitch);
    F32 cosY = cosf(pitch);
    F32 sinZ = sinf(yaw);
    F32 cosZ = cosf(yaw);
    mQ[VW] = cosX * cosY * cosZ - sinX * sinY * sinZ;
    mQ[VX] = sinX * cosY * cosZ + cosX * sinY * sinZ;
    mQ[VY] = cosX * sinY * cosZ - sinX * cosY * sinZ;
    mQ[VZ] = cosX * cosY * sinZ + sinX * sinY * cosZ;
    return (*this);
}

const LLQuaternion& LLQuaternion::setQuat(const LLMatrix3 &mat)
{
    *this = mat.quaternion();
    normalize();
    return (*this);
}

const LLQuaternion& LLQuaternion::setQuat(const LLMatrix4 &mat)
{
    *this = mat.quaternion();
    normalize();
    return (*this);
//#if 1
//  // NOTE: LLQuaternion's are actually inverted with respect to
//  // the matrices, so this code also assumes inverted quaternions
//  // (-x, -y, -z, w). The result is that roll,pitch,yaw are applied
//  // in reverse order (yaw,pitch,roll).
//  F64 cosX = cos(roll);
//    F64 cosY = cos(pitch);
//    F64 cosZ = cos(yaw);
//
//    F64 sinX = sin(roll);
//    F64 sinY = sin(pitch);
//    F64 sinZ = sin(yaw);
//
//    mQ[VW] = (F32)sqrt(cosY*cosZ - sinX*sinY*sinZ + cosX*cosZ + cosX*cosY + 1.0)*.5;
//  if (fabs(mQ[VW]) < F_APPROXIMATELY_ZERO)
//  {
//      // null rotation, any axis will do
//      mQ[VX] = 0.0f;
//      mQ[VY] = 1.0f;
//      mQ[VZ] = 0.0f;
//  }
//  else
//  {
//      F32 inv_s = 1.0f / (4.0f * mQ[VW]);
//      mQ[VX] = (F32)-(-sinX*cosY - cosX*sinY*sinZ - sinX*cosZ) * inv_s;
//      mQ[VY] = (F32)-(-cosX*sinY*cosZ + sinX*sinZ - sinY) * inv_s;
//      mQ[VZ] = (F32)-(-cosY*sinZ - sinX*sinY*cosZ - cosX*sinZ) * inv_s;
//  }
//
//#else // This only works on a certain subset of roll/pitch/yaw
//
//  F64 cosX = cosf(roll/2.0);
//    F64 cosY = cosf(pitch/2.0);
//    F64 cosZ = cosf(yaw/2.0);
//
//    F64 sinX = sinf(roll/2.0);
//    F64 sinY = sinf(pitch/2.0);
//    F64 sinZ = sinf(yaw/2.0);
//
//    mQ[VW] = (F32)(cosX*cosY*cosZ + sinX*sinY*sinZ);
//    mQ[VX] = (F32)(sinX*cosY*cosZ - cosX*sinY*sinZ);
//    mQ[VY] = (F32)(cosX*sinY*cosZ + sinX*cosY*sinZ);
//    mQ[VZ] = (F32)(cosX*cosY*sinZ - sinX*sinY*cosZ);
//#endif
//
//  normalize();
//  return (*this);
}

// SJB: This code is correct for a logicly stored (non-transposed) matrix;
//      Our matrices are stored transposed, OpenGL style, so this generates the
//      INVERSE matrix, or the CORRECT matrix form an INVERSE quaternion.
//      Because we use similar logic in LLMatrix3::quaternion(),
//      we are internally consistant so everything works OK :)
LLMatrix3   LLQuaternion::getMatrix3(void) const
{
    LLMatrix3   mat;
    F32     xx, xy, xz, xw, yy, yz, yw, zz, zw;

    xx      = mQ[VX] * mQ[VX];
    xy      = mQ[VX] * mQ[VY];
    xz      = mQ[VX] * mQ[VZ];
    xw      = mQ[VX] * mQ[VW];

    yy      = mQ[VY] * mQ[VY];
    yz      = mQ[VY] * mQ[VZ];
    yw      = mQ[VY] * mQ[VW];

    zz      = mQ[VZ] * mQ[VZ];
    zw      = mQ[VZ] * mQ[VW];

    mat.mMatrix[0][0]  = 1.f - 2.f * ( yy + zz );
    mat.mMatrix[0][1]  =       2.f * ( xy + zw );
    mat.mMatrix[0][2]  =       2.f * ( xz - yw );

    mat.mMatrix[1][0]  =       2.f * ( xy - zw );
    mat.mMatrix[1][1]  = 1.f - 2.f * ( xx + zz );
    mat.mMatrix[1][2]  =       2.f * ( yz + xw );

    mat.mMatrix[2][0]  =       2.f * ( xz + yw );
    mat.mMatrix[2][1]  =       2.f * ( yz - xw );
    mat.mMatrix[2][2]  = 1.f - 2.f * ( xx + yy );

    return mat;
}

LLMatrix4   LLQuaternion::getMatrix4(void) const
{
    LLMatrix4   mat;
    F32     xx, xy, xz, xw, yy, yz, yw, zz, zw;

    xx      = mQ[VX] * mQ[VX];
    xy      = mQ[VX] * mQ[VY];
    xz      = mQ[VX] * mQ[VZ];
    xw      = mQ[VX] * mQ[VW];

    yy      = mQ[VY] * mQ[VY];
    yz      = mQ[VY] * mQ[VZ];
    yw      = mQ[VY] * mQ[VW];

    zz      = mQ[VZ] * mQ[VZ];
    zw      = mQ[VZ] * mQ[VW];

    mat.mMatrix[0][0]  = 1.f - 2.f * ( yy + zz );
    mat.mMatrix[0][1]  =       2.f * ( xy + zw );
    mat.mMatrix[0][2]  =       2.f * ( xz - yw );

    mat.mMatrix[1][0]  =       2.f * ( xy - zw );
    mat.mMatrix[1][1]  = 1.f - 2.f * ( xx + zz );
    mat.mMatrix[1][2]  =       2.f * ( yz + xw );

    mat.mMatrix[2][0]  =       2.f * ( xz + yw );
    mat.mMatrix[2][1]  =       2.f * ( yz - xw );
    mat.mMatrix[2][2]  = 1.f - 2.f * ( xx + yy );

    // TODO -- should we set the translation portion to zero?

    return mat;
}




// Other useful methods


// calculate the shortest rotation from a to b
void LLQuaternion::shortestArc(const LLVector3 &a, const LLVector3 &b)
{
    F32 ab = a * b; // dotproduct
    LLVector3 c = a % b; // crossproduct
    F32 cc = c * c; // squared length of the crossproduct
    if (ab * ab + cc) // test if the arguments have sufficient magnitude
    {
        if (cc > 0.0f) // test if the arguments are (anti)parallel
        {
            F32 s = sqrtf(ab * ab + cc) + ab; // note: don't try to optimize this line
            F32 m = 1.0f / sqrtf(cc + s * s); // the inverted magnitude of the quaternion
            mQ[VX] = c.mV[VX] * m;
            mQ[VY] = c.mV[VY] * m;
            mQ[VZ] = c.mV[VZ] * m;
            mQ[VW] = s * m;
            return;
        }
        if (ab < 0.0f) // test if the angle is bigger than PI/2 (anti parallel)
        {
            c = a - b; // the arguments are anti-parallel, we have to choose an axis
            F32 m = sqrtf(c.mV[VX] * c.mV[VX] +  c.mV[VY] * c.mV[VY]); // the length projected on the XY-plane
            if (m > FP_MAG_THRESHOLD)
            {
                mQ[VX] = -c.mV[VY] / m; // return the quaternion with the axis in the XY-plane
                mQ[VY] =  c.mV[VX] / m;
                mQ[VZ] = 0.0f;
                mQ[VW] = 0.0f;
                return;
            }
            else // the vectors are parallel to the Z-axis
            {
                mQ[VX] = 1.0f; // rotate around the X-axis
                mQ[VY] = 0.0f;
                mQ[VZ] = 0.0f;
                mQ[VW] = 0.0f;
                return;
            }
        }
    }
    loadIdentity();
}

// constrains rotation to a cone angle specified in radians
const LLQuaternion &LLQuaternion::constrain(F32 radians)
{
    const F32 cos_angle_lim = cosf( radians/2 );    // mQ[VW] limit
    const F32 sin_angle_lim = sinf( radians/2 );    // rotation axis length limit

    if (mQ[VW] < 0.f)
    {
        mQ[VX] *= -1.f;
        mQ[VY] *= -1.f;
        mQ[VZ] *= -1.f;
        mQ[VW] *= -1.f;
    }

    // if rotation angle is greater than limit (cos is less than limit)
    if( mQ[VW] < cos_angle_lim )
    {
        mQ[VW] = cos_angle_lim;
        F32 axis_len = sqrtf( mQ[VX]*mQ[VX] + mQ[VY]*mQ[VY] + mQ[VZ]*mQ[VZ] ); // sin(theta/2)
        F32 axis_mult_fact = sin_angle_lim / axis_len;
        mQ[VX] *= axis_mult_fact;
        mQ[VY] *= axis_mult_fact;
        mQ[VZ] *= axis_mult_fact;
    }

    return *this;
}

// Operators

std::ostream& operator<<(std::ostream &s, const LLQuaternion &a)
{
    s << "{ "
        << a.mQ[VX] << ", " << a.mQ[VY] << ", " << a.mQ[VZ] << ", " << a.mQ[VW]
    << " }";
    return s;
}


// Does NOT renormalize the result
LLQuaternion    operator*(const LLQuaternion &a, const LLQuaternion &b)
{
//  LLQuaternion::mMultCount++;

    LLQuaternion q(
        b.mQ[3] * a.mQ[0] + b.mQ[0] * a.mQ[3] + b.mQ[1] * a.mQ[2] - b.mQ[2] * a.mQ[1],
        b.mQ[3] * a.mQ[1] + b.mQ[1] * a.mQ[3] + b.mQ[2] * a.mQ[0] - b.mQ[0] * a.mQ[2],
        b.mQ[3] * a.mQ[2] + b.mQ[2] * a.mQ[3] + b.mQ[0] * a.mQ[1] - b.mQ[1] * a.mQ[0],
        b.mQ[3] * a.mQ[3] - b.mQ[0] * a.mQ[0] - b.mQ[1] * a.mQ[1] - b.mQ[2] * a.mQ[2]
    );
    return q;
}

/*
LLMatrix4   operator*(const LLMatrix4 &m, const LLQuaternion &q)
{
    LLMatrix4 qmat(q);
    return (m*qmat);
}
*/



LLVector4       operator*(const LLVector4 &a, const LLQuaternion &rot)
{
    F32 rw = - rot.mQ[VX] * a.mV[VX] - rot.mQ[VY] * a.mV[VY] - rot.mQ[VZ] * a.mV[VZ];
    F32 rx =   rot.mQ[VW] * a.mV[VX] + rot.mQ[VY] * a.mV[VZ] - rot.mQ[VZ] * a.mV[VY];
    F32 ry =   rot.mQ[VW] * a.mV[VY] + rot.mQ[VZ] * a.mV[VX] - rot.mQ[VX] * a.mV[VZ];
    F32 rz =   rot.mQ[VW] * a.mV[VZ] + rot.mQ[VX] * a.mV[VY] - rot.mQ[VY] * a.mV[VX];

    F32 nx = - rw * rot.mQ[VX] +  rx * rot.mQ[VW] - ry * rot.mQ[VZ] + rz * rot.mQ[VY];
    F32 ny = - rw * rot.mQ[VY] +  ry * rot.mQ[VW] - rz * rot.mQ[VX] + rx * rot.mQ[VZ];
    F32 nz = - rw * rot.mQ[VZ] +  rz * rot.mQ[VW] - rx * rot.mQ[VY] + ry * rot.mQ[VX];

    return LLVector4(nx, ny, nz, a.mV[VW]);
}

LLVector3       operator*(const LLVector3 &a, const LLQuaternion &rot)
{
    F32 rw = - rot.mQ[VX] * a.mV[VX] - rot.mQ[VY] * a.mV[VY] - rot.mQ[VZ] * a.mV[VZ];
    F32 rx =   rot.mQ[VW] * a.mV[VX] + rot.mQ[VY] * a.mV[VZ] - rot.mQ[VZ] * a.mV[VY];
    F32 ry =   rot.mQ[VW] * a.mV[VY] + rot.mQ[VZ] * a.mV[VX] - rot.mQ[VX] * a.mV[VZ];
    F32 rz =   rot.mQ[VW] * a.mV[VZ] + rot.mQ[VX] * a.mV[VY] - rot.mQ[VY] * a.mV[VX];

    F32 nx = - rw * rot.mQ[VX] +  rx * rot.mQ[VW] - ry * rot.mQ[VZ] + rz * rot.mQ[VY];
    F32 ny = - rw * rot.mQ[VY] +  ry * rot.mQ[VW] - rz * rot.mQ[VX] + rx * rot.mQ[VZ];
    F32 nz = - rw * rot.mQ[VZ] +  rz * rot.mQ[VW] - rx * rot.mQ[VY] + ry * rot.mQ[VX];

    return LLVector3(nx, ny, nz);
}

LLVector3d      operator*(const LLVector3d &a, const LLQuaternion &rot)
{
    F64 rw = - rot.mQ[VX] * a.mdV[VX] - rot.mQ[VY] * a.mdV[VY] - rot.mQ[VZ] * a.mdV[VZ];
    F64 rx =   rot.mQ[VW] * a.mdV[VX] + rot.mQ[VY] * a.mdV[VZ] - rot.mQ[VZ] * a.mdV[VY];
    F64 ry =   rot.mQ[VW] * a.mdV[VY] + rot.mQ[VZ] * a.mdV[VX] - rot.mQ[VX] * a.mdV[VZ];
    F64 rz =   rot.mQ[VW] * a.mdV[VZ] + rot.mQ[VX] * a.mdV[VY] - rot.mQ[VY] * a.mdV[VX];

    F64 nx = - rw * rot.mQ[VX] +  rx * rot.mQ[VW] - ry * rot.mQ[VZ] + rz * rot.mQ[VY];
    F64 ny = - rw * rot.mQ[VY] +  ry * rot.mQ[VW] - rz * rot.mQ[VX] + rx * rot.mQ[VZ];
    F64 nz = - rw * rot.mQ[VZ] +  rz * rot.mQ[VW] - rx * rot.mQ[VY] + ry * rot.mQ[VX];

    return LLVector3d(nx, ny, nz);
}

F32 dot(const LLQuaternion &a, const LLQuaternion &b)
{
    return a.mQ[VX] * b.mQ[VX] +
           a.mQ[VY] * b.mQ[VY] +
           a.mQ[VZ] * b.mQ[VZ] +
           a.mQ[VW] * b.mQ[VW];
}

// DEMO HACK: This lerp is probably inocrrect now due intermediate normalization
// it should look more like the lerp below
#if 0
// linear interpolation
LLQuaternion lerp(F32 t, const LLQuaternion &p, const LLQuaternion &q)
{
    LLQuaternion r;
    r = t * (q - p) + p;
    r.normalize();
    return r;
}
#endif

// lerp from identity to q
LLQuaternion lerp(F32 t, const LLQuaternion &q)
{
    LLQuaternion r;
    r.mQ[VX] = t * q.mQ[VX];
    r.mQ[VY] = t * q.mQ[VY];
    r.mQ[VZ] = t * q.mQ[VZ];
    r.mQ[VW] = t * (q.mQ[VZ] - 1.f) + 1.f;
    r.normalize();
    return r;
}

LLQuaternion lerp(F32 t, const LLQuaternion &p, const LLQuaternion &q)
{
    LLQuaternion r;
    F32 inv_t;

    inv_t = 1.f - t;

    r.mQ[VX] = t * q.mQ[VX] + (inv_t * p.mQ[VX]);
    r.mQ[VY] = t * q.mQ[VY] + (inv_t * p.mQ[VY]);
    r.mQ[VZ] = t * q.mQ[VZ] + (inv_t * p.mQ[VZ]);
    r.mQ[VW] = t * q.mQ[VW] + (inv_t * p.mQ[VW]);
    r.normalize();
    return r;
}


// spherical linear interpolation
LLQuaternion slerp( F32 u, const LLQuaternion &a, const LLQuaternion &b )
{
<<<<<<< HEAD
	// cosine theta = dot product of a and b
	F32 cos_t = a.mQ[0]*b.mQ[0] + a.mQ[1]*b.mQ[1] + a.mQ[2]*b.mQ[2] + a.mQ[3]*b.mQ[3];
	
	// if b is on opposite hemisphere from a, use -a instead
	bool bflip;
 	if (cos_t < 0.0f)
	{
		cos_t = -cos_t;
		bflip = true;
	}
	else
		bflip = false;

	// if B is (within precision limits) the same as A,
	// just linear interpolate between A and B.
	F32 alpha;	// interpolant
	F32 beta;		// 1 - interpolant
	if (1.0f - cos_t < 0.00001f)
	{
		beta = 1.0f - u;
		alpha = u;
 	}
	else
	{
 		F32 theta = acosf(cos_t);
 		F32 sin_t = sinf(theta);
 		beta = sinf(theta - u*theta) / sin_t;
 		alpha = sinf(u*theta) / sin_t;
 	}

	if (bflip)
		beta = -beta;

	// interpolate
	LLQuaternion ret;
	ret.mQ[0] = beta*a.mQ[0] + alpha*b.mQ[0];
 	ret.mQ[1] = beta*a.mQ[1] + alpha*b.mQ[1];
 	ret.mQ[2] = beta*a.mQ[2] + alpha*b.mQ[2];
 	ret.mQ[3] = beta*a.mQ[3] + alpha*b.mQ[3];

	return ret;
=======
    // cosine theta = dot product of a and b
    F32 cos_t = a.mQ[0]*b.mQ[0] + a.mQ[1]*b.mQ[1] + a.mQ[2]*b.mQ[2] + a.mQ[3]*b.mQ[3];

    // if b is on opposite hemisphere from a, use -a instead
    int bflip;
    if (cos_t < 0.0f)
    {
        cos_t = -cos_t;
        bflip = TRUE;
    }
    else
        bflip = FALSE;

    // if B is (within precision limits) the same as A,
    // just linear interpolate between A and B.
    F32 alpha;  // interpolant
    F32 beta;       // 1 - interpolant
    if (1.0f - cos_t < 0.00001f)
    {
        beta = 1.0f - u;
        alpha = u;
    }
    else
    {
        F32 theta = acosf(cos_t);
        F32 sin_t = sinf(theta);
        beta = sinf(theta - u*theta) / sin_t;
        alpha = sinf(u*theta) / sin_t;
    }

    if (bflip)
        beta = -beta;

    // interpolate
    LLQuaternion ret;
    ret.mQ[0] = beta*a.mQ[0] + alpha*b.mQ[0];
    ret.mQ[1] = beta*a.mQ[1] + alpha*b.mQ[1];
    ret.mQ[2] = beta*a.mQ[2] + alpha*b.mQ[2];
    ret.mQ[3] = beta*a.mQ[3] + alpha*b.mQ[3];

    return ret;
>>>>>>> e1623bb2
}

// lerp whenever possible
LLQuaternion nlerp(F32 t, const LLQuaternion &a, const LLQuaternion &b)
{
    if (dot(a, b) < 0.f)
    {
        return slerp(t, a, b);
    }
    else
    {
        return lerp(t, a, b);
    }
}

LLQuaternion nlerp(F32 t, const LLQuaternion &q)
{
    if (q.mQ[VW] < 0.f)
    {
        return slerp(t, q);
    }
    else
    {
        return lerp(t, q);
    }
}

// slerp from identity quaternion to another quaternion
LLQuaternion slerp(F32 t, const LLQuaternion &q)
{
    F32 c = q.mQ[VW];
    if (1.0f == t  ||  1.0f == c)
    {
        // the trivial cases
        return q;
    }

    LLQuaternion r;
    F32 s, angle, stq, stp;

    s = (F32) sqrt(1.f - c*c);

    if (c < 0.0f)
    {
        // when c < 0.0 then theta > PI/2
        // since quat and -quat are the same rotation we invert one of
        // p or q to reduce unecessary spins
        // A equivalent way to do it is to convert acos(c) as if it had
        // been negative, and to negate stp
        angle   = (F32) acos(-c);
        stp     = -(F32) sin(angle * (1.f - t));
        stq     = (F32) sin(angle * t);
    }
    else
    {
        angle   = (F32) acos(c);
        stp     = (F32) sin(angle * (1.f - t));
        stq     = (F32) sin(angle * t);
    }

    r.mQ[VX] = (q.mQ[VX] * stq) / s;
    r.mQ[VY] = (q.mQ[VY] * stq) / s;
    r.mQ[VZ] = (q.mQ[VZ] * stq) / s;
    r.mQ[VW] = (stp + q.mQ[VW] * stq) / s;

    return r;
}

LLQuaternion mayaQ(F32 xRot, F32 yRot, F32 zRot, LLQuaternion::Order order)
{
    LLQuaternion xQ( xRot*DEG_TO_RAD, LLVector3(1.0f, 0.0f, 0.0f) );
    LLQuaternion yQ( yRot*DEG_TO_RAD, LLVector3(0.0f, 1.0f, 0.0f) );
    LLQuaternion zQ( zRot*DEG_TO_RAD, LLVector3(0.0f, 0.0f, 1.0f) );
    LLQuaternion ret;
    switch( order )
    {
    case LLQuaternion::XYZ:
        ret = xQ * yQ * zQ;
        break;
    case LLQuaternion::YZX:
        ret = yQ * zQ * xQ;
        break;
    case LLQuaternion::ZXY:
        ret = zQ * xQ * yQ;
        break;
    case LLQuaternion::XZY:
        ret = xQ * zQ * yQ;
        break;
    case LLQuaternion::YXZ:
        ret = yQ * xQ * zQ;
        break;
    case LLQuaternion::ZYX:
        ret = zQ * yQ * xQ;
        break;
    }
    return ret;
}

const char *OrderToString( const LLQuaternion::Order order )
{
    const char *p = NULL;
    switch( order )
    {
    default:
    case LLQuaternion::XYZ:
        p = "XYZ";
        break;
    case LLQuaternion::YZX:
        p = "YZX";
        break;
    case LLQuaternion::ZXY:
        p = "ZXY";
        break;
    case LLQuaternion::XZY:
        p = "XZY";
        break;
    case LLQuaternion::YXZ:
        p = "YXZ";
        break;
    case LLQuaternion::ZYX:
        p = "ZYX";
        break;
    }
    return p;
}

LLQuaternion::Order StringToOrder( const char *str )
{
    if (strncmp(str, "XYZ", 3)==0 || strncmp(str, "xyz", 3)==0)
        return LLQuaternion::XYZ;

    if (strncmp(str, "YZX", 3)==0 || strncmp(str, "yzx", 3)==0)
        return LLQuaternion::YZX;

    if (strncmp(str, "ZXY", 3)==0 || strncmp(str, "zxy", 3)==0)
        return LLQuaternion::ZXY;

    if (strncmp(str, "XZY", 3)==0 || strncmp(str, "xzy", 3)==0)
        return LLQuaternion::XZY;

    if (strncmp(str, "YXZ", 3)==0 || strncmp(str, "yxz", 3)==0)
        return LLQuaternion::YXZ;

    if (strncmp(str, "ZYX", 3)==0 || strncmp(str, "zyx", 3)==0)
        return LLQuaternion::ZYX;

    return LLQuaternion::XYZ;
}

void LLQuaternion::getAngleAxis(F32* angle, LLVector3 &vec) const
{
    F32 v = sqrtf(mQ[VX] * mQ[VX] + mQ[VY] * mQ[VY] + mQ[VZ] * mQ[VZ]); // length of the vector-component
    if (v > FP_MAG_THRESHOLD)
    {
        F32 oomag = 1.0f / v;
        F32 w = mQ[VW];
        if (mQ[VW] < 0.0f)
        {
            w = -w; // make VW positive
            oomag = -oomag; // invert the axis
        }
        vec.mV[VX] = mQ[VX] * oomag; // normalize the axis
        vec.mV[VY] = mQ[VY] * oomag;
        vec.mV[VZ] = mQ[VZ] * oomag;
        *angle = 2.0f * atan2f(v, w); // get the angle
    }
    else
    {
        *angle = 0.0f; // no rotation
        vec.mV[VX] = 0.0f; // around some dummy axis
        vec.mV[VY] = 0.0f;
        vec.mV[VZ] = 1.0f;
    }
}

const LLQuaternion& LLQuaternion::setFromAzimuthAndAltitude(F32 azimuthRadians, F32 altitudeRadians)
{
    // euler angle inputs are complements of azimuth/altitude which are measured from zenith
    F32 pitch = llclamp(F_PI_BY_TWO - altitudeRadians, 0.0f, F_PI_BY_TWO);
    F32 yaw   = llclamp(F_PI_BY_TWO - azimuthRadians,  0.0f, F_PI_BY_TWO);
    setEulerAngles(0.0f, pitch, yaw);
    return *this;
}

void LLQuaternion::getAzimuthAndAltitude(F32 &azimuthRadians, F32 &altitudeRadians)
{
    F32 rick_roll;
    F32 pitch;
    F32 yaw;
    getEulerAngles(&rick_roll, &pitch, &yaw);
    // make these measured from zenith
    altitudeRadians = llclamp(F_PI_BY_TWO - pitch, 0.0f, F_PI_BY_TWO);
    azimuthRadians  = llclamp(F_PI_BY_TWO - yaw,   0.0f, F_PI_BY_TWO);
}

// quaternion does not need to be normalized
void LLQuaternion::getEulerAngles(F32 *roll, F32 *pitch, F32 *yaw) const
{
    F32 sx = 2 * (mQ[VX] * mQ[VW] - mQ[VY] * mQ[VZ]); // sine of the roll
    F32 sy = 2 * (mQ[VY] * mQ[VW] + mQ[VX] * mQ[VZ]); // sine of the pitch
    F32 ys = mQ[VW] * mQ[VW] - mQ[VY] * mQ[VY]; // intermediate cosine 1
    F32 xz = mQ[VX] * mQ[VX] - mQ[VZ] * mQ[VZ]; // intermediate cosine 2
    F32 cx = ys - xz; // cosine of the roll
    F32 cy = sqrtf(sx * sx + cx * cx); // cosine of the pitch
    if (cy > GIMBAL_THRESHOLD) // no gimbal lock
    {
        *roll  = atan2f(sx, cx);
        *pitch = atan2f(sy, cy);
        *yaw   = atan2f(2 * (mQ[VZ] * mQ[VW] - mQ[VX] * mQ[VY]), ys + xz);
    }
    else // gimbal lock
    {
        if (sy > 0)
        {
            *pitch = F_PI_BY_TWO;
            *yaw = 2 * atan2f(mQ[VZ] + mQ[VX], mQ[VW] + mQ[VY]);
        }
        else
        {
            *pitch = -F_PI_BY_TWO;
            *yaw = 2 * atan2f(mQ[VZ] - mQ[VX], mQ[VW] - mQ[VY]);
        }
        *roll = 0;
    }
}

// Saves space by using the fact that our quaternions are normalized
LLVector3 LLQuaternion::packToVector3() const
{
    F32 x = mQ[VX];
    F32 y = mQ[VY];
    F32 z = mQ[VZ];
    F32 w = mQ[VW];
    F32 mag = sqrtf(x * x + y * y + z * z + w * w);
    if (mag > FP_MAG_THRESHOLD)
    {
        x /= mag;
        y /= mag;
        z /= mag; // no need to normalize w, it's not used
    }
    if( mQ[VW] >= 0 )
    {
        return LLVector3( x, y , z );
    }
    else
    {
        return LLVector3( -x, -y, -z );
    }
}

// Saves space by using the fact that our quaternions are normalized
void LLQuaternion::unpackFromVector3( const LLVector3& vec )
{
    mQ[VX] = vec.mV[VX];
    mQ[VY] = vec.mV[VY];
    mQ[VZ] = vec.mV[VZ];
    F32 t = 1.f - vec.magVecSquared();
    if( t > 0 )
    {
        mQ[VW] = sqrt( t );
    }
    else
    {
        // Need this to avoid trying to find the square root of a negative number due
        // to floating point error.
        mQ[VW] = 0;
    }
}

bool LLQuaternion::parseQuat(const std::string& buf, LLQuaternion* value)
{
<<<<<<< HEAD
	if( buf.empty() || value == NULL)
	{
		return false;
	}

	LLQuaternion quat;
	S32 count = sscanf( buf.c_str(), "%f %f %f %f", quat.mQ + 0, quat.mQ + 1, quat.mQ + 2, quat.mQ + 3 );
	if( 4 == count )
	{
		value->set( quat );
		return true;
	}

	return false;
=======
    if( buf.empty() || value == NULL)
    {
        return FALSE;
    }

    LLQuaternion quat;
    S32 count = sscanf( buf.c_str(), "%f %f %f %f", quat.mQ + 0, quat.mQ + 1, quat.mQ + 2, quat.mQ + 3 );
    if( 4 == count )
    {
        value->set( quat );
        return TRUE;
    }

    return FALSE;
>>>>>>> e1623bb2
}


// End<|MERGE_RESOLUTION|>--- conflicted
+++ resolved
@@ -1,1042 +1,981 @@
-/**
- * @file llquaternion.cpp
- * @brief LLQuaternion class implementation.
- *
- * $LicenseInfo:firstyear=2000&license=viewerlgpl$
- * Second Life Viewer Source Code
- * Copyright (C) 2010, Linden Research, Inc.
- *
- * This library is free software; you can redistribute it and/or
- * modify it under the terms of the GNU Lesser General Public
- * License as published by the Free Software Foundation;
- * version 2.1 of the License only.
- *
- * This library is distributed in the hope that it will be useful,
- * but WITHOUT ANY WARRANTY; without even the implied warranty of
- * MERCHANTABILITY or FITNESS FOR A PARTICULAR PURPOSE.  See the GNU
- * Lesser General Public License for more details.
- *
- * You should have received a copy of the GNU Lesser General Public
- * License along with this library; if not, write to the Free Software
- * Foundation, Inc., 51 Franklin Street, Fifth Floor, Boston, MA  02110-1301  USA
- *
- * Linden Research, Inc., 945 Battery Street, San Francisco, CA  94111  USA
- * $/LicenseInfo$
- */
-
-#include "linden_common.h"
-
-#include "llmath.h" // for F_PI
-
-#include "llquaternion.h"
-
-//#include "vmath.h"
-#include "v3math.h"
-#include "v3dmath.h"
-#include "v4math.h"
-#include "m4math.h"
-#include "m3math.h"
-#include "llquantize.h"
-
-// WARNING: Don't use this for global const definitions!  using this
-// at the top of a *.cpp file might not give you what you think.
-const LLQuaternion LLQuaternion::DEFAULT;
-
-// Constructors
-
-LLQuaternion::LLQuaternion(const LLMatrix4 &mat)
-{
-    *this = mat.quaternion();
-    normalize();
-}
-
-LLQuaternion::LLQuaternion(const LLMatrix3 &mat)
-{
-    *this = mat.quaternion();
-    normalize();
-}
-
-LLQuaternion::LLQuaternion(F32 angle, const LLVector4 &vec)
-{
-    F32 mag = sqrtf(vec.mV[VX] * vec.mV[VX] + vec.mV[VY] * vec.mV[VY] + vec.mV[VZ] * vec.mV[VZ]);
-    if (mag > FP_MAG_THRESHOLD)
-    {
-        angle *= 0.5;
-        F32 c = cosf(angle);
-        F32 s = sinf(angle) / mag;
-        mQ[VX] = vec.mV[VX] * s;
-        mQ[VY] = vec.mV[VY] * s;
-        mQ[VZ] = vec.mV[VZ] * s;
-        mQ[VW] = c;
-    }
-    else
-    {
-        loadIdentity();
-    }
-}
-
-LLQuaternion::LLQuaternion(F32 angle, const LLVector3 &vec)
-{
-    F32 mag = sqrtf(vec.mV[VX] * vec.mV[VX] + vec.mV[VY] * vec.mV[VY] + vec.mV[VZ] * vec.mV[VZ]);
-    if (mag > FP_MAG_THRESHOLD)
-    {
-        angle *= 0.5;
-        F32 c = cosf(angle);
-        F32 s = sinf(angle) / mag;
-        mQ[VX] = vec.mV[VX] * s;
-        mQ[VY] = vec.mV[VY] * s;
-        mQ[VZ] = vec.mV[VZ] * s;
-        mQ[VW] = c;
-    }
-    else
-    {
-        loadIdentity();
-    }
-}
-
-LLQuaternion::LLQuaternion(const LLVector3 &x_axis,
-                           const LLVector3 &y_axis,
-                           const LLVector3 &z_axis)
-{
-    LLMatrix3 mat;
-    mat.setRows(x_axis, y_axis, z_axis);
-    *this = mat.quaternion();
-    normalize();
-}
-
-LLQuaternion::LLQuaternion(const LLSD &sd)
-{
-    setValue(sd);
-}
-
-// Quatizations
-void    LLQuaternion::quantize16(F32 lower, F32 upper)
-{
-    F32 x = mQ[VX];
-    F32 y = mQ[VY];
-    F32 z = mQ[VZ];
-    F32 s = mQ[VS];
-
-    x = U16_to_F32(F32_to_U16_ROUND(x, lower, upper), lower, upper);
-    y = U16_to_F32(F32_to_U16_ROUND(y, lower, upper), lower, upper);
-    z = U16_to_F32(F32_to_U16_ROUND(z, lower, upper), lower, upper);
-    s = U16_to_F32(F32_to_U16_ROUND(s, lower, upper), lower, upper);
-
-    mQ[VX] = x;
-    mQ[VY] = y;
-    mQ[VZ] = z;
-    mQ[VS] = s;
-
-    normalize();
-}
-
-void    LLQuaternion::quantize8(F32 lower, F32 upper)
-{
-    mQ[VX] = U8_to_F32(F32_to_U8_ROUND(mQ[VX], lower, upper), lower, upper);
-    mQ[VY] = U8_to_F32(F32_to_U8_ROUND(mQ[VY], lower, upper), lower, upper);
-    mQ[VZ] = U8_to_F32(F32_to_U8_ROUND(mQ[VZ], lower, upper), lower, upper);
-    mQ[VS] = U8_to_F32(F32_to_U8_ROUND(mQ[VS], lower, upper), lower, upper);
-
-    normalize();
-}
-
-// LLVector3 Magnitude and Normalization Functions
-
-
-// Set LLQuaternion routines
-
-const LLQuaternion& LLQuaternion::setAngleAxis(F32 angle, F32 x, F32 y, F32 z)
-{
-    F32 mag = sqrtf(x * x + y * y + z * z);
-    if (mag > FP_MAG_THRESHOLD)
-    {
-        angle *= 0.5;
-        F32 c = cosf(angle);
-        F32 s = sinf(angle) / mag;
-        mQ[VX] = x * s;
-        mQ[VY] = y * s;
-        mQ[VZ] = z * s;
-        mQ[VW] = c;
-    }
-    else
-    {
-        loadIdentity();
-    }
-    return (*this);
-}
-
-const LLQuaternion& LLQuaternion::setAngleAxis(F32 angle, const LLVector3 &vec)
-{
-    F32 mag = sqrtf(vec.mV[VX] * vec.mV[VX] + vec.mV[VY] * vec.mV[VY] + vec.mV[VZ] * vec.mV[VZ]);
-    if (mag > FP_MAG_THRESHOLD)
-    {
-        angle *= 0.5;
-        F32 c = cosf(angle);
-        F32 s = sinf(angle) / mag;
-        mQ[VX] = vec.mV[VX] * s;
-        mQ[VY] = vec.mV[VY] * s;
-        mQ[VZ] = vec.mV[VZ] * s;
-        mQ[VW] = c;
-    }
-    else
-    {
-        loadIdentity();
-    }
-    return (*this);
-}
-
-const LLQuaternion& LLQuaternion::setAngleAxis(F32 angle, const LLVector4 &vec)
-{
-    F32 mag = sqrtf(vec.mV[VX] * vec.mV[VX] + vec.mV[VY] * vec.mV[VY] + vec.mV[VZ] * vec.mV[VZ]);
-    if (mag > FP_MAG_THRESHOLD)
-    {
-        angle *= 0.5;
-        F32 c = cosf(angle);
-        F32 s = sinf(angle) / mag;
-        mQ[VX] = vec.mV[VX] * s;
-        mQ[VY] = vec.mV[VY] * s;
-        mQ[VZ] = vec.mV[VZ] * s;
-        mQ[VW] = c;
-    }
-    else
-    {
-        loadIdentity();
-    }
-    return (*this);
-}
-
-const LLQuaternion& LLQuaternion::setEulerAngles(F32 roll, F32 pitch, F32 yaw)
-{
-    LLMatrix3 rot_mat(roll, pitch, yaw);
-    rot_mat.orthogonalize();
-    *this = rot_mat.quaternion();
-
-    normalize();
-    return (*this);
-}
-
-// deprecated
-const LLQuaternion& LLQuaternion::set(const LLMatrix3 &mat)
-{
-    *this = mat.quaternion();
-    normalize();
-    return (*this);
-}
-
-// deprecated
-const LLQuaternion& LLQuaternion::set(const LLMatrix4 &mat)
-{
-    *this = mat.quaternion();
-    normalize();
-    return (*this);
-}
-
-// deprecated
-const LLQuaternion& LLQuaternion::setQuat(F32 angle, F32 x, F32 y, F32 z)
-{
-    F32 mag = sqrtf(x * x + y * y + z * z);
-    if (mag > FP_MAG_THRESHOLD)
-    {
-        angle *= 0.5;
-        F32 c = cosf(angle);
-        F32 s = sinf(angle) / mag;
-        mQ[VX] = x * s;
-        mQ[VY] = y * s;
-        mQ[VZ] = z * s;
-        mQ[VW] = c;
-    }
-    else
-    {
-        loadIdentity();
-    }
-    return (*this);
-}
-
-// deprecated
-const LLQuaternion& LLQuaternion::setQuat(F32 angle, const LLVector3 &vec)
-{
-    F32 mag = sqrtf(vec.mV[VX] * vec.mV[VX] + vec.mV[VY] * vec.mV[VY] + vec.mV[VZ] * vec.mV[VZ]);
-    if (mag > FP_MAG_THRESHOLD)
-    {
-        angle *= 0.5;
-        F32 c = cosf(angle);
-        F32 s = sinf(angle) / mag;
-        mQ[VX] = vec.mV[VX] * s;
-        mQ[VY] = vec.mV[VY] * s;
-        mQ[VZ] = vec.mV[VZ] * s;
-        mQ[VW] = c;
-    }
-    else
-    {
-        loadIdentity();
-    }
-    return (*this);
-}
-
-const LLQuaternion& LLQuaternion::setQuat(F32 angle, const LLVector4 &vec)
-{
-    F32 mag = sqrtf(vec.mV[VX] * vec.mV[VX] + vec.mV[VY] * vec.mV[VY] + vec.mV[VZ] * vec.mV[VZ]);
-    if (mag > FP_MAG_THRESHOLD)
-    {
-        angle *= 0.5;
-        F32 c = cosf(angle);
-        F32 s = sinf(angle) / mag;
-        mQ[VX] = vec.mV[VX] * s;
-        mQ[VY] = vec.mV[VY] * s;
-        mQ[VZ] = vec.mV[VZ] * s;
-        mQ[VW] = c;
-    }
-    else
-    {
-        loadIdentity();
-    }
-    return (*this);
-}
-
-const LLQuaternion& LLQuaternion::setQuat(F32 roll, F32 pitch, F32 yaw)
-{
-    roll  *= 0.5f;
-    pitch *= 0.5f;
-    yaw   *= 0.5f;
-    F32 sinX = sinf(roll);
-    F32 cosX = cosf(roll);
-    F32 sinY = sinf(pitch);
-    F32 cosY = cosf(pitch);
-    F32 sinZ = sinf(yaw);
-    F32 cosZ = cosf(yaw);
-    mQ[VW] = cosX * cosY * cosZ - sinX * sinY * sinZ;
-    mQ[VX] = sinX * cosY * cosZ + cosX * sinY * sinZ;
-    mQ[VY] = cosX * sinY * cosZ - sinX * cosY * sinZ;
-    mQ[VZ] = cosX * cosY * sinZ + sinX * sinY * cosZ;
-    return (*this);
-}
-
-const LLQuaternion& LLQuaternion::setQuat(const LLMatrix3 &mat)
-{
-    *this = mat.quaternion();
-    normalize();
-    return (*this);
-}
-
-const LLQuaternion& LLQuaternion::setQuat(const LLMatrix4 &mat)
-{
-    *this = mat.quaternion();
-    normalize();
-    return (*this);
-//#if 1
-//  // NOTE: LLQuaternion's are actually inverted with respect to
-//  // the matrices, so this code also assumes inverted quaternions
-//  // (-x, -y, -z, w). The result is that roll,pitch,yaw are applied
-//  // in reverse order (yaw,pitch,roll).
-//  F64 cosX = cos(roll);
-//    F64 cosY = cos(pitch);
-//    F64 cosZ = cos(yaw);
-//
-//    F64 sinX = sin(roll);
-//    F64 sinY = sin(pitch);
-//    F64 sinZ = sin(yaw);
-//
-//    mQ[VW] = (F32)sqrt(cosY*cosZ - sinX*sinY*sinZ + cosX*cosZ + cosX*cosY + 1.0)*.5;
-//  if (fabs(mQ[VW]) < F_APPROXIMATELY_ZERO)
-//  {
-//      // null rotation, any axis will do
-//      mQ[VX] = 0.0f;
-//      mQ[VY] = 1.0f;
-//      mQ[VZ] = 0.0f;
-//  }
-//  else
-//  {
-//      F32 inv_s = 1.0f / (4.0f * mQ[VW]);
-//      mQ[VX] = (F32)-(-sinX*cosY - cosX*sinY*sinZ - sinX*cosZ) * inv_s;
-//      mQ[VY] = (F32)-(-cosX*sinY*cosZ + sinX*sinZ - sinY) * inv_s;
-//      mQ[VZ] = (F32)-(-cosY*sinZ - sinX*sinY*cosZ - cosX*sinZ) * inv_s;
-//  }
-//
-//#else // This only works on a certain subset of roll/pitch/yaw
-//
-//  F64 cosX = cosf(roll/2.0);
-//    F64 cosY = cosf(pitch/2.0);
-//    F64 cosZ = cosf(yaw/2.0);
-//
-//    F64 sinX = sinf(roll/2.0);
-//    F64 sinY = sinf(pitch/2.0);
-//    F64 sinZ = sinf(yaw/2.0);
-//
-//    mQ[VW] = (F32)(cosX*cosY*cosZ + sinX*sinY*sinZ);
-//    mQ[VX] = (F32)(sinX*cosY*cosZ - cosX*sinY*sinZ);
-//    mQ[VY] = (F32)(cosX*sinY*cosZ + sinX*cosY*sinZ);
-//    mQ[VZ] = (F32)(cosX*cosY*sinZ - sinX*sinY*cosZ);
-//#endif
-//
-//  normalize();
-//  return (*this);
-}
-
-// SJB: This code is correct for a logicly stored (non-transposed) matrix;
-//      Our matrices are stored transposed, OpenGL style, so this generates the
-//      INVERSE matrix, or the CORRECT matrix form an INVERSE quaternion.
-//      Because we use similar logic in LLMatrix3::quaternion(),
-//      we are internally consistant so everything works OK :)
-LLMatrix3   LLQuaternion::getMatrix3(void) const
-{
-    LLMatrix3   mat;
-    F32     xx, xy, xz, xw, yy, yz, yw, zz, zw;
-
-    xx      = mQ[VX] * mQ[VX];
-    xy      = mQ[VX] * mQ[VY];
-    xz      = mQ[VX] * mQ[VZ];
-    xw      = mQ[VX] * mQ[VW];
-
-    yy      = mQ[VY] * mQ[VY];
-    yz      = mQ[VY] * mQ[VZ];
-    yw      = mQ[VY] * mQ[VW];
-
-    zz      = mQ[VZ] * mQ[VZ];
-    zw      = mQ[VZ] * mQ[VW];
-
-    mat.mMatrix[0][0]  = 1.f - 2.f * ( yy + zz );
-    mat.mMatrix[0][1]  =       2.f * ( xy + zw );
-    mat.mMatrix[0][2]  =       2.f * ( xz - yw );
-
-    mat.mMatrix[1][0]  =       2.f * ( xy - zw );
-    mat.mMatrix[1][1]  = 1.f - 2.f * ( xx + zz );
-    mat.mMatrix[1][2]  =       2.f * ( yz + xw );
-
-    mat.mMatrix[2][0]  =       2.f * ( xz + yw );
-    mat.mMatrix[2][1]  =       2.f * ( yz - xw );
-    mat.mMatrix[2][2]  = 1.f - 2.f * ( xx + yy );
-
-    return mat;
-}
-
-LLMatrix4   LLQuaternion::getMatrix4(void) const
-{
-    LLMatrix4   mat;
-    F32     xx, xy, xz, xw, yy, yz, yw, zz, zw;
-
-    xx      = mQ[VX] * mQ[VX];
-    xy      = mQ[VX] * mQ[VY];
-    xz      = mQ[VX] * mQ[VZ];
-    xw      = mQ[VX] * mQ[VW];
-
-    yy      = mQ[VY] * mQ[VY];
-    yz      = mQ[VY] * mQ[VZ];
-    yw      = mQ[VY] * mQ[VW];
-
-    zz      = mQ[VZ] * mQ[VZ];
-    zw      = mQ[VZ] * mQ[VW];
-
-    mat.mMatrix[0][0]  = 1.f - 2.f * ( yy + zz );
-    mat.mMatrix[0][1]  =       2.f * ( xy + zw );
-    mat.mMatrix[0][2]  =       2.f * ( xz - yw );
-
-    mat.mMatrix[1][0]  =       2.f * ( xy - zw );
-    mat.mMatrix[1][1]  = 1.f - 2.f * ( xx + zz );
-    mat.mMatrix[1][2]  =       2.f * ( yz + xw );
-
-    mat.mMatrix[2][0]  =       2.f * ( xz + yw );
-    mat.mMatrix[2][1]  =       2.f * ( yz - xw );
-    mat.mMatrix[2][2]  = 1.f - 2.f * ( xx + yy );
-
-    // TODO -- should we set the translation portion to zero?
-
-    return mat;
-}
-
-
-
-
-// Other useful methods
-
-
-// calculate the shortest rotation from a to b
-void LLQuaternion::shortestArc(const LLVector3 &a, const LLVector3 &b)
-{
-    F32 ab = a * b; // dotproduct
-    LLVector3 c = a % b; // crossproduct
-    F32 cc = c * c; // squared length of the crossproduct
-    if (ab * ab + cc) // test if the arguments have sufficient magnitude
-    {
-        if (cc > 0.0f) // test if the arguments are (anti)parallel
-        {
-            F32 s = sqrtf(ab * ab + cc) + ab; // note: don't try to optimize this line
-            F32 m = 1.0f / sqrtf(cc + s * s); // the inverted magnitude of the quaternion
-            mQ[VX] = c.mV[VX] * m;
-            mQ[VY] = c.mV[VY] * m;
-            mQ[VZ] = c.mV[VZ] * m;
-            mQ[VW] = s * m;
-            return;
-        }
-        if (ab < 0.0f) // test if the angle is bigger than PI/2 (anti parallel)
-        {
-            c = a - b; // the arguments are anti-parallel, we have to choose an axis
-            F32 m = sqrtf(c.mV[VX] * c.mV[VX] +  c.mV[VY] * c.mV[VY]); // the length projected on the XY-plane
-            if (m > FP_MAG_THRESHOLD)
-            {
-                mQ[VX] = -c.mV[VY] / m; // return the quaternion with the axis in the XY-plane
-                mQ[VY] =  c.mV[VX] / m;
-                mQ[VZ] = 0.0f;
-                mQ[VW] = 0.0f;
-                return;
-            }
-            else // the vectors are parallel to the Z-axis
-            {
-                mQ[VX] = 1.0f; // rotate around the X-axis
-                mQ[VY] = 0.0f;
-                mQ[VZ] = 0.0f;
-                mQ[VW] = 0.0f;
-                return;
-            }
-        }
-    }
-    loadIdentity();
-}
-
-// constrains rotation to a cone angle specified in radians
-const LLQuaternion &LLQuaternion::constrain(F32 radians)
-{
-    const F32 cos_angle_lim = cosf( radians/2 );    // mQ[VW] limit
-    const F32 sin_angle_lim = sinf( radians/2 );    // rotation axis length limit
-
-    if (mQ[VW] < 0.f)
-    {
-        mQ[VX] *= -1.f;
-        mQ[VY] *= -1.f;
-        mQ[VZ] *= -1.f;
-        mQ[VW] *= -1.f;
-    }
-
-    // if rotation angle is greater than limit (cos is less than limit)
-    if( mQ[VW] < cos_angle_lim )
-    {
-        mQ[VW] = cos_angle_lim;
-        F32 axis_len = sqrtf( mQ[VX]*mQ[VX] + mQ[VY]*mQ[VY] + mQ[VZ]*mQ[VZ] ); // sin(theta/2)
-        F32 axis_mult_fact = sin_angle_lim / axis_len;
-        mQ[VX] *= axis_mult_fact;
-        mQ[VY] *= axis_mult_fact;
-        mQ[VZ] *= axis_mult_fact;
-    }
-
-    return *this;
-}
-
-// Operators
-
-std::ostream& operator<<(std::ostream &s, const LLQuaternion &a)
-{
-    s << "{ "
-        << a.mQ[VX] << ", " << a.mQ[VY] << ", " << a.mQ[VZ] << ", " << a.mQ[VW]
-    << " }";
-    return s;
-}
-
-
-// Does NOT renormalize the result
-LLQuaternion    operator*(const LLQuaternion &a, const LLQuaternion &b)
-{
-//  LLQuaternion::mMultCount++;
-
-    LLQuaternion q(
-        b.mQ[3] * a.mQ[0] + b.mQ[0] * a.mQ[3] + b.mQ[1] * a.mQ[2] - b.mQ[2] * a.mQ[1],
-        b.mQ[3] * a.mQ[1] + b.mQ[1] * a.mQ[3] + b.mQ[2] * a.mQ[0] - b.mQ[0] * a.mQ[2],
-        b.mQ[3] * a.mQ[2] + b.mQ[2] * a.mQ[3] + b.mQ[0] * a.mQ[1] - b.mQ[1] * a.mQ[0],
-        b.mQ[3] * a.mQ[3] - b.mQ[0] * a.mQ[0] - b.mQ[1] * a.mQ[1] - b.mQ[2] * a.mQ[2]
-    );
-    return q;
-}
-
-/*
-LLMatrix4   operator*(const LLMatrix4 &m, const LLQuaternion &q)
-{
-    LLMatrix4 qmat(q);
-    return (m*qmat);
-}
-*/
-
-
-
-LLVector4       operator*(const LLVector4 &a, const LLQuaternion &rot)
-{
-    F32 rw = - rot.mQ[VX] * a.mV[VX] - rot.mQ[VY] * a.mV[VY] - rot.mQ[VZ] * a.mV[VZ];
-    F32 rx =   rot.mQ[VW] * a.mV[VX] + rot.mQ[VY] * a.mV[VZ] - rot.mQ[VZ] * a.mV[VY];
-    F32 ry =   rot.mQ[VW] * a.mV[VY] + rot.mQ[VZ] * a.mV[VX] - rot.mQ[VX] * a.mV[VZ];
-    F32 rz =   rot.mQ[VW] * a.mV[VZ] + rot.mQ[VX] * a.mV[VY] - rot.mQ[VY] * a.mV[VX];
-
-    F32 nx = - rw * rot.mQ[VX] +  rx * rot.mQ[VW] - ry * rot.mQ[VZ] + rz * rot.mQ[VY];
-    F32 ny = - rw * rot.mQ[VY] +  ry * rot.mQ[VW] - rz * rot.mQ[VX] + rx * rot.mQ[VZ];
-    F32 nz = - rw * rot.mQ[VZ] +  rz * rot.mQ[VW] - rx * rot.mQ[VY] + ry * rot.mQ[VX];
-
-    return LLVector4(nx, ny, nz, a.mV[VW]);
-}
-
-LLVector3       operator*(const LLVector3 &a, const LLQuaternion &rot)
-{
-    F32 rw = - rot.mQ[VX] * a.mV[VX] - rot.mQ[VY] * a.mV[VY] - rot.mQ[VZ] * a.mV[VZ];
-    F32 rx =   rot.mQ[VW] * a.mV[VX] + rot.mQ[VY] * a.mV[VZ] - rot.mQ[VZ] * a.mV[VY];
-    F32 ry =   rot.mQ[VW] * a.mV[VY] + rot.mQ[VZ] * a.mV[VX] - rot.mQ[VX] * a.mV[VZ];
-    F32 rz =   rot.mQ[VW] * a.mV[VZ] + rot.mQ[VX] * a.mV[VY] - rot.mQ[VY] * a.mV[VX];
-
-    F32 nx = - rw * rot.mQ[VX] +  rx * rot.mQ[VW] - ry * rot.mQ[VZ] + rz * rot.mQ[VY];
-    F32 ny = - rw * rot.mQ[VY] +  ry * rot.mQ[VW] - rz * rot.mQ[VX] + rx * rot.mQ[VZ];
-    F32 nz = - rw * rot.mQ[VZ] +  rz * rot.mQ[VW] - rx * rot.mQ[VY] + ry * rot.mQ[VX];
-
-    return LLVector3(nx, ny, nz);
-}
-
-LLVector3d      operator*(const LLVector3d &a, const LLQuaternion &rot)
-{
-    F64 rw = - rot.mQ[VX] * a.mdV[VX] - rot.mQ[VY] * a.mdV[VY] - rot.mQ[VZ] * a.mdV[VZ];
-    F64 rx =   rot.mQ[VW] * a.mdV[VX] + rot.mQ[VY] * a.mdV[VZ] - rot.mQ[VZ] * a.mdV[VY];
-    F64 ry =   rot.mQ[VW] * a.mdV[VY] + rot.mQ[VZ] * a.mdV[VX] - rot.mQ[VX] * a.mdV[VZ];
-    F64 rz =   rot.mQ[VW] * a.mdV[VZ] + rot.mQ[VX] * a.mdV[VY] - rot.mQ[VY] * a.mdV[VX];
-
-    F64 nx = - rw * rot.mQ[VX] +  rx * rot.mQ[VW] - ry * rot.mQ[VZ] + rz * rot.mQ[VY];
-    F64 ny = - rw * rot.mQ[VY] +  ry * rot.mQ[VW] - rz * rot.mQ[VX] + rx * rot.mQ[VZ];
-    F64 nz = - rw * rot.mQ[VZ] +  rz * rot.mQ[VW] - rx * rot.mQ[VY] + ry * rot.mQ[VX];
-
-    return LLVector3d(nx, ny, nz);
-}
-
-F32 dot(const LLQuaternion &a, const LLQuaternion &b)
-{
-    return a.mQ[VX] * b.mQ[VX] +
-           a.mQ[VY] * b.mQ[VY] +
-           a.mQ[VZ] * b.mQ[VZ] +
-           a.mQ[VW] * b.mQ[VW];
-}
-
-// DEMO HACK: This lerp is probably inocrrect now due intermediate normalization
-// it should look more like the lerp below
-#if 0
-// linear interpolation
-LLQuaternion lerp(F32 t, const LLQuaternion &p, const LLQuaternion &q)
-{
-    LLQuaternion r;
-    r = t * (q - p) + p;
-    r.normalize();
-    return r;
-}
-#endif
-
-// lerp from identity to q
-LLQuaternion lerp(F32 t, const LLQuaternion &q)
-{
-    LLQuaternion r;
-    r.mQ[VX] = t * q.mQ[VX];
-    r.mQ[VY] = t * q.mQ[VY];
-    r.mQ[VZ] = t * q.mQ[VZ];
-    r.mQ[VW] = t * (q.mQ[VZ] - 1.f) + 1.f;
-    r.normalize();
-    return r;
-}
-
-LLQuaternion lerp(F32 t, const LLQuaternion &p, const LLQuaternion &q)
-{
-    LLQuaternion r;
-    F32 inv_t;
-
-    inv_t = 1.f - t;
-
-    r.mQ[VX] = t * q.mQ[VX] + (inv_t * p.mQ[VX]);
-    r.mQ[VY] = t * q.mQ[VY] + (inv_t * p.mQ[VY]);
-    r.mQ[VZ] = t * q.mQ[VZ] + (inv_t * p.mQ[VZ]);
-    r.mQ[VW] = t * q.mQ[VW] + (inv_t * p.mQ[VW]);
-    r.normalize();
-    return r;
-}
-
-
-// spherical linear interpolation
-LLQuaternion slerp( F32 u, const LLQuaternion &a, const LLQuaternion &b )
-{
-<<<<<<< HEAD
-	// cosine theta = dot product of a and b
-	F32 cos_t = a.mQ[0]*b.mQ[0] + a.mQ[1]*b.mQ[1] + a.mQ[2]*b.mQ[2] + a.mQ[3]*b.mQ[3];
-	
-	// if b is on opposite hemisphere from a, use -a instead
-	bool bflip;
- 	if (cos_t < 0.0f)
-	{
-		cos_t = -cos_t;
-		bflip = true;
-	}
-	else
-		bflip = false;
-
-	// if B is (within precision limits) the same as A,
-	// just linear interpolate between A and B.
-	F32 alpha;	// interpolant
-	F32 beta;		// 1 - interpolant
-	if (1.0f - cos_t < 0.00001f)
-	{
-		beta = 1.0f - u;
-		alpha = u;
- 	}
-	else
-	{
- 		F32 theta = acosf(cos_t);
- 		F32 sin_t = sinf(theta);
- 		beta = sinf(theta - u*theta) / sin_t;
- 		alpha = sinf(u*theta) / sin_t;
- 	}
-
-	if (bflip)
-		beta = -beta;
-
-	// interpolate
-	LLQuaternion ret;
-	ret.mQ[0] = beta*a.mQ[0] + alpha*b.mQ[0];
- 	ret.mQ[1] = beta*a.mQ[1] + alpha*b.mQ[1];
- 	ret.mQ[2] = beta*a.mQ[2] + alpha*b.mQ[2];
- 	ret.mQ[3] = beta*a.mQ[3] + alpha*b.mQ[3];
-
-	return ret;
-=======
-    // cosine theta = dot product of a and b
-    F32 cos_t = a.mQ[0]*b.mQ[0] + a.mQ[1]*b.mQ[1] + a.mQ[2]*b.mQ[2] + a.mQ[3]*b.mQ[3];
-
-    // if b is on opposite hemisphere from a, use -a instead
-    int bflip;
-    if (cos_t < 0.0f)
-    {
-        cos_t = -cos_t;
-        bflip = TRUE;
-    }
-    else
-        bflip = FALSE;
-
-    // if B is (within precision limits) the same as A,
-    // just linear interpolate between A and B.
-    F32 alpha;  // interpolant
-    F32 beta;       // 1 - interpolant
-    if (1.0f - cos_t < 0.00001f)
-    {
-        beta = 1.0f - u;
-        alpha = u;
-    }
-    else
-    {
-        F32 theta = acosf(cos_t);
-        F32 sin_t = sinf(theta);
-        beta = sinf(theta - u*theta) / sin_t;
-        alpha = sinf(u*theta) / sin_t;
-    }
-
-    if (bflip)
-        beta = -beta;
-
-    // interpolate
-    LLQuaternion ret;
-    ret.mQ[0] = beta*a.mQ[0] + alpha*b.mQ[0];
-    ret.mQ[1] = beta*a.mQ[1] + alpha*b.mQ[1];
-    ret.mQ[2] = beta*a.mQ[2] + alpha*b.mQ[2];
-    ret.mQ[3] = beta*a.mQ[3] + alpha*b.mQ[3];
-
-    return ret;
->>>>>>> e1623bb2
-}
-
-// lerp whenever possible
-LLQuaternion nlerp(F32 t, const LLQuaternion &a, const LLQuaternion &b)
-{
-    if (dot(a, b) < 0.f)
-    {
-        return slerp(t, a, b);
-    }
-    else
-    {
-        return lerp(t, a, b);
-    }
-}
-
-LLQuaternion nlerp(F32 t, const LLQuaternion &q)
-{
-    if (q.mQ[VW] < 0.f)
-    {
-        return slerp(t, q);
-    }
-    else
-    {
-        return lerp(t, q);
-    }
-}
-
-// slerp from identity quaternion to another quaternion
-LLQuaternion slerp(F32 t, const LLQuaternion &q)
-{
-    F32 c = q.mQ[VW];
-    if (1.0f == t  ||  1.0f == c)
-    {
-        // the trivial cases
-        return q;
-    }
-
-    LLQuaternion r;
-    F32 s, angle, stq, stp;
-
-    s = (F32) sqrt(1.f - c*c);
-
-    if (c < 0.0f)
-    {
-        // when c < 0.0 then theta > PI/2
-        // since quat and -quat are the same rotation we invert one of
-        // p or q to reduce unecessary spins
-        // A equivalent way to do it is to convert acos(c) as if it had
-        // been negative, and to negate stp
-        angle   = (F32) acos(-c);
-        stp     = -(F32) sin(angle * (1.f - t));
-        stq     = (F32) sin(angle * t);
-    }
-    else
-    {
-        angle   = (F32) acos(c);
-        stp     = (F32) sin(angle * (1.f - t));
-        stq     = (F32) sin(angle * t);
-    }
-
-    r.mQ[VX] = (q.mQ[VX] * stq) / s;
-    r.mQ[VY] = (q.mQ[VY] * stq) / s;
-    r.mQ[VZ] = (q.mQ[VZ] * stq) / s;
-    r.mQ[VW] = (stp + q.mQ[VW] * stq) / s;
-
-    return r;
-}
-
-LLQuaternion mayaQ(F32 xRot, F32 yRot, F32 zRot, LLQuaternion::Order order)
-{
-    LLQuaternion xQ( xRot*DEG_TO_RAD, LLVector3(1.0f, 0.0f, 0.0f) );
-    LLQuaternion yQ( yRot*DEG_TO_RAD, LLVector3(0.0f, 1.0f, 0.0f) );
-    LLQuaternion zQ( zRot*DEG_TO_RAD, LLVector3(0.0f, 0.0f, 1.0f) );
-    LLQuaternion ret;
-    switch( order )
-    {
-    case LLQuaternion::XYZ:
-        ret = xQ * yQ * zQ;
-        break;
-    case LLQuaternion::YZX:
-        ret = yQ * zQ * xQ;
-        break;
-    case LLQuaternion::ZXY:
-        ret = zQ * xQ * yQ;
-        break;
-    case LLQuaternion::XZY:
-        ret = xQ * zQ * yQ;
-        break;
-    case LLQuaternion::YXZ:
-        ret = yQ * xQ * zQ;
-        break;
-    case LLQuaternion::ZYX:
-        ret = zQ * yQ * xQ;
-        break;
-    }
-    return ret;
-}
-
-const char *OrderToString( const LLQuaternion::Order order )
-{
-    const char *p = NULL;
-    switch( order )
-    {
-    default:
-    case LLQuaternion::XYZ:
-        p = "XYZ";
-        break;
-    case LLQuaternion::YZX:
-        p = "YZX";
-        break;
-    case LLQuaternion::ZXY:
-        p = "ZXY";
-        break;
-    case LLQuaternion::XZY:
-        p = "XZY";
-        break;
-    case LLQuaternion::YXZ:
-        p = "YXZ";
-        break;
-    case LLQuaternion::ZYX:
-        p = "ZYX";
-        break;
-    }
-    return p;
-}
-
-LLQuaternion::Order StringToOrder( const char *str )
-{
-    if (strncmp(str, "XYZ", 3)==0 || strncmp(str, "xyz", 3)==0)
-        return LLQuaternion::XYZ;
-
-    if (strncmp(str, "YZX", 3)==0 || strncmp(str, "yzx", 3)==0)
-        return LLQuaternion::YZX;
-
-    if (strncmp(str, "ZXY", 3)==0 || strncmp(str, "zxy", 3)==0)
-        return LLQuaternion::ZXY;
-
-    if (strncmp(str, "XZY", 3)==0 || strncmp(str, "xzy", 3)==0)
-        return LLQuaternion::XZY;
-
-    if (strncmp(str, "YXZ", 3)==0 || strncmp(str, "yxz", 3)==0)
-        return LLQuaternion::YXZ;
-
-    if (strncmp(str, "ZYX", 3)==0 || strncmp(str, "zyx", 3)==0)
-        return LLQuaternion::ZYX;
-
-    return LLQuaternion::XYZ;
-}
-
-void LLQuaternion::getAngleAxis(F32* angle, LLVector3 &vec) const
-{
-    F32 v = sqrtf(mQ[VX] * mQ[VX] + mQ[VY] * mQ[VY] + mQ[VZ] * mQ[VZ]); // length of the vector-component
-    if (v > FP_MAG_THRESHOLD)
-    {
-        F32 oomag = 1.0f / v;
-        F32 w = mQ[VW];
-        if (mQ[VW] < 0.0f)
-        {
-            w = -w; // make VW positive
-            oomag = -oomag; // invert the axis
-        }
-        vec.mV[VX] = mQ[VX] * oomag; // normalize the axis
-        vec.mV[VY] = mQ[VY] * oomag;
-        vec.mV[VZ] = mQ[VZ] * oomag;
-        *angle = 2.0f * atan2f(v, w); // get the angle
-    }
-    else
-    {
-        *angle = 0.0f; // no rotation
-        vec.mV[VX] = 0.0f; // around some dummy axis
-        vec.mV[VY] = 0.0f;
-        vec.mV[VZ] = 1.0f;
-    }
-}
-
-const LLQuaternion& LLQuaternion::setFromAzimuthAndAltitude(F32 azimuthRadians, F32 altitudeRadians)
-{
-    // euler angle inputs are complements of azimuth/altitude which are measured from zenith
-    F32 pitch = llclamp(F_PI_BY_TWO - altitudeRadians, 0.0f, F_PI_BY_TWO);
-    F32 yaw   = llclamp(F_PI_BY_TWO - azimuthRadians,  0.0f, F_PI_BY_TWO);
-    setEulerAngles(0.0f, pitch, yaw);
-    return *this;
-}
-
-void LLQuaternion::getAzimuthAndAltitude(F32 &azimuthRadians, F32 &altitudeRadians)
-{
-    F32 rick_roll;
-    F32 pitch;
-    F32 yaw;
-    getEulerAngles(&rick_roll, &pitch, &yaw);
-    // make these measured from zenith
-    altitudeRadians = llclamp(F_PI_BY_TWO - pitch, 0.0f, F_PI_BY_TWO);
-    azimuthRadians  = llclamp(F_PI_BY_TWO - yaw,   0.0f, F_PI_BY_TWO);
-}
-
-// quaternion does not need to be normalized
-void LLQuaternion::getEulerAngles(F32 *roll, F32 *pitch, F32 *yaw) const
-{
-    F32 sx = 2 * (mQ[VX] * mQ[VW] - mQ[VY] * mQ[VZ]); // sine of the roll
-    F32 sy = 2 * (mQ[VY] * mQ[VW] + mQ[VX] * mQ[VZ]); // sine of the pitch
-    F32 ys = mQ[VW] * mQ[VW] - mQ[VY] * mQ[VY]; // intermediate cosine 1
-    F32 xz = mQ[VX] * mQ[VX] - mQ[VZ] * mQ[VZ]; // intermediate cosine 2
-    F32 cx = ys - xz; // cosine of the roll
-    F32 cy = sqrtf(sx * sx + cx * cx); // cosine of the pitch
-    if (cy > GIMBAL_THRESHOLD) // no gimbal lock
-    {
-        *roll  = atan2f(sx, cx);
-        *pitch = atan2f(sy, cy);
-        *yaw   = atan2f(2 * (mQ[VZ] * mQ[VW] - mQ[VX] * mQ[VY]), ys + xz);
-    }
-    else // gimbal lock
-    {
-        if (sy > 0)
-        {
-            *pitch = F_PI_BY_TWO;
-            *yaw = 2 * atan2f(mQ[VZ] + mQ[VX], mQ[VW] + mQ[VY]);
-        }
-        else
-        {
-            *pitch = -F_PI_BY_TWO;
-            *yaw = 2 * atan2f(mQ[VZ] - mQ[VX], mQ[VW] - mQ[VY]);
-        }
-        *roll = 0;
-    }
-}
-
-// Saves space by using the fact that our quaternions are normalized
-LLVector3 LLQuaternion::packToVector3() const
-{
-    F32 x = mQ[VX];
-    F32 y = mQ[VY];
-    F32 z = mQ[VZ];
-    F32 w = mQ[VW];
-    F32 mag = sqrtf(x * x + y * y + z * z + w * w);
-    if (mag > FP_MAG_THRESHOLD)
-    {
-        x /= mag;
-        y /= mag;
-        z /= mag; // no need to normalize w, it's not used
-    }
-    if( mQ[VW] >= 0 )
-    {
-        return LLVector3( x, y , z );
-    }
-    else
-    {
-        return LLVector3( -x, -y, -z );
-    }
-}
-
-// Saves space by using the fact that our quaternions are normalized
-void LLQuaternion::unpackFromVector3( const LLVector3& vec )
-{
-    mQ[VX] = vec.mV[VX];
-    mQ[VY] = vec.mV[VY];
-    mQ[VZ] = vec.mV[VZ];
-    F32 t = 1.f - vec.magVecSquared();
-    if( t > 0 )
-    {
-        mQ[VW] = sqrt( t );
-    }
-    else
-    {
-        // Need this to avoid trying to find the square root of a negative number due
-        // to floating point error.
-        mQ[VW] = 0;
-    }
-}
-
-bool LLQuaternion::parseQuat(const std::string& buf, LLQuaternion* value)
-{
-<<<<<<< HEAD
-	if( buf.empty() || value == NULL)
-	{
-		return false;
-	}
-
-	LLQuaternion quat;
-	S32 count = sscanf( buf.c_str(), "%f %f %f %f", quat.mQ + 0, quat.mQ + 1, quat.mQ + 2, quat.mQ + 3 );
-	if( 4 == count )
-	{
-		value->set( quat );
-		return true;
-	}
-
-	return false;
-=======
-    if( buf.empty() || value == NULL)
-    {
-        return FALSE;
-    }
-
-    LLQuaternion quat;
-    S32 count = sscanf( buf.c_str(), "%f %f %f %f", quat.mQ + 0, quat.mQ + 1, quat.mQ + 2, quat.mQ + 3 );
-    if( 4 == count )
-    {
-        value->set( quat );
-        return TRUE;
-    }
-
-    return FALSE;
->>>>>>> e1623bb2
-}
-
-
-// End+/**
+ * @file llquaternion.cpp
+ * @brief LLQuaternion class implementation.
+ *
+ * $LicenseInfo:firstyear=2000&license=viewerlgpl$
+ * Second Life Viewer Source Code
+ * Copyright (C) 2010, Linden Research, Inc.
+ *
+ * This library is free software; you can redistribute it and/or
+ * modify it under the terms of the GNU Lesser General Public
+ * License as published by the Free Software Foundation;
+ * version 2.1 of the License only.
+ *
+ * This library is distributed in the hope that it will be useful,
+ * but WITHOUT ANY WARRANTY; without even the implied warranty of
+ * MERCHANTABILITY or FITNESS FOR A PARTICULAR PURPOSE.  See the GNU
+ * Lesser General Public License for more details.
+ *
+ * You should have received a copy of the GNU Lesser General Public
+ * License along with this library; if not, write to the Free Software
+ * Foundation, Inc., 51 Franklin Street, Fifth Floor, Boston, MA  02110-1301  USA
+ *
+ * Linden Research, Inc., 945 Battery Street, San Francisco, CA  94111  USA
+ * $/LicenseInfo$
+ */
+
+#include "linden_common.h"
+
+#include "llmath.h" // for F_PI
+
+#include "llquaternion.h"
+
+//#include "vmath.h"
+#include "v3math.h"
+#include "v3dmath.h"
+#include "v4math.h"
+#include "m4math.h"
+#include "m3math.h"
+#include "llquantize.h"
+
+// WARNING: Don't use this for global const definitions!  using this
+// at the top of a *.cpp file might not give you what you think.
+const LLQuaternion LLQuaternion::DEFAULT;
+
+// Constructors
+
+LLQuaternion::LLQuaternion(const LLMatrix4 &mat)
+{
+    *this = mat.quaternion();
+    normalize();
+}
+
+LLQuaternion::LLQuaternion(const LLMatrix3 &mat)
+{
+    *this = mat.quaternion();
+    normalize();
+}
+
+LLQuaternion::LLQuaternion(F32 angle, const LLVector4 &vec)
+{
+    F32 mag = sqrtf(vec.mV[VX] * vec.mV[VX] + vec.mV[VY] * vec.mV[VY] + vec.mV[VZ] * vec.mV[VZ]);
+    if (mag > FP_MAG_THRESHOLD)
+    {
+        angle *= 0.5;
+        F32 c = cosf(angle);
+        F32 s = sinf(angle) / mag;
+        mQ[VX] = vec.mV[VX] * s;
+        mQ[VY] = vec.mV[VY] * s;
+        mQ[VZ] = vec.mV[VZ] * s;
+        mQ[VW] = c;
+    }
+    else
+    {
+        loadIdentity();
+    }
+}
+
+LLQuaternion::LLQuaternion(F32 angle, const LLVector3 &vec)
+{
+    F32 mag = sqrtf(vec.mV[VX] * vec.mV[VX] + vec.mV[VY] * vec.mV[VY] + vec.mV[VZ] * vec.mV[VZ]);
+    if (mag > FP_MAG_THRESHOLD)
+    {
+        angle *= 0.5;
+        F32 c = cosf(angle);
+        F32 s = sinf(angle) / mag;
+        mQ[VX] = vec.mV[VX] * s;
+        mQ[VY] = vec.mV[VY] * s;
+        mQ[VZ] = vec.mV[VZ] * s;
+        mQ[VW] = c;
+    }
+    else
+    {
+        loadIdentity();
+    }
+}
+
+LLQuaternion::LLQuaternion(const LLVector3 &x_axis,
+                           const LLVector3 &y_axis,
+                           const LLVector3 &z_axis)
+{
+    LLMatrix3 mat;
+    mat.setRows(x_axis, y_axis, z_axis);
+    *this = mat.quaternion();
+    normalize();
+}
+
+LLQuaternion::LLQuaternion(const LLSD &sd)
+{
+    setValue(sd);
+}
+
+// Quatizations
+void    LLQuaternion::quantize16(F32 lower, F32 upper)
+{
+    F32 x = mQ[VX];
+    F32 y = mQ[VY];
+    F32 z = mQ[VZ];
+    F32 s = mQ[VS];
+
+    x = U16_to_F32(F32_to_U16_ROUND(x, lower, upper), lower, upper);
+    y = U16_to_F32(F32_to_U16_ROUND(y, lower, upper), lower, upper);
+    z = U16_to_F32(F32_to_U16_ROUND(z, lower, upper), lower, upper);
+    s = U16_to_F32(F32_to_U16_ROUND(s, lower, upper), lower, upper);
+
+    mQ[VX] = x;
+    mQ[VY] = y;
+    mQ[VZ] = z;
+    mQ[VS] = s;
+
+    normalize();
+}
+
+void    LLQuaternion::quantize8(F32 lower, F32 upper)
+{
+    mQ[VX] = U8_to_F32(F32_to_U8_ROUND(mQ[VX], lower, upper), lower, upper);
+    mQ[VY] = U8_to_F32(F32_to_U8_ROUND(mQ[VY], lower, upper), lower, upper);
+    mQ[VZ] = U8_to_F32(F32_to_U8_ROUND(mQ[VZ], lower, upper), lower, upper);
+    mQ[VS] = U8_to_F32(F32_to_U8_ROUND(mQ[VS], lower, upper), lower, upper);
+
+    normalize();
+}
+
+// LLVector3 Magnitude and Normalization Functions
+
+
+// Set LLQuaternion routines
+
+const LLQuaternion& LLQuaternion::setAngleAxis(F32 angle, F32 x, F32 y, F32 z)
+{
+    F32 mag = sqrtf(x * x + y * y + z * z);
+    if (mag > FP_MAG_THRESHOLD)
+    {
+        angle *= 0.5;
+        F32 c = cosf(angle);
+        F32 s = sinf(angle) / mag;
+        mQ[VX] = x * s;
+        mQ[VY] = y * s;
+        mQ[VZ] = z * s;
+        mQ[VW] = c;
+    }
+    else
+    {
+        loadIdentity();
+    }
+    return (*this);
+}
+
+const LLQuaternion& LLQuaternion::setAngleAxis(F32 angle, const LLVector3 &vec)
+{
+    F32 mag = sqrtf(vec.mV[VX] * vec.mV[VX] + vec.mV[VY] * vec.mV[VY] + vec.mV[VZ] * vec.mV[VZ]);
+    if (mag > FP_MAG_THRESHOLD)
+    {
+        angle *= 0.5;
+        F32 c = cosf(angle);
+        F32 s = sinf(angle) / mag;
+        mQ[VX] = vec.mV[VX] * s;
+        mQ[VY] = vec.mV[VY] * s;
+        mQ[VZ] = vec.mV[VZ] * s;
+        mQ[VW] = c;
+    }
+    else
+    {
+        loadIdentity();
+    }
+    return (*this);
+}
+
+const LLQuaternion& LLQuaternion::setAngleAxis(F32 angle, const LLVector4 &vec)
+{
+    F32 mag = sqrtf(vec.mV[VX] * vec.mV[VX] + vec.mV[VY] * vec.mV[VY] + vec.mV[VZ] * vec.mV[VZ]);
+    if (mag > FP_MAG_THRESHOLD)
+    {
+        angle *= 0.5;
+        F32 c = cosf(angle);
+        F32 s = sinf(angle) / mag;
+        mQ[VX] = vec.mV[VX] * s;
+        mQ[VY] = vec.mV[VY] * s;
+        mQ[VZ] = vec.mV[VZ] * s;
+        mQ[VW] = c;
+    }
+    else
+    {
+        loadIdentity();
+    }
+    return (*this);
+}
+
+const LLQuaternion& LLQuaternion::setEulerAngles(F32 roll, F32 pitch, F32 yaw)
+{
+    LLMatrix3 rot_mat(roll, pitch, yaw);
+    rot_mat.orthogonalize();
+    *this = rot_mat.quaternion();
+
+    normalize();
+    return (*this);
+}
+
+// deprecated
+const LLQuaternion& LLQuaternion::set(const LLMatrix3 &mat)
+{
+    *this = mat.quaternion();
+    normalize();
+    return (*this);
+}
+
+// deprecated
+const LLQuaternion& LLQuaternion::set(const LLMatrix4 &mat)
+{
+    *this = mat.quaternion();
+    normalize();
+    return (*this);
+}
+
+// deprecated
+const LLQuaternion& LLQuaternion::setQuat(F32 angle, F32 x, F32 y, F32 z)
+{
+    F32 mag = sqrtf(x * x + y * y + z * z);
+    if (mag > FP_MAG_THRESHOLD)
+    {
+        angle *= 0.5;
+        F32 c = cosf(angle);
+        F32 s = sinf(angle) / mag;
+        mQ[VX] = x * s;
+        mQ[VY] = y * s;
+        mQ[VZ] = z * s;
+        mQ[VW] = c;
+    }
+    else
+    {
+        loadIdentity();
+    }
+    return (*this);
+}
+
+// deprecated
+const LLQuaternion& LLQuaternion::setQuat(F32 angle, const LLVector3 &vec)
+{
+    F32 mag = sqrtf(vec.mV[VX] * vec.mV[VX] + vec.mV[VY] * vec.mV[VY] + vec.mV[VZ] * vec.mV[VZ]);
+    if (mag > FP_MAG_THRESHOLD)
+    {
+        angle *= 0.5;
+        F32 c = cosf(angle);
+        F32 s = sinf(angle) / mag;
+        mQ[VX] = vec.mV[VX] * s;
+        mQ[VY] = vec.mV[VY] * s;
+        mQ[VZ] = vec.mV[VZ] * s;
+        mQ[VW] = c;
+    }
+    else
+    {
+        loadIdentity();
+    }
+    return (*this);
+}
+
+const LLQuaternion& LLQuaternion::setQuat(F32 angle, const LLVector4 &vec)
+{
+    F32 mag = sqrtf(vec.mV[VX] * vec.mV[VX] + vec.mV[VY] * vec.mV[VY] + vec.mV[VZ] * vec.mV[VZ]);
+    if (mag > FP_MAG_THRESHOLD)
+    {
+        angle *= 0.5;
+        F32 c = cosf(angle);
+        F32 s = sinf(angle) / mag;
+        mQ[VX] = vec.mV[VX] * s;
+        mQ[VY] = vec.mV[VY] * s;
+        mQ[VZ] = vec.mV[VZ] * s;
+        mQ[VW] = c;
+    }
+    else
+    {
+        loadIdentity();
+    }
+    return (*this);
+}
+
+const LLQuaternion& LLQuaternion::setQuat(F32 roll, F32 pitch, F32 yaw)
+{
+    roll  *= 0.5f;
+    pitch *= 0.5f;
+    yaw   *= 0.5f;
+    F32 sinX = sinf(roll);
+    F32 cosX = cosf(roll);
+    F32 sinY = sinf(pitch);
+    F32 cosY = cosf(pitch);
+    F32 sinZ = sinf(yaw);
+    F32 cosZ = cosf(yaw);
+    mQ[VW] = cosX * cosY * cosZ - sinX * sinY * sinZ;
+    mQ[VX] = sinX * cosY * cosZ + cosX * sinY * sinZ;
+    mQ[VY] = cosX * sinY * cosZ - sinX * cosY * sinZ;
+    mQ[VZ] = cosX * cosY * sinZ + sinX * sinY * cosZ;
+    return (*this);
+}
+
+const LLQuaternion& LLQuaternion::setQuat(const LLMatrix3 &mat)
+{
+    *this = mat.quaternion();
+    normalize();
+    return (*this);
+}
+
+const LLQuaternion& LLQuaternion::setQuat(const LLMatrix4 &mat)
+{
+    *this = mat.quaternion();
+    normalize();
+    return (*this);
+//#if 1
+//  // NOTE: LLQuaternion's are actually inverted with respect to
+//  // the matrices, so this code also assumes inverted quaternions
+//  // (-x, -y, -z, w). The result is that roll,pitch,yaw are applied
+//  // in reverse order (yaw,pitch,roll).
+//  F64 cosX = cos(roll);
+//    F64 cosY = cos(pitch);
+//    F64 cosZ = cos(yaw);
+//
+//    F64 sinX = sin(roll);
+//    F64 sinY = sin(pitch);
+//    F64 sinZ = sin(yaw);
+//
+//    mQ[VW] = (F32)sqrt(cosY*cosZ - sinX*sinY*sinZ + cosX*cosZ + cosX*cosY + 1.0)*.5;
+//  if (fabs(mQ[VW]) < F_APPROXIMATELY_ZERO)
+//  {
+//      // null rotation, any axis will do
+//      mQ[VX] = 0.0f;
+//      mQ[VY] = 1.0f;
+//      mQ[VZ] = 0.0f;
+//  }
+//  else
+//  {
+//      F32 inv_s = 1.0f / (4.0f * mQ[VW]);
+//      mQ[VX] = (F32)-(-sinX*cosY - cosX*sinY*sinZ - sinX*cosZ) * inv_s;
+//      mQ[VY] = (F32)-(-cosX*sinY*cosZ + sinX*sinZ - sinY) * inv_s;
+//      mQ[VZ] = (F32)-(-cosY*sinZ - sinX*sinY*cosZ - cosX*sinZ) * inv_s;
+//  }
+//
+//#else // This only works on a certain subset of roll/pitch/yaw
+//
+//  F64 cosX = cosf(roll/2.0);
+//    F64 cosY = cosf(pitch/2.0);
+//    F64 cosZ = cosf(yaw/2.0);
+//
+//    F64 sinX = sinf(roll/2.0);
+//    F64 sinY = sinf(pitch/2.0);
+//    F64 sinZ = sinf(yaw/2.0);
+//
+//    mQ[VW] = (F32)(cosX*cosY*cosZ + sinX*sinY*sinZ);
+//    mQ[VX] = (F32)(sinX*cosY*cosZ - cosX*sinY*sinZ);
+//    mQ[VY] = (F32)(cosX*sinY*cosZ + sinX*cosY*sinZ);
+//    mQ[VZ] = (F32)(cosX*cosY*sinZ - sinX*sinY*cosZ);
+//#endif
+//
+//  normalize();
+//  return (*this);
+}
+
+// SJB: This code is correct for a logicly stored (non-transposed) matrix;
+//      Our matrices are stored transposed, OpenGL style, so this generates the
+//      INVERSE matrix, or the CORRECT matrix form an INVERSE quaternion.
+//      Because we use similar logic in LLMatrix3::quaternion(),
+//      we are internally consistant so everything works OK :)
+LLMatrix3   LLQuaternion::getMatrix3(void) const
+{
+    LLMatrix3   mat;
+    F32     xx, xy, xz, xw, yy, yz, yw, zz, zw;
+
+    xx      = mQ[VX] * mQ[VX];
+    xy      = mQ[VX] * mQ[VY];
+    xz      = mQ[VX] * mQ[VZ];
+    xw      = mQ[VX] * mQ[VW];
+
+    yy      = mQ[VY] * mQ[VY];
+    yz      = mQ[VY] * mQ[VZ];
+    yw      = mQ[VY] * mQ[VW];
+
+    zz      = mQ[VZ] * mQ[VZ];
+    zw      = mQ[VZ] * mQ[VW];
+
+    mat.mMatrix[0][0]  = 1.f - 2.f * ( yy + zz );
+    mat.mMatrix[0][1]  =       2.f * ( xy + zw );
+    mat.mMatrix[0][2]  =       2.f * ( xz - yw );
+
+    mat.mMatrix[1][0]  =       2.f * ( xy - zw );
+    mat.mMatrix[1][1]  = 1.f - 2.f * ( xx + zz );
+    mat.mMatrix[1][2]  =       2.f * ( yz + xw );
+
+    mat.mMatrix[2][0]  =       2.f * ( xz + yw );
+    mat.mMatrix[2][1]  =       2.f * ( yz - xw );
+    mat.mMatrix[2][2]  = 1.f - 2.f * ( xx + yy );
+
+    return mat;
+}
+
+LLMatrix4   LLQuaternion::getMatrix4(void) const
+{
+    LLMatrix4   mat;
+    F32     xx, xy, xz, xw, yy, yz, yw, zz, zw;
+
+    xx      = mQ[VX] * mQ[VX];
+    xy      = mQ[VX] * mQ[VY];
+    xz      = mQ[VX] * mQ[VZ];
+    xw      = mQ[VX] * mQ[VW];
+
+    yy      = mQ[VY] * mQ[VY];
+    yz      = mQ[VY] * mQ[VZ];
+    yw      = mQ[VY] * mQ[VW];
+
+    zz      = mQ[VZ] * mQ[VZ];
+    zw      = mQ[VZ] * mQ[VW];
+
+    mat.mMatrix[0][0]  = 1.f - 2.f * ( yy + zz );
+    mat.mMatrix[0][1]  =       2.f * ( xy + zw );
+    mat.mMatrix[0][2]  =       2.f * ( xz - yw );
+
+    mat.mMatrix[1][0]  =       2.f * ( xy - zw );
+    mat.mMatrix[1][1]  = 1.f - 2.f * ( xx + zz );
+    mat.mMatrix[1][2]  =       2.f * ( yz + xw );
+
+    mat.mMatrix[2][0]  =       2.f * ( xz + yw );
+    mat.mMatrix[2][1]  =       2.f * ( yz - xw );
+    mat.mMatrix[2][2]  = 1.f - 2.f * ( xx + yy );
+
+    // TODO -- should we set the translation portion to zero?
+
+    return mat;
+}
+
+
+
+
+// Other useful methods
+
+
+// calculate the shortest rotation from a to b
+void LLQuaternion::shortestArc(const LLVector3 &a, const LLVector3 &b)
+{
+    F32 ab = a * b; // dotproduct
+    LLVector3 c = a % b; // crossproduct
+    F32 cc = c * c; // squared length of the crossproduct
+    if (ab * ab + cc) // test if the arguments have sufficient magnitude
+    {
+        if (cc > 0.0f) // test if the arguments are (anti)parallel
+        {
+            F32 s = sqrtf(ab * ab + cc) + ab; // note: don't try to optimize this line
+            F32 m = 1.0f / sqrtf(cc + s * s); // the inverted magnitude of the quaternion
+            mQ[VX] = c.mV[VX] * m;
+            mQ[VY] = c.mV[VY] * m;
+            mQ[VZ] = c.mV[VZ] * m;
+            mQ[VW] = s * m;
+            return;
+        }
+        if (ab < 0.0f) // test if the angle is bigger than PI/2 (anti parallel)
+        {
+            c = a - b; // the arguments are anti-parallel, we have to choose an axis
+            F32 m = sqrtf(c.mV[VX] * c.mV[VX] +  c.mV[VY] * c.mV[VY]); // the length projected on the XY-plane
+            if (m > FP_MAG_THRESHOLD)
+            {
+                mQ[VX] = -c.mV[VY] / m; // return the quaternion with the axis in the XY-plane
+                mQ[VY] =  c.mV[VX] / m;
+                mQ[VZ] = 0.0f;
+                mQ[VW] = 0.0f;
+                return;
+            }
+            else // the vectors are parallel to the Z-axis
+            {
+                mQ[VX] = 1.0f; // rotate around the X-axis
+                mQ[VY] = 0.0f;
+                mQ[VZ] = 0.0f;
+                mQ[VW] = 0.0f;
+                return;
+            }
+        }
+    }
+    loadIdentity();
+}
+
+// constrains rotation to a cone angle specified in radians
+const LLQuaternion &LLQuaternion::constrain(F32 radians)
+{
+    const F32 cos_angle_lim = cosf( radians/2 );    // mQ[VW] limit
+    const F32 sin_angle_lim = sinf( radians/2 );    // rotation axis length limit
+
+    if (mQ[VW] < 0.f)
+    {
+        mQ[VX] *= -1.f;
+        mQ[VY] *= -1.f;
+        mQ[VZ] *= -1.f;
+        mQ[VW] *= -1.f;
+    }
+
+    // if rotation angle is greater than limit (cos is less than limit)
+    if( mQ[VW] < cos_angle_lim )
+    {
+        mQ[VW] = cos_angle_lim;
+        F32 axis_len = sqrtf( mQ[VX]*mQ[VX] + mQ[VY]*mQ[VY] + mQ[VZ]*mQ[VZ] ); // sin(theta/2)
+        F32 axis_mult_fact = sin_angle_lim / axis_len;
+        mQ[VX] *= axis_mult_fact;
+        mQ[VY] *= axis_mult_fact;
+        mQ[VZ] *= axis_mult_fact;
+    }
+
+    return *this;
+}
+
+// Operators
+
+std::ostream& operator<<(std::ostream &s, const LLQuaternion &a)
+{
+    s << "{ "
+        << a.mQ[VX] << ", " << a.mQ[VY] << ", " << a.mQ[VZ] << ", " << a.mQ[VW]
+    << " }";
+    return s;
+}
+
+
+// Does NOT renormalize the result
+LLQuaternion    operator*(const LLQuaternion &a, const LLQuaternion &b)
+{
+//  LLQuaternion::mMultCount++;
+
+    LLQuaternion q(
+        b.mQ[3] * a.mQ[0] + b.mQ[0] * a.mQ[3] + b.mQ[1] * a.mQ[2] - b.mQ[2] * a.mQ[1],
+        b.mQ[3] * a.mQ[1] + b.mQ[1] * a.mQ[3] + b.mQ[2] * a.mQ[0] - b.mQ[0] * a.mQ[2],
+        b.mQ[3] * a.mQ[2] + b.mQ[2] * a.mQ[3] + b.mQ[0] * a.mQ[1] - b.mQ[1] * a.mQ[0],
+        b.mQ[3] * a.mQ[3] - b.mQ[0] * a.mQ[0] - b.mQ[1] * a.mQ[1] - b.mQ[2] * a.mQ[2]
+    );
+    return q;
+}
+
+/*
+LLMatrix4   operator*(const LLMatrix4 &m, const LLQuaternion &q)
+{
+    LLMatrix4 qmat(q);
+    return (m*qmat);
+}
+*/
+
+
+
+LLVector4       operator*(const LLVector4 &a, const LLQuaternion &rot)
+{
+    F32 rw = - rot.mQ[VX] * a.mV[VX] - rot.mQ[VY] * a.mV[VY] - rot.mQ[VZ] * a.mV[VZ];
+    F32 rx =   rot.mQ[VW] * a.mV[VX] + rot.mQ[VY] * a.mV[VZ] - rot.mQ[VZ] * a.mV[VY];
+    F32 ry =   rot.mQ[VW] * a.mV[VY] + rot.mQ[VZ] * a.mV[VX] - rot.mQ[VX] * a.mV[VZ];
+    F32 rz =   rot.mQ[VW] * a.mV[VZ] + rot.mQ[VX] * a.mV[VY] - rot.mQ[VY] * a.mV[VX];
+
+    F32 nx = - rw * rot.mQ[VX] +  rx * rot.mQ[VW] - ry * rot.mQ[VZ] + rz * rot.mQ[VY];
+    F32 ny = - rw * rot.mQ[VY] +  ry * rot.mQ[VW] - rz * rot.mQ[VX] + rx * rot.mQ[VZ];
+    F32 nz = - rw * rot.mQ[VZ] +  rz * rot.mQ[VW] - rx * rot.mQ[VY] + ry * rot.mQ[VX];
+
+    return LLVector4(nx, ny, nz, a.mV[VW]);
+}
+
+LLVector3       operator*(const LLVector3 &a, const LLQuaternion &rot)
+{
+    F32 rw = - rot.mQ[VX] * a.mV[VX] - rot.mQ[VY] * a.mV[VY] - rot.mQ[VZ] * a.mV[VZ];
+    F32 rx =   rot.mQ[VW] * a.mV[VX] + rot.mQ[VY] * a.mV[VZ] - rot.mQ[VZ] * a.mV[VY];
+    F32 ry =   rot.mQ[VW] * a.mV[VY] + rot.mQ[VZ] * a.mV[VX] - rot.mQ[VX] * a.mV[VZ];
+    F32 rz =   rot.mQ[VW] * a.mV[VZ] + rot.mQ[VX] * a.mV[VY] - rot.mQ[VY] * a.mV[VX];
+
+    F32 nx = - rw * rot.mQ[VX] +  rx * rot.mQ[VW] - ry * rot.mQ[VZ] + rz * rot.mQ[VY];
+    F32 ny = - rw * rot.mQ[VY] +  ry * rot.mQ[VW] - rz * rot.mQ[VX] + rx * rot.mQ[VZ];
+    F32 nz = - rw * rot.mQ[VZ] +  rz * rot.mQ[VW] - rx * rot.mQ[VY] + ry * rot.mQ[VX];
+
+    return LLVector3(nx, ny, nz);
+}
+
+LLVector3d      operator*(const LLVector3d &a, const LLQuaternion &rot)
+{
+    F64 rw = - rot.mQ[VX] * a.mdV[VX] - rot.mQ[VY] * a.mdV[VY] - rot.mQ[VZ] * a.mdV[VZ];
+    F64 rx =   rot.mQ[VW] * a.mdV[VX] + rot.mQ[VY] * a.mdV[VZ] - rot.mQ[VZ] * a.mdV[VY];
+    F64 ry =   rot.mQ[VW] * a.mdV[VY] + rot.mQ[VZ] * a.mdV[VX] - rot.mQ[VX] * a.mdV[VZ];
+    F64 rz =   rot.mQ[VW] * a.mdV[VZ] + rot.mQ[VX] * a.mdV[VY] - rot.mQ[VY] * a.mdV[VX];
+
+    F64 nx = - rw * rot.mQ[VX] +  rx * rot.mQ[VW] - ry * rot.mQ[VZ] + rz * rot.mQ[VY];
+    F64 ny = - rw * rot.mQ[VY] +  ry * rot.mQ[VW] - rz * rot.mQ[VX] + rx * rot.mQ[VZ];
+    F64 nz = - rw * rot.mQ[VZ] +  rz * rot.mQ[VW] - rx * rot.mQ[VY] + ry * rot.mQ[VX];
+
+    return LLVector3d(nx, ny, nz);
+}
+
+F32 dot(const LLQuaternion &a, const LLQuaternion &b)
+{
+    return a.mQ[VX] * b.mQ[VX] +
+           a.mQ[VY] * b.mQ[VY] +
+           a.mQ[VZ] * b.mQ[VZ] +
+           a.mQ[VW] * b.mQ[VW];
+}
+
+// DEMO HACK: This lerp is probably inocrrect now due intermediate normalization
+// it should look more like the lerp below
+#if 0
+// linear interpolation
+LLQuaternion lerp(F32 t, const LLQuaternion &p, const LLQuaternion &q)
+{
+    LLQuaternion r;
+    r = t * (q - p) + p;
+    r.normalize();
+    return r;
+}
+#endif
+
+// lerp from identity to q
+LLQuaternion lerp(F32 t, const LLQuaternion &q)
+{
+    LLQuaternion r;
+    r.mQ[VX] = t * q.mQ[VX];
+    r.mQ[VY] = t * q.mQ[VY];
+    r.mQ[VZ] = t * q.mQ[VZ];
+    r.mQ[VW] = t * (q.mQ[VZ] - 1.f) + 1.f;
+    r.normalize();
+    return r;
+}
+
+LLQuaternion lerp(F32 t, const LLQuaternion &p, const LLQuaternion &q)
+{
+    LLQuaternion r;
+    F32 inv_t;
+
+    inv_t = 1.f - t;
+
+    r.mQ[VX] = t * q.mQ[VX] + (inv_t * p.mQ[VX]);
+    r.mQ[VY] = t * q.mQ[VY] + (inv_t * p.mQ[VY]);
+    r.mQ[VZ] = t * q.mQ[VZ] + (inv_t * p.mQ[VZ]);
+    r.mQ[VW] = t * q.mQ[VW] + (inv_t * p.mQ[VW]);
+    r.normalize();
+    return r;
+}
+
+
+// spherical linear interpolation
+LLQuaternion slerp( F32 u, const LLQuaternion &a, const LLQuaternion &b )
+{
+    // cosine theta = dot product of a and b
+    F32 cos_t = a.mQ[0]*b.mQ[0] + a.mQ[1]*b.mQ[1] + a.mQ[2]*b.mQ[2] + a.mQ[3]*b.mQ[3];
+
+    // if b is on opposite hemisphere from a, use -a instead
+    bool bflip;
+    if (cos_t < 0.0f)
+    {
+        cos_t = -cos_t;
+        bflip = true;
+    }
+    else
+        bflip = false;
+
+    // if B is (within precision limits) the same as A,
+    // just linear interpolate between A and B.
+    F32 alpha;  // interpolant
+    F32 beta;       // 1 - interpolant
+    if (1.0f - cos_t < 0.00001f)
+    {
+        beta = 1.0f - u;
+        alpha = u;
+    }
+    else
+    {
+        F32 theta = acosf(cos_t);
+        F32 sin_t = sinf(theta);
+        beta = sinf(theta - u*theta) / sin_t;
+        alpha = sinf(u*theta) / sin_t;
+    }
+
+    if (bflip)
+        beta = -beta;
+
+    // interpolate
+    LLQuaternion ret;
+    ret.mQ[0] = beta*a.mQ[0] + alpha*b.mQ[0];
+    ret.mQ[1] = beta*a.mQ[1] + alpha*b.mQ[1];
+    ret.mQ[2] = beta*a.mQ[2] + alpha*b.mQ[2];
+    ret.mQ[3] = beta*a.mQ[3] + alpha*b.mQ[3];
+
+    return ret;
+}
+
+// lerp whenever possible
+LLQuaternion nlerp(F32 t, const LLQuaternion &a, const LLQuaternion &b)
+{
+    if (dot(a, b) < 0.f)
+    {
+        return slerp(t, a, b);
+    }
+    else
+    {
+        return lerp(t, a, b);
+    }
+}
+
+LLQuaternion nlerp(F32 t, const LLQuaternion &q)
+{
+    if (q.mQ[VW] < 0.f)
+    {
+        return slerp(t, q);
+    }
+    else
+    {
+        return lerp(t, q);
+    }
+}
+
+// slerp from identity quaternion to another quaternion
+LLQuaternion slerp(F32 t, const LLQuaternion &q)
+{
+    F32 c = q.mQ[VW];
+    if (1.0f == t  ||  1.0f == c)
+    {
+        // the trivial cases
+        return q;
+    }
+
+    LLQuaternion r;
+    F32 s, angle, stq, stp;
+
+    s = (F32) sqrt(1.f - c*c);
+
+    if (c < 0.0f)
+    {
+        // when c < 0.0 then theta > PI/2
+        // since quat and -quat are the same rotation we invert one of
+        // p or q to reduce unecessary spins
+        // A equivalent way to do it is to convert acos(c) as if it had
+        // been negative, and to negate stp
+        angle   = (F32) acos(-c);
+        stp     = -(F32) sin(angle * (1.f - t));
+        stq     = (F32) sin(angle * t);
+    }
+    else
+    {
+        angle   = (F32) acos(c);
+        stp     = (F32) sin(angle * (1.f - t));
+        stq     = (F32) sin(angle * t);
+    }
+
+    r.mQ[VX] = (q.mQ[VX] * stq) / s;
+    r.mQ[VY] = (q.mQ[VY] * stq) / s;
+    r.mQ[VZ] = (q.mQ[VZ] * stq) / s;
+    r.mQ[VW] = (stp + q.mQ[VW] * stq) / s;
+
+    return r;
+}
+
+LLQuaternion mayaQ(F32 xRot, F32 yRot, F32 zRot, LLQuaternion::Order order)
+{
+    LLQuaternion xQ( xRot*DEG_TO_RAD, LLVector3(1.0f, 0.0f, 0.0f) );
+    LLQuaternion yQ( yRot*DEG_TO_RAD, LLVector3(0.0f, 1.0f, 0.0f) );
+    LLQuaternion zQ( zRot*DEG_TO_RAD, LLVector3(0.0f, 0.0f, 1.0f) );
+    LLQuaternion ret;
+    switch( order )
+    {
+    case LLQuaternion::XYZ:
+        ret = xQ * yQ * zQ;
+        break;
+    case LLQuaternion::YZX:
+        ret = yQ * zQ * xQ;
+        break;
+    case LLQuaternion::ZXY:
+        ret = zQ * xQ * yQ;
+        break;
+    case LLQuaternion::XZY:
+        ret = xQ * zQ * yQ;
+        break;
+    case LLQuaternion::YXZ:
+        ret = yQ * xQ * zQ;
+        break;
+    case LLQuaternion::ZYX:
+        ret = zQ * yQ * xQ;
+        break;
+    }
+    return ret;
+}
+
+const char *OrderToString( const LLQuaternion::Order order )
+{
+    const char *p = NULL;
+    switch( order )
+    {
+    default:
+    case LLQuaternion::XYZ:
+        p = "XYZ";
+        break;
+    case LLQuaternion::YZX:
+        p = "YZX";
+        break;
+    case LLQuaternion::ZXY:
+        p = "ZXY";
+        break;
+    case LLQuaternion::XZY:
+        p = "XZY";
+        break;
+    case LLQuaternion::YXZ:
+        p = "YXZ";
+        break;
+    case LLQuaternion::ZYX:
+        p = "ZYX";
+        break;
+    }
+    return p;
+}
+
+LLQuaternion::Order StringToOrder( const char *str )
+{
+    if (strncmp(str, "XYZ", 3)==0 || strncmp(str, "xyz", 3)==0)
+        return LLQuaternion::XYZ;
+
+    if (strncmp(str, "YZX", 3)==0 || strncmp(str, "yzx", 3)==0)
+        return LLQuaternion::YZX;
+
+    if (strncmp(str, "ZXY", 3)==0 || strncmp(str, "zxy", 3)==0)
+        return LLQuaternion::ZXY;
+
+    if (strncmp(str, "XZY", 3)==0 || strncmp(str, "xzy", 3)==0)
+        return LLQuaternion::XZY;
+
+    if (strncmp(str, "YXZ", 3)==0 || strncmp(str, "yxz", 3)==0)
+        return LLQuaternion::YXZ;
+
+    if (strncmp(str, "ZYX", 3)==0 || strncmp(str, "zyx", 3)==0)
+        return LLQuaternion::ZYX;
+
+    return LLQuaternion::XYZ;
+}
+
+void LLQuaternion::getAngleAxis(F32* angle, LLVector3 &vec) const
+{
+    F32 v = sqrtf(mQ[VX] * mQ[VX] + mQ[VY] * mQ[VY] + mQ[VZ] * mQ[VZ]); // length of the vector-component
+    if (v > FP_MAG_THRESHOLD)
+    {
+        F32 oomag = 1.0f / v;
+        F32 w = mQ[VW];
+        if (mQ[VW] < 0.0f)
+        {
+            w = -w; // make VW positive
+            oomag = -oomag; // invert the axis
+        }
+        vec.mV[VX] = mQ[VX] * oomag; // normalize the axis
+        vec.mV[VY] = mQ[VY] * oomag;
+        vec.mV[VZ] = mQ[VZ] * oomag;
+        *angle = 2.0f * atan2f(v, w); // get the angle
+    }
+    else
+    {
+        *angle = 0.0f; // no rotation
+        vec.mV[VX] = 0.0f; // around some dummy axis
+        vec.mV[VY] = 0.0f;
+        vec.mV[VZ] = 1.0f;
+    }
+}
+
+const LLQuaternion& LLQuaternion::setFromAzimuthAndAltitude(F32 azimuthRadians, F32 altitudeRadians)
+{
+    // euler angle inputs are complements of azimuth/altitude which are measured from zenith
+    F32 pitch = llclamp(F_PI_BY_TWO - altitudeRadians, 0.0f, F_PI_BY_TWO);
+    F32 yaw   = llclamp(F_PI_BY_TWO - azimuthRadians,  0.0f, F_PI_BY_TWO);
+    setEulerAngles(0.0f, pitch, yaw);
+    return *this;
+}
+
+void LLQuaternion::getAzimuthAndAltitude(F32 &azimuthRadians, F32 &altitudeRadians)
+{
+    F32 rick_roll;
+    F32 pitch;
+    F32 yaw;
+    getEulerAngles(&rick_roll, &pitch, &yaw);
+    // make these measured from zenith
+    altitudeRadians = llclamp(F_PI_BY_TWO - pitch, 0.0f, F_PI_BY_TWO);
+    azimuthRadians  = llclamp(F_PI_BY_TWO - yaw,   0.0f, F_PI_BY_TWO);
+}
+
+// quaternion does not need to be normalized
+void LLQuaternion::getEulerAngles(F32 *roll, F32 *pitch, F32 *yaw) const
+{
+    F32 sx = 2 * (mQ[VX] * mQ[VW] - mQ[VY] * mQ[VZ]); // sine of the roll
+    F32 sy = 2 * (mQ[VY] * mQ[VW] + mQ[VX] * mQ[VZ]); // sine of the pitch
+    F32 ys = mQ[VW] * mQ[VW] - mQ[VY] * mQ[VY]; // intermediate cosine 1
+    F32 xz = mQ[VX] * mQ[VX] - mQ[VZ] * mQ[VZ]; // intermediate cosine 2
+    F32 cx = ys - xz; // cosine of the roll
+    F32 cy = sqrtf(sx * sx + cx * cx); // cosine of the pitch
+    if (cy > GIMBAL_THRESHOLD) // no gimbal lock
+    {
+        *roll  = atan2f(sx, cx);
+        *pitch = atan2f(sy, cy);
+        *yaw   = atan2f(2 * (mQ[VZ] * mQ[VW] - mQ[VX] * mQ[VY]), ys + xz);
+    }
+    else // gimbal lock
+    {
+        if (sy > 0)
+        {
+            *pitch = F_PI_BY_TWO;
+            *yaw = 2 * atan2f(mQ[VZ] + mQ[VX], mQ[VW] + mQ[VY]);
+        }
+        else
+        {
+            *pitch = -F_PI_BY_TWO;
+            *yaw = 2 * atan2f(mQ[VZ] - mQ[VX], mQ[VW] - mQ[VY]);
+        }
+        *roll = 0;
+    }
+}
+
+// Saves space by using the fact that our quaternions are normalized
+LLVector3 LLQuaternion::packToVector3() const
+{
+    F32 x = mQ[VX];
+    F32 y = mQ[VY];
+    F32 z = mQ[VZ];
+    F32 w = mQ[VW];
+    F32 mag = sqrtf(x * x + y * y + z * z + w * w);
+    if (mag > FP_MAG_THRESHOLD)
+    {
+        x /= mag;
+        y /= mag;
+        z /= mag; // no need to normalize w, it's not used
+    }
+    if( mQ[VW] >= 0 )
+    {
+        return LLVector3( x, y , z );
+    }
+    else
+    {
+        return LLVector3( -x, -y, -z );
+    }
+}
+
+// Saves space by using the fact that our quaternions are normalized
+void LLQuaternion::unpackFromVector3( const LLVector3& vec )
+{
+    mQ[VX] = vec.mV[VX];
+    mQ[VY] = vec.mV[VY];
+    mQ[VZ] = vec.mV[VZ];
+    F32 t = 1.f - vec.magVecSquared();
+    if( t > 0 )
+    {
+        mQ[VW] = sqrt( t );
+    }
+    else
+    {
+        // Need this to avoid trying to find the square root of a negative number due
+        // to floating point error.
+        mQ[VW] = 0;
+    }
+}
+
+bool LLQuaternion::parseQuat(const std::string& buf, LLQuaternion* value)
+{
+    if( buf.empty() || value == NULL)
+    {
+        return false;
+    }
+
+    LLQuaternion quat;
+    S32 count = sscanf( buf.c_str(), "%f %f %f %f", quat.mQ + 0, quat.mQ + 1, quat.mQ + 2, quat.mQ + 3 );
+    if( 4 == count )
+    {
+        value->set( quat );
+        return true;
+    }
+
+    return false;
+}
+
+
+// End