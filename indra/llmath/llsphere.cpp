--- conflicted
+++ resolved
@@ -72,25 +72,15 @@
 // returns 'true' if this sphere completely contains other_sphere
 bool LLSphere::contains(const LLSphere& other_sphere) const
 {
-<<<<<<< HEAD
-	F32 separation = (mCenter - other_sphere.mCenter).length();
-	return mRadius >= separation + other_sphere.mRadius;
-=======
     F32 separation = (mCenter - other_sphere.mCenter).length();
-    return (mRadius >= separation + other_sphere.mRadius) ? TRUE : FALSE;
->>>>>>> e7eced3c
+    return mRadius >= separation + other_sphere.mRadius;
 }
 
 // returns 'true' if this sphere completely contains other_sphere
 bool LLSphere::overlaps(const LLSphere& other_sphere) const
 {
-<<<<<<< HEAD
-	F32 separation = (mCenter - other_sphere.mCenter).length();
-	return mRadius >= separation - other_sphere.mRadius;
-=======
     F32 separation = (mCenter - other_sphere.mCenter).length();
-    return (separation <= mRadius + other_sphere.mRadius) ? TRUE : FALSE;
->>>>>>> e7eced3c
+    return mRadius >= separation - other_sphere.mRadius;
 }
 
 // returns overlap
@@ -103,14 +93,8 @@
 
 bool LLSphere::operator==(const LLSphere& rhs) const
 {
-<<<<<<< HEAD
-	return fabs(mRadius - rhs.mRadius) <= FLT_EPSILON &&
-		(mCenter - rhs.mCenter).length() <= FLT_EPSILON;
-=======
-    // TODO? -- use approximate equality for centers?
-    return (mRadius == rhs.mRadius
-            && mCenter == rhs.mCenter);
->>>>>>> e7eced3c
+    return fabs(mRadius - rhs.mRadius) <= FLT_EPSILON &&
+        (mCenter - rhs.mCenter).length() <= FLT_EPSILON;
 }
 
 std::ostream& operator<<( std::ostream& output_stream, const LLSphere& sphere)
