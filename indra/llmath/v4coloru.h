/**
 * @file v4coloru.h
 * @brief The LLColor4U class.
 *
 * $LicenseInfo:firstyear=2001&license=viewerlgpl$
 * Second Life Viewer Source Code
 * Copyright (C) 2010, Linden Research, Inc.
 *
 * This library is free software; you can redistribute it and/or
 * modify it under the terms of the GNU Lesser General Public
 * License as published by the Free Software Foundation;
 * version 2.1 of the License only.
 *
 * This library is distributed in the hope that it will be useful,
 * but WITHOUT ANY WARRANTY; without even the implied warranty of
 * MERCHANTABILITY or FITNESS FOR A PARTICULAR PURPOSE.  See the GNU
 * Lesser General Public License for more details.
 *
 * You should have received a copy of the GNU Lesser General Public
 * License along with this library; if not, write to the Free Software
 * Foundation, Inc., 51 Franklin Street, Fifth Floor, Boston, MA  02110-1301  USA
 *
 * Linden Research, Inc., 945 Battery Street, San Francisco, CA  94111  USA
 * $/LicenseInfo$
 */

#ifndef LL_V4COLORU_H
#define LL_V4COLORU_H

#include "llerror.h"
//#include "vmath.h"
#include "llmath.h"
//#include "v4color.h"

#include "v3color.h"
#include "v4color.h"

//class LLColor3U;
class LLColor4;

//  LLColor4U = | red green blue alpha |

static const U32 LENGTHOFCOLOR4U = 4;


class LLColor4U
{
public:

<<<<<<< HEAD
	U8 mV[LENGTHOFCOLOR4U];

	LLColor4U();						// Initializes LLColor4U to (0, 0, 0, 1)
	LLColor4U(U8 r, U8 g, U8 b);		// Initializes LLColor4U to (r, g, b, 1)
	LLColor4U(U8 r, U8 g, U8 b, U8 a);		// Initializes LLColor4U to (r. g, b, a)
	LLColor4U(const U8 *vec);			// Initializes LLColor4U to (vec[0]. vec[1], vec[2], 1)
	explicit LLColor4U(const LLSD& sd)
	{
		setValue(sd);
	}

	void setValue(const LLSD& sd)
	{
		mV[0] = sd[0].asInteger();
		mV[1] = sd[1].asInteger();
		mV[2] = sd[2].asInteger();
		mV[3] = sd[3].asInteger();
	}

	LLSD getValue() const
	{
		LLSD ret;
		ret[0] = mV[0];
		ret[1] = mV[1];
		ret[2] = mV[2];
		ret[3] = mV[3];
		return ret;
	}

	const LLColor4U&	setToBlack();						// zero LLColor4U to (0, 0, 0, 1)
	const LLColor4U&	setToWhite();						// zero LLColor4U to (0, 0, 0, 1)

	const LLColor4U&	set(U8 r, U8 g, U8 b, U8 a);// Sets LLColor4U to (r, g, b, a)
	const LLColor4U&	set(U8 r, U8 g, U8 b);		// Sets LLColor4U to (r, g, b) (no change in a)
	const LLColor4U&	set(const LLColor4U &vec);	// Sets LLColor4U to vec
	const LLColor4U&	set(const U8 *vec);			// Sets LLColor4U to vec

	const LLColor4U&	setVec(U8 r, U8 g, U8 b, U8 a);	// deprecated -- use set()
	const LLColor4U&	setVec(U8 r, U8 g, U8 b);		// deprecated -- use set()
	const LLColor4U&	setVec(const LLColor4U &vec);	// deprecated -- use set()
	const LLColor4U&	setVec(const U8 *vec);			// deprecated -- use set()

	const LLColor4U&    setAlpha(U8 a);

	F32			magVec() const;				// deprecated -- use length()
	F32			magVecSquared() const;		// deprecated -- use lengthSquared()

	F32			length() const;				// Returns magnitude squared of LLColor4U
	F32			lengthSquared() const;		// Returns magnitude squared of LLColor4U

	friend std::ostream&	 operator<<(std::ostream& s, const LLColor4U &a);		// Print a
	friend LLColor4U operator+(const LLColor4U &a, const LLColor4U &b);	// Return vector a + b
	friend LLColor4U operator-(const LLColor4U &a, const LLColor4U &b);	// Return vector a minus b
	friend LLColor4U operator*(const LLColor4U &a, const LLColor4U &b);	// Return a * b
	friend bool operator==(const LLColor4U &a, const LLColor4U &b);		// Return a == b
	friend bool operator!=(const LLColor4U &a, const LLColor4U &b);		// Return a != b

	friend const LLColor4U& operator+=(LLColor4U &a, const LLColor4U &b);	// Return vector a + b
	friend const LLColor4U& operator-=(LLColor4U &a, const LLColor4U &b);	// Return vector a minus b
	friend const LLColor4U& operator*=(LLColor4U &a, U8 k);				// Return rgb times scaler k (no alpha change)
	friend const LLColor4U& operator%=(LLColor4U &a, U8 k);				// Return alpha times scaler k (no rgb change)

	LLColor4U addClampMax(const LLColor4U &color);						// Add and clamp the max

	LLColor4U multAll(const F32 k);										// Multiply ALL channels by scalar k

	inline void setVecScaleClamp(const LLColor3 &color);
	inline void setVecScaleClamp(const LLColor4 &color);

	static bool parseColor4U(const std::string& buf, LLColor4U* value);

	// conversion
	operator LLColor4() const
	{
		return LLColor4(*this);
	}

	U32 asRGBA() const;
	void fromRGBA( U32 aVal );

	static LLColor4U white;
	static LLColor4U black;
	static LLColor4U red;
	static LLColor4U green;
	static LLColor4U blue;
=======
    U8 mV[LENGTHOFCOLOR4U];

    LLColor4U();                        // Initializes LLColor4U to (0, 0, 0, 1)
    LLColor4U(U8 r, U8 g, U8 b);        // Initializes LLColor4U to (r, g, b, 1)
    LLColor4U(U8 r, U8 g, U8 b, U8 a);      // Initializes LLColor4U to (r. g, b, a)
    LLColor4U(const U8 *vec);           // Initializes LLColor4U to (vec[0]. vec[1], vec[2], 1)
    explicit LLColor4U(const LLSD& sd)
    {
        setValue(sd);
    }

    void setValue(const LLSD& sd)
    {
        mV[0] = sd[0].asInteger();
        mV[1] = sd[1].asInteger();
        mV[2] = sd[2].asInteger();
        mV[3] = sd[3].asInteger();
    }

    LLSD getValue() const
    {
        LLSD ret;
        ret[0] = mV[0];
        ret[1] = mV[1];
        ret[2] = mV[2];
        ret[3] = mV[3];
        return ret;
    }

    const LLColor4U&    setToBlack();                       // zero LLColor4U to (0, 0, 0, 1)
    const LLColor4U&    setToWhite();                       // zero LLColor4U to (0, 0, 0, 1)

    const LLColor4U&    set(U8 r, U8 g, U8 b, U8 a);// Sets LLColor4U to (r, g, b, a)
    const LLColor4U&    set(U8 r, U8 g, U8 b);      // Sets LLColor4U to (r, g, b) (no change in a)
    const LLColor4U&    set(const LLColor4U &vec);  // Sets LLColor4U to vec
    const LLColor4U&    set(const U8 *vec);         // Sets LLColor4U to vec

    const LLColor4U&    setVec(U8 r, U8 g, U8 b, U8 a); // deprecated -- use set()
    const LLColor4U&    setVec(U8 r, U8 g, U8 b);       // deprecated -- use set()
    const LLColor4U&    setVec(const LLColor4U &vec);   // deprecated -- use set()
    const LLColor4U&    setVec(const U8 *vec);          // deprecated -- use set()

    const LLColor4U&    setAlpha(U8 a);

    F32         magVec() const;             // deprecated -- use length()
    F32         magVecSquared() const;      // deprecated -- use lengthSquared()

    F32         length() const;             // Returns magnitude squared of LLColor4U
    F32         lengthSquared() const;      // Returns magnitude squared of LLColor4U

    friend std::ostream&     operator<<(std::ostream& s, const LLColor4U &a);       // Print a
    friend LLColor4U operator+(const LLColor4U &a, const LLColor4U &b); // Return vector a + b
    friend LLColor4U operator-(const LLColor4U &a, const LLColor4U &b); // Return vector a minus b
    friend LLColor4U operator*(const LLColor4U &a, const LLColor4U &b); // Return a * b
    friend bool operator==(const LLColor4U &a, const LLColor4U &b);     // Return a == b
    friend bool operator!=(const LLColor4U &a, const LLColor4U &b);     // Return a != b

    friend const LLColor4U& operator+=(LLColor4U &a, const LLColor4U &b);   // Return vector a + b
    friend const LLColor4U& operator-=(LLColor4U &a, const LLColor4U &b);   // Return vector a minus b
    friend const LLColor4U& operator*=(LLColor4U &a, U8 k);             // Return rgb times scaler k (no alpha change)
    friend const LLColor4U& operator%=(LLColor4U &a, U8 k);             // Return alpha times scaler k (no rgb change)

    LLColor4U addClampMax(const LLColor4U &color);                      // Add and clamp the max

    LLColor4U multAll(const F32 k);                                     // Multiply ALL channels by scalar k
    const LLColor4U& combine();

    inline void setVecScaleClamp(const LLColor3 &color);
    inline void setVecScaleClamp(const LLColor4 &color);

    static BOOL parseColor4U(const std::string& buf, LLColor4U* value);

    // conversion
    operator LLColor4() const
    {
        return LLColor4(*this);
    }

    U32 asRGBA() const;
    void fromRGBA( U32 aVal );

    static LLColor4U white;
    static LLColor4U black;
    static LLColor4U red;
    static LLColor4U green;
    static LLColor4U blue;
>>>>>>> e7eced3c
};


// Non-member functions
F32     distVec(const LLColor4U &a, const LLColor4U &b);            // Returns distance between a and b
F32     distVec_squared(const LLColor4U &a, const LLColor4U &b);    // Returns distance squared between a and b


inline LLColor4U::LLColor4U()
{
    mV[VX] = 0;
    mV[VY] = 0;
    mV[VZ] = 0;
    mV[VW] = 255;
}

inline LLColor4U::LLColor4U(U8 r, U8 g, U8 b)
{
    mV[VX] = r;
    mV[VY] = g;
    mV[VZ] = b;
    mV[VW] = 255;
}

inline LLColor4U::LLColor4U(U8 r, U8 g, U8 b, U8 a)
{
    mV[VX] = r;
    mV[VY] = g;
    mV[VZ] = b;
    mV[VW] = a;
}

inline LLColor4U::LLColor4U(const U8 *vec)
{
    mV[VX] = vec[VX];
    mV[VY] = vec[VY];
    mV[VZ] = vec[VZ];
    mV[VW] = vec[VW];
}

/*
inline LLColor4U::operator LLColor4()
{
    return(LLColor4((F32)mV[VRED]/255.f,(F32)mV[VGREEN]/255.f,(F32)mV[VBLUE]/255.f,(F32)mV[VALPHA]/255.f));
}
*/

inline const LLColor4U& LLColor4U::setToBlack(void)
{
    mV[VX] = 0;
    mV[VY] = 0;
    mV[VZ] = 0;
    mV[VW] = 255;
    return (*this);
}

inline const LLColor4U& LLColor4U::setToWhite(void)
{
    mV[VX] = 255;
    mV[VY] = 255;
    mV[VZ] = 255;
    mV[VW] = 255;
    return (*this);
}

inline const LLColor4U& LLColor4U::set(const U8 x, const U8 y, const U8 z)
{
    mV[VX] = x;
    mV[VY] = y;
    mV[VZ] = z;

//  no change to alpha!
//  mV[VW] = 255;

    return (*this);
}

inline const LLColor4U& LLColor4U::set(const U8 r, const U8 g, const U8 b, U8 a)
{
    mV[0] = r;
    mV[1] = g;
    mV[2] = b;
    mV[3] = a;
    return (*this);
}

inline const LLColor4U& LLColor4U::set(const LLColor4U &vec)
{
    mV[VX] = vec.mV[VX];
    mV[VY] = vec.mV[VY];
    mV[VZ] = vec.mV[VZ];
    mV[VW] = vec.mV[VW];
    return (*this);
}

inline const LLColor4U& LLColor4U::set(const U8 *vec)
{
    mV[VX] = vec[VX];
    mV[VY] = vec[VY];
    mV[VZ] = vec[VZ];
    mV[VW] = vec[VW];
    return (*this);
}

// deprecated
inline const LLColor4U& LLColor4U::setVec(const U8 x, const U8 y, const U8 z)
{
    mV[VX] = x;
    mV[VY] = y;
    mV[VZ] = z;

//  no change to alpha!
//  mV[VW] = 255;

    return (*this);
}

// deprecated
inline const LLColor4U& LLColor4U::setVec(const U8 r, const U8 g, const U8 b, U8 a)
{
    mV[0] = r;
    mV[1] = g;
    mV[2] = b;
    mV[3] = a;
    return (*this);
}

// deprecated
inline const LLColor4U& LLColor4U::setVec(const LLColor4U &vec)
{
    mV[VX] = vec.mV[VX];
    mV[VY] = vec.mV[VY];
    mV[VZ] = vec.mV[VZ];
    mV[VW] = vec.mV[VW];
    return (*this);
}

// deprecated
inline const LLColor4U& LLColor4U::setVec(const U8 *vec)
{
    mV[VX] = vec[VX];
    mV[VY] = vec[VY];
    mV[VZ] = vec[VZ];
    mV[VW] = vec[VW];
    return (*this);
}

inline const LLColor4U& LLColor4U::setAlpha(U8 a)
{
    mV[VW] = a;
    return (*this);
}

// LLColor4U Magnitude and Normalization Functions

inline F32      LLColor4U::length(void) const
{
    return (F32) sqrt( ((F32)mV[VX]) * mV[VX] + ((F32)mV[VY]) * mV[VY] + ((F32)mV[VZ]) * mV[VZ] );
}

inline F32      LLColor4U::lengthSquared(void) const
{
    return ((F32)mV[VX]) * mV[VX] + ((F32)mV[VY]) * mV[VY] + ((F32)mV[VZ]) * mV[VZ];
}

// deprecated
inline F32      LLColor4U::magVec(void) const
{
    return (F32) sqrt( ((F32)mV[VX]) * mV[VX] + ((F32)mV[VY]) * mV[VY] + ((F32)mV[VZ]) * mV[VZ] );
}

// deprecated
inline F32      LLColor4U::magVecSquared(void) const
{
    return ((F32)mV[VX]) * mV[VX] + ((F32)mV[VY]) * mV[VY] + ((F32)mV[VZ]) * mV[VZ];
}

inline LLColor4U operator+(const LLColor4U &a, const LLColor4U &b)
{
    return LLColor4U(
        a.mV[VX] + b.mV[VX],
        a.mV[VY] + b.mV[VY],
        a.mV[VZ] + b.mV[VZ],
        a.mV[VW] + b.mV[VW]);
}

inline LLColor4U operator-(const LLColor4U &a, const LLColor4U &b)
{
    return LLColor4U(
        a.mV[VX] - b.mV[VX],
        a.mV[VY] - b.mV[VY],
        a.mV[VZ] - b.mV[VZ],
        a.mV[VW] - b.mV[VW]);
}

inline LLColor4U  operator*(const LLColor4U &a, const LLColor4U &b)
{
    return LLColor4U(
        a.mV[VX] * b.mV[VX],
        a.mV[VY] * b.mV[VY],
        a.mV[VZ] * b.mV[VZ],
        a.mV[VW] * b.mV[VW]);
}

inline LLColor4U LLColor4U::addClampMax(const LLColor4U &color)
{
    return LLColor4U(llmin((S32)mV[VX] + color.mV[VX], 255),
                    llmin((S32)mV[VY] + color.mV[VY], 255),
                    llmin((S32)mV[VZ] + color.mV[VZ], 255),
                    llmin((S32)mV[VW] + color.mV[VW], 255));
}

inline LLColor4U LLColor4U::multAll(const F32 k)
{
    // Round to nearest
    return LLColor4U(
        (U8)ll_round(mV[VX] * k),
        (U8)ll_round(mV[VY] * k),
        (U8)ll_round(mV[VZ] * k),
        (U8)ll_round(mV[VW] * k));
}
/*
inline LLColor4U operator*(const LLColor4U &a, U8 k)
{
    // only affects rgb (not a!)
    return LLColor4U(
        a.mV[VX] * k,
        a.mV[VY] * k,
        a.mV[VZ] * k,
        a.mV[VW]);
}

inline LLColor4U operator*(U8 k, const LLColor4U &a)
{
    // only affects rgb (not a!)
    return LLColor4U(
        a.mV[VX] * k,
        a.mV[VY] * k,
        a.mV[VZ] * k,
        a.mV[VW]);
}

inline LLColor4U operator%(U8 k, const LLColor4U &a)
{
    // only affects alpha (not rgb!)
    return LLColor4U(
        a.mV[VX],
        a.mV[VY],
        a.mV[VZ],
        a.mV[VW] * k );
}

inline LLColor4U operator%(const LLColor4U &a, U8 k)
{
    // only affects alpha (not rgb!)
    return LLColor4U(
        a.mV[VX],
        a.mV[VY],
        a.mV[VZ],
        a.mV[VW] * k );
}
*/

inline bool operator==(const LLColor4U &a, const LLColor4U &b)
{
    return (  (a.mV[VX] == b.mV[VX])
            &&(a.mV[VY] == b.mV[VY])
            &&(a.mV[VZ] == b.mV[VZ])
            &&(a.mV[VW] == b.mV[VW]));
}

inline bool operator!=(const LLColor4U &a, const LLColor4U &b)
{
    return (  (a.mV[VX] != b.mV[VX])
            ||(a.mV[VY] != b.mV[VY])
            ||(a.mV[VZ] != b.mV[VZ])
            ||(a.mV[VW] != b.mV[VW]));
}

inline const LLColor4U& operator+=(LLColor4U &a, const LLColor4U &b)
{
    a.mV[VX] += b.mV[VX];
    a.mV[VY] += b.mV[VY];
    a.mV[VZ] += b.mV[VZ];
    a.mV[VW] += b.mV[VW];
    return a;
}

inline const LLColor4U& operator-=(LLColor4U &a, const LLColor4U &b)
{
    a.mV[VX] -= b.mV[VX];
    a.mV[VY] -= b.mV[VY];
    a.mV[VZ] -= b.mV[VZ];
    a.mV[VW] -= b.mV[VW];
    return a;
}

inline const LLColor4U& operator*=(LLColor4U &a, U8 k)
{
    // only affects rgb (not a!)
    a.mV[VX] *= k;
    a.mV[VY] *= k;
    a.mV[VZ] *= k;
    return a;
}

inline const LLColor4U& operator%=(LLColor4U &a, U8 k)
{
    // only affects alpha (not rgb!)
    a.mV[VW] *= k;
    return a;
}

inline F32      distVec(const LLColor4U &a, const LLColor4U &b)
{
    LLColor4U vec = a - b;
    return (vec.length());
}

inline F32      distVec_squared(const LLColor4U &a, const LLColor4U &b)
{
    LLColor4U vec = a - b;
    return (vec.lengthSquared());
}

void LLColor4U::setVecScaleClamp(const LLColor4& color)
{
    F32 color_scale_factor = 255.f;
    F32 max_color = llmax(color.mV[0], color.mV[1], color.mV[2]);
    if (max_color > 1.f)
    {
        color_scale_factor /= max_color;
    }
    const S32 MAX_COLOR = 255;
    S32 r = ll_round(color.mV[0] * color_scale_factor);
    if (r > MAX_COLOR)
    {
        r = MAX_COLOR;
    }
    else if (r < 0)
    {
        r = 0;
    }
    mV[0] = r;

    S32 g = ll_round(color.mV[1] * color_scale_factor);
    if (g > MAX_COLOR)
    {
        g = MAX_COLOR;
    }
    else if (g < 0)
    {
        g = 0;
    }
    mV[1] = g;

    S32 b = ll_round(color.mV[2] * color_scale_factor);
    if (b > MAX_COLOR)
    {
        b = MAX_COLOR;
    }
    else if (b < 0)
    {
        b = 0;
    }
    mV[2] = b;

    // Alpha shouldn't be scaled, just clamped...
    S32 a = ll_round(color.mV[3] * MAX_COLOR);
    if (a > MAX_COLOR)
    {
        a = MAX_COLOR;
    }
    else if (a < 0)
    {
        a = 0;
    }
    mV[3] = a;
}

void LLColor4U::setVecScaleClamp(const LLColor3& color)
{
    F32 color_scale_factor = 255.f;
    F32 max_color = llmax(color.mV[0], color.mV[1], color.mV[2]);
    if (max_color > 1.f)
    {
        color_scale_factor /= max_color;
    }

    const S32 MAX_COLOR = 255;
    S32 r = ll_round(color.mV[0] * color_scale_factor);
    if (r > MAX_COLOR)
    {
        r = MAX_COLOR;
    }
    else
    if (r < 0)
    {
        r = 0;
    }
    mV[0] = r;

    S32 g = ll_round(color.mV[1] * color_scale_factor);
    if (g > MAX_COLOR)
    {
        g = MAX_COLOR;
    }
    else
    if (g < 0)
    {
        g = 0;
    }
    mV[1] = g;

    S32 b = ll_round(color.mV[2] * color_scale_factor);
    if (b > MAX_COLOR)
    {
        b = MAX_COLOR;
    }
    if (b < 0)
    {
        b = 0;
    }
    mV[2] = b;

    mV[3] = 255;
}

inline U32 LLColor4U::asRGBA() const
{
    // Little endian: values are swapped in memory. The original code access the array like a U32, so we need to swap here

    return (mV[3] << 24) | (mV[2] << 16) | (mV[1] << 8) | mV[0];
}

inline void LLColor4U::fromRGBA( U32 aVal )
{
    // Little endian: values are swapped in memory. The original code access the array like a U32, so we need to swap here

    mV[ 0 ] = aVal & 0xFF;
    aVal >>= 8;
    mV[ 1 ] = aVal & 0xFF;
    aVal >>= 8;
    mV[ 2 ] = aVal & 0xFF;
    aVal >>= 8;
    mV[ 3 ] = aVal & 0xFF;
}


#endif
<|MERGE_RESOLUTION|>--- conflicted
+++ resolved
@@ -47,93 +47,6 @@
 {
 public:
 
-<<<<<<< HEAD
-	U8 mV[LENGTHOFCOLOR4U];
-
-	LLColor4U();						// Initializes LLColor4U to (0, 0, 0, 1)
-	LLColor4U(U8 r, U8 g, U8 b);		// Initializes LLColor4U to (r, g, b, 1)
-	LLColor4U(U8 r, U8 g, U8 b, U8 a);		// Initializes LLColor4U to (r. g, b, a)
-	LLColor4U(const U8 *vec);			// Initializes LLColor4U to (vec[0]. vec[1], vec[2], 1)
-	explicit LLColor4U(const LLSD& sd)
-	{
-		setValue(sd);
-	}
-
-	void setValue(const LLSD& sd)
-	{
-		mV[0] = sd[0].asInteger();
-		mV[1] = sd[1].asInteger();
-		mV[2] = sd[2].asInteger();
-		mV[3] = sd[3].asInteger();
-	}
-
-	LLSD getValue() const
-	{
-		LLSD ret;
-		ret[0] = mV[0];
-		ret[1] = mV[1];
-		ret[2] = mV[2];
-		ret[3] = mV[3];
-		return ret;
-	}
-
-	const LLColor4U&	setToBlack();						// zero LLColor4U to (0, 0, 0, 1)
-	const LLColor4U&	setToWhite();						// zero LLColor4U to (0, 0, 0, 1)
-
-	const LLColor4U&	set(U8 r, U8 g, U8 b, U8 a);// Sets LLColor4U to (r, g, b, a)
-	const LLColor4U&	set(U8 r, U8 g, U8 b);		// Sets LLColor4U to (r, g, b) (no change in a)
-	const LLColor4U&	set(const LLColor4U &vec);	// Sets LLColor4U to vec
-	const LLColor4U&	set(const U8 *vec);			// Sets LLColor4U to vec
-
-	const LLColor4U&	setVec(U8 r, U8 g, U8 b, U8 a);	// deprecated -- use set()
-	const LLColor4U&	setVec(U8 r, U8 g, U8 b);		// deprecated -- use set()
-	const LLColor4U&	setVec(const LLColor4U &vec);	// deprecated -- use set()
-	const LLColor4U&	setVec(const U8 *vec);			// deprecated -- use set()
-
-	const LLColor4U&    setAlpha(U8 a);
-
-	F32			magVec() const;				// deprecated -- use length()
-	F32			magVecSquared() const;		// deprecated -- use lengthSquared()
-
-	F32			length() const;				// Returns magnitude squared of LLColor4U
-	F32			lengthSquared() const;		// Returns magnitude squared of LLColor4U
-
-	friend std::ostream&	 operator<<(std::ostream& s, const LLColor4U &a);		// Print a
-	friend LLColor4U operator+(const LLColor4U &a, const LLColor4U &b);	// Return vector a + b
-	friend LLColor4U operator-(const LLColor4U &a, const LLColor4U &b);	// Return vector a minus b
-	friend LLColor4U operator*(const LLColor4U &a, const LLColor4U &b);	// Return a * b
-	friend bool operator==(const LLColor4U &a, const LLColor4U &b);		// Return a == b
-	friend bool operator!=(const LLColor4U &a, const LLColor4U &b);		// Return a != b
-
-	friend const LLColor4U& operator+=(LLColor4U &a, const LLColor4U &b);	// Return vector a + b
-	friend const LLColor4U& operator-=(LLColor4U &a, const LLColor4U &b);	// Return vector a minus b
-	friend const LLColor4U& operator*=(LLColor4U &a, U8 k);				// Return rgb times scaler k (no alpha change)
-	friend const LLColor4U& operator%=(LLColor4U &a, U8 k);				// Return alpha times scaler k (no rgb change)
-
-	LLColor4U addClampMax(const LLColor4U &color);						// Add and clamp the max
-
-	LLColor4U multAll(const F32 k);										// Multiply ALL channels by scalar k
-
-	inline void setVecScaleClamp(const LLColor3 &color);
-	inline void setVecScaleClamp(const LLColor4 &color);
-
-	static bool parseColor4U(const std::string& buf, LLColor4U* value);
-
-	// conversion
-	operator LLColor4() const
-	{
-		return LLColor4(*this);
-	}
-
-	U32 asRGBA() const;
-	void fromRGBA( U32 aVal );
-
-	static LLColor4U white;
-	static LLColor4U black;
-	static LLColor4U red;
-	static LLColor4U green;
-	static LLColor4U blue;
-=======
     U8 mV[LENGTHOFCOLOR4U];
 
     LLColor4U();                        // Initializes LLColor4U to (0, 0, 0, 1)
@@ -199,12 +112,11 @@
     LLColor4U addClampMax(const LLColor4U &color);                      // Add and clamp the max
 
     LLColor4U multAll(const F32 k);                                     // Multiply ALL channels by scalar k
-    const LLColor4U& combine();
 
     inline void setVecScaleClamp(const LLColor3 &color);
     inline void setVecScaleClamp(const LLColor4 &color);
 
-    static BOOL parseColor4U(const std::string& buf, LLColor4U* value);
+    static bool parseColor4U(const std::string& buf, LLColor4U* value);
 
     // conversion
     operator LLColor4() const
@@ -220,7 +132,6 @@
     static LLColor4U red;
     static LLColor4U green;
     static LLColor4U blue;
->>>>>>> e7eced3c
 };
 
 
