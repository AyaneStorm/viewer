/** 
 * @file lloctree.h
 * @brief Octree declaration. 
 *
 * $LicenseInfo:firstyear=2005&license=viewerlgpl$
 * Second Life Viewer Source Code
 * Copyright (C) 2010, Linden Research, Inc.
 * 
 * This library is free software; you can redistribute it and/or
 * modify it under the terms of the GNU Lesser General Public
 * License as published by the Free Software Foundation;
 * version 2.1 of the License only.
 * 
 * This library is distributed in the hope that it will be useful,
 * but WITHOUT ANY WARRANTY; without even the implied warranty of
 * MERCHANTABILITY or FITNESS FOR A PARTICULAR PURPOSE.  See the GNU
 * Lesser General Public License for more details.
 * 
 * You should have received a copy of the GNU Lesser General Public
 * License along with this library; if not, write to the Free Software
 * Foundation, Inc., 51 Franklin Street, Fifth Floor, Boston, MA  02110-1301  USA
 * 
 * Linden Research, Inc., 945 Battery Street, San Francisco, CA  94111  USA
 * $/LicenseInfo$
 */

#ifndef LL_LLOCTREE_H
#define LL_LLOCTREE_H

#include "lltreenode.h"
#include "v3math.h"
#include "llvector4a.h"
#include <vector>

#define OCT_ERRS LL_WARNS("OctreeErrors")


extern U32 gOctreeMaxCapacity;
/*#define LL_OCTREE_PARANOIA_CHECK 0
#if LL_DARWIN
#define LL_OCTREE_MAX_CAPACITY 32
#else
#define LL_OCTREE_MAX_CAPACITY 128
#endif*/

template <class T> class LLOctreeNode;

template <class T>
class LLOctreeListener: public LLTreeListener<T>
{
public:
	typedef LLTreeListener<T> BaseType;
	typedef LLOctreeNode<T> oct_node;

	virtual void handleChildAddition(const oct_node* parent, oct_node* child) = 0;
	virtual void handleChildRemoval(const oct_node* parent, const oct_node* child) = 0;
};

template <class T>
class LLOctreeTraveler
{
public:
	virtual void traverse(const LLOctreeNode<T>* node);
	virtual void visit(const LLOctreeNode<T>* branch) = 0;
};

template <class T>
class LLOctreeTravelerDepthFirst : public LLOctreeTraveler<T>
{
public:
	virtual void traverse(const LLOctreeNode<T>* node);
};

template <class T>
class LLOctreeNode : public LLTreeNode<T>
{
public:

	typedef LLOctreeTraveler<T>									oct_traveler;
	typedef LLTreeTraveler<T>									tree_traveler;
<<<<<<< HEAD
	typedef std::vector<LLPointer<T> >							element_list;
=======
	typedef std::vector< LLPointer<T> >							element_list;		// note:  don't remove the whitespace between "> >"
>>>>>>> 8c8c2f3b
	typedef LLPointer<T>*										element_iter;
	typedef const LLPointer<T>*									const_element_iter;
	typedef typename std::vector<LLTreeListener<T>*>::iterator	tree_listener_iter;
	typedef LLOctreeNode<T>**									child_list;
	typedef LLOctreeNode<T>**									child_iter;

	typedef LLTreeNode<T>		BaseType;
	typedef LLOctreeNode<T>		oct_node;
	typedef LLOctreeListener<T>	oct_listener;

	void* operator new(size_t size)
	{
		return ll_aligned_malloc_16(size);
	}

	void operator delete(void* ptr)
	{
		ll_aligned_free_16(ptr);
	}

	LLOctreeNode(	const LLVector4a& center, 
					const LLVector4a& size, 
					BaseType* parent, 
					U8 octant = 255)
	:	mParent((oct_node*)parent), 
		mOctant(octant) 
	{ 
		//always keep a NULL terminated list to avoid out of bounds exceptions in debug builds
		mData.push_back(NULL);
		mDataEnd = &mData[0];

		mCenter = center;
		mSize = size;

		updateMinMax();
		if ((mOctant == 255) && mParent)
		{
			mOctant = ((oct_node*) mParent)->getOctant(mCenter);
		}

		mElementCount = 0;

		clearChildren();
	}

	virtual ~LLOctreeNode()								
	{ 
		BaseType::destroyListeners(); 
		
		for (U32 i = 0; i < mElementCount; ++i)
		{
			mData[i]->setBinIndex(-1);
			mData[i] = NULL;
		}

		mData.clear();
		mData.push_back(NULL);
		mDataEnd = &mData[0];

		for (U32 i = 0; i < getChildCount(); i++)
		{
			delete getChild(i);
		} 
	}

	inline const BaseType* getParent()	const			{ return mParent; }
	inline void setParent(BaseType* parent)				{ mParent = (oct_node*) parent; }
	inline const LLVector4a& getCenter() const			{ return mCenter; }
	inline const LLVector4a& getSize() const			{ return mSize; }
	inline void setCenter(const LLVector4a& center)		{ mCenter = center; }
	inline void setSize(const LLVector4a& size)			{ mSize = size; }
    inline oct_node* getNodeAt(T* data)					{ return getNodeAt(data->getPositionGroup(), data->getBinRadius()); }
	inline U8 getOctant() const							{ return mOctant; }
	inline const oct_node*	getOctParent() const		{ return (const oct_node*) getParent(); }
	inline oct_node* getOctParent() 					{ return (oct_node*) getParent(); }
	
	U8 getOctant(const LLVector4a& pos) const			//get the octant pos is in
	{
		return (U8) (pos.greaterThan(mCenter).getGatheredBits() & 0x7);
	}
	
	inline bool isInside(const LLVector4a& pos, const F32& rad) const
	{
		return rad <= mSize[0]*2.f && isInside(pos); 
	}

	inline bool isInside(T* data) const			
	{ 
		return isInside(data->getPositionGroup(), data->getBinRadius());
	}

	bool isInside(const LLVector4a& pos) const
	{
		S32 gt = pos.greaterThan(mMax).getGatheredBits() & 0x7;
		if (gt)
		{
			return false;
		}

		S32 lt = pos.lessEqual(mMin).getGatheredBits() & 0x7;
		if (lt)
		{
			return false;
		}
				
		return true;
	}
	
	void updateMinMax()
	{
		mMax.setAdd(mCenter, mSize);
		mMin.setSub(mCenter, mSize);
	}

	inline oct_listener* getOctListener(U32 index) 
	{ 
		return (oct_listener*) BaseType::getListener(index); 
	}

	inline bool contains(T* xform)
	{
		return contains(xform->getBinRadius());
	}

	bool contains(F32 radius)
	{
		if (mParent == NULL)
		{	//root node contains nothing
			return false;
		}

		F32 size = mSize[0];
		F32 p_size = size * 2.f;

		return (radius <= 0.001f && size <= 0.001f) ||
				(radius <= p_size && radius > size);
	}

	static void pushCenter(LLVector4a &center, const LLVector4a &size, const T* data)
	{
		const LLVector4a& pos = data->getPositionGroup();

		LLVector4Logical gt = pos.greaterThan(center);

		LLVector4a up;
		up = _mm_and_ps(size, gt);

		LLVector4a down;
		down = _mm_andnot_ps(gt, size);

		center.add(up);
		center.sub(down);
	}

	void accept(oct_traveler* visitor)				{ visitor->visit(this); }
	virtual bool isLeaf() const						{ return mChildCount == 0; }
	
	U32 getElementCount() const						{ return mElementCount; }
	bool isEmpty() const							{ return mElementCount == 0; }
	element_list& getData()							{ return mData; }
	const element_list& getData() const				{ return mData; }
	element_iter getDataBegin()						{ return &mData[0]; }
	element_iter getDataEnd()						{ return mDataEnd; }
	const_element_iter getDataBegin() const			{ return &mData[0]; }
	const_element_iter getDataEnd() const			{ return mDataEnd; }
		
	U32 getChildCount()	const						{ return mChildCount; }
	oct_node* getChild(U32 index)					{ return mChild[index]; }
	const oct_node* getChild(U32 index) const		{ return mChild[index]; }
	child_list& getChildren()						{ return mChild; }
	const child_list& getChildren() const			{ return mChild; }
	
	void accept(tree_traveler* visitor) const		{ visitor->visit(this); }
	void accept(oct_traveler* visitor) const		{ visitor->visit(this); }
	
	void validateChildMap()
	{
		for (U32 i = 0; i < 8; i++)
		{
			U8 idx = mChildMap[i];
			if (idx != 255)
			{
				LLOctreeNode<T>* child = mChild[idx];

				if (child->getOctant() != i)
				{
					llerrs << "Invalid child map, bad octant data." << llendl;
				}

				if (getOctant(child->getCenter()) != child->getOctant())
				{
					llerrs << "Invalid child octant compared to position data." << llendl;
				}
			}
		}
	}


	oct_node* getNodeAt(const LLVector4a& pos, const F32& rad)
	{ 
		LLOctreeNode<T>* node = this;

		if (node->isInside(pos, rad))
		{		
			//do a quick search by octant
			U8 octant = node->getOctant(pos);
			
			//traverse the tree until we find a node that has no node
			//at the appropriate octant or is smaller than the object.  
			//by definition, that node is the smallest node that contains 
			// the data
			U8 next_node = node->mChildMap[octant];
			
			while (next_node != 255 && node->getSize()[0] >= rad)
			{	
				node = node->getChild(next_node);
				octant = node->getOctant(pos);
				next_node = node->mChildMap[octant];
			}
		}
		else if (!node->contains(rad) && node->getParent())
		{ //if we got here, data does not exist in this node
			return ((LLOctreeNode<T>*) node->getParent())->getNodeAt(pos, rad);
		}

		return node;
	}
	
	virtual bool insert(T* data)
	{
		if (data == NULL || data->getBinIndex() != -1)
		{
			OCT_ERRS << "!!! INVALID ELEMENT ADDED TO OCTREE BRANCH !!!" << llendl;
			return false;
		}
		LLOctreeNode<T>* parent = getOctParent();

		//is it here?
		if (isInside(data->getPositionGroup()))
		{
			if ((getElementCount() < gOctreeMaxCapacity && contains(data->getBinRadius()) ||
				(data->getBinRadius() > getSize()[0] &&	parent && parent->getElementCount() >= gOctreeMaxCapacity))) 
			{ //it belongs here
				mData.push_back(NULL);
				mData[mElementCount] = data;
				mElementCount++;
				mDataEnd = &mData[mElementCount];
				data->setBinIndex(mElementCount-1);
				BaseType::insert(data);
				return true;
			}
			else
			{ 	
				//find a child to give it to
				oct_node* child = NULL;
				for (U32 i = 0; i < getChildCount(); i++)
				{
					child = getChild(i);
					if (child->isInside(data->getPositionGroup()))
					{
						child->insert(data);
						return false;
					}
				}
				
				//it's here, but no kids are in the right place, make a new kid
				LLVector4a center = getCenter();
				LLVector4a size = getSize();
				size.mul(0.5f);
		        		
				//push center in direction of data
				LLOctreeNode<T>::pushCenter(center, size, data);

				// handle case where floating point number gets too small
				LLVector4a val;
				val.setSub(center, getCenter());
				val.setAbs(val);
								
				S32 lt = val.lessThan(LLVector4a::getEpsilon()).getGatheredBits() & 0x7;

				if( lt == 0x7 )
				{
					mData.push_back(NULL);
					mData[mElementCount] = data;
					mElementCount++;
					mDataEnd = &mData[mElementCount];
					data->setBinIndex(mElementCount-1);
					BaseType::insert(data);
					return true;
				}

#if LL_OCTREE_PARANOIA_CHECK
				if (getChildCount() == 8)
				{
					//this really isn't possible, something bad has happened
					OCT_ERRS << "Octree detected floating point error and gave up." << llendl;
					return false;
				}
				
				//make sure no existing node matches this position
				for (U32 i = 0; i < getChildCount(); i++)
				{
					if (mChild[i]->getCenter().equals3(center))
					{
						OCT_ERRS << "Octree detected duplicate child center and gave up." << llendl;
						return false;
					}
				}
#endif

				//make the new kid
				child = new LLOctreeNode<T>(center, size, this);
				addChild(child);
								
				child->insert(data);
			}
		}
		else 
		{
			//it's not in here, give it to the root
			OCT_ERRS << "Octree insertion failed, starting over from root!" << llendl;

			oct_node* node = this;

			while (parent)
			{
				node = parent;
				parent = node->getOctParent();
			}

			node->insert(data);
		}

		return false;
	}

	void _remove(T* data, S32 i)
	{ //precondition -- mElementCount > 0, idx is in range [0, mElementCount)

		mElementCount--;
		data->setBinIndex(-1); 
		
		if (mElementCount > 0)
		{
			if (mElementCount != i)
			{
				mData[i] = mData[mElementCount]; //might unref data, do not access data after this point
				mData[i]->setBinIndex(i);
			}

			mData[mElementCount] = NULL;
			mData.pop_back();
			mDataEnd = &mData[mElementCount];
		}
		else
		{
			mData.clear();
			mData.push_back(NULL);
			mDataEnd = &mData[0];
		}

		notifyRemoval(data);
		checkAlive();
	}

	bool remove(T* data)
	{
		S32 i = data->getBinIndex();

		if (i >= 0 && i < mElementCount)
		{
			if (mData[i] == data)
			{ //found it
				_remove(data, i);
				llassert(data->getBinIndex() == -1);
				return true;
			}
		}
		
		if (isInside(data))
		{
			oct_node* dest = getNodeAt(data);

			if (dest != this)
			{
				bool ret = dest->remove(data);
				llassert(data->getBinIndex() == -1);
				return ret;
			}
		}

		//SHE'S GONE MISSING...
		//none of the children have it, let's just brute force this bastard out
		//starting with the root node (UGLY CODE COMETH!)
		oct_node* parent = getOctParent();
		oct_node* node = this;

		while (parent != NULL)
		{
			node = parent;
			parent = node->getOctParent();
		}

		//node is now root
		llwarns << "!!! OCTREE REMOVING ELEMENT BY ADDRESS, SEVERE PERFORMANCE PENALTY |||" << llendl;
		node->removeByAddress(data);
		llassert(data->getBinIndex() == -1);
		return true;
	}

	void removeByAddress(T* data)
	{
        for (U32 i = 0; i < mElementCount; ++i)
		{
			if (mData[i] == data)
			{ //we have data
				_remove(data, i);
				llwarns << "FOUND!" << llendl;
				return;
			}
		}
		
		for (U32 i = 0; i < getChildCount(); i++)
		{	//we don't contain data, so pass this guy down
			LLOctreeNode<T>* child = (LLOctreeNode<T>*) getChild(i);
			child->removeByAddress(data);
		}
	}

	void clearChildren()
	{
		mChildCount = 0;

		U32* foo = (U32*) mChildMap;
		foo[0] = foo[1] = 0xFFFFFFFF;
	}

	void validate()
	{
#if LL_OCTREE_PARANOIA_CHECK
		for (U32 i = 0; i < getChildCount(); i++)
		{
			mChild[i]->validate();
			if (mChild[i]->getParent() != this)
			{
				llerrs << "Octree child has invalid parent." << llendl;
			}
		}
#endif
	}

	virtual bool balance()
	{	
		return false;
	}

	void destroy()
	{
		for (U32 i = 0; i < getChildCount(); i++) 
		{	
			mChild[i]->destroy();
			delete mChild[i];
		}
	}

	void addChild(oct_node* child, BOOL silent = FALSE) 
	{
#if LL_OCTREE_PARANOIA_CHECK

		if (child->getSize().equals3(getSize()))
		{
			OCT_ERRS << "Child size is same as parent size!" << llendl;
		}

		for (U32 i = 0; i < getChildCount(); i++)
		{
			if(!mChild[i]->getSize().equals3(child->getSize())) 
			{
				OCT_ERRS <<"Invalid octree child size." << llendl;
			}
			if (mChild[i]->getCenter().equals3(child->getCenter()))
			{
				OCT_ERRS <<"Duplicate octree child position." << llendl;
			}
		}

		if (mChild.size() >= 8)
		{
			OCT_ERRS <<"Octree node has too many children... why?" << llendl;
		}
#endif

		mChildMap[child->getOctant()] = mChildCount;

		mChild[mChildCount] = child;
		++mChildCount;
		child->setParent(this);

		if (!silent)
		{
			for (U32 i = 0; i < this->getListenerCount(); i++)
			{
				oct_listener* listener = getOctListener(i);
				listener->handleChildAddition(this, child);
			}
		}
	}

	void removeChild(S32 index, BOOL destroy = FALSE)
	{
		for (U32 i = 0; i < this->getListenerCount(); i++)
		{
			oct_listener* listener = getOctListener(i);
			listener->handleChildRemoval(this, getChild(index));
		}
		
		if (destroy)
		{
			mChild[index]->destroy();
			delete mChild[index];
		}

		--mChildCount;

		mChild[index] = mChild[mChildCount];
		

		//rebuild child map
		U32* foo = (U32*) mChildMap;
		foo[0] = foo[1] = 0xFFFFFFFF;

		for (U32 i = 0; i < mChildCount; ++i)
		{
			mChildMap[mChild[i]->getOctant()] = i;
		}

		checkAlive();
	}

	void checkAlive()
	{
		if (getChildCount() == 0 && getElementCount() == 0)
		{
			oct_node* parent = getOctParent();
			if (parent)
			{
				parent->deleteChild(this);
			}
		}
	}

	void deleteChild(oct_node* node)
	{
		for (U32 i = 0; i < getChildCount(); i++)
		{
			if (getChild(i) == node)
			{
				removeChild(i, TRUE);
				return;
			}
		}

		OCT_ERRS << "Octree failed to delete requested child." << llendl;
	}

protected:	
	typedef enum
	{
		CENTER = 0,
		SIZE = 1,
		MAX = 2,
		MIN = 3
	} eDName;

	LLVector4a mCenter;
	LLVector4a mSize;
	LLVector4a mMax;
	LLVector4a mMin;
	
	oct_node* mParent;
	U8 mOctant;

	LLOctreeNode<T>* mChild[8];
	U8 mChildMap[8];
	U32 mChildCount;

	element_list mData;
	element_iter mDataEnd;
	U32 mElementCount;
		
}; 

//just like a regular node, except it might expand on insert and compress on balance
template <class T>
class LLOctreeRoot : public LLOctreeNode<T>
{
public:
	typedef LLOctreeNode<T>	BaseType;
	typedef LLOctreeNode<T>		oct_node;

	LLOctreeRoot(const LLVector4a& center, 
				 const LLVector4a& size, 
				 BaseType* parent)
	:	BaseType(center, size, parent)
	{
	}
	
	bool balance()
	{	
		if (this->getChildCount() == 1 && 
			!(this->mChild[0]->isLeaf()) &&
			this->mChild[0]->getElementCount() == 0) 
		{ //if we have only one child and that child is an empty branch, make that child the root
			oct_node* child = this->mChild[0];
					
			//make the root node look like the child
			this->setCenter(this->mChild[0]->getCenter());
			this->setSize(this->mChild[0]->getSize());
			this->updateMinMax();

			//reset root node child list
			this->clearChildren();

			//copy the child's children into the root node silently 
			//(don't notify listeners of addition)
			for (U32 i = 0; i < child->getChildCount(); i++)
			{
				addChild(child->getChild(i), TRUE);
			}

			//destroy child
			child->clearChildren();
			delete child;

			return false;
		}
		
		return true;
	}

	// LLOctreeRoot::insert
	bool insert(T* data)
	{
		if (data == NULL) 
		{
			OCT_ERRS << "!!! INVALID ELEMENT ADDED TO OCTREE ROOT !!!" << llendl;
			return false;
		}
		
		if (data->getBinRadius() > 4096.0)
		{
			OCT_ERRS << "!!! ELEMENT EXCEEDS MAXIMUM SIZE IN OCTREE ROOT !!!" << llendl;
			return false;
		}
		
		LLVector4a MAX_MAG;
		MAX_MAG.splat(1024.f*1024.f);

		const LLVector4a& v = data->getPositionGroup();

		LLVector4a val;
		val.setSub(v, BaseType::mCenter);
		val.setAbs(val);
		S32 lt = val.lessThan(MAX_MAG).getGatheredBits() & 0x7;

		if (lt != 0x7)
		{
			//OCT_ERRS << "!!! ELEMENT EXCEEDS RANGE OF SPATIAL PARTITION !!!" << llendl;
			return false;
		}

		if (this->getSize()[0] > data->getBinRadius() && isInside(data->getPositionGroup()))
		{
			//we got it, just act like a branch
			oct_node* node = getNodeAt(data);
			if (node == this)
			{
				LLOctreeNode<T>::insert(data);
			}
			else
			{
				node->insert(data);
			}
		}
		else if (this->getChildCount() == 0)
		{
			//first object being added, just wrap it up
			while (!(this->getSize()[0] > data->getBinRadius() && isInside(data->getPositionGroup())))
			{
				LLVector4a center, size;
				center = this->getCenter();
				size = this->getSize();
				LLOctreeNode<T>::pushCenter(center, size, data);
				this->setCenter(center);
				size.mul(2.f);
				this->setSize(size);
				this->updateMinMax();
			}
			LLOctreeNode<T>::insert(data);
		}
		else
		{
			while (!(this->getSize()[0] > data->getBinRadius() && isInside(data->getPositionGroup())))
			{
				//the data is outside the root node, we need to grow
				LLVector4a center(this->getCenter());
				LLVector4a size(this->getSize());

				//expand this node
				LLVector4a newcenter(center);
				LLOctreeNode<T>::pushCenter(newcenter, size, data);
				this->setCenter(newcenter);
				LLVector4a size2 = size;
				size2.mul(2.f);
				this->setSize(size2);
				this->updateMinMax();

				//copy our children to a new branch
				LLOctreeNode<T>* newnode = new LLOctreeNode<T>(center, size, this);
				
				for (U32 i = 0; i < this->getChildCount(); i++)
				{
					LLOctreeNode<T>* child = this->getChild(i);
					newnode->addChild(child);
				}

				//clear our children and add the root copy
				this->clearChildren();
				addChild(newnode);
			}

			//insert the data
			insert(data);
		}

		return false;
	}
};

//========================
//		LLOctreeTraveler
//========================
template <class T>
void LLOctreeTraveler<T>::traverse(const LLOctreeNode<T>* node)
{
	node->accept(this);
	for (U32 i = 0; i < node->getChildCount(); i++)
	{
		traverse(node->getChild(i));
	}
}

template <class T>
void LLOctreeTravelerDepthFirst<T>::traverse(const LLOctreeNode<T>* node)
{
	for (U32 i = 0; i < node->getChildCount(); i++)
	{
		traverse(node->getChild(i));
	}
	node->accept(this);
}

#endif<|MERGE_RESOLUTION|>--- conflicted
+++ resolved
@@ -78,11 +78,7 @@
 
 	typedef LLOctreeTraveler<T>									oct_traveler;
 	typedef LLTreeTraveler<T>									tree_traveler;
-<<<<<<< HEAD
-	typedef std::vector<LLPointer<T> >							element_list;
-=======
 	typedef std::vector< LLPointer<T> >							element_list;		// note:  don't remove the whitespace between "> >"
->>>>>>> 8c8c2f3b
 	typedef LLPointer<T>*										element_iter;
 	typedef const LLPointer<T>*									const_element_iter;
 	typedef typename std::vector<LLTreeListener<T>*>::iterator	tree_listener_iter;
