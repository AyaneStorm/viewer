/**
 * @file v2math.cpp
 * @brief LLVector2 class implementation.
 *
 * $LicenseInfo:firstyear=2000&license=viewerlgpl$
 * Second Life Viewer Source Code
 * Copyright (C) 2010, Linden Research, Inc.
 *
 * This library is free software; you can redistribute it and/or
 * modify it under the terms of the GNU Lesser General Public
 * License as published by the Free Software Foundation;
 * version 2.1 of the License only.
 *
 * This library is distributed in the hope that it will be useful,
 * but WITHOUT ANY WARRANTY; without even the implied warranty of
 * MERCHANTABILITY or FITNESS FOR A PARTICULAR PURPOSE.  See the GNU
 * Lesser General Public License for more details.
 *
 * You should have received a copy of the GNU Lesser General Public
 * License along with this library; if not, write to the Free Software
 * Foundation, Inc., 51 Franklin Street, Fifth Floor, Boston, MA  02110-1301  USA
 *
 * Linden Research, Inc., 945 Battery Street, San Francisco, CA  94111  USA
 * $/LicenseInfo$
 */

#include "linden_common.h"

//#include "vmath.h"
#include "v2math.h"
#include "v3math.h"
#include "v4math.h"
#include "m4math.h"
#include "m3math.h"
#include "llquaternion.h"

// LLVector2

LLVector2 LLVector2::zero(0,0);


// Non-member functions

// Sets all values to absolute value of their original values
// Returns true if data changed
bool LLVector2::abs()
{
<<<<<<< HEAD
	bool ret{ false };

	if (mV[0] < 0.f) { mV[0] = -mV[0]; ret = true; }
	if (mV[1] < 0.f) { mV[1] = -mV[1]; ret = true; }
	
	return ret;
=======
    BOOL ret = FALSE;

    if (mV[0] < 0.f) { mV[0] = -mV[0]; ret = TRUE; }
    if (mV[1] < 0.f) { mV[1] = -mV[1]; ret = TRUE; }

    return ret;
>>>>>>> e1623bb2
}


F32 angle_between(const LLVector2& a, const LLVector2& b)
{
    LLVector2 an = a;
    LLVector2 bn = b;
    an.normVec();
    bn.normVec();
    F32 cosine = an * bn;
    F32 angle = (cosine >= 1.0f) ? 0.0f :
                (cosine <= -1.0f) ? F_PI :
                acos(cosine);
    return angle;
}

bool are_parallel(const LLVector2 &a, const LLVector2 &b, float epsilon)
{
<<<<<<< HEAD
	LLVector2 an = a;
	LLVector2 bn = b;
	an.normVec();
	bn.normVec();
	F32 dot = an * bn;
	if ( (1.0f - fabs(dot)) < epsilon)
	{
		return true;
	}
	return false;
=======
    LLVector2 an = a;
    LLVector2 bn = b;
    an.normVec();
    bn.normVec();
    F32 dot = an * bn;
    if ( (1.0f - fabs(dot)) < epsilon)
    {
        return TRUE;
    }
    return FALSE;
>>>>>>> e1623bb2
}


F32 dist_vec(const LLVector2 &a, const LLVector2 &b)
{
    F32 x = a.mV[0] - b.mV[0];
    F32 y = a.mV[1] - b.mV[1];
    return (F32) sqrt( x*x + y*y );
}

F32 dist_vec_squared(const LLVector2 &a, const LLVector2 &b)
{
    F32 x = a.mV[0] - b.mV[0];
    F32 y = a.mV[1] - b.mV[1];
    return x*x + y*y;
}

F32 dist_vec_squared2D(const LLVector2 &a, const LLVector2 &b)
{
    F32 x = a.mV[0] - b.mV[0];
    F32 y = a.mV[1] - b.mV[1];
    return x*x + y*y;
}

LLVector2 lerp(const LLVector2 &a, const LLVector2 &b, F32 u)
{
    return LLVector2(
        a.mV[VX] + (b.mV[VX] - a.mV[VX]) * u,
        a.mV[VY] + (b.mV[VY] - a.mV[VY]) * u );
}

LLSD LLVector2::getValue() const
{
    LLSD ret;
    ret[0] = mV[0];
    ret[1] = mV[1];
    return ret;
}

void LLVector2::setValue(const LLSD& sd)
{
    mV[0] = (F32) sd[0].asReal();
    mV[1] = (F32) sd[1].asReal();
}
<|MERGE_RESOLUTION|>--- conflicted
+++ resolved
@@ -1,147 +1,126 @@
-/**
- * @file v2math.cpp
- * @brief LLVector2 class implementation.
- *
- * $LicenseInfo:firstyear=2000&license=viewerlgpl$
- * Second Life Viewer Source Code
- * Copyright (C) 2010, Linden Research, Inc.
- *
- * This library is free software; you can redistribute it and/or
- * modify it under the terms of the GNU Lesser General Public
- * License as published by the Free Software Foundation;
- * version 2.1 of the License only.
- *
- * This library is distributed in the hope that it will be useful,
- * but WITHOUT ANY WARRANTY; without even the implied warranty of
- * MERCHANTABILITY or FITNESS FOR A PARTICULAR PURPOSE.  See the GNU
- * Lesser General Public License for more details.
- *
- * You should have received a copy of the GNU Lesser General Public
- * License along with this library; if not, write to the Free Software
- * Foundation, Inc., 51 Franklin Street, Fifth Floor, Boston, MA  02110-1301  USA
- *
- * Linden Research, Inc., 945 Battery Street, San Francisco, CA  94111  USA
- * $/LicenseInfo$
- */
-
-#include "linden_common.h"
-
-//#include "vmath.h"
-#include "v2math.h"
-#include "v3math.h"
-#include "v4math.h"
-#include "m4math.h"
-#include "m3math.h"
-#include "llquaternion.h"
-
-// LLVector2
-
-LLVector2 LLVector2::zero(0,0);
-
-
-// Non-member functions
-
-// Sets all values to absolute value of their original values
-// Returns true if data changed
-bool LLVector2::abs()
-{
-<<<<<<< HEAD
-	bool ret{ false };
-
-	if (mV[0] < 0.f) { mV[0] = -mV[0]; ret = true; }
-	if (mV[1] < 0.f) { mV[1] = -mV[1]; ret = true; }
-	
-	return ret;
-=======
-    BOOL ret = FALSE;
-
-    if (mV[0] < 0.f) { mV[0] = -mV[0]; ret = TRUE; }
-    if (mV[1] < 0.f) { mV[1] = -mV[1]; ret = TRUE; }
-
-    return ret;
->>>>>>> e1623bb2
-}
-
-
-F32 angle_between(const LLVector2& a, const LLVector2& b)
-{
-    LLVector2 an = a;
-    LLVector2 bn = b;
-    an.normVec();
-    bn.normVec();
-    F32 cosine = an * bn;
-    F32 angle = (cosine >= 1.0f) ? 0.0f :
-                (cosine <= -1.0f) ? F_PI :
-                acos(cosine);
-    return angle;
-}
-
-bool are_parallel(const LLVector2 &a, const LLVector2 &b, float epsilon)
-{
-<<<<<<< HEAD
-	LLVector2 an = a;
-	LLVector2 bn = b;
-	an.normVec();
-	bn.normVec();
-	F32 dot = an * bn;
-	if ( (1.0f - fabs(dot)) < epsilon)
-	{
-		return true;
-	}
-	return false;
-=======
-    LLVector2 an = a;
-    LLVector2 bn = b;
-    an.normVec();
-    bn.normVec();
-    F32 dot = an * bn;
-    if ( (1.0f - fabs(dot)) < epsilon)
-    {
-        return TRUE;
-    }
-    return FALSE;
->>>>>>> e1623bb2
-}
-
-
-F32 dist_vec(const LLVector2 &a, const LLVector2 &b)
-{
-    F32 x = a.mV[0] - b.mV[0];
-    F32 y = a.mV[1] - b.mV[1];
-    return (F32) sqrt( x*x + y*y );
-}
-
-F32 dist_vec_squared(const LLVector2 &a, const LLVector2 &b)
-{
-    F32 x = a.mV[0] - b.mV[0];
-    F32 y = a.mV[1] - b.mV[1];
-    return x*x + y*y;
-}
-
-F32 dist_vec_squared2D(const LLVector2 &a, const LLVector2 &b)
-{
-    F32 x = a.mV[0] - b.mV[0];
-    F32 y = a.mV[1] - b.mV[1];
-    return x*x + y*y;
-}
-
-LLVector2 lerp(const LLVector2 &a, const LLVector2 &b, F32 u)
-{
-    return LLVector2(
-        a.mV[VX] + (b.mV[VX] - a.mV[VX]) * u,
-        a.mV[VY] + (b.mV[VY] - a.mV[VY]) * u );
-}
-
-LLSD LLVector2::getValue() const
-{
-    LLSD ret;
-    ret[0] = mV[0];
-    ret[1] = mV[1];
-    return ret;
-}
-
-void LLVector2::setValue(const LLSD& sd)
-{
-    mV[0] = (F32) sd[0].asReal();
-    mV[1] = (F32) sd[1].asReal();
-}
+/**
+ * @file v2math.cpp
+ * @brief LLVector2 class implementation.
+ *
+ * $LicenseInfo:firstyear=2000&license=viewerlgpl$
+ * Second Life Viewer Source Code
+ * Copyright (C) 2010, Linden Research, Inc.
+ *
+ * This library is free software; you can redistribute it and/or
+ * modify it under the terms of the GNU Lesser General Public
+ * License as published by the Free Software Foundation;
+ * version 2.1 of the License only.
+ *
+ * This library is distributed in the hope that it will be useful,
+ * but WITHOUT ANY WARRANTY; without even the implied warranty of
+ * MERCHANTABILITY or FITNESS FOR A PARTICULAR PURPOSE.  See the GNU
+ * Lesser General Public License for more details.
+ *
+ * You should have received a copy of the GNU Lesser General Public
+ * License along with this library; if not, write to the Free Software
+ * Foundation, Inc., 51 Franklin Street, Fifth Floor, Boston, MA  02110-1301  USA
+ *
+ * Linden Research, Inc., 945 Battery Street, San Francisco, CA  94111  USA
+ * $/LicenseInfo$
+ */
+
+#include "linden_common.h"
+
+//#include "vmath.h"
+#include "v2math.h"
+#include "v3math.h"
+#include "v4math.h"
+#include "m4math.h"
+#include "m3math.h"
+#include "llquaternion.h"
+
+// LLVector2
+
+LLVector2 LLVector2::zero(0,0);
+
+
+// Non-member functions
+
+// Sets all values to absolute value of their original values
+// Returns true if data changed
+bool LLVector2::abs()
+{
+    bool ret{ false };
+
+    if (mV[0] < 0.f) { mV[0] = -mV[0]; ret = true; }
+    if (mV[1] < 0.f) { mV[1] = -mV[1]; ret = true; }
+
+    return ret;
+}
+
+
+F32 angle_between(const LLVector2& a, const LLVector2& b)
+{
+    LLVector2 an = a;
+    LLVector2 bn = b;
+    an.normVec();
+    bn.normVec();
+    F32 cosine = an * bn;
+    F32 angle = (cosine >= 1.0f) ? 0.0f :
+                (cosine <= -1.0f) ? F_PI :
+                acos(cosine);
+    return angle;
+}
+
+bool are_parallel(const LLVector2 &a, const LLVector2 &b, float epsilon)
+{
+    LLVector2 an = a;
+    LLVector2 bn = b;
+    an.normVec();
+    bn.normVec();
+    F32 dot = an * bn;
+    if ( (1.0f - fabs(dot)) < epsilon)
+    {
+        return true;
+    }
+    return false;
+}
+
+
+F32 dist_vec(const LLVector2 &a, const LLVector2 &b)
+{
+    F32 x = a.mV[0] - b.mV[0];
+    F32 y = a.mV[1] - b.mV[1];
+    return (F32) sqrt( x*x + y*y );
+}
+
+F32 dist_vec_squared(const LLVector2 &a, const LLVector2 &b)
+{
+    F32 x = a.mV[0] - b.mV[0];
+    F32 y = a.mV[1] - b.mV[1];
+    return x*x + y*y;
+}
+
+F32 dist_vec_squared2D(const LLVector2 &a, const LLVector2 &b)
+{
+    F32 x = a.mV[0] - b.mV[0];
+    F32 y = a.mV[1] - b.mV[1];
+    return x*x + y*y;
+}
+
+LLVector2 lerp(const LLVector2 &a, const LLVector2 &b, F32 u)
+{
+    return LLVector2(
+        a.mV[VX] + (b.mV[VX] - a.mV[VX]) * u,
+        a.mV[VY] + (b.mV[VY] - a.mV[VY]) * u );
+}
+
+LLSD LLVector2::getValue() const
+{
+    LLSD ret;
+    ret[0] = mV[0];
+    ret[1] = mV[1];
+    return ret;
+}
+
+void LLVector2::setValue(const LLSD& sd)
+{
+    mV[0] = (F32) sd[0].asReal();
+    mV[1] = (F32) sd[1].asReal();
+}
+