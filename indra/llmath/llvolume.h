/** 
 * @file llvolume.h
 * @brief LLVolume base class.
 *
 * $LicenseInfo:firstyear=2002&license=viewerlgpl$
 * Second Life Viewer Source Code
 * Copyright (C) 2010, Linden Research, Inc.
 * 
 * This library is free software; you can redistribute it and/or
 * modify it under the terms of the GNU Lesser General Public
 * License as published by the Free Software Foundation;
 * version 2.1 of the License only.
 * 
 * This library is distributed in the hope that it will be useful,
 * but WITHOUT ANY WARRANTY; without even the implied warranty of
 * MERCHANTABILITY or FITNESS FOR A PARTICULAR PURPOSE.  See the GNU
 * Lesser General Public License for more details.
 * 
 * You should have received a copy of the GNU Lesser General Public
 * License along with this library; if not, write to the Free Software
 * Foundation, Inc., 51 Franklin Street, Fifth Floor, Boston, MA  02110-1301  USA
 * 
 * Linden Research, Inc., 945 Battery Street, San Francisco, CA  94111  USA
 * $/LicenseInfo$
 */

#ifndef LL_LLVOLUME_H
#define LL_LLVOLUME_H

#include <iostream>

class LLProfileParams;
class LLPathParams;
class LLVolumeParams;
class LLProfile;
class LLPath;

template <class T> class LLOctreeNode;

class LLVector4a;
class LLVolumeFace;
class LLVolume;
class LLVolumeTriangle;

#include "lldarray.h"
#include "lluuid.h"
#include "v4color.h"
//#include "vmath.h"
#include "v2math.h"
#include "v3math.h"
#include "v3dmath.h"
#include "v4math.h"
#include "llquaternion.h"
#include "llstrider.h"
#include "v4coloru.h"
#include "llrefcount.h"
#include "llfile.h"

//============================================================================

const S32 MIN_DETAIL_FACES = 6;
const S32 MIN_LOD = 0;
const S32 MAX_LOD = 3;

// These are defined here but are not enforced at this level,
// rather they are here for the convenience of code that uses
// the LLVolume class.
const F32 MIN_VOLUME_PROFILE_WIDTH 	= 0.05f;
const F32 MIN_VOLUME_PATH_WIDTH 	= 0.05f;

const F32 CUT_QUANTA    = 0.00002f;
const F32 SCALE_QUANTA  = 0.01f;
const F32 SHEAR_QUANTA  = 0.01f;
const F32 TAPER_QUANTA  = 0.01f;
const F32 REV_QUANTA    = 0.015f;
const F32 HOLLOW_QUANTA = 0.00002f;

const S32 MAX_VOLUME_TRIANGLE_INDICES = 10000;

//============================================================================

// useful masks
const LLPCode LL_PCODE_HOLLOW_MASK 	= 0x80;		// has a thickness
const LLPCode LL_PCODE_SEGMENT_MASK = 0x40;		// segments (1 angle)
const LLPCode LL_PCODE_PATCH_MASK 	= 0x20;		// segmented segments (2 angles)
const LLPCode LL_PCODE_HEMI_MASK 	= 0x10;		// half-primitives get their own type per PR's dictum
const LLPCode LL_PCODE_BASE_MASK 	= 0x0F;

	// primitive shapes
const LLPCode	LL_PCODE_CUBE 			= 1;
const LLPCode	LL_PCODE_PRISM 			= 2;
const LLPCode	LL_PCODE_TETRAHEDRON 	= 3;
const LLPCode	LL_PCODE_PYRAMID 		= 4;
const LLPCode	LL_PCODE_CYLINDER 		= 5;
const LLPCode	LL_PCODE_CONE 			= 6;
const LLPCode	LL_PCODE_SPHERE 		= 7;
const LLPCode	LL_PCODE_TORUS 			= 8;
const LLPCode	LL_PCODE_VOLUME			= 9;

	// surfaces
//const LLPCode	LL_PCODE_SURFACE_TRIANGLE 	= 10;
//const LLPCode	LL_PCODE_SURFACE_SQUARE 	= 11;
//const LLPCode	LL_PCODE_SURFACE_DISC 		= 12;

const LLPCode	LL_PCODE_APP				= 14; // App specific pcode (for viewer/sim side only objects)
const LLPCode	LL_PCODE_LEGACY				= 15;

// Pcodes for legacy objects
//const LLPCode	LL_PCODE_LEGACY_ATOR =				0x10 | LL_PCODE_LEGACY; // ATOR
const LLPCode	LL_PCODE_LEGACY_AVATAR =			0x20 | LL_PCODE_LEGACY; // PLAYER
//const LLPCode	LL_PCODE_LEGACY_BIRD =				0x30 | LL_PCODE_LEGACY; // BIRD
//const LLPCode	LL_PCODE_LEGACY_DEMON =				0x40 | LL_PCODE_LEGACY; // DEMON
const LLPCode	LL_PCODE_LEGACY_GRASS =				0x50 | LL_PCODE_LEGACY; // GRASS
const LLPCode	LL_PCODE_TREE_NEW =					0x60 | LL_PCODE_LEGACY; // new trees
//const LLPCode	LL_PCODE_LEGACY_ORACLE =			0x70 | LL_PCODE_LEGACY; // ORACLE
const LLPCode	LL_PCODE_LEGACY_PART_SYS =			0x80 | LL_PCODE_LEGACY; // PART_SYS
const LLPCode	LL_PCODE_LEGACY_ROCK =				0x90 | LL_PCODE_LEGACY; // ROCK
//const LLPCode	LL_PCODE_LEGACY_SHOT =				0xA0 | LL_PCODE_LEGACY; // BASIC_SHOT
//const LLPCode	LL_PCODE_LEGACY_SHOT_BIG =			0xB0 | LL_PCODE_LEGACY;
//const LLPCode	LL_PCODE_LEGACY_SMOKE =				0xC0 | LL_PCODE_LEGACY; // SMOKE
//const LLPCode	LL_PCODE_LEGACY_SPARK =				0xD0 | LL_PCODE_LEGACY;// SPARK
const LLPCode	LL_PCODE_LEGACY_TEXT_BUBBLE =		0xE0 | LL_PCODE_LEGACY; // TEXTBUBBLE
const LLPCode	LL_PCODE_LEGACY_TREE =				0xF0 | LL_PCODE_LEGACY; // TREE

	// hemis
const LLPCode	LL_PCODE_CYLINDER_HEMI =		LL_PCODE_CYLINDER	| LL_PCODE_HEMI_MASK;
const LLPCode	LL_PCODE_CONE_HEMI =			LL_PCODE_CONE		| LL_PCODE_HEMI_MASK;
const LLPCode	LL_PCODE_SPHERE_HEMI =			LL_PCODE_SPHERE		| LL_PCODE_HEMI_MASK;
const LLPCode	LL_PCODE_TORUS_HEMI =			LL_PCODE_TORUS		| LL_PCODE_HEMI_MASK;


// Volumes consist of a profile at the base that is swept around
// a path to make a volume.
// The profile code
const U8	LL_PCODE_PROFILE_MASK		= 0x0f;
const U8	LL_PCODE_PROFILE_MIN		= 0x00;
const U8    LL_PCODE_PROFILE_CIRCLE		= 0x00;
const U8    LL_PCODE_PROFILE_SQUARE		= 0x01;
const U8	LL_PCODE_PROFILE_ISOTRI		= 0x02;
const U8    LL_PCODE_PROFILE_EQUALTRI	= 0x03;
const U8    LL_PCODE_PROFILE_RIGHTTRI	= 0x04;
const U8	LL_PCODE_PROFILE_CIRCLE_HALF = 0x05;
const U8	LL_PCODE_PROFILE_MAX		= 0x05;

// Stored in the profile byte
const U8	LL_PCODE_HOLE_MASK		= 0xf0;
const U8	LL_PCODE_HOLE_MIN		= 0x00;	  
const U8	LL_PCODE_HOLE_SAME		= 0x00;		// same as outside profile
const U8	LL_PCODE_HOLE_CIRCLE	= 0x10;
const U8	LL_PCODE_HOLE_SQUARE	= 0x20;
const U8	LL_PCODE_HOLE_TRIANGLE	= 0x30;
const U8	LL_PCODE_HOLE_MAX		= 0x03;		// min/max needs to be >> 4 of real min/max

const U8    LL_PCODE_PATH_IGNORE    = 0x00;
const U8	LL_PCODE_PATH_MIN		= 0x01;		// min/max needs to be >> 4 of real min/max
const U8    LL_PCODE_PATH_LINE      = 0x10;
const U8    LL_PCODE_PATH_CIRCLE    = 0x20;
const U8    LL_PCODE_PATH_CIRCLE2   = 0x30;
const U8    LL_PCODE_PATH_TEST      = 0x40;
const U8    LL_PCODE_PATH_FLEXIBLE  = 0x80;
const U8	LL_PCODE_PATH_MAX		= 0x08;

//============================================================================

// face identifiers
typedef U16 LLFaceID;

const LLFaceID	LL_FACE_PATH_BEGIN		= 0x1 << 0;
const LLFaceID	LL_FACE_PATH_END		= 0x1 << 1;
const LLFaceID	LL_FACE_INNER_SIDE		= 0x1 << 2;
const LLFaceID	LL_FACE_PROFILE_BEGIN	= 0x1 << 3;
const LLFaceID	LL_FACE_PROFILE_END		= 0x1 << 4;
const LLFaceID	LL_FACE_OUTER_SIDE_0	= 0x1 << 5;
const LLFaceID	LL_FACE_OUTER_SIDE_1	= 0x1 << 6;
const LLFaceID	LL_FACE_OUTER_SIDE_2	= 0x1 << 7;
const LLFaceID	LL_FACE_OUTER_SIDE_3	= 0x1 << 8;

//============================================================================

// sculpt types + flags

const U8 LL_SCULPT_TYPE_NONE      = 0;
const U8 LL_SCULPT_TYPE_SPHERE    = 1;
const U8 LL_SCULPT_TYPE_TORUS     = 2;
const U8 LL_SCULPT_TYPE_PLANE     = 3;
const U8 LL_SCULPT_TYPE_CYLINDER  = 4;
const U8 LL_SCULPT_TYPE_MESH      = 5;
const U8 LL_SCULPT_TYPE_MASK      = LL_SCULPT_TYPE_SPHERE | LL_SCULPT_TYPE_TORUS | LL_SCULPT_TYPE_PLANE |
	LL_SCULPT_TYPE_CYLINDER | LL_SCULPT_TYPE_MESH;

const U8 LL_SCULPT_FLAG_INVERT    = 64;
const U8 LL_SCULPT_FLAG_MIRROR    = 128;

const S32 LL_SCULPT_MESH_MAX_FACES = 8;

class LLProfileParams
{
public:
	LLProfileParams()
		: mCurveType(LL_PCODE_PROFILE_SQUARE),
		  mBegin(0.f),
		  mEnd(1.f),
		  mHollow(0.f),
		  mCRC(0)
	{
	}

	LLProfileParams(U8 curve, F32 begin, F32 end, F32 hollow)
		: mCurveType(curve),
		  mBegin(begin),
		  mEnd(end),
		  mHollow(hollow),
		  mCRC(0)
	{
	}

	LLProfileParams(U8 curve, U16 begin, U16 end, U16 hollow)
	{
		mCurveType = curve;
		F32 temp_f32 = begin * CUT_QUANTA;
		if (temp_f32 > 1.f)
		{
			temp_f32 = 1.f;
		}
		mBegin = temp_f32;
		temp_f32 = end * CUT_QUANTA;
		if (temp_f32 > 1.f)
		{
			temp_f32 = 1.f;
		}
		mEnd = 1.f - temp_f32;
		temp_f32 = hollow * HOLLOW_QUANTA;
		if (temp_f32 > 1.f)
		{
			temp_f32 = 1.f;
		}
		mHollow = temp_f32;
		mCRC = 0;
	}

	bool operator==(const LLProfileParams &params) const;
	bool operator!=(const LLProfileParams &params) const;
	bool operator<(const LLProfileParams &params) const;
	
	void copyParams(const LLProfileParams &params);

	BOOL importFile(LLFILE *fp);
	BOOL exportFile(LLFILE *fp) const;

	BOOL importLegacyStream(std::istream& input_stream);
	BOOL exportLegacyStream(std::ostream& output_stream) const;

	LLSD asLLSD() const;
	operator LLSD() const { return asLLSD(); }
	bool fromLLSD(LLSD& sd);

	const F32&  getBegin () const				{ return mBegin; }
	const F32&  getEnd   () const				{ return mEnd;   }
	const F32&  getHollow() const				{ return mHollow; }
	const U8&   getCurveType () const			{ return mCurveType; }

	void setCurveType(const U32 type)			{ mCurveType = type;}
	void setBegin(const F32 begin)				{ mBegin = (begin >= 1.0f) ? 0.0f : ((int) (begin * 100000))/100000.0f;}
	void setEnd(const F32 end)					{ mEnd   = (end   <= 0.0f) ? 1.0f : ((int) (end * 100000))/100000.0f;}
	void setHollow(const F32 hollow)			{ mHollow = ((int) (hollow * 100000))/100000.0f;}

	friend std::ostream& operator<<(std::ostream &s, const LLProfileParams &profile_params);

protected:
	// Profile params
	U8			  mCurveType;
	F32           mBegin;
	F32           mEnd;
	F32			  mHollow;

	U32           mCRC;
};

inline bool LLProfileParams::operator==(const LLProfileParams &params) const
{
	return 
		(getCurveType() == params.getCurveType()) &&
		(getBegin() == params.getBegin()) &&
		(getEnd() == params.getEnd()) &&
		(getHollow() == params.getHollow());
}

inline bool LLProfileParams::operator!=(const LLProfileParams &params) const
{
	return 
		(getCurveType() != params.getCurveType()) ||
		(getBegin() != params.getBegin()) ||
		(getEnd() != params.getEnd()) ||
		(getHollow() != params.getHollow());
}


inline bool LLProfileParams::operator<(const LLProfileParams &params) const
{
	if (getCurveType() != params.getCurveType())
	{
		return getCurveType() < params.getCurveType();
	}
	else
	if (getBegin() != params.getBegin())
	{
		return getBegin() < params.getBegin();
	}
	else
	if (getEnd() != params.getEnd())
	{
		return getEnd() < params.getEnd();
	}
	else
	{
		return getHollow() < params.getHollow();
	}
}

#define U8_TO_F32(x) (F32)(*((S8 *)&x))

class LLPathParams
{
public:
	LLPathParams()
		:
		mCurveType(LL_PCODE_PATH_LINE),
		mBegin(0.f),
		mEnd(1.f),
		mScale(1.f,1.f),
		mShear(0.f,0.f),
		mTwistBegin(0.f),
		mTwistEnd(0.f),
		mRadiusOffset(0.f),
		mTaper(0.f,0.f),
		mRevolutions(1.f),
		mSkew(0.f),
		mCRC(0)
	{
	}

	LLPathParams(U8 curve, F32 begin, F32 end, F32 scx, F32 scy, F32 shx, F32 shy, F32 twistend, F32 twistbegin, F32 radiusoffset, F32 tx, F32 ty, F32 revolutions, F32 skew)
		: mCurveType(curve),
		  mBegin(begin),
		  mEnd(end),
		  mScale(scx,scy),
		  mShear(shx,shy),
		  mTwistBegin(twistbegin),
		  mTwistEnd(twistend), 
		  mRadiusOffset(radiusoffset),
		  mTaper(tx,ty),
		  mRevolutions(revolutions),
		  mSkew(skew),
		  mCRC(0)
	{
	}

	LLPathParams(U8 curve, U16 begin, U16 end, U8 scx, U8 scy, U8 shx, U8 shy, U8 twistend, U8 twistbegin, U8 radiusoffset, U8 tx, U8 ty, U8 revolutions, U8 skew)
	{
		mCurveType = curve;
		mBegin = (F32)(begin * CUT_QUANTA);
		mEnd = (F32)(100.f - end) * CUT_QUANTA;
		if (mEnd > 1.f)
			mEnd = 1.f;
		mScale.setVec((F32) (200 - scx) * SCALE_QUANTA,(F32) (200 - scy) * SCALE_QUANTA);
		mShear.setVec(U8_TO_F32(shx) * SHEAR_QUANTA,U8_TO_F32(shy) * SHEAR_QUANTA);
		mTwistBegin = U8_TO_F32(twistbegin) * SCALE_QUANTA;
		mTwistEnd = U8_TO_F32(twistend) * SCALE_QUANTA;
		mRadiusOffset = U8_TO_F32(radiusoffset) * SCALE_QUANTA;
		mTaper.setVec(U8_TO_F32(tx) * TAPER_QUANTA,U8_TO_F32(ty) * TAPER_QUANTA);
		mRevolutions = ((F32)revolutions) * REV_QUANTA + 1.0f;
		mSkew = U8_TO_F32(skew) * SCALE_QUANTA;

		mCRC = 0;
	}

	bool operator==(const LLPathParams &params) const;
	bool operator!=(const LLPathParams &params) const;
	bool operator<(const LLPathParams &params) const;

	void copyParams(const LLPathParams &params);

	BOOL importFile(LLFILE *fp);
	BOOL exportFile(LLFILE *fp) const;

	BOOL importLegacyStream(std::istream& input_stream);
	BOOL exportLegacyStream(std::ostream& output_stream) const;

	LLSD asLLSD() const;
	operator LLSD() const { return asLLSD(); }
	bool fromLLSD(LLSD& sd);

	const F32& getBegin() const			{ return mBegin; }
	const F32& getEnd() const			{ return mEnd; }
	const LLVector2 &getScale() const	{ return mScale; }
	const F32& getScaleX() const		{ return mScale.mV[0]; }
	const F32& getScaleY() const		{ return mScale.mV[1]; }
	const LLVector2 getBeginScale() const;
	const LLVector2 getEndScale() const;
	const LLVector2 &getShear() const	{ return mShear; }
	const F32& getShearX() const		{ return mShear.mV[0]; }
	const F32& getShearY() const		{ return mShear.mV[1]; }
	const U8& getCurveType () const		{ return mCurveType; }

	const F32& getTwistBegin() const	{ return mTwistBegin;	}
	const F32& getTwistEnd() const		{ return mTwistEnd;	}
	const F32& getTwist() const			{ return mTwistEnd; }	// deprecated
	const F32& getRadiusOffset() const	{ return mRadiusOffset; }
	const LLVector2 &getTaper() const	{ return mTaper;		}
	const F32& getTaperX() const		{ return mTaper.mV[0];	}
	const F32& getTaperY() const		{ return mTaper.mV[1];	}
	const F32& getRevolutions() const	{ return mRevolutions;	}
	const F32& getSkew() const			{ return mSkew;			}

	void setCurveType(const U8 type)	{ mCurveType = type;	}
	void setBegin(const F32 begin)		{ mBegin     = begin;	}
	void setEnd(const F32 end)			{ mEnd       = end;	}

	void setScale(const F32 x, const F32 y)		{ mScale.setVec(x,y); }
	void setScaleX(const F32 v)					{ mScale.mV[VX] = v; }
	void setScaleY(const F32 v)					{ mScale.mV[VY] = v; }
	void setShear(const F32 x, const F32 y)		{ mShear.setVec(x,y); }
	void setShearX(const F32 v)					{ mShear.mV[VX] = v; }
	void setShearY(const F32 v)					{ mShear.mV[VY] = v; }

	void setTwistBegin(const F32 twist_begin)	{ mTwistBegin	= twist_begin;	}
	void setTwistEnd(const F32 twist_end)		{ mTwistEnd		= twist_end;	}
	void setTwist(const F32 twist)				{ setTwistEnd(twist); }	// deprecated
	void setRadiusOffset(const F32 radius_offset){ mRadiusOffset	= radius_offset; }
	void setTaper(const F32 x, const F32 y)		{ mTaper.setVec(x,y);			}
	void setTaperX(const F32 v)					{ mTaper.mV[VX]	= v;			}
	void setTaperY(const F32 v)					{ mTaper.mV[VY]	= v;			}
	void setRevolutions(const F32 revolutions)	{ mRevolutions	= revolutions;	}
	void setSkew(const F32 skew)				{ mSkew			= skew;			}

	friend std::ostream& operator<<(std::ostream &s, const LLPathParams &path_params);

protected:
	// Path params
	U8			  mCurveType;
	F32           mBegin;
	F32           mEnd;
	LLVector2	  mScale;
	LLVector2     mShear;

	F32			  mTwistBegin;
	F32			  mTwistEnd;
	F32			  mRadiusOffset;
	LLVector2	  mTaper;
	F32			  mRevolutions;
	F32			  mSkew;

	U32           mCRC;
};

inline bool LLPathParams::operator==(const LLPathParams &params) const
{
	return
		(getCurveType() == params.getCurveType()) && 
		(getScale() == params.getScale()) &&
		(getBegin() == params.getBegin()) && 
		(getEnd() == params.getEnd()) && 
		(getShear() == params.getShear()) &&
		(getTwist() == params.getTwist()) &&
		(getTwistBegin() == params.getTwistBegin()) &&
		(getRadiusOffset() == params.getRadiusOffset()) &&
		(getTaper() == params.getTaper()) &&
		(getRevolutions() == params.getRevolutions()) &&
		(getSkew() == params.getSkew());
}

inline bool LLPathParams::operator!=(const LLPathParams &params) const
{
	return
		(getCurveType() != params.getCurveType()) ||
		(getScale() != params.getScale()) ||
		(getBegin() != params.getBegin()) || 
		(getEnd() != params.getEnd()) || 
		(getShear() != params.getShear()) ||
		(getTwist() != params.getTwist()) ||
		(getTwistBegin() !=params.getTwistBegin()) ||
		(getRadiusOffset() != params.getRadiusOffset()) ||
		(getTaper() != params.getTaper()) ||
		(getRevolutions() != params.getRevolutions()) ||
		(getSkew() != params.getSkew());
}


inline bool LLPathParams::operator<(const LLPathParams &params) const
{
	if( getCurveType() != params.getCurveType()) 
	{
		return getCurveType() < params.getCurveType();
	}
	else
	if( getScale() != params.getScale()) 
	{
		return getScale() < params.getScale();
	}
	else
	if( getBegin() != params.getBegin()) 
	{
		return getBegin() < params.getBegin();
	}
	else
	if( getEnd() != params.getEnd()) 
	{
		return getEnd() < params.getEnd();
	}
	else
	if( getShear() != params.getShear()) 
	{
		return getShear() < params.getShear();
	}
	else
	if( getTwist() != params.getTwist())
	{
		return getTwist() < params.getTwist();
	}
	else
	if( getTwistBegin() != params.getTwistBegin())
	{
		return getTwistBegin() < params.getTwistBegin();
	}
	else
	if( getRadiusOffset() != params.getRadiusOffset())
	{
		return getRadiusOffset() < params.getRadiusOffset();
	}
	else
	if( getTaper() != params.getTaper())
	{
		return getTaper() < params.getTaper();
	}
	else
	if( getRevolutions() != params.getRevolutions())
	{
		return getRevolutions() < params.getRevolutions();
	}
	else
	{
		return getSkew() < params.getSkew();
	}
}

typedef LLVolumeParams* LLVolumeParamsPtr;
typedef const LLVolumeParams* const_LLVolumeParamsPtr;

class LLVolumeParams
{
public:
	LLVolumeParams()
		: mSculptType(LL_SCULPT_TYPE_NONE)
	{
	}

	LLVolumeParams(LLProfileParams &profile, LLPathParams &path,
				   LLUUID sculpt_id = LLUUID::null, U8 sculpt_type = LL_SCULPT_TYPE_NONE)
		: mProfileParams(profile), mPathParams(path), mSculptID(sculpt_id), mSculptType(sculpt_type)
	{
	}

	bool operator==(const LLVolumeParams &params) const;
	bool operator!=(const LLVolumeParams &params) const;
	bool operator<(const LLVolumeParams &params) const;


	void copyParams(const LLVolumeParams &params);
	
	const LLProfileParams &getProfileParams() const {return mProfileParams;}
	LLProfileParams &getProfileParams() {return mProfileParams;}
	const LLPathParams &getPathParams() const {return mPathParams;}
	LLPathParams &getPathParams() {return mPathParams;}

	BOOL importFile(LLFILE *fp);
	BOOL exportFile(LLFILE *fp) const;

	BOOL importLegacyStream(std::istream& input_stream);
	BOOL exportLegacyStream(std::ostream& output_stream) const;

	LLSD sculptAsLLSD() const;
	bool sculptFromLLSD(LLSD& sd);
	
	LLSD asLLSD() const;
	operator LLSD() const { return asLLSD(); }
	bool fromLLSD(LLSD& sd);

	bool setType(U8 profile, U8 path);

	//void setBeginS(const F32 beginS)			{ mProfileParams.setBegin(beginS); }	// range 0 to 1
	//void setBeginT(const F32 beginT)			{ mPathParams.setBegin(beginT); }		// range 0 to 1
	//void setEndS(const F32 endS)				{ mProfileParams.setEnd(endS); }		// range 0 to 1, must be greater than begin
	//void setEndT(const F32 endT)				{ mPathParams.setEnd(endT); }			// range 0 to 1, must be greater than begin

	bool setBeginAndEndS(const F32 begin, const F32 end);			// both range from 0 to 1, begin must be less than end
	bool setBeginAndEndT(const F32 begin, const F32 end);			// both range from 0 to 1, begin must be less than end

	bool setHollow(const F32 hollow);	// range 0 to 1
	bool setRatio(const F32 x)					{ return setRatio(x,x); }			// 0 = point, 1 = same as base
	bool setShear(const F32 x)					{ return setShear(x,x); }			// 0 = no movement, 
	bool setRatio(const F32 x, const F32 y);			// 0 = point, 1 = same as base
	bool setShear(const F32 x, const F32 y);			// 0 = no movement

	bool setTwistBegin(const F32 twist_begin);	// range -1 to 1
	bool setTwistEnd(const F32 twist_end);		// range -1 to 1
	bool setTwist(const F32 twist)				{ return setTwistEnd(twist); }		// deprecated
	bool setTaper(const F32 x, const F32 y)		{ bool pass_x = setTaperX(x); bool pass_y = setTaperY(y); return pass_x && pass_y; }
	bool setTaperX(const F32 v);				// -1 to 1
	bool setTaperY(const F32 v);				// -1 to 1
	bool setRevolutions(const F32 revolutions);	// 1 to 4
	bool setRadiusOffset(const F32 radius_offset);
	bool setSkew(const F32 skew);
	bool setSculptID(const LLUUID sculpt_id, U8 sculpt_type);

	static bool validate(U8 prof_curve, F32 prof_begin, F32 prof_end, F32 hollow,
		U8 path_curve, F32 path_begin, F32 path_end,
		F32 scx, F32 scy, F32 shx, F32 shy,
		F32 twistend, F32 twistbegin, F32 radiusoffset,
		F32 tx, F32 ty, F32 revolutions, F32 skew);
	
	const F32&  getBeginS() 	const	{ return mProfileParams.getBegin(); }
 	const F32&  getBeginT() 	const	{ return mPathParams.getBegin(); }
 	const F32&  getEndS() 		const	{ return mProfileParams.getEnd(); }
 	const F32&  getEndT() 		const	{ return mPathParams.getEnd(); }
 
 	const F32&  getHollow() 	const   { return mProfileParams.getHollow(); }
 	const F32&  getTwist() 	const   	{ return mPathParams.getTwist(); }
 	const F32&  getRatio() 	const		{ return mPathParams.getScaleX(); }
 	const F32&  getRatioX() 	const   { return mPathParams.getScaleX(); }
 	const F32&  getRatioY() 	const   { return mPathParams.getScaleY(); }
 	const F32&  getShearX() 	const   { return mPathParams.getShearX(); }
 	const F32&  getShearY() 	const   { return mPathParams.getShearY(); }

	const F32&	getTwistBegin()const	{ return mPathParams.getTwistBegin();	}
	const F32&  getRadiusOffset() const	{ return mPathParams.getRadiusOffset();	}
	const F32&  getTaper() const		{ return mPathParams.getTaperX();		}
	const F32&	getTaperX() const		{ return mPathParams.getTaperX();		}
	const F32&  getTaperY() const		{ return mPathParams.getTaperY();		}
	const F32&  getRevolutions() const	{ return mPathParams.getRevolutions();	}
	const F32&  getSkew() const			{ return mPathParams.getSkew();			}
	const LLUUID& getSculptID() const	{ return mSculptID;						}
	const U8& getSculptType() const     { return mSculptType;                   }
	bool isSculpt() const;
	bool isMeshSculpt() const;
	BOOL isConvex() const;

	// 'begin' and 'end' should be in range [0, 1] (they will be clamped)
	// (begin, end) = (0, 1) will not change the volume
	// (begin, end) = (0, 0.5) will reduce the volume to the first half of its profile/path (S/T)
	void reduceS(F32 begin, F32 end);
	void reduceT(F32 begin, F32 end);

	struct compare
	{
		bool operator()( const const_LLVolumeParamsPtr& first, const const_LLVolumeParamsPtr& second) const
		{
			return (*first < *second);
		}
	};
	
	friend std::ostream& operator<<(std::ostream &s, const LLVolumeParams &volume_params);

	// debug helper functions
	void setCube();

protected:
	LLProfileParams mProfileParams;
	LLPathParams	mPathParams;
	LLUUID mSculptID;
	U8 mSculptType;
};


class LLProfile
{
public:
	LLProfile()
		: mOpen(FALSE),
		  mConcave(FALSE),
		  mDirty(TRUE),
		  mTotalOut(0),
		  mTotal(2)
	{
	}

	~LLProfile();

	S32	 getTotal() const								{ return mTotal; }
	S32	 getTotalOut() const							{ return mTotalOut; }	// Total number of outside points
	BOOL isFlat(S32 face) const							{ return (mFaces[face].mCount == 2); }
	BOOL isOpen() const									{ return mOpen; }
	void setDirty()										{ mDirty     = TRUE; }
	BOOL generate(const LLProfileParams& params, BOOL path_open, F32 detail = 1.0f, S32 split = 0,
				  BOOL is_sculpted = FALSE, S32 sculpt_size = 0);
	BOOL isConcave() const								{ return mConcave; }
public:
	struct Face
	{
		S32       mIndex;
		S32       mCount;
		F32       mScaleU;
		BOOL      mCap;
		BOOL      mFlat;
		LLFaceID  mFaceID;
	};
	
	std::vector<LLVector3> mProfile;	
	std::vector<LLVector2> mNormals;
	std::vector<Face>      mFaces;
	std::vector<LLVector3> mEdgeNormals;
	std::vector<LLVector3> mEdgeCenters;

	friend std::ostream& operator<<(std::ostream &s, const LLProfile &profile);

protected:
	void genNormals(const LLProfileParams& params);
	void genNGon(const LLProfileParams& params, S32 sides, F32 offset=0.0f, F32 bevel = 0.0f, F32 ang_scale = 1.f, S32 split = 0);

	Face* addHole(const LLProfileParams& params, BOOL flat, F32 sides, F32 offset, F32 box_hollow, F32 ang_scale, S32 split = 0);
	Face* addCap (S16 faceID);
	Face* addFace(S32 index, S32 count, F32 scaleU, S16 faceID, BOOL flat);

protected:
	BOOL		  mOpen;
	BOOL		  mConcave;
	BOOL          mDirty;

	S32			  mTotalOut;
	S32			  mTotal;
};

//-------------------------------------------------------------------
// SWEEP/EXTRUDE PATHS
//-------------------------------------------------------------------

class LLPath
{
public:
	struct PathPt
	{
		LLVector3	 mPos;
		LLVector2    mScale;
		LLQuaternion mRot;
		F32			 mTexT;
		PathPt() { mPos.setVec(0,0,0); mTexT = 0; mScale.setVec(0,0); mRot.loadIdentity(); }
	};

public:
	LLPath()
		: mOpen(FALSE),
		  mTotal(0),
		  mDirty(TRUE),
		  mStep(1)
	{
	}

	virtual ~LLPath();

	void genNGon(const LLPathParams& params, S32 sides, F32 offset=0.0f, F32 end_scale = 1.f, F32 twist_scale = 1.f);
	virtual BOOL generate(const LLPathParams& params, F32 detail=1.0f, S32 split = 0,
						  BOOL is_sculpted = FALSE, S32 sculpt_size = 0);

	BOOL isOpen() const						{ return mOpen; }
	F32 getStep() const						{ return mStep; }
	void setDirty()							{ mDirty     = TRUE; }

	S32 getPathLength() const				{ return (S32)mPath.size(); }

	void resizePath(S32 length) { mPath.resize(length); }

	friend std::ostream& operator<<(std::ostream &s, const LLPath &path);

public:
	std::vector<PathPt> mPath;

protected:
	BOOL		  mOpen;
	S32			  mTotal;
	BOOL          mDirty;
	F32           mStep;
};

class LLDynamicPath : public LLPath
{
public:
	LLDynamicPath() : LLPath() { }
	/*virtual*/ BOOL generate(const LLPathParams& params, F32 detail=1.0f, S32 split = 0,
							  BOOL is_sculpted = FALSE, S32 sculpt_size = 0);
};

// Yet another "face" class - caches volume-specific, but not instance-specific data for faces)
class LLVolumeFace
{
public:
	class VertexData
	{
		enum 
		{
			POSITION = 0,
			NORMAL = 1
		};

	private:
		void init();
	public:
		VertexData();
		VertexData(const VertexData& rhs);
		const VertexData& operator=(const VertexData& rhs);

		~VertexData();
		LLVector4a& getPosition();
		LLVector4a& getNormal();
		const LLVector4a& getPosition() const;
		const LLVector4a& getNormal() const;
		void setPosition(const LLVector4a& pos);
		void setNormal(const LLVector4a& norm);
		

		LLVector2 mTexCoord;

		bool operator<(const VertexData& rhs) const;
		bool operator==(const VertexData& rhs) const;
		bool compareNormal(const VertexData& rhs, F32 angle_cutoff) const;

	private:
		LLVector4a* mData;
	};

	LLVolumeFace();
	LLVolumeFace(const LLVolumeFace& src);
	LLVolumeFace& operator=(const LLVolumeFace& rhs);

	~LLVolumeFace();
private:
	void freeData();
public:

	BOOL create(LLVolume* volume, BOOL partial_build = FALSE);
	void createBinormals();
	
	void appendFace(const LLVolumeFace& face, LLMatrix4& transform, LLMatrix4& normal_tranform);

	void resizeVertices(S32 num_verts);
	void allocateBinormals(S32 num_verts);
	void allocateWeights(S32 num_verts);
	void resizeIndices(S32 num_indices);
	void fillFromLegacyData(std::vector<LLVolumeFace::VertexData>& v, std::vector<U16>& idx);

	void pushVertex(const VertexData& cv);
	void pushVertex(const LLVector4a& pos, const LLVector4a& norm, const LLVector2& tc);
	void pushIndex(const U16& idx);

	void swapData(LLVolumeFace& rhs);

	void getVertexData(U16 indx, LLVolumeFace::VertexData& cv);

	class VertexMapData : public LLVolumeFace::VertexData
	{
	public:
		U16 mIndex;

		bool operator==(const LLVolumeFace::VertexData& rhs) const;

		struct ComparePosition
		{
			bool operator()(const LLVector3& a, const LLVector3& b) const;
		};

		typedef std::map<LLVector3, std::vector<VertexMapData>, VertexMapData::ComparePosition > PointMap;
	};

	void optimize(F32 angle_cutoff = 2.f);
	void cacheOptimize();

	void createOctree(F32 scaler = 0.25f, const LLVector4a& center = LLVector4a(0,0,0), const LLVector4a& size = LLVector4a(0.5f,0.5f,0.5f));

	enum
	{
		SINGLE_MASK =	0x0001,
		CAP_MASK =		0x0002,
		END_MASK =		0x0004,
		SIDE_MASK =		0x0008,
		INNER_MASK =	0x0010,
		OUTER_MASK =	0x0020,
		HOLLOW_MASK =	0x0040,
		OPEN_MASK =		0x0080,
		FLAT_MASK =		0x0100,
		TOP_MASK =		0x0200,
		BOTTOM_MASK =	0x0400
	};
	
public:
	S32 mID;
	U32 mTypeMask;
	
	// Only used for INNER/OUTER faces
	S32 mBeginS;
	S32 mBeginT;
	S32 mNumS;
	S32 mNumT;

<<<<<<< HEAD
	LLVector4a* mExtents; //minimum and maximum point of face
	LLVector4a* mCenter;

	S32 mNumVertices;
	S32 mNumIndices;

	LLVector4a* mPositions;
	LLVector4a* mNormals;
	LLVector4a* mBinormals;
	LLVector2* mTexCoords;
	U16* mIndices;
=======
	LLVector3 mExtents[2]; //minimum and maximum point of face
	LLVector2 mTexCoordExtents[2]; //minimum and maximum of texture coordinates of the face.
>>>>>>> f0074f10

	std::vector<S32>	mEdge;

	//list of skin weights for rigged volumes
	// format is mWeights[vertex_index].mV[influence] = <joint_index>.<weight>
	// mWeights.size() should be empty or match mVertices.size()  
	LLVector4a* mWeights;

	LLOctreeNode<LLVolumeTriangle>* mOctree;

private:
	BOOL createUnCutCubeCap(LLVolume* volume, BOOL partial_build = FALSE);
	BOOL createCap(LLVolume* volume, BOOL partial_build = FALSE);
	BOOL createSide(LLVolume* volume, BOOL partial_build = FALSE);
};

class LLVolume : public LLRefCount
{
	friend class LLVolumeLODGroup;

protected:
	~LLVolume(); // use unref

public:
	struct Point
	{
		LLVector3 mPos;
	};

	struct FaceParams
	{
		LLFaceID mFaceID;
		S32 mBeginS;
		S32 mCountS;
		S32 mBeginT;
		S32 mCountT;
	};

	LLVolume(const LLVolumeParams &params, const F32 detail, const BOOL generate_single_face = FALSE, const BOOL is_unique = FALSE);
	
	U8 getProfileType()	const								{ return mParams.getProfileParams().getCurveType(); }
	U8 getPathType() const									{ return mParams.getPathParams().getCurveType(); }
	S32	getNumFaces() const;
	S32 getNumVolumeFaces() const							{ return mVolumeFaces.size(); }
	F32 getDetail() const									{ return mDetail; }
	const LLVolumeParams& getParams() const					{ return mParams; }
	LLVolumeParams getCopyOfParams() const					{ return mParams; }
	const LLProfile& getProfile() const						{ return *mProfilep; }
	LLPath& getPath() const									{ return *mPathp; }
	void resizePath(S32 length);
	const std::vector<Point>& getMesh() const				{ return mMesh; }
	const LLVector3& getMeshPt(const U32 i) const			{ return mMesh[i].mPos; }

	void setDirty() { mPathp->setDirty(); mProfilep->setDirty(); }

	void regen();
	void genBinormals(S32 face);

	BOOL isConvex() const;
	BOOL isCap(S32 face);
	BOOL isFlat(S32 face);
	BOOL isUnique() const									{ return mUnique; }

	S32 getSculptLevel() const                              { return mSculptLevel; }
	void setSculptLevel(S32 level)							{ mSculptLevel = level; }

	S32 *getTriangleIndices(U32 &num_indices) const;

	// returns number of triangle indeces required for path/profile mesh
	S32 getNumTriangleIndices() const;

	S32 getNumTriangles() const;

	void generateSilhouetteVertices(std::vector<LLVector3> &vertices, 
									std::vector<LLVector3> &normals, 
									std::vector<S32> &segments, 
									const LLVector3& view_vec,
									const LLMatrix4& mat,
									const LLMatrix3& norm_mat,
									S32 face_index);

	//get the face index of the face that intersects with the given line segment at the point 
	//closest to start.  Moves end to the point of intersection.  Returns -1 if no intersection.
	//Line segment must be in volume space.
	S32 lineSegmentIntersect(const LLVector3& start, const LLVector3& end,
							 S32 face = -1,                          // which face to check, -1 = ALL_SIDES
							 LLVector3* intersection = NULL,         // return the intersection point
							 LLVector2* tex_coord = NULL,            // return the texture coordinates of the intersection point
							 LLVector3* normal = NULL,               // return the surface normal at the intersection point
							 LLVector3* bi_normal = NULL             // return the surface bi-normal at the intersection point
		);

	S32 lineSegmentIntersect(const LLVector4a& start, const LLVector4a& end, 
								   S32 face = 1,
								   LLVector3* intersection = NULL,
								   LLVector2* tex_coord = NULL,
								   LLVector3* normal = NULL,
								   LLVector3* bi_normal = NULL);
	
	// The following cleans up vertices and triangles,
	// getting rid of degenerate triangles and duplicate vertices,
	// and allocates new arrays with the clean data.
	static BOOL cleanupTriangleData( const S32 num_input_vertices,
								const std::vector<Point> &input_vertices,
								const S32 num_input_triangles,
								S32 *input_triangles,
								S32 &num_output_vertices,
								LLVector3 **output_vertices,
								S32 &num_output_triangles,
								S32 **output_triangles);
	LLFaceID generateFaceMask();

	BOOL isFaceMaskValid(LLFaceID face_mask);
	static S32 sNumMeshPoints;

	friend std::ostream& operator<<(std::ostream &s, const LLVolume &volume);
	friend std::ostream& operator<<(std::ostream &s, const LLVolume *volumep);		// HACK to bypass Windoze confusion over 
																				// conversion if *(LLVolume*) to LLVolume&
	const LLVolumeFace &getVolumeFace(const S32 f) const {return mVolumeFaces[f];} // DO NOT DELETE VOLUME WHILE USING THIS REFERENCE, OR HOLD A POINTER TO THIS VOLUMEFACE
	
	U32					mFaceMask;			// bit array of which faces exist in this volume
	LLVector3			mLODScaleBias;		// vector for biasing LOD based on scale
	
	void sculpt(U16 sculpt_width, U16 sculpt_height, S8 sculpt_components, const U8* sculpt_data, S32 sculpt_level);
	void copyVolumeFaces(const LLVolume* volume);
	void cacheOptimize();

private:
	void sculptGenerateMapVertices(U16 sculpt_width, U16 sculpt_height, S8 sculpt_components, const U8* sculpt_data, U8 sculpt_type);
	F32 sculptGetSurfaceArea();
	void sculptGeneratePlaceholder();
	void sculptCalcMeshResolution(U16 width, U16 height, U8 type, S32& s, S32& t);

	
protected:
	BOOL generate();
	void createVolumeFaces();
public:
	virtual BOOL createVolumeFacesFromFile(const std::string& file_name);
	virtual BOOL createVolumeFacesFromStream(std::istream& is);
	virtual bool unpackVolumeFaces(std::istream& is, S32 size);

	virtual void makeTetrahedron();
	virtual BOOL isTetrahedron();

 protected:
	BOOL mUnique;
	F32 mDetail;
	S32 mSculptLevel;
	BOOL mIsTetrahedron;
	
	LLVolumeParams mParams;
	LLPath *mPathp;
	LLProfile *mProfilep;
	std::vector<Point> mMesh;
	
	BOOL mGenerateSingleFace;
	typedef std::vector<LLVolumeFace> face_list_t;
	face_list_t mVolumeFaces;

public:
	LLVector4a* mHullPoints;
	U16* mHullIndices;
	S32 mNumHullPoints;
	S32 mNumHullIndices;
};

std::ostream& operator<<(std::ostream &s, const LLVolumeParams &volume_params);

void calc_binormal_from_triangle(
		LLVector4a& binormal,
		const LLVector4a& pos0,
		const LLVector2& tex0,
		const LLVector4a& pos1,
		const LLVector2& tex1,
		const LLVector4a& pos2,
		const LLVector2& tex2);

BOOL LLLineSegmentBoxIntersect(const F32* start, const F32* end, const F32* center, const F32* size);
BOOL LLLineSegmentBoxIntersect(const LLVector3& start, const LLVector3& end, const LLVector3& center, const LLVector3& size);
BOOL LLLineSegmentBoxIntersect(const LLVector4a& start, const LLVector4a& end, const LLVector4a& center, const LLVector4a& size);

BOOL LLTriangleRayIntersect(const LLVector3& vert0, const LLVector3& vert1, const LLVector3& vert2, const LLVector3& orig, const LLVector3& dir,
							F32& intersection_a, F32& intersection_b, F32& intersection_t, BOOL two_sided);

BOOL LLTriangleRayIntersect(const LLVector4a& vert0, const LLVector4a& vert1, const LLVector4a& vert2, const LLVector4a& orig, const LLVector4a& dir,
							F32& intersection_a, F32& intersection_b, F32& intersection_t);
BOOL LLTriangleRayIntersectTwoSided(const LLVector4a& vert0, const LLVector4a& vert1, const LLVector4a& vert2, const LLVector4a& orig, const LLVector4a& dir,
							F32& intersection_a, F32& intersection_b, F32& intersection_t);
	
	

#endif<|MERGE_RESOLUTION|>--- conflicted
+++ resolved
@@ -1,1110 +1,1106 @@
-/** 
- * @file llvolume.h
- * @brief LLVolume base class.
- *
- * $LicenseInfo:firstyear=2002&license=viewerlgpl$
- * Second Life Viewer Source Code
- * Copyright (C) 2010, Linden Research, Inc.
- * 
- * This library is free software; you can redistribute it and/or
- * modify it under the terms of the GNU Lesser General Public
- * License as published by the Free Software Foundation;
- * version 2.1 of the License only.
- * 
- * This library is distributed in the hope that it will be useful,
- * but WITHOUT ANY WARRANTY; without even the implied warranty of
- * MERCHANTABILITY or FITNESS FOR A PARTICULAR PURPOSE.  See the GNU
- * Lesser General Public License for more details.
- * 
- * You should have received a copy of the GNU Lesser General Public
- * License along with this library; if not, write to the Free Software
- * Foundation, Inc., 51 Franklin Street, Fifth Floor, Boston, MA  02110-1301  USA
- * 
- * Linden Research, Inc., 945 Battery Street, San Francisco, CA  94111  USA
- * $/LicenseInfo$
- */
-
-#ifndef LL_LLVOLUME_H
-#define LL_LLVOLUME_H
-
-#include <iostream>
-
-class LLProfileParams;
-class LLPathParams;
-class LLVolumeParams;
-class LLProfile;
-class LLPath;
-
-template <class T> class LLOctreeNode;
-
-class LLVector4a;
-class LLVolumeFace;
-class LLVolume;
-class LLVolumeTriangle;
-
-#include "lldarray.h"
-#include "lluuid.h"
-#include "v4color.h"
-//#include "vmath.h"
-#include "v2math.h"
-#include "v3math.h"
-#include "v3dmath.h"
-#include "v4math.h"
-#include "llquaternion.h"
-#include "llstrider.h"
-#include "v4coloru.h"
-#include "llrefcount.h"
-#include "llfile.h"
-
-//============================================================================
-
-const S32 MIN_DETAIL_FACES = 6;
-const S32 MIN_LOD = 0;
-const S32 MAX_LOD = 3;
-
-// These are defined here but are not enforced at this level,
-// rather they are here for the convenience of code that uses
-// the LLVolume class.
-const F32 MIN_VOLUME_PROFILE_WIDTH 	= 0.05f;
-const F32 MIN_VOLUME_PATH_WIDTH 	= 0.05f;
-
-const F32 CUT_QUANTA    = 0.00002f;
-const F32 SCALE_QUANTA  = 0.01f;
-const F32 SHEAR_QUANTA  = 0.01f;
-const F32 TAPER_QUANTA  = 0.01f;
-const F32 REV_QUANTA    = 0.015f;
-const F32 HOLLOW_QUANTA = 0.00002f;
-
-const S32 MAX_VOLUME_TRIANGLE_INDICES = 10000;
-
-//============================================================================
-
-// useful masks
-const LLPCode LL_PCODE_HOLLOW_MASK 	= 0x80;		// has a thickness
-const LLPCode LL_PCODE_SEGMENT_MASK = 0x40;		// segments (1 angle)
-const LLPCode LL_PCODE_PATCH_MASK 	= 0x20;		// segmented segments (2 angles)
-const LLPCode LL_PCODE_HEMI_MASK 	= 0x10;		// half-primitives get their own type per PR's dictum
-const LLPCode LL_PCODE_BASE_MASK 	= 0x0F;
-
-	// primitive shapes
-const LLPCode	LL_PCODE_CUBE 			= 1;
-const LLPCode	LL_PCODE_PRISM 			= 2;
-const LLPCode	LL_PCODE_TETRAHEDRON 	= 3;
-const LLPCode	LL_PCODE_PYRAMID 		= 4;
-const LLPCode	LL_PCODE_CYLINDER 		= 5;
-const LLPCode	LL_PCODE_CONE 			= 6;
-const LLPCode	LL_PCODE_SPHERE 		= 7;
-const LLPCode	LL_PCODE_TORUS 			= 8;
-const LLPCode	LL_PCODE_VOLUME			= 9;
-
-	// surfaces
-//const LLPCode	LL_PCODE_SURFACE_TRIANGLE 	= 10;
-//const LLPCode	LL_PCODE_SURFACE_SQUARE 	= 11;
-//const LLPCode	LL_PCODE_SURFACE_DISC 		= 12;
-
-const LLPCode	LL_PCODE_APP				= 14; // App specific pcode (for viewer/sim side only objects)
-const LLPCode	LL_PCODE_LEGACY				= 15;
-
-// Pcodes for legacy objects
-//const LLPCode	LL_PCODE_LEGACY_ATOR =				0x10 | LL_PCODE_LEGACY; // ATOR
-const LLPCode	LL_PCODE_LEGACY_AVATAR =			0x20 | LL_PCODE_LEGACY; // PLAYER
-//const LLPCode	LL_PCODE_LEGACY_BIRD =				0x30 | LL_PCODE_LEGACY; // BIRD
-//const LLPCode	LL_PCODE_LEGACY_DEMON =				0x40 | LL_PCODE_LEGACY; // DEMON
-const LLPCode	LL_PCODE_LEGACY_GRASS =				0x50 | LL_PCODE_LEGACY; // GRASS
-const LLPCode	LL_PCODE_TREE_NEW =					0x60 | LL_PCODE_LEGACY; // new trees
-//const LLPCode	LL_PCODE_LEGACY_ORACLE =			0x70 | LL_PCODE_LEGACY; // ORACLE
-const LLPCode	LL_PCODE_LEGACY_PART_SYS =			0x80 | LL_PCODE_LEGACY; // PART_SYS
-const LLPCode	LL_PCODE_LEGACY_ROCK =				0x90 | LL_PCODE_LEGACY; // ROCK
-//const LLPCode	LL_PCODE_LEGACY_SHOT =				0xA0 | LL_PCODE_LEGACY; // BASIC_SHOT
-//const LLPCode	LL_PCODE_LEGACY_SHOT_BIG =			0xB0 | LL_PCODE_LEGACY;
-//const LLPCode	LL_PCODE_LEGACY_SMOKE =				0xC0 | LL_PCODE_LEGACY; // SMOKE
-//const LLPCode	LL_PCODE_LEGACY_SPARK =				0xD0 | LL_PCODE_LEGACY;// SPARK
-const LLPCode	LL_PCODE_LEGACY_TEXT_BUBBLE =		0xE0 | LL_PCODE_LEGACY; // TEXTBUBBLE
-const LLPCode	LL_PCODE_LEGACY_TREE =				0xF0 | LL_PCODE_LEGACY; // TREE
-
-	// hemis
-const LLPCode	LL_PCODE_CYLINDER_HEMI =		LL_PCODE_CYLINDER	| LL_PCODE_HEMI_MASK;
-const LLPCode	LL_PCODE_CONE_HEMI =			LL_PCODE_CONE		| LL_PCODE_HEMI_MASK;
-const LLPCode	LL_PCODE_SPHERE_HEMI =			LL_PCODE_SPHERE		| LL_PCODE_HEMI_MASK;
-const LLPCode	LL_PCODE_TORUS_HEMI =			LL_PCODE_TORUS		| LL_PCODE_HEMI_MASK;
-
-
-// Volumes consist of a profile at the base that is swept around
-// a path to make a volume.
-// The profile code
-const U8	LL_PCODE_PROFILE_MASK		= 0x0f;
-const U8	LL_PCODE_PROFILE_MIN		= 0x00;
-const U8    LL_PCODE_PROFILE_CIRCLE		= 0x00;
-const U8    LL_PCODE_PROFILE_SQUARE		= 0x01;
-const U8	LL_PCODE_PROFILE_ISOTRI		= 0x02;
-const U8    LL_PCODE_PROFILE_EQUALTRI	= 0x03;
-const U8    LL_PCODE_PROFILE_RIGHTTRI	= 0x04;
-const U8	LL_PCODE_PROFILE_CIRCLE_HALF = 0x05;
-const U8	LL_PCODE_PROFILE_MAX		= 0x05;
-
-// Stored in the profile byte
-const U8	LL_PCODE_HOLE_MASK		= 0xf0;
-const U8	LL_PCODE_HOLE_MIN		= 0x00;	  
-const U8	LL_PCODE_HOLE_SAME		= 0x00;		// same as outside profile
-const U8	LL_PCODE_HOLE_CIRCLE	= 0x10;
-const U8	LL_PCODE_HOLE_SQUARE	= 0x20;
-const U8	LL_PCODE_HOLE_TRIANGLE	= 0x30;
-const U8	LL_PCODE_HOLE_MAX		= 0x03;		// min/max needs to be >> 4 of real min/max
-
-const U8    LL_PCODE_PATH_IGNORE    = 0x00;
-const U8	LL_PCODE_PATH_MIN		= 0x01;		// min/max needs to be >> 4 of real min/max
-const U8    LL_PCODE_PATH_LINE      = 0x10;
-const U8    LL_PCODE_PATH_CIRCLE    = 0x20;
-const U8    LL_PCODE_PATH_CIRCLE2   = 0x30;
-const U8    LL_PCODE_PATH_TEST      = 0x40;
-const U8    LL_PCODE_PATH_FLEXIBLE  = 0x80;
-const U8	LL_PCODE_PATH_MAX		= 0x08;
-
-//============================================================================
-
-// face identifiers
-typedef U16 LLFaceID;
-
-const LLFaceID	LL_FACE_PATH_BEGIN		= 0x1 << 0;
-const LLFaceID	LL_FACE_PATH_END		= 0x1 << 1;
-const LLFaceID	LL_FACE_INNER_SIDE		= 0x1 << 2;
-const LLFaceID	LL_FACE_PROFILE_BEGIN	= 0x1 << 3;
-const LLFaceID	LL_FACE_PROFILE_END		= 0x1 << 4;
-const LLFaceID	LL_FACE_OUTER_SIDE_0	= 0x1 << 5;
-const LLFaceID	LL_FACE_OUTER_SIDE_1	= 0x1 << 6;
-const LLFaceID	LL_FACE_OUTER_SIDE_2	= 0x1 << 7;
-const LLFaceID	LL_FACE_OUTER_SIDE_3	= 0x1 << 8;
-
-//============================================================================
-
-// sculpt types + flags
-
-const U8 LL_SCULPT_TYPE_NONE      = 0;
-const U8 LL_SCULPT_TYPE_SPHERE    = 1;
-const U8 LL_SCULPT_TYPE_TORUS     = 2;
-const U8 LL_SCULPT_TYPE_PLANE     = 3;
-const U8 LL_SCULPT_TYPE_CYLINDER  = 4;
-const U8 LL_SCULPT_TYPE_MESH      = 5;
-const U8 LL_SCULPT_TYPE_MASK      = LL_SCULPT_TYPE_SPHERE | LL_SCULPT_TYPE_TORUS | LL_SCULPT_TYPE_PLANE |
-	LL_SCULPT_TYPE_CYLINDER | LL_SCULPT_TYPE_MESH;
-
-const U8 LL_SCULPT_FLAG_INVERT    = 64;
-const U8 LL_SCULPT_FLAG_MIRROR    = 128;
-
-const S32 LL_SCULPT_MESH_MAX_FACES = 8;
-
-class LLProfileParams
-{
-public:
-	LLProfileParams()
-		: mCurveType(LL_PCODE_PROFILE_SQUARE),
-		  mBegin(0.f),
-		  mEnd(1.f),
-		  mHollow(0.f),
-		  mCRC(0)
-	{
-	}
-
-	LLProfileParams(U8 curve, F32 begin, F32 end, F32 hollow)
-		: mCurveType(curve),
-		  mBegin(begin),
-		  mEnd(end),
-		  mHollow(hollow),
-		  mCRC(0)
-	{
-	}
-
-	LLProfileParams(U8 curve, U16 begin, U16 end, U16 hollow)
-	{
-		mCurveType = curve;
-		F32 temp_f32 = begin * CUT_QUANTA;
-		if (temp_f32 > 1.f)
-		{
-			temp_f32 = 1.f;
-		}
-		mBegin = temp_f32;
-		temp_f32 = end * CUT_QUANTA;
-		if (temp_f32 > 1.f)
-		{
-			temp_f32 = 1.f;
-		}
-		mEnd = 1.f - temp_f32;
-		temp_f32 = hollow * HOLLOW_QUANTA;
-		if (temp_f32 > 1.f)
-		{
-			temp_f32 = 1.f;
-		}
-		mHollow = temp_f32;
-		mCRC = 0;
-	}
-
-	bool operator==(const LLProfileParams &params) const;
-	bool operator!=(const LLProfileParams &params) const;
-	bool operator<(const LLProfileParams &params) const;
-	
-	void copyParams(const LLProfileParams &params);
-
-	BOOL importFile(LLFILE *fp);
-	BOOL exportFile(LLFILE *fp) const;
-
-	BOOL importLegacyStream(std::istream& input_stream);
-	BOOL exportLegacyStream(std::ostream& output_stream) const;
-
-	LLSD asLLSD() const;
-	operator LLSD() const { return asLLSD(); }
-	bool fromLLSD(LLSD& sd);
-
-	const F32&  getBegin () const				{ return mBegin; }
-	const F32&  getEnd   () const				{ return mEnd;   }
-	const F32&  getHollow() const				{ return mHollow; }
-	const U8&   getCurveType () const			{ return mCurveType; }
-
-	void setCurveType(const U32 type)			{ mCurveType = type;}
-	void setBegin(const F32 begin)				{ mBegin = (begin >= 1.0f) ? 0.0f : ((int) (begin * 100000))/100000.0f;}
-	void setEnd(const F32 end)					{ mEnd   = (end   <= 0.0f) ? 1.0f : ((int) (end * 100000))/100000.0f;}
-	void setHollow(const F32 hollow)			{ mHollow = ((int) (hollow * 100000))/100000.0f;}
-
-	friend std::ostream& operator<<(std::ostream &s, const LLProfileParams &profile_params);
-
-protected:
-	// Profile params
-	U8			  mCurveType;
-	F32           mBegin;
-	F32           mEnd;
-	F32			  mHollow;
-
-	U32           mCRC;
-};
-
-inline bool LLProfileParams::operator==(const LLProfileParams &params) const
-{
-	return 
-		(getCurveType() == params.getCurveType()) &&
-		(getBegin() == params.getBegin()) &&
-		(getEnd() == params.getEnd()) &&
-		(getHollow() == params.getHollow());
-}
-
-inline bool LLProfileParams::operator!=(const LLProfileParams &params) const
-{
-	return 
-		(getCurveType() != params.getCurveType()) ||
-		(getBegin() != params.getBegin()) ||
-		(getEnd() != params.getEnd()) ||
-		(getHollow() != params.getHollow());
-}
-
-
-inline bool LLProfileParams::operator<(const LLProfileParams &params) const
-{
-	if (getCurveType() != params.getCurveType())
-	{
-		return getCurveType() < params.getCurveType();
-	}
-	else
-	if (getBegin() != params.getBegin())
-	{
-		return getBegin() < params.getBegin();
-	}
-	else
-	if (getEnd() != params.getEnd())
-	{
-		return getEnd() < params.getEnd();
-	}
-	else
-	{
-		return getHollow() < params.getHollow();
-	}
-}
-
-#define U8_TO_F32(x) (F32)(*((S8 *)&x))
-
-class LLPathParams
-{
-public:
-	LLPathParams()
-		:
-		mCurveType(LL_PCODE_PATH_LINE),
-		mBegin(0.f),
-		mEnd(1.f),
-		mScale(1.f,1.f),
-		mShear(0.f,0.f),
-		mTwistBegin(0.f),
-		mTwistEnd(0.f),
-		mRadiusOffset(0.f),
-		mTaper(0.f,0.f),
-		mRevolutions(1.f),
-		mSkew(0.f),
-		mCRC(0)
-	{
-	}
-
-	LLPathParams(U8 curve, F32 begin, F32 end, F32 scx, F32 scy, F32 shx, F32 shy, F32 twistend, F32 twistbegin, F32 radiusoffset, F32 tx, F32 ty, F32 revolutions, F32 skew)
-		: mCurveType(curve),
-		  mBegin(begin),
-		  mEnd(end),
-		  mScale(scx,scy),
-		  mShear(shx,shy),
-		  mTwistBegin(twistbegin),
-		  mTwistEnd(twistend), 
-		  mRadiusOffset(radiusoffset),
-		  mTaper(tx,ty),
-		  mRevolutions(revolutions),
-		  mSkew(skew),
-		  mCRC(0)
-	{
-	}
-
-	LLPathParams(U8 curve, U16 begin, U16 end, U8 scx, U8 scy, U8 shx, U8 shy, U8 twistend, U8 twistbegin, U8 radiusoffset, U8 tx, U8 ty, U8 revolutions, U8 skew)
-	{
-		mCurveType = curve;
-		mBegin = (F32)(begin * CUT_QUANTA);
-		mEnd = (F32)(100.f - end) * CUT_QUANTA;
-		if (mEnd > 1.f)
-			mEnd = 1.f;
-		mScale.setVec((F32) (200 - scx) * SCALE_QUANTA,(F32) (200 - scy) * SCALE_QUANTA);
-		mShear.setVec(U8_TO_F32(shx) * SHEAR_QUANTA,U8_TO_F32(shy) * SHEAR_QUANTA);
-		mTwistBegin = U8_TO_F32(twistbegin) * SCALE_QUANTA;
-		mTwistEnd = U8_TO_F32(twistend) * SCALE_QUANTA;
-		mRadiusOffset = U8_TO_F32(radiusoffset) * SCALE_QUANTA;
-		mTaper.setVec(U8_TO_F32(tx) * TAPER_QUANTA,U8_TO_F32(ty) * TAPER_QUANTA);
-		mRevolutions = ((F32)revolutions) * REV_QUANTA + 1.0f;
-		mSkew = U8_TO_F32(skew) * SCALE_QUANTA;
-
-		mCRC = 0;
-	}
-
-	bool operator==(const LLPathParams &params) const;
-	bool operator!=(const LLPathParams &params) const;
-	bool operator<(const LLPathParams &params) const;
-
-	void copyParams(const LLPathParams &params);
-
-	BOOL importFile(LLFILE *fp);
-	BOOL exportFile(LLFILE *fp) const;
-
-	BOOL importLegacyStream(std::istream& input_stream);
-	BOOL exportLegacyStream(std::ostream& output_stream) const;
-
-	LLSD asLLSD() const;
-	operator LLSD() const { return asLLSD(); }
-	bool fromLLSD(LLSD& sd);
-
-	const F32& getBegin() const			{ return mBegin; }
-	const F32& getEnd() const			{ return mEnd; }
-	const LLVector2 &getScale() const	{ return mScale; }
-	const F32& getScaleX() const		{ return mScale.mV[0]; }
-	const F32& getScaleY() const		{ return mScale.mV[1]; }
-	const LLVector2 getBeginScale() const;
-	const LLVector2 getEndScale() const;
-	const LLVector2 &getShear() const	{ return mShear; }
-	const F32& getShearX() const		{ return mShear.mV[0]; }
-	const F32& getShearY() const		{ return mShear.mV[1]; }
-	const U8& getCurveType () const		{ return mCurveType; }
-
-	const F32& getTwistBegin() const	{ return mTwistBegin;	}
-	const F32& getTwistEnd() const		{ return mTwistEnd;	}
-	const F32& getTwist() const			{ return mTwistEnd; }	// deprecated
-	const F32& getRadiusOffset() const	{ return mRadiusOffset; }
-	const LLVector2 &getTaper() const	{ return mTaper;		}
-	const F32& getTaperX() const		{ return mTaper.mV[0];	}
-	const F32& getTaperY() const		{ return mTaper.mV[1];	}
-	const F32& getRevolutions() const	{ return mRevolutions;	}
-	const F32& getSkew() const			{ return mSkew;			}
-
-	void setCurveType(const U8 type)	{ mCurveType = type;	}
-	void setBegin(const F32 begin)		{ mBegin     = begin;	}
-	void setEnd(const F32 end)			{ mEnd       = end;	}
-
-	void setScale(const F32 x, const F32 y)		{ mScale.setVec(x,y); }
-	void setScaleX(const F32 v)					{ mScale.mV[VX] = v; }
-	void setScaleY(const F32 v)					{ mScale.mV[VY] = v; }
-	void setShear(const F32 x, const F32 y)		{ mShear.setVec(x,y); }
-	void setShearX(const F32 v)					{ mShear.mV[VX] = v; }
-	void setShearY(const F32 v)					{ mShear.mV[VY] = v; }
-
-	void setTwistBegin(const F32 twist_begin)	{ mTwistBegin	= twist_begin;	}
-	void setTwistEnd(const F32 twist_end)		{ mTwistEnd		= twist_end;	}
-	void setTwist(const F32 twist)				{ setTwistEnd(twist); }	// deprecated
-	void setRadiusOffset(const F32 radius_offset){ mRadiusOffset	= radius_offset; }
-	void setTaper(const F32 x, const F32 y)		{ mTaper.setVec(x,y);			}
-	void setTaperX(const F32 v)					{ mTaper.mV[VX]	= v;			}
-	void setTaperY(const F32 v)					{ mTaper.mV[VY]	= v;			}
-	void setRevolutions(const F32 revolutions)	{ mRevolutions	= revolutions;	}
-	void setSkew(const F32 skew)				{ mSkew			= skew;			}
-
-	friend std::ostream& operator<<(std::ostream &s, const LLPathParams &path_params);
-
-protected:
-	// Path params
-	U8			  mCurveType;
-	F32           mBegin;
-	F32           mEnd;
-	LLVector2	  mScale;
-	LLVector2     mShear;
-
-	F32			  mTwistBegin;
-	F32			  mTwistEnd;
-	F32			  mRadiusOffset;
-	LLVector2	  mTaper;
-	F32			  mRevolutions;
-	F32			  mSkew;
-
-	U32           mCRC;
-};
-
-inline bool LLPathParams::operator==(const LLPathParams &params) const
-{
-	return
-		(getCurveType() == params.getCurveType()) && 
-		(getScale() == params.getScale()) &&
-		(getBegin() == params.getBegin()) && 
-		(getEnd() == params.getEnd()) && 
-		(getShear() == params.getShear()) &&
-		(getTwist() == params.getTwist()) &&
-		(getTwistBegin() == params.getTwistBegin()) &&
-		(getRadiusOffset() == params.getRadiusOffset()) &&
-		(getTaper() == params.getTaper()) &&
-		(getRevolutions() == params.getRevolutions()) &&
-		(getSkew() == params.getSkew());
-}
-
-inline bool LLPathParams::operator!=(const LLPathParams &params) const
-{
-	return
-		(getCurveType() != params.getCurveType()) ||
-		(getScale() != params.getScale()) ||
-		(getBegin() != params.getBegin()) || 
-		(getEnd() != params.getEnd()) || 
-		(getShear() != params.getShear()) ||
-		(getTwist() != params.getTwist()) ||
-		(getTwistBegin() !=params.getTwistBegin()) ||
-		(getRadiusOffset() != params.getRadiusOffset()) ||
-		(getTaper() != params.getTaper()) ||
-		(getRevolutions() != params.getRevolutions()) ||
-		(getSkew() != params.getSkew());
-}
-
-
-inline bool LLPathParams::operator<(const LLPathParams &params) const
-{
-	if( getCurveType() != params.getCurveType()) 
-	{
-		return getCurveType() < params.getCurveType();
-	}
-	else
-	if( getScale() != params.getScale()) 
-	{
-		return getScale() < params.getScale();
-	}
-	else
-	if( getBegin() != params.getBegin()) 
-	{
-		return getBegin() < params.getBegin();
-	}
-	else
-	if( getEnd() != params.getEnd()) 
-	{
-		return getEnd() < params.getEnd();
-	}
-	else
-	if( getShear() != params.getShear()) 
-	{
-		return getShear() < params.getShear();
-	}
-	else
-	if( getTwist() != params.getTwist())
-	{
-		return getTwist() < params.getTwist();
-	}
-	else
-	if( getTwistBegin() != params.getTwistBegin())
-	{
-		return getTwistBegin() < params.getTwistBegin();
-	}
-	else
-	if( getRadiusOffset() != params.getRadiusOffset())
-	{
-		return getRadiusOffset() < params.getRadiusOffset();
-	}
-	else
-	if( getTaper() != params.getTaper())
-	{
-		return getTaper() < params.getTaper();
-	}
-	else
-	if( getRevolutions() != params.getRevolutions())
-	{
-		return getRevolutions() < params.getRevolutions();
-	}
-	else
-	{
-		return getSkew() < params.getSkew();
-	}
-}
-
-typedef LLVolumeParams* LLVolumeParamsPtr;
-typedef const LLVolumeParams* const_LLVolumeParamsPtr;
-
-class LLVolumeParams
-{
-public:
-	LLVolumeParams()
-		: mSculptType(LL_SCULPT_TYPE_NONE)
-	{
-	}
-
-	LLVolumeParams(LLProfileParams &profile, LLPathParams &path,
-				   LLUUID sculpt_id = LLUUID::null, U8 sculpt_type = LL_SCULPT_TYPE_NONE)
-		: mProfileParams(profile), mPathParams(path), mSculptID(sculpt_id), mSculptType(sculpt_type)
-	{
-	}
-
-	bool operator==(const LLVolumeParams &params) const;
-	bool operator!=(const LLVolumeParams &params) const;
-	bool operator<(const LLVolumeParams &params) const;
-
-
-	void copyParams(const LLVolumeParams &params);
-	
-	const LLProfileParams &getProfileParams() const {return mProfileParams;}
-	LLProfileParams &getProfileParams() {return mProfileParams;}
-	const LLPathParams &getPathParams() const {return mPathParams;}
-	LLPathParams &getPathParams() {return mPathParams;}
-
-	BOOL importFile(LLFILE *fp);
-	BOOL exportFile(LLFILE *fp) const;
-
-	BOOL importLegacyStream(std::istream& input_stream);
-	BOOL exportLegacyStream(std::ostream& output_stream) const;
-
-	LLSD sculptAsLLSD() const;
-	bool sculptFromLLSD(LLSD& sd);
-	
-	LLSD asLLSD() const;
-	operator LLSD() const { return asLLSD(); }
-	bool fromLLSD(LLSD& sd);
-
-	bool setType(U8 profile, U8 path);
-
-	//void setBeginS(const F32 beginS)			{ mProfileParams.setBegin(beginS); }	// range 0 to 1
-	//void setBeginT(const F32 beginT)			{ mPathParams.setBegin(beginT); }		// range 0 to 1
-	//void setEndS(const F32 endS)				{ mProfileParams.setEnd(endS); }		// range 0 to 1, must be greater than begin
-	//void setEndT(const F32 endT)				{ mPathParams.setEnd(endT); }			// range 0 to 1, must be greater than begin
-
-	bool setBeginAndEndS(const F32 begin, const F32 end);			// both range from 0 to 1, begin must be less than end
-	bool setBeginAndEndT(const F32 begin, const F32 end);			// both range from 0 to 1, begin must be less than end
-
-	bool setHollow(const F32 hollow);	// range 0 to 1
-	bool setRatio(const F32 x)					{ return setRatio(x,x); }			// 0 = point, 1 = same as base
-	bool setShear(const F32 x)					{ return setShear(x,x); }			// 0 = no movement, 
-	bool setRatio(const F32 x, const F32 y);			// 0 = point, 1 = same as base
-	bool setShear(const F32 x, const F32 y);			// 0 = no movement
-
-	bool setTwistBegin(const F32 twist_begin);	// range -1 to 1
-	bool setTwistEnd(const F32 twist_end);		// range -1 to 1
-	bool setTwist(const F32 twist)				{ return setTwistEnd(twist); }		// deprecated
-	bool setTaper(const F32 x, const F32 y)		{ bool pass_x = setTaperX(x); bool pass_y = setTaperY(y); return pass_x && pass_y; }
-	bool setTaperX(const F32 v);				// -1 to 1
-	bool setTaperY(const F32 v);				// -1 to 1
-	bool setRevolutions(const F32 revolutions);	// 1 to 4
-	bool setRadiusOffset(const F32 radius_offset);
-	bool setSkew(const F32 skew);
-	bool setSculptID(const LLUUID sculpt_id, U8 sculpt_type);
-
-	static bool validate(U8 prof_curve, F32 prof_begin, F32 prof_end, F32 hollow,
-		U8 path_curve, F32 path_begin, F32 path_end,
-		F32 scx, F32 scy, F32 shx, F32 shy,
-		F32 twistend, F32 twistbegin, F32 radiusoffset,
-		F32 tx, F32 ty, F32 revolutions, F32 skew);
-	
-	const F32&  getBeginS() 	const	{ return mProfileParams.getBegin(); }
- 	const F32&  getBeginT() 	const	{ return mPathParams.getBegin(); }
- 	const F32&  getEndS() 		const	{ return mProfileParams.getEnd(); }
- 	const F32&  getEndT() 		const	{ return mPathParams.getEnd(); }
- 
- 	const F32&  getHollow() 	const   { return mProfileParams.getHollow(); }
- 	const F32&  getTwist() 	const   	{ return mPathParams.getTwist(); }
- 	const F32&  getRatio() 	const		{ return mPathParams.getScaleX(); }
- 	const F32&  getRatioX() 	const   { return mPathParams.getScaleX(); }
- 	const F32&  getRatioY() 	const   { return mPathParams.getScaleY(); }
- 	const F32&  getShearX() 	const   { return mPathParams.getShearX(); }
- 	const F32&  getShearY() 	const   { return mPathParams.getShearY(); }
-
-	const F32&	getTwistBegin()const	{ return mPathParams.getTwistBegin();	}
-	const F32&  getRadiusOffset() const	{ return mPathParams.getRadiusOffset();	}
-	const F32&  getTaper() const		{ return mPathParams.getTaperX();		}
-	const F32&	getTaperX() const		{ return mPathParams.getTaperX();		}
-	const F32&  getTaperY() const		{ return mPathParams.getTaperY();		}
-	const F32&  getRevolutions() const	{ return mPathParams.getRevolutions();	}
-	const F32&  getSkew() const			{ return mPathParams.getSkew();			}
-	const LLUUID& getSculptID() const	{ return mSculptID;						}
-	const U8& getSculptType() const     { return mSculptType;                   }
-	bool isSculpt() const;
-	bool isMeshSculpt() const;
-	BOOL isConvex() const;
-
-	// 'begin' and 'end' should be in range [0, 1] (they will be clamped)
-	// (begin, end) = (0, 1) will not change the volume
-	// (begin, end) = (0, 0.5) will reduce the volume to the first half of its profile/path (S/T)
-	void reduceS(F32 begin, F32 end);
-	void reduceT(F32 begin, F32 end);
-
-	struct compare
-	{
-		bool operator()( const const_LLVolumeParamsPtr& first, const const_LLVolumeParamsPtr& second) const
-		{
-			return (*first < *second);
-		}
-	};
-	
-	friend std::ostream& operator<<(std::ostream &s, const LLVolumeParams &volume_params);
-
-	// debug helper functions
-	void setCube();
-
-protected:
-	LLProfileParams mProfileParams;
-	LLPathParams	mPathParams;
-	LLUUID mSculptID;
-	U8 mSculptType;
-};
-
-
-class LLProfile
-{
-public:
-	LLProfile()
-		: mOpen(FALSE),
-		  mConcave(FALSE),
-		  mDirty(TRUE),
-		  mTotalOut(0),
-		  mTotal(2)
-	{
-	}
-
-	~LLProfile();
-
-	S32	 getTotal() const								{ return mTotal; }
-	S32	 getTotalOut() const							{ return mTotalOut; }	// Total number of outside points
-	BOOL isFlat(S32 face) const							{ return (mFaces[face].mCount == 2); }
-	BOOL isOpen() const									{ return mOpen; }
-	void setDirty()										{ mDirty     = TRUE; }
-	BOOL generate(const LLProfileParams& params, BOOL path_open, F32 detail = 1.0f, S32 split = 0,
-				  BOOL is_sculpted = FALSE, S32 sculpt_size = 0);
-	BOOL isConcave() const								{ return mConcave; }
-public:
-	struct Face
-	{
-		S32       mIndex;
-		S32       mCount;
-		F32       mScaleU;
-		BOOL      mCap;
-		BOOL      mFlat;
-		LLFaceID  mFaceID;
-	};
-	
-	std::vector<LLVector3> mProfile;	
-	std::vector<LLVector2> mNormals;
-	std::vector<Face>      mFaces;
-	std::vector<LLVector3> mEdgeNormals;
-	std::vector<LLVector3> mEdgeCenters;
-
-	friend std::ostream& operator<<(std::ostream &s, const LLProfile &profile);
-
-protected:
-	void genNormals(const LLProfileParams& params);
-	void genNGon(const LLProfileParams& params, S32 sides, F32 offset=0.0f, F32 bevel = 0.0f, F32 ang_scale = 1.f, S32 split = 0);
-
-	Face* addHole(const LLProfileParams& params, BOOL flat, F32 sides, F32 offset, F32 box_hollow, F32 ang_scale, S32 split = 0);
-	Face* addCap (S16 faceID);
-	Face* addFace(S32 index, S32 count, F32 scaleU, S16 faceID, BOOL flat);
-
-protected:
-	BOOL		  mOpen;
-	BOOL		  mConcave;
-	BOOL          mDirty;
-
-	S32			  mTotalOut;
-	S32			  mTotal;
-};
-
-//-------------------------------------------------------------------
-// SWEEP/EXTRUDE PATHS
-//-------------------------------------------------------------------
-
-class LLPath
-{
-public:
-	struct PathPt
-	{
-		LLVector3	 mPos;
-		LLVector2    mScale;
-		LLQuaternion mRot;
-		F32			 mTexT;
-		PathPt() { mPos.setVec(0,0,0); mTexT = 0; mScale.setVec(0,0); mRot.loadIdentity(); }
-	};
-
-public:
-	LLPath()
-		: mOpen(FALSE),
-		  mTotal(0),
-		  mDirty(TRUE),
-		  mStep(1)
-	{
-	}
-
-	virtual ~LLPath();
-
-	void genNGon(const LLPathParams& params, S32 sides, F32 offset=0.0f, F32 end_scale = 1.f, F32 twist_scale = 1.f);
-	virtual BOOL generate(const LLPathParams& params, F32 detail=1.0f, S32 split = 0,
-						  BOOL is_sculpted = FALSE, S32 sculpt_size = 0);
-
-	BOOL isOpen() const						{ return mOpen; }
-	F32 getStep() const						{ return mStep; }
-	void setDirty()							{ mDirty     = TRUE; }
-
-	S32 getPathLength() const				{ return (S32)mPath.size(); }
-
-	void resizePath(S32 length) { mPath.resize(length); }
-
-	friend std::ostream& operator<<(std::ostream &s, const LLPath &path);
-
-public:
-	std::vector<PathPt> mPath;
-
-protected:
-	BOOL		  mOpen;
-	S32			  mTotal;
-	BOOL          mDirty;
-	F32           mStep;
-};
-
-class LLDynamicPath : public LLPath
-{
-public:
-	LLDynamicPath() : LLPath() { }
-	/*virtual*/ BOOL generate(const LLPathParams& params, F32 detail=1.0f, S32 split = 0,
-							  BOOL is_sculpted = FALSE, S32 sculpt_size = 0);
-};
-
-// Yet another "face" class - caches volume-specific, but not instance-specific data for faces)
-class LLVolumeFace
-{
-public:
-	class VertexData
-	{
-		enum 
-		{
-			POSITION = 0,
-			NORMAL = 1
-		};
-
-	private:
-		void init();
-	public:
-		VertexData();
-		VertexData(const VertexData& rhs);
-		const VertexData& operator=(const VertexData& rhs);
-
-		~VertexData();
-		LLVector4a& getPosition();
-		LLVector4a& getNormal();
-		const LLVector4a& getPosition() const;
-		const LLVector4a& getNormal() const;
-		void setPosition(const LLVector4a& pos);
-		void setNormal(const LLVector4a& norm);
-		
-
-		LLVector2 mTexCoord;
-
-		bool operator<(const VertexData& rhs) const;
-		bool operator==(const VertexData& rhs) const;
-		bool compareNormal(const VertexData& rhs, F32 angle_cutoff) const;
-
-	private:
-		LLVector4a* mData;
-	};
-
-	LLVolumeFace();
-	LLVolumeFace(const LLVolumeFace& src);
-	LLVolumeFace& operator=(const LLVolumeFace& rhs);
-
-	~LLVolumeFace();
-private:
-	void freeData();
-public:
-
-	BOOL create(LLVolume* volume, BOOL partial_build = FALSE);
-	void createBinormals();
-	
-	void appendFace(const LLVolumeFace& face, LLMatrix4& transform, LLMatrix4& normal_tranform);
-
-	void resizeVertices(S32 num_verts);
-	void allocateBinormals(S32 num_verts);
-	void allocateWeights(S32 num_verts);
-	void resizeIndices(S32 num_indices);
-	void fillFromLegacyData(std::vector<LLVolumeFace::VertexData>& v, std::vector<U16>& idx);
-
-	void pushVertex(const VertexData& cv);
-	void pushVertex(const LLVector4a& pos, const LLVector4a& norm, const LLVector2& tc);
-	void pushIndex(const U16& idx);
-
-	void swapData(LLVolumeFace& rhs);
-
-	void getVertexData(U16 indx, LLVolumeFace::VertexData& cv);
-
-	class VertexMapData : public LLVolumeFace::VertexData
-	{
-	public:
-		U16 mIndex;
-
-		bool operator==(const LLVolumeFace::VertexData& rhs) const;
-
-		struct ComparePosition
-		{
-			bool operator()(const LLVector3& a, const LLVector3& b) const;
-		};
-
-		typedef std::map<LLVector3, std::vector<VertexMapData>, VertexMapData::ComparePosition > PointMap;
-	};
-
-	void optimize(F32 angle_cutoff = 2.f);
-	void cacheOptimize();
-
-	void createOctree(F32 scaler = 0.25f, const LLVector4a& center = LLVector4a(0,0,0), const LLVector4a& size = LLVector4a(0.5f,0.5f,0.5f));
-
-	enum
-	{
-		SINGLE_MASK =	0x0001,
-		CAP_MASK =		0x0002,
-		END_MASK =		0x0004,
-		SIDE_MASK =		0x0008,
-		INNER_MASK =	0x0010,
-		OUTER_MASK =	0x0020,
-		HOLLOW_MASK =	0x0040,
-		OPEN_MASK =		0x0080,
-		FLAT_MASK =		0x0100,
-		TOP_MASK =		0x0200,
-		BOTTOM_MASK =	0x0400
-	};
-	
-public:
-	S32 mID;
-	U32 mTypeMask;
-	
-	// Only used for INNER/OUTER faces
-	S32 mBeginS;
-	S32 mBeginT;
-	S32 mNumS;
-	S32 mNumT;
-
-<<<<<<< HEAD
-	LLVector4a* mExtents; //minimum and maximum point of face
-	LLVector4a* mCenter;
-
-	S32 mNumVertices;
-	S32 mNumIndices;
-
-	LLVector4a* mPositions;
-	LLVector4a* mNormals;
-	LLVector4a* mBinormals;
-	LLVector2* mTexCoords;
-	U16* mIndices;
-=======
-	LLVector3 mExtents[2]; //minimum and maximum point of face
-	LLVector2 mTexCoordExtents[2]; //minimum and maximum of texture coordinates of the face.
->>>>>>> f0074f10
-
-	std::vector<S32>	mEdge;
-
-	//list of skin weights for rigged volumes
-	// format is mWeights[vertex_index].mV[influence] = <joint_index>.<weight>
-	// mWeights.size() should be empty or match mVertices.size()  
-	LLVector4a* mWeights;
-
-	LLOctreeNode<LLVolumeTriangle>* mOctree;
-
-private:
-	BOOL createUnCutCubeCap(LLVolume* volume, BOOL partial_build = FALSE);
-	BOOL createCap(LLVolume* volume, BOOL partial_build = FALSE);
-	BOOL createSide(LLVolume* volume, BOOL partial_build = FALSE);
-};
-
-class LLVolume : public LLRefCount
-{
-	friend class LLVolumeLODGroup;
-
-protected:
-	~LLVolume(); // use unref
-
-public:
-	struct Point
-	{
-		LLVector3 mPos;
-	};
-
-	struct FaceParams
-	{
-		LLFaceID mFaceID;
-		S32 mBeginS;
-		S32 mCountS;
-		S32 mBeginT;
-		S32 mCountT;
-	};
-
-	LLVolume(const LLVolumeParams &params, const F32 detail, const BOOL generate_single_face = FALSE, const BOOL is_unique = FALSE);
-	
-	U8 getProfileType()	const								{ return mParams.getProfileParams().getCurveType(); }
-	U8 getPathType() const									{ return mParams.getPathParams().getCurveType(); }
-	S32	getNumFaces() const;
-	S32 getNumVolumeFaces() const							{ return mVolumeFaces.size(); }
-	F32 getDetail() const									{ return mDetail; }
-	const LLVolumeParams& getParams() const					{ return mParams; }
-	LLVolumeParams getCopyOfParams() const					{ return mParams; }
-	const LLProfile& getProfile() const						{ return *mProfilep; }
-	LLPath& getPath() const									{ return *mPathp; }
-	void resizePath(S32 length);
-	const std::vector<Point>& getMesh() const				{ return mMesh; }
-	const LLVector3& getMeshPt(const U32 i) const			{ return mMesh[i].mPos; }
-
-	void setDirty() { mPathp->setDirty(); mProfilep->setDirty(); }
-
-	void regen();
-	void genBinormals(S32 face);
-
-	BOOL isConvex() const;
-	BOOL isCap(S32 face);
-	BOOL isFlat(S32 face);
-	BOOL isUnique() const									{ return mUnique; }
-
-	S32 getSculptLevel() const                              { return mSculptLevel; }
-	void setSculptLevel(S32 level)							{ mSculptLevel = level; }
-
-	S32 *getTriangleIndices(U32 &num_indices) const;
-
-	// returns number of triangle indeces required for path/profile mesh
-	S32 getNumTriangleIndices() const;
-
-	S32 getNumTriangles() const;
-
-	void generateSilhouetteVertices(std::vector<LLVector3> &vertices, 
-									std::vector<LLVector3> &normals, 
-									std::vector<S32> &segments, 
-									const LLVector3& view_vec,
-									const LLMatrix4& mat,
-									const LLMatrix3& norm_mat,
-									S32 face_index);
-
-	//get the face index of the face that intersects with the given line segment at the point 
-	//closest to start.  Moves end to the point of intersection.  Returns -1 if no intersection.
-	//Line segment must be in volume space.
-	S32 lineSegmentIntersect(const LLVector3& start, const LLVector3& end,
-							 S32 face = -1,                          // which face to check, -1 = ALL_SIDES
-							 LLVector3* intersection = NULL,         // return the intersection point
-							 LLVector2* tex_coord = NULL,            // return the texture coordinates of the intersection point
-							 LLVector3* normal = NULL,               // return the surface normal at the intersection point
-							 LLVector3* bi_normal = NULL             // return the surface bi-normal at the intersection point
-		);
-
-	S32 lineSegmentIntersect(const LLVector4a& start, const LLVector4a& end, 
-								   S32 face = 1,
-								   LLVector3* intersection = NULL,
-								   LLVector2* tex_coord = NULL,
-								   LLVector3* normal = NULL,
-								   LLVector3* bi_normal = NULL);
-	
-	// The following cleans up vertices and triangles,
-	// getting rid of degenerate triangles and duplicate vertices,
-	// and allocates new arrays with the clean data.
-	static BOOL cleanupTriangleData( const S32 num_input_vertices,
-								const std::vector<Point> &input_vertices,
-								const S32 num_input_triangles,
-								S32 *input_triangles,
-								S32 &num_output_vertices,
-								LLVector3 **output_vertices,
-								S32 &num_output_triangles,
-								S32 **output_triangles);
-	LLFaceID generateFaceMask();
-
-	BOOL isFaceMaskValid(LLFaceID face_mask);
-	static S32 sNumMeshPoints;
-
-	friend std::ostream& operator<<(std::ostream &s, const LLVolume &volume);
-	friend std::ostream& operator<<(std::ostream &s, const LLVolume *volumep);		// HACK to bypass Windoze confusion over 
-																				// conversion if *(LLVolume*) to LLVolume&
-	const LLVolumeFace &getVolumeFace(const S32 f) const {return mVolumeFaces[f];} // DO NOT DELETE VOLUME WHILE USING THIS REFERENCE, OR HOLD A POINTER TO THIS VOLUMEFACE
-	
-	U32					mFaceMask;			// bit array of which faces exist in this volume
-	LLVector3			mLODScaleBias;		// vector for biasing LOD based on scale
-	
-	void sculpt(U16 sculpt_width, U16 sculpt_height, S8 sculpt_components, const U8* sculpt_data, S32 sculpt_level);
-	void copyVolumeFaces(const LLVolume* volume);
-	void cacheOptimize();
-
-private:
-	void sculptGenerateMapVertices(U16 sculpt_width, U16 sculpt_height, S8 sculpt_components, const U8* sculpt_data, U8 sculpt_type);
-	F32 sculptGetSurfaceArea();
-	void sculptGeneratePlaceholder();
-	void sculptCalcMeshResolution(U16 width, U16 height, U8 type, S32& s, S32& t);
-
-	
-protected:
-	BOOL generate();
-	void createVolumeFaces();
-public:
-	virtual BOOL createVolumeFacesFromFile(const std::string& file_name);
-	virtual BOOL createVolumeFacesFromStream(std::istream& is);
-	virtual bool unpackVolumeFaces(std::istream& is, S32 size);
-
-	virtual void makeTetrahedron();
-	virtual BOOL isTetrahedron();
-
- protected:
-	BOOL mUnique;
-	F32 mDetail;
-	S32 mSculptLevel;
-	BOOL mIsTetrahedron;
-	
-	LLVolumeParams mParams;
-	LLPath *mPathp;
-	LLProfile *mProfilep;
-	std::vector<Point> mMesh;
-	
-	BOOL mGenerateSingleFace;
-	typedef std::vector<LLVolumeFace> face_list_t;
-	face_list_t mVolumeFaces;
-
-public:
-	LLVector4a* mHullPoints;
-	U16* mHullIndices;
-	S32 mNumHullPoints;
-	S32 mNumHullIndices;
-};
-
-std::ostream& operator<<(std::ostream &s, const LLVolumeParams &volume_params);
-
-void calc_binormal_from_triangle(
-		LLVector4a& binormal,
-		const LLVector4a& pos0,
-		const LLVector2& tex0,
-		const LLVector4a& pos1,
-		const LLVector2& tex1,
-		const LLVector4a& pos2,
-		const LLVector2& tex2);
-
-BOOL LLLineSegmentBoxIntersect(const F32* start, const F32* end, const F32* center, const F32* size);
-BOOL LLLineSegmentBoxIntersect(const LLVector3& start, const LLVector3& end, const LLVector3& center, const LLVector3& size);
-BOOL LLLineSegmentBoxIntersect(const LLVector4a& start, const LLVector4a& end, const LLVector4a& center, const LLVector4a& size);
-
-BOOL LLTriangleRayIntersect(const LLVector3& vert0, const LLVector3& vert1, const LLVector3& vert2, const LLVector3& orig, const LLVector3& dir,
-							F32& intersection_a, F32& intersection_b, F32& intersection_t, BOOL two_sided);
-
-BOOL LLTriangleRayIntersect(const LLVector4a& vert0, const LLVector4a& vert1, const LLVector4a& vert2, const LLVector4a& orig, const LLVector4a& dir,
-							F32& intersection_a, F32& intersection_b, F32& intersection_t);
-BOOL LLTriangleRayIntersectTwoSided(const LLVector4a& vert0, const LLVector4a& vert1, const LLVector4a& vert2, const LLVector4a& orig, const LLVector4a& dir,
-							F32& intersection_a, F32& intersection_b, F32& intersection_t);
-	
-	
-
-#endif+/** 
+ * @file llvolume.h
+ * @brief LLVolume base class.
+ *
+ * $LicenseInfo:firstyear=2002&license=viewerlgpl$
+ * Second Life Viewer Source Code
+ * Copyright (C) 2010, Linden Research, Inc.
+ * 
+ * This library is free software; you can redistribute it and/or
+ * modify it under the terms of the GNU Lesser General Public
+ * License as published by the Free Software Foundation;
+ * version 2.1 of the License only.
+ * 
+ * This library is distributed in the hope that it will be useful,
+ * but WITHOUT ANY WARRANTY; without even the implied warranty of
+ * MERCHANTABILITY or FITNESS FOR A PARTICULAR PURPOSE.  See the GNU
+ * Lesser General Public License for more details.
+ * 
+ * You should have received a copy of the GNU Lesser General Public
+ * License along with this library; if not, write to the Free Software
+ * Foundation, Inc., 51 Franklin Street, Fifth Floor, Boston, MA  02110-1301  USA
+ * 
+ * Linden Research, Inc., 945 Battery Street, San Francisco, CA  94111  USA
+ * $/LicenseInfo$
+ */
+
+#ifndef LL_LLVOLUME_H
+#define LL_LLVOLUME_H
+
+#include <iostream>
+
+class LLProfileParams;
+class LLPathParams;
+class LLVolumeParams;
+class LLProfile;
+class LLPath;
+
+template <class T> class LLOctreeNode;
+
+class LLVector4a;
+class LLVolumeFace;
+class LLVolume;
+class LLVolumeTriangle;
+
+#include "lldarray.h"
+#include "lluuid.h"
+#include "v4color.h"
+//#include "vmath.h"
+#include "v2math.h"
+#include "v3math.h"
+#include "v3dmath.h"
+#include "v4math.h"
+#include "llquaternion.h"
+#include "llstrider.h"
+#include "v4coloru.h"
+#include "llrefcount.h"
+#include "llfile.h"
+
+//============================================================================
+
+const S32 MIN_DETAIL_FACES = 6;
+const S32 MIN_LOD = 0;
+const S32 MAX_LOD = 3;
+
+// These are defined here but are not enforced at this level,
+// rather they are here for the convenience of code that uses
+// the LLVolume class.
+const F32 MIN_VOLUME_PROFILE_WIDTH 	= 0.05f;
+const F32 MIN_VOLUME_PATH_WIDTH 	= 0.05f;
+
+const F32 CUT_QUANTA    = 0.00002f;
+const F32 SCALE_QUANTA  = 0.01f;
+const F32 SHEAR_QUANTA  = 0.01f;
+const F32 TAPER_QUANTA  = 0.01f;
+const F32 REV_QUANTA    = 0.015f;
+const F32 HOLLOW_QUANTA = 0.00002f;
+
+const S32 MAX_VOLUME_TRIANGLE_INDICES = 10000;
+
+//============================================================================
+
+// useful masks
+const LLPCode LL_PCODE_HOLLOW_MASK 	= 0x80;		// has a thickness
+const LLPCode LL_PCODE_SEGMENT_MASK = 0x40;		// segments (1 angle)
+const LLPCode LL_PCODE_PATCH_MASK 	= 0x20;		// segmented segments (2 angles)
+const LLPCode LL_PCODE_HEMI_MASK 	= 0x10;		// half-primitives get their own type per PR's dictum
+const LLPCode LL_PCODE_BASE_MASK 	= 0x0F;
+
+	// primitive shapes
+const LLPCode	LL_PCODE_CUBE 			= 1;
+const LLPCode	LL_PCODE_PRISM 			= 2;
+const LLPCode	LL_PCODE_TETRAHEDRON 	= 3;
+const LLPCode	LL_PCODE_PYRAMID 		= 4;
+const LLPCode	LL_PCODE_CYLINDER 		= 5;
+const LLPCode	LL_PCODE_CONE 			= 6;
+const LLPCode	LL_PCODE_SPHERE 		= 7;
+const LLPCode	LL_PCODE_TORUS 			= 8;
+const LLPCode	LL_PCODE_VOLUME			= 9;
+
+	// surfaces
+//const LLPCode	LL_PCODE_SURFACE_TRIANGLE 	= 10;
+//const LLPCode	LL_PCODE_SURFACE_SQUARE 	= 11;
+//const LLPCode	LL_PCODE_SURFACE_DISC 		= 12;
+
+const LLPCode	LL_PCODE_APP				= 14; // App specific pcode (for viewer/sim side only objects)
+const LLPCode	LL_PCODE_LEGACY				= 15;
+
+// Pcodes for legacy objects
+//const LLPCode	LL_PCODE_LEGACY_ATOR =				0x10 | LL_PCODE_LEGACY; // ATOR
+const LLPCode	LL_PCODE_LEGACY_AVATAR =			0x20 | LL_PCODE_LEGACY; // PLAYER
+//const LLPCode	LL_PCODE_LEGACY_BIRD =				0x30 | LL_PCODE_LEGACY; // BIRD
+//const LLPCode	LL_PCODE_LEGACY_DEMON =				0x40 | LL_PCODE_LEGACY; // DEMON
+const LLPCode	LL_PCODE_LEGACY_GRASS =				0x50 | LL_PCODE_LEGACY; // GRASS
+const LLPCode	LL_PCODE_TREE_NEW =					0x60 | LL_PCODE_LEGACY; // new trees
+//const LLPCode	LL_PCODE_LEGACY_ORACLE =			0x70 | LL_PCODE_LEGACY; // ORACLE
+const LLPCode	LL_PCODE_LEGACY_PART_SYS =			0x80 | LL_PCODE_LEGACY; // PART_SYS
+const LLPCode	LL_PCODE_LEGACY_ROCK =				0x90 | LL_PCODE_LEGACY; // ROCK
+//const LLPCode	LL_PCODE_LEGACY_SHOT =				0xA0 | LL_PCODE_LEGACY; // BASIC_SHOT
+//const LLPCode	LL_PCODE_LEGACY_SHOT_BIG =			0xB0 | LL_PCODE_LEGACY;
+//const LLPCode	LL_PCODE_LEGACY_SMOKE =				0xC0 | LL_PCODE_LEGACY; // SMOKE
+//const LLPCode	LL_PCODE_LEGACY_SPARK =				0xD0 | LL_PCODE_LEGACY;// SPARK
+const LLPCode	LL_PCODE_LEGACY_TEXT_BUBBLE =		0xE0 | LL_PCODE_LEGACY; // TEXTBUBBLE
+const LLPCode	LL_PCODE_LEGACY_TREE =				0xF0 | LL_PCODE_LEGACY; // TREE
+
+	// hemis
+const LLPCode	LL_PCODE_CYLINDER_HEMI =		LL_PCODE_CYLINDER	| LL_PCODE_HEMI_MASK;
+const LLPCode	LL_PCODE_CONE_HEMI =			LL_PCODE_CONE		| LL_PCODE_HEMI_MASK;
+const LLPCode	LL_PCODE_SPHERE_HEMI =			LL_PCODE_SPHERE		| LL_PCODE_HEMI_MASK;
+const LLPCode	LL_PCODE_TORUS_HEMI =			LL_PCODE_TORUS		| LL_PCODE_HEMI_MASK;
+
+
+// Volumes consist of a profile at the base that is swept around
+// a path to make a volume.
+// The profile code
+const U8	LL_PCODE_PROFILE_MASK		= 0x0f;
+const U8	LL_PCODE_PROFILE_MIN		= 0x00;
+const U8    LL_PCODE_PROFILE_CIRCLE		= 0x00;
+const U8    LL_PCODE_PROFILE_SQUARE		= 0x01;
+const U8	LL_PCODE_PROFILE_ISOTRI		= 0x02;
+const U8    LL_PCODE_PROFILE_EQUALTRI	= 0x03;
+const U8    LL_PCODE_PROFILE_RIGHTTRI	= 0x04;
+const U8	LL_PCODE_PROFILE_CIRCLE_HALF = 0x05;
+const U8	LL_PCODE_PROFILE_MAX		= 0x05;
+
+// Stored in the profile byte
+const U8	LL_PCODE_HOLE_MASK		= 0xf0;
+const U8	LL_PCODE_HOLE_MIN		= 0x00;	  
+const U8	LL_PCODE_HOLE_SAME		= 0x00;		// same as outside profile
+const U8	LL_PCODE_HOLE_CIRCLE	= 0x10;
+const U8	LL_PCODE_HOLE_SQUARE	= 0x20;
+const U8	LL_PCODE_HOLE_TRIANGLE	= 0x30;
+const U8	LL_PCODE_HOLE_MAX		= 0x03;		// min/max needs to be >> 4 of real min/max
+
+const U8    LL_PCODE_PATH_IGNORE    = 0x00;
+const U8	LL_PCODE_PATH_MIN		= 0x01;		// min/max needs to be >> 4 of real min/max
+const U8    LL_PCODE_PATH_LINE      = 0x10;
+const U8    LL_PCODE_PATH_CIRCLE    = 0x20;
+const U8    LL_PCODE_PATH_CIRCLE2   = 0x30;
+const U8    LL_PCODE_PATH_TEST      = 0x40;
+const U8    LL_PCODE_PATH_FLEXIBLE  = 0x80;
+const U8	LL_PCODE_PATH_MAX		= 0x08;
+
+//============================================================================
+
+// face identifiers
+typedef U16 LLFaceID;
+
+const LLFaceID	LL_FACE_PATH_BEGIN		= 0x1 << 0;
+const LLFaceID	LL_FACE_PATH_END		= 0x1 << 1;
+const LLFaceID	LL_FACE_INNER_SIDE		= 0x1 << 2;
+const LLFaceID	LL_FACE_PROFILE_BEGIN	= 0x1 << 3;
+const LLFaceID	LL_FACE_PROFILE_END		= 0x1 << 4;
+const LLFaceID	LL_FACE_OUTER_SIDE_0	= 0x1 << 5;
+const LLFaceID	LL_FACE_OUTER_SIDE_1	= 0x1 << 6;
+const LLFaceID	LL_FACE_OUTER_SIDE_2	= 0x1 << 7;
+const LLFaceID	LL_FACE_OUTER_SIDE_3	= 0x1 << 8;
+
+//============================================================================
+
+// sculpt types + flags
+
+const U8 LL_SCULPT_TYPE_NONE      = 0;
+const U8 LL_SCULPT_TYPE_SPHERE    = 1;
+const U8 LL_SCULPT_TYPE_TORUS     = 2;
+const U8 LL_SCULPT_TYPE_PLANE     = 3;
+const U8 LL_SCULPT_TYPE_CYLINDER  = 4;
+const U8 LL_SCULPT_TYPE_MESH      = 5;
+const U8 LL_SCULPT_TYPE_MASK      = LL_SCULPT_TYPE_SPHERE | LL_SCULPT_TYPE_TORUS | LL_SCULPT_TYPE_PLANE |
+	LL_SCULPT_TYPE_CYLINDER | LL_SCULPT_TYPE_MESH;
+
+const U8 LL_SCULPT_FLAG_INVERT    = 64;
+const U8 LL_SCULPT_FLAG_MIRROR    = 128;
+
+const S32 LL_SCULPT_MESH_MAX_FACES = 8;
+
+class LLProfileParams
+{
+public:
+	LLProfileParams()
+		: mCurveType(LL_PCODE_PROFILE_SQUARE),
+		  mBegin(0.f),
+		  mEnd(1.f),
+		  mHollow(0.f),
+		  mCRC(0)
+	{
+	}
+
+	LLProfileParams(U8 curve, F32 begin, F32 end, F32 hollow)
+		: mCurveType(curve),
+		  mBegin(begin),
+		  mEnd(end),
+		  mHollow(hollow),
+		  mCRC(0)
+	{
+	}
+
+	LLProfileParams(U8 curve, U16 begin, U16 end, U16 hollow)
+	{
+		mCurveType = curve;
+		F32 temp_f32 = begin * CUT_QUANTA;
+		if (temp_f32 > 1.f)
+		{
+			temp_f32 = 1.f;
+		}
+		mBegin = temp_f32;
+		temp_f32 = end * CUT_QUANTA;
+		if (temp_f32 > 1.f)
+		{
+			temp_f32 = 1.f;
+		}
+		mEnd = 1.f - temp_f32;
+		temp_f32 = hollow * HOLLOW_QUANTA;
+		if (temp_f32 > 1.f)
+		{
+			temp_f32 = 1.f;
+		}
+		mHollow = temp_f32;
+		mCRC = 0;
+	}
+
+	bool operator==(const LLProfileParams &params) const;
+	bool operator!=(const LLProfileParams &params) const;
+	bool operator<(const LLProfileParams &params) const;
+	
+	void copyParams(const LLProfileParams &params);
+
+	BOOL importFile(LLFILE *fp);
+	BOOL exportFile(LLFILE *fp) const;
+
+	BOOL importLegacyStream(std::istream& input_stream);
+	BOOL exportLegacyStream(std::ostream& output_stream) const;
+
+	LLSD asLLSD() const;
+	operator LLSD() const { return asLLSD(); }
+	bool fromLLSD(LLSD& sd);
+
+	const F32&  getBegin () const				{ return mBegin; }
+	const F32&  getEnd   () const				{ return mEnd;   }
+	const F32&  getHollow() const				{ return mHollow; }
+	const U8&   getCurveType () const			{ return mCurveType; }
+
+	void setCurveType(const U32 type)			{ mCurveType = type;}
+	void setBegin(const F32 begin)				{ mBegin = (begin >= 1.0f) ? 0.0f : ((int) (begin * 100000))/100000.0f;}
+	void setEnd(const F32 end)					{ mEnd   = (end   <= 0.0f) ? 1.0f : ((int) (end * 100000))/100000.0f;}
+	void setHollow(const F32 hollow)			{ mHollow = ((int) (hollow * 100000))/100000.0f;}
+
+	friend std::ostream& operator<<(std::ostream &s, const LLProfileParams &profile_params);
+
+protected:
+	// Profile params
+	U8			  mCurveType;
+	F32           mBegin;
+	F32           mEnd;
+	F32			  mHollow;
+
+	U32           mCRC;
+};
+
+inline bool LLProfileParams::operator==(const LLProfileParams &params) const
+{
+	return 
+		(getCurveType() == params.getCurveType()) &&
+		(getBegin() == params.getBegin()) &&
+		(getEnd() == params.getEnd()) &&
+		(getHollow() == params.getHollow());
+}
+
+inline bool LLProfileParams::operator!=(const LLProfileParams &params) const
+{
+	return 
+		(getCurveType() != params.getCurveType()) ||
+		(getBegin() != params.getBegin()) ||
+		(getEnd() != params.getEnd()) ||
+		(getHollow() != params.getHollow());
+}
+
+
+inline bool LLProfileParams::operator<(const LLProfileParams &params) const
+{
+	if (getCurveType() != params.getCurveType())
+	{
+		return getCurveType() < params.getCurveType();
+	}
+	else
+	if (getBegin() != params.getBegin())
+	{
+		return getBegin() < params.getBegin();
+	}
+	else
+	if (getEnd() != params.getEnd())
+	{
+		return getEnd() < params.getEnd();
+	}
+	else
+	{
+		return getHollow() < params.getHollow();
+	}
+}
+
+#define U8_TO_F32(x) (F32)(*((S8 *)&x))
+
+class LLPathParams
+{
+public:
+	LLPathParams()
+		:
+		mCurveType(LL_PCODE_PATH_LINE),
+		mBegin(0.f),
+		mEnd(1.f),
+		mScale(1.f,1.f),
+		mShear(0.f,0.f),
+		mTwistBegin(0.f),
+		mTwistEnd(0.f),
+		mRadiusOffset(0.f),
+		mTaper(0.f,0.f),
+		mRevolutions(1.f),
+		mSkew(0.f),
+		mCRC(0)
+	{
+	}
+
+	LLPathParams(U8 curve, F32 begin, F32 end, F32 scx, F32 scy, F32 shx, F32 shy, F32 twistend, F32 twistbegin, F32 radiusoffset, F32 tx, F32 ty, F32 revolutions, F32 skew)
+		: mCurveType(curve),
+		  mBegin(begin),
+		  mEnd(end),
+		  mScale(scx,scy),
+		  mShear(shx,shy),
+		  mTwistBegin(twistbegin),
+		  mTwistEnd(twistend), 
+		  mRadiusOffset(radiusoffset),
+		  mTaper(tx,ty),
+		  mRevolutions(revolutions),
+		  mSkew(skew),
+		  mCRC(0)
+	{
+	}
+
+	LLPathParams(U8 curve, U16 begin, U16 end, U8 scx, U8 scy, U8 shx, U8 shy, U8 twistend, U8 twistbegin, U8 radiusoffset, U8 tx, U8 ty, U8 revolutions, U8 skew)
+	{
+		mCurveType = curve;
+		mBegin = (F32)(begin * CUT_QUANTA);
+		mEnd = (F32)(100.f - end) * CUT_QUANTA;
+		if (mEnd > 1.f)
+			mEnd = 1.f;
+		mScale.setVec((F32) (200 - scx) * SCALE_QUANTA,(F32) (200 - scy) * SCALE_QUANTA);
+		mShear.setVec(U8_TO_F32(shx) * SHEAR_QUANTA,U8_TO_F32(shy) * SHEAR_QUANTA);
+		mTwistBegin = U8_TO_F32(twistbegin) * SCALE_QUANTA;
+		mTwistEnd = U8_TO_F32(twistend) * SCALE_QUANTA;
+		mRadiusOffset = U8_TO_F32(radiusoffset) * SCALE_QUANTA;
+		mTaper.setVec(U8_TO_F32(tx) * TAPER_QUANTA,U8_TO_F32(ty) * TAPER_QUANTA);
+		mRevolutions = ((F32)revolutions) * REV_QUANTA + 1.0f;
+		mSkew = U8_TO_F32(skew) * SCALE_QUANTA;
+
+		mCRC = 0;
+	}
+
+	bool operator==(const LLPathParams &params) const;
+	bool operator!=(const LLPathParams &params) const;
+	bool operator<(const LLPathParams &params) const;
+
+	void copyParams(const LLPathParams &params);
+
+	BOOL importFile(LLFILE *fp);
+	BOOL exportFile(LLFILE *fp) const;
+
+	BOOL importLegacyStream(std::istream& input_stream);
+	BOOL exportLegacyStream(std::ostream& output_stream) const;
+
+	LLSD asLLSD() const;
+	operator LLSD() const { return asLLSD(); }
+	bool fromLLSD(LLSD& sd);
+
+	const F32& getBegin() const			{ return mBegin; }
+	const F32& getEnd() const			{ return mEnd; }
+	const LLVector2 &getScale() const	{ return mScale; }
+	const F32& getScaleX() const		{ return mScale.mV[0]; }
+	const F32& getScaleY() const		{ return mScale.mV[1]; }
+	const LLVector2 getBeginScale() const;
+	const LLVector2 getEndScale() const;
+	const LLVector2 &getShear() const	{ return mShear; }
+	const F32& getShearX() const		{ return mShear.mV[0]; }
+	const F32& getShearY() const		{ return mShear.mV[1]; }
+	const U8& getCurveType () const		{ return mCurveType; }
+
+	const F32& getTwistBegin() const	{ return mTwistBegin;	}
+	const F32& getTwistEnd() const		{ return mTwistEnd;	}
+	const F32& getTwist() const			{ return mTwistEnd; }	// deprecated
+	const F32& getRadiusOffset() const	{ return mRadiusOffset; }
+	const LLVector2 &getTaper() const	{ return mTaper;		}
+	const F32& getTaperX() const		{ return mTaper.mV[0];	}
+	const F32& getTaperY() const		{ return mTaper.mV[1];	}
+	const F32& getRevolutions() const	{ return mRevolutions;	}
+	const F32& getSkew() const			{ return mSkew;			}
+
+	void setCurveType(const U8 type)	{ mCurveType = type;	}
+	void setBegin(const F32 begin)		{ mBegin     = begin;	}
+	void setEnd(const F32 end)			{ mEnd       = end;	}
+
+	void setScale(const F32 x, const F32 y)		{ mScale.setVec(x,y); }
+	void setScaleX(const F32 v)					{ mScale.mV[VX] = v; }
+	void setScaleY(const F32 v)					{ mScale.mV[VY] = v; }
+	void setShear(const F32 x, const F32 y)		{ mShear.setVec(x,y); }
+	void setShearX(const F32 v)					{ mShear.mV[VX] = v; }
+	void setShearY(const F32 v)					{ mShear.mV[VY] = v; }
+
+	void setTwistBegin(const F32 twist_begin)	{ mTwistBegin	= twist_begin;	}
+	void setTwistEnd(const F32 twist_end)		{ mTwistEnd		= twist_end;	}
+	void setTwist(const F32 twist)				{ setTwistEnd(twist); }	// deprecated
+	void setRadiusOffset(const F32 radius_offset){ mRadiusOffset	= radius_offset; }
+	void setTaper(const F32 x, const F32 y)		{ mTaper.setVec(x,y);			}
+	void setTaperX(const F32 v)					{ mTaper.mV[VX]	= v;			}
+	void setTaperY(const F32 v)					{ mTaper.mV[VY]	= v;			}
+	void setRevolutions(const F32 revolutions)	{ mRevolutions	= revolutions;	}
+	void setSkew(const F32 skew)				{ mSkew			= skew;			}
+
+	friend std::ostream& operator<<(std::ostream &s, const LLPathParams &path_params);
+
+protected:
+	// Path params
+	U8			  mCurveType;
+	F32           mBegin;
+	F32           mEnd;
+	LLVector2	  mScale;
+	LLVector2     mShear;
+
+	F32			  mTwistBegin;
+	F32			  mTwistEnd;
+	F32			  mRadiusOffset;
+	LLVector2	  mTaper;
+	F32			  mRevolutions;
+	F32			  mSkew;
+
+	U32           mCRC;
+};
+
+inline bool LLPathParams::operator==(const LLPathParams &params) const
+{
+	return
+		(getCurveType() == params.getCurveType()) && 
+		(getScale() == params.getScale()) &&
+		(getBegin() == params.getBegin()) && 
+		(getEnd() == params.getEnd()) && 
+		(getShear() == params.getShear()) &&
+		(getTwist() == params.getTwist()) &&
+		(getTwistBegin() == params.getTwistBegin()) &&
+		(getRadiusOffset() == params.getRadiusOffset()) &&
+		(getTaper() == params.getTaper()) &&
+		(getRevolutions() == params.getRevolutions()) &&
+		(getSkew() == params.getSkew());
+}
+
+inline bool LLPathParams::operator!=(const LLPathParams &params) const
+{
+	return
+		(getCurveType() != params.getCurveType()) ||
+		(getScale() != params.getScale()) ||
+		(getBegin() != params.getBegin()) || 
+		(getEnd() != params.getEnd()) || 
+		(getShear() != params.getShear()) ||
+		(getTwist() != params.getTwist()) ||
+		(getTwistBegin() !=params.getTwistBegin()) ||
+		(getRadiusOffset() != params.getRadiusOffset()) ||
+		(getTaper() != params.getTaper()) ||
+		(getRevolutions() != params.getRevolutions()) ||
+		(getSkew() != params.getSkew());
+}
+
+
+inline bool LLPathParams::operator<(const LLPathParams &params) const
+{
+	if( getCurveType() != params.getCurveType()) 
+	{
+		return getCurveType() < params.getCurveType();
+	}
+	else
+	if( getScale() != params.getScale()) 
+	{
+		return getScale() < params.getScale();
+	}
+	else
+	if( getBegin() != params.getBegin()) 
+	{
+		return getBegin() < params.getBegin();
+	}
+	else
+	if( getEnd() != params.getEnd()) 
+	{
+		return getEnd() < params.getEnd();
+	}
+	else
+	if( getShear() != params.getShear()) 
+	{
+		return getShear() < params.getShear();
+	}
+	else
+	if( getTwist() != params.getTwist())
+	{
+		return getTwist() < params.getTwist();
+	}
+	else
+	if( getTwistBegin() != params.getTwistBegin())
+	{
+		return getTwistBegin() < params.getTwistBegin();
+	}
+	else
+	if( getRadiusOffset() != params.getRadiusOffset())
+	{
+		return getRadiusOffset() < params.getRadiusOffset();
+	}
+	else
+	if( getTaper() != params.getTaper())
+	{
+		return getTaper() < params.getTaper();
+	}
+	else
+	if( getRevolutions() != params.getRevolutions())
+	{
+		return getRevolutions() < params.getRevolutions();
+	}
+	else
+	{
+		return getSkew() < params.getSkew();
+	}
+}
+
+typedef LLVolumeParams* LLVolumeParamsPtr;
+typedef const LLVolumeParams* const_LLVolumeParamsPtr;
+
+class LLVolumeParams
+{
+public:
+	LLVolumeParams()
+		: mSculptType(LL_SCULPT_TYPE_NONE)
+	{
+	}
+
+	LLVolumeParams(LLProfileParams &profile, LLPathParams &path,
+				   LLUUID sculpt_id = LLUUID::null, U8 sculpt_type = LL_SCULPT_TYPE_NONE)
+		: mProfileParams(profile), mPathParams(path), mSculptID(sculpt_id), mSculptType(sculpt_type)
+	{
+	}
+
+	bool operator==(const LLVolumeParams &params) const;
+	bool operator!=(const LLVolumeParams &params) const;
+	bool operator<(const LLVolumeParams &params) const;
+
+
+	void copyParams(const LLVolumeParams &params);
+	
+	const LLProfileParams &getProfileParams() const {return mProfileParams;}
+	LLProfileParams &getProfileParams() {return mProfileParams;}
+	const LLPathParams &getPathParams() const {return mPathParams;}
+	LLPathParams &getPathParams() {return mPathParams;}
+
+	BOOL importFile(LLFILE *fp);
+	BOOL exportFile(LLFILE *fp) const;
+
+	BOOL importLegacyStream(std::istream& input_stream);
+	BOOL exportLegacyStream(std::ostream& output_stream) const;
+
+	LLSD sculptAsLLSD() const;
+	bool sculptFromLLSD(LLSD& sd);
+	
+	LLSD asLLSD() const;
+	operator LLSD() const { return asLLSD(); }
+	bool fromLLSD(LLSD& sd);
+
+	bool setType(U8 profile, U8 path);
+
+	//void setBeginS(const F32 beginS)			{ mProfileParams.setBegin(beginS); }	// range 0 to 1
+	//void setBeginT(const F32 beginT)			{ mPathParams.setBegin(beginT); }		// range 0 to 1
+	//void setEndS(const F32 endS)				{ mProfileParams.setEnd(endS); }		// range 0 to 1, must be greater than begin
+	//void setEndT(const F32 endT)				{ mPathParams.setEnd(endT); }			// range 0 to 1, must be greater than begin
+
+	bool setBeginAndEndS(const F32 begin, const F32 end);			// both range from 0 to 1, begin must be less than end
+	bool setBeginAndEndT(const F32 begin, const F32 end);			// both range from 0 to 1, begin must be less than end
+
+	bool setHollow(const F32 hollow);	// range 0 to 1
+	bool setRatio(const F32 x)					{ return setRatio(x,x); }			// 0 = point, 1 = same as base
+	bool setShear(const F32 x)					{ return setShear(x,x); }			// 0 = no movement, 
+	bool setRatio(const F32 x, const F32 y);			// 0 = point, 1 = same as base
+	bool setShear(const F32 x, const F32 y);			// 0 = no movement
+
+	bool setTwistBegin(const F32 twist_begin);	// range -1 to 1
+	bool setTwistEnd(const F32 twist_end);		// range -1 to 1
+	bool setTwist(const F32 twist)				{ return setTwistEnd(twist); }		// deprecated
+	bool setTaper(const F32 x, const F32 y)		{ bool pass_x = setTaperX(x); bool pass_y = setTaperY(y); return pass_x && pass_y; }
+	bool setTaperX(const F32 v);				// -1 to 1
+	bool setTaperY(const F32 v);				// -1 to 1
+	bool setRevolutions(const F32 revolutions);	// 1 to 4
+	bool setRadiusOffset(const F32 radius_offset);
+	bool setSkew(const F32 skew);
+	bool setSculptID(const LLUUID sculpt_id, U8 sculpt_type);
+
+	static bool validate(U8 prof_curve, F32 prof_begin, F32 prof_end, F32 hollow,
+		U8 path_curve, F32 path_begin, F32 path_end,
+		F32 scx, F32 scy, F32 shx, F32 shy,
+		F32 twistend, F32 twistbegin, F32 radiusoffset,
+		F32 tx, F32 ty, F32 revolutions, F32 skew);
+	
+	const F32&  getBeginS() 	const	{ return mProfileParams.getBegin(); }
+ 	const F32&  getBeginT() 	const	{ return mPathParams.getBegin(); }
+ 	const F32&  getEndS() 		const	{ return mProfileParams.getEnd(); }
+ 	const F32&  getEndT() 		const	{ return mPathParams.getEnd(); }
+ 
+ 	const F32&  getHollow() 	const   { return mProfileParams.getHollow(); }
+ 	const F32&  getTwist() 	const   	{ return mPathParams.getTwist(); }
+ 	const F32&  getRatio() 	const		{ return mPathParams.getScaleX(); }
+ 	const F32&  getRatioX() 	const   { return mPathParams.getScaleX(); }
+ 	const F32&  getRatioY() 	const   { return mPathParams.getScaleY(); }
+ 	const F32&  getShearX() 	const   { return mPathParams.getShearX(); }
+ 	const F32&  getShearY() 	const   { return mPathParams.getShearY(); }
+
+	const F32&	getTwistBegin()const	{ return mPathParams.getTwistBegin();	}
+	const F32&  getRadiusOffset() const	{ return mPathParams.getRadiusOffset();	}
+	const F32&  getTaper() const		{ return mPathParams.getTaperX();		}
+	const F32&	getTaperX() const		{ return mPathParams.getTaperX();		}
+	const F32&  getTaperY() const		{ return mPathParams.getTaperY();		}
+	const F32&  getRevolutions() const	{ return mPathParams.getRevolutions();	}
+	const F32&  getSkew() const			{ return mPathParams.getSkew();			}
+	const LLUUID& getSculptID() const	{ return mSculptID;						}
+	const U8& getSculptType() const     { return mSculptType;                   }
+	bool isSculpt() const;
+	bool isMeshSculpt() const;
+	BOOL isConvex() const;
+
+	// 'begin' and 'end' should be in range [0, 1] (they will be clamped)
+	// (begin, end) = (0, 1) will not change the volume
+	// (begin, end) = (0, 0.5) will reduce the volume to the first half of its profile/path (S/T)
+	void reduceS(F32 begin, F32 end);
+	void reduceT(F32 begin, F32 end);
+
+	struct compare
+	{
+		bool operator()( const const_LLVolumeParamsPtr& first, const const_LLVolumeParamsPtr& second) const
+		{
+			return (*first < *second);
+		}
+	};
+	
+	friend std::ostream& operator<<(std::ostream &s, const LLVolumeParams &volume_params);
+
+	// debug helper functions
+	void setCube();
+
+protected:
+	LLProfileParams mProfileParams;
+	LLPathParams	mPathParams;
+	LLUUID mSculptID;
+	U8 mSculptType;
+};
+
+
+class LLProfile
+{
+public:
+	LLProfile()
+		: mOpen(FALSE),
+		  mConcave(FALSE),
+		  mDirty(TRUE),
+		  mTotalOut(0),
+		  mTotal(2)
+	{
+	}
+
+	~LLProfile();
+
+	S32	 getTotal() const								{ return mTotal; }
+	S32	 getTotalOut() const							{ return mTotalOut; }	// Total number of outside points
+	BOOL isFlat(S32 face) const							{ return (mFaces[face].mCount == 2); }
+	BOOL isOpen() const									{ return mOpen; }
+	void setDirty()										{ mDirty     = TRUE; }
+	BOOL generate(const LLProfileParams& params, BOOL path_open, F32 detail = 1.0f, S32 split = 0,
+				  BOOL is_sculpted = FALSE, S32 sculpt_size = 0);
+	BOOL isConcave() const								{ return mConcave; }
+public:
+	struct Face
+	{
+		S32       mIndex;
+		S32       mCount;
+		F32       mScaleU;
+		BOOL      mCap;
+		BOOL      mFlat;
+		LLFaceID  mFaceID;
+	};
+	
+	std::vector<LLVector3> mProfile;	
+	std::vector<LLVector2> mNormals;
+	std::vector<Face>      mFaces;
+	std::vector<LLVector3> mEdgeNormals;
+	std::vector<LLVector3> mEdgeCenters;
+
+	friend std::ostream& operator<<(std::ostream &s, const LLProfile &profile);
+
+protected:
+	void genNormals(const LLProfileParams& params);
+	void genNGon(const LLProfileParams& params, S32 sides, F32 offset=0.0f, F32 bevel = 0.0f, F32 ang_scale = 1.f, S32 split = 0);
+
+	Face* addHole(const LLProfileParams& params, BOOL flat, F32 sides, F32 offset, F32 box_hollow, F32 ang_scale, S32 split = 0);
+	Face* addCap (S16 faceID);
+	Face* addFace(S32 index, S32 count, F32 scaleU, S16 faceID, BOOL flat);
+
+protected:
+	BOOL		  mOpen;
+	BOOL		  mConcave;
+	BOOL          mDirty;
+
+	S32			  mTotalOut;
+	S32			  mTotal;
+};
+
+//-------------------------------------------------------------------
+// SWEEP/EXTRUDE PATHS
+//-------------------------------------------------------------------
+
+class LLPath
+{
+public:
+	struct PathPt
+	{
+		LLVector3	 mPos;
+		LLVector2    mScale;
+		LLQuaternion mRot;
+		F32			 mTexT;
+		PathPt() { mPos.setVec(0,0,0); mTexT = 0; mScale.setVec(0,0); mRot.loadIdentity(); }
+	};
+
+public:
+	LLPath()
+		: mOpen(FALSE),
+		  mTotal(0),
+		  mDirty(TRUE),
+		  mStep(1)
+	{
+	}
+
+	virtual ~LLPath();
+
+	void genNGon(const LLPathParams& params, S32 sides, F32 offset=0.0f, F32 end_scale = 1.f, F32 twist_scale = 1.f);
+	virtual BOOL generate(const LLPathParams& params, F32 detail=1.0f, S32 split = 0,
+						  BOOL is_sculpted = FALSE, S32 sculpt_size = 0);
+
+	BOOL isOpen() const						{ return mOpen; }
+	F32 getStep() const						{ return mStep; }
+	void setDirty()							{ mDirty     = TRUE; }
+
+	S32 getPathLength() const				{ return (S32)mPath.size(); }
+
+	void resizePath(S32 length) { mPath.resize(length); }
+
+	friend std::ostream& operator<<(std::ostream &s, const LLPath &path);
+
+public:
+	std::vector<PathPt> mPath;
+
+protected:
+	BOOL		  mOpen;
+	S32			  mTotal;
+	BOOL          mDirty;
+	F32           mStep;
+};
+
+class LLDynamicPath : public LLPath
+{
+public:
+	LLDynamicPath() : LLPath() { }
+	/*virtual*/ BOOL generate(const LLPathParams& params, F32 detail=1.0f, S32 split = 0,
+							  BOOL is_sculpted = FALSE, S32 sculpt_size = 0);
+};
+
+// Yet another "face" class - caches volume-specific, but not instance-specific data for faces)
+class LLVolumeFace
+{
+public:
+	class VertexData
+	{
+		enum 
+		{
+			POSITION = 0,
+			NORMAL = 1
+		};
+
+	private:
+		void init();
+	public:
+		VertexData();
+		VertexData(const VertexData& rhs);
+		const VertexData& operator=(const VertexData& rhs);
+
+		~VertexData();
+		LLVector4a& getPosition();
+		LLVector4a& getNormal();
+		const LLVector4a& getPosition() const;
+		const LLVector4a& getNormal() const;
+		void setPosition(const LLVector4a& pos);
+		void setNormal(const LLVector4a& norm);
+		
+
+		LLVector2 mTexCoord;
+
+		bool operator<(const VertexData& rhs) const;
+		bool operator==(const VertexData& rhs) const;
+		bool compareNormal(const VertexData& rhs, F32 angle_cutoff) const;
+
+	private:
+		LLVector4a* mData;
+	};
+
+	LLVolumeFace();
+	LLVolumeFace(const LLVolumeFace& src);
+	LLVolumeFace& operator=(const LLVolumeFace& rhs);
+
+	~LLVolumeFace();
+private:
+	void freeData();
+public:
+
+	BOOL create(LLVolume* volume, BOOL partial_build = FALSE);
+	void createBinormals();
+	
+	void appendFace(const LLVolumeFace& face, LLMatrix4& transform, LLMatrix4& normal_tranform);
+
+	void resizeVertices(S32 num_verts);
+	void allocateBinormals(S32 num_verts);
+	void allocateWeights(S32 num_verts);
+	void resizeIndices(S32 num_indices);
+	void fillFromLegacyData(std::vector<LLVolumeFace::VertexData>& v, std::vector<U16>& idx);
+
+	void pushVertex(const VertexData& cv);
+	void pushVertex(const LLVector4a& pos, const LLVector4a& norm, const LLVector2& tc);
+	void pushIndex(const U16& idx);
+
+	void swapData(LLVolumeFace& rhs);
+
+	void getVertexData(U16 indx, LLVolumeFace::VertexData& cv);
+
+	class VertexMapData : public LLVolumeFace::VertexData
+	{
+	public:
+		U16 mIndex;
+
+		bool operator==(const LLVolumeFace::VertexData& rhs) const;
+
+		struct ComparePosition
+		{
+			bool operator()(const LLVector3& a, const LLVector3& b) const;
+		};
+
+		typedef std::map<LLVector3, std::vector<VertexMapData>, VertexMapData::ComparePosition > PointMap;
+	};
+
+	void optimize(F32 angle_cutoff = 2.f);
+	void cacheOptimize();
+
+	void createOctree(F32 scaler = 0.25f, const LLVector4a& center = LLVector4a(0,0,0), const LLVector4a& size = LLVector4a(0.5f,0.5f,0.5f));
+
+	enum
+	{
+		SINGLE_MASK =	0x0001,
+		CAP_MASK =		0x0002,
+		END_MASK =		0x0004,
+		SIDE_MASK =		0x0008,
+		INNER_MASK =	0x0010,
+		OUTER_MASK =	0x0020,
+		HOLLOW_MASK =	0x0040,
+		OPEN_MASK =		0x0080,
+		FLAT_MASK =		0x0100,
+		TOP_MASK =		0x0200,
+		BOTTOM_MASK =	0x0400
+	};
+	
+public:
+	S32 mID;
+	U32 mTypeMask;
+	
+	// Only used for INNER/OUTER faces
+	S32 mBeginS;
+	S32 mBeginT;
+	S32 mNumS;
+	S32 mNumT;
+
+	LLVector4a* mExtents; //minimum and maximum point of face
+	LLVector4a* mCenter;
+	LLVector2 mTexCoordExtents[2]; //minimum and maximum of texture coordinates of the face.
+
+	S32 mNumVertices;
+	S32 mNumIndices;
+
+	LLVector4a* mPositions;
+	LLVector4a* mNormals;
+	LLVector4a* mBinormals;
+	LLVector2* mTexCoords;
+	U16* mIndices;
+
+	std::vector<S32>	mEdge;
+
+	//list of skin weights for rigged volumes
+	// format is mWeights[vertex_index].mV[influence] = <joint_index>.<weight>
+	// mWeights.size() should be empty or match mVertices.size()  
+	LLVector4a* mWeights;
+
+	LLOctreeNode<LLVolumeTriangle>* mOctree;
+
+private:
+	BOOL createUnCutCubeCap(LLVolume* volume, BOOL partial_build = FALSE);
+	BOOL createCap(LLVolume* volume, BOOL partial_build = FALSE);
+	BOOL createSide(LLVolume* volume, BOOL partial_build = FALSE);
+};
+
+class LLVolume : public LLRefCount
+{
+	friend class LLVolumeLODGroup;
+
+protected:
+	~LLVolume(); // use unref
+
+public:
+	struct Point
+	{
+		LLVector3 mPos;
+	};
+
+	struct FaceParams
+	{
+		LLFaceID mFaceID;
+		S32 mBeginS;
+		S32 mCountS;
+		S32 mBeginT;
+		S32 mCountT;
+	};
+
+	LLVolume(const LLVolumeParams &params, const F32 detail, const BOOL generate_single_face = FALSE, const BOOL is_unique = FALSE);
+	
+	U8 getProfileType()	const								{ return mParams.getProfileParams().getCurveType(); }
+	U8 getPathType() const									{ return mParams.getPathParams().getCurveType(); }
+	S32	getNumFaces() const;
+	S32 getNumVolumeFaces() const							{ return mVolumeFaces.size(); }
+	F32 getDetail() const									{ return mDetail; }
+	const LLVolumeParams& getParams() const					{ return mParams; }
+	LLVolumeParams getCopyOfParams() const					{ return mParams; }
+	const LLProfile& getProfile() const						{ return *mProfilep; }
+	LLPath& getPath() const									{ return *mPathp; }
+	void resizePath(S32 length);
+	const std::vector<Point>& getMesh() const				{ return mMesh; }
+	const LLVector3& getMeshPt(const U32 i) const			{ return mMesh[i].mPos; }
+
+	void setDirty() { mPathp->setDirty(); mProfilep->setDirty(); }
+
+	void regen();
+	void genBinormals(S32 face);
+
+	BOOL isConvex() const;
+	BOOL isCap(S32 face);
+	BOOL isFlat(S32 face);
+	BOOL isUnique() const									{ return mUnique; }
+
+	S32 getSculptLevel() const                              { return mSculptLevel; }
+	void setSculptLevel(S32 level)							{ mSculptLevel = level; }
+
+	S32 *getTriangleIndices(U32 &num_indices) const;
+
+	// returns number of triangle indeces required for path/profile mesh
+	S32 getNumTriangleIndices() const;
+
+	S32 getNumTriangles() const;
+
+	void generateSilhouetteVertices(std::vector<LLVector3> &vertices, 
+									std::vector<LLVector3> &normals, 
+									std::vector<S32> &segments, 
+									const LLVector3& view_vec,
+									const LLMatrix4& mat,
+									const LLMatrix3& norm_mat,
+									S32 face_index);
+
+	//get the face index of the face that intersects with the given line segment at the point 
+	//closest to start.  Moves end to the point of intersection.  Returns -1 if no intersection.
+	//Line segment must be in volume space.
+	S32 lineSegmentIntersect(const LLVector3& start, const LLVector3& end,
+							 S32 face = -1,                          // which face to check, -1 = ALL_SIDES
+							 LLVector3* intersection = NULL,         // return the intersection point
+							 LLVector2* tex_coord = NULL,            // return the texture coordinates of the intersection point
+							 LLVector3* normal = NULL,               // return the surface normal at the intersection point
+							 LLVector3* bi_normal = NULL             // return the surface bi-normal at the intersection point
+		);
+
+	S32 lineSegmentIntersect(const LLVector4a& start, const LLVector4a& end, 
+								   S32 face = 1,
+								   LLVector3* intersection = NULL,
+								   LLVector2* tex_coord = NULL,
+								   LLVector3* normal = NULL,
+								   LLVector3* bi_normal = NULL);
+	
+	// The following cleans up vertices and triangles,
+	// getting rid of degenerate triangles and duplicate vertices,
+	// and allocates new arrays with the clean data.
+	static BOOL cleanupTriangleData( const S32 num_input_vertices,
+								const std::vector<Point> &input_vertices,
+								const S32 num_input_triangles,
+								S32 *input_triangles,
+								S32 &num_output_vertices,
+								LLVector3 **output_vertices,
+								S32 &num_output_triangles,
+								S32 **output_triangles);
+	LLFaceID generateFaceMask();
+
+	BOOL isFaceMaskValid(LLFaceID face_mask);
+	static S32 sNumMeshPoints;
+
+	friend std::ostream& operator<<(std::ostream &s, const LLVolume &volume);
+	friend std::ostream& operator<<(std::ostream &s, const LLVolume *volumep);		// HACK to bypass Windoze confusion over 
+																				// conversion if *(LLVolume*) to LLVolume&
+	const LLVolumeFace &getVolumeFace(const S32 f) const {return mVolumeFaces[f];} // DO NOT DELETE VOLUME WHILE USING THIS REFERENCE, OR HOLD A POINTER TO THIS VOLUMEFACE
+	
+	U32					mFaceMask;			// bit array of which faces exist in this volume
+	LLVector3			mLODScaleBias;		// vector for biasing LOD based on scale
+	
+	void sculpt(U16 sculpt_width, U16 sculpt_height, S8 sculpt_components, const U8* sculpt_data, S32 sculpt_level);
+	void copyVolumeFaces(const LLVolume* volume);
+	void cacheOptimize();
+
+private:
+	void sculptGenerateMapVertices(U16 sculpt_width, U16 sculpt_height, S8 sculpt_components, const U8* sculpt_data, U8 sculpt_type);
+	F32 sculptGetSurfaceArea();
+	void sculptGeneratePlaceholder();
+	void sculptCalcMeshResolution(U16 width, U16 height, U8 type, S32& s, S32& t);
+
+	
+protected:
+	BOOL generate();
+	void createVolumeFaces();
+public:
+	virtual BOOL createVolumeFacesFromFile(const std::string& file_name);
+	virtual BOOL createVolumeFacesFromStream(std::istream& is);
+	virtual bool unpackVolumeFaces(std::istream& is, S32 size);
+
+	virtual void makeTetrahedron();
+	virtual BOOL isTetrahedron();
+
+ protected:
+	BOOL mUnique;
+	F32 mDetail;
+	S32 mSculptLevel;
+	BOOL mIsTetrahedron;
+	
+	LLVolumeParams mParams;
+	LLPath *mPathp;
+	LLProfile *mProfilep;
+	std::vector<Point> mMesh;
+	
+	BOOL mGenerateSingleFace;
+	typedef std::vector<LLVolumeFace> face_list_t;
+	face_list_t mVolumeFaces;
+
+public:
+	LLVector4a* mHullPoints;
+	U16* mHullIndices;
+	S32 mNumHullPoints;
+	S32 mNumHullIndices;
+};
+
+std::ostream& operator<<(std::ostream &s, const LLVolumeParams &volume_params);
+
+void calc_binormal_from_triangle(
+		LLVector4a& binormal,
+		const LLVector4a& pos0,
+		const LLVector2& tex0,
+		const LLVector4a& pos1,
+		const LLVector2& tex1,
+		const LLVector4a& pos2,
+		const LLVector2& tex2);
+
+BOOL LLLineSegmentBoxIntersect(const F32* start, const F32* end, const F32* center, const F32* size);
+BOOL LLLineSegmentBoxIntersect(const LLVector3& start, const LLVector3& end, const LLVector3& center, const LLVector3& size);
+BOOL LLLineSegmentBoxIntersect(const LLVector4a& start, const LLVector4a& end, const LLVector4a& center, const LLVector4a& size);
+
+BOOL LLTriangleRayIntersect(const LLVector3& vert0, const LLVector3& vert1, const LLVector3& vert2, const LLVector3& orig, const LLVector3& dir,
+							F32& intersection_a, F32& intersection_b, F32& intersection_t, BOOL two_sided);
+
+BOOL LLTriangleRayIntersect(const LLVector4a& vert0, const LLVector4a& vert1, const LLVector4a& vert2, const LLVector4a& orig, const LLVector4a& dir,
+							F32& intersection_a, F32& intersection_b, F32& intersection_t);
+BOOL LLTriangleRayIntersectTwoSided(const LLVector4a& vert0, const LLVector4a& vert1, const LLVector4a& vert2, const LLVector4a& orig, const LLVector4a& dir,
+							F32& intersection_a, F32& intersection_b, F32& intersection_t);
+	
+	
+
+#endif