/**
 * @file llcontrol_tut.cpp
 * @date   February 2008
 * @brief control group unit tests
 *
 * $LicenseInfo:firstyear=2008&license=viewerlgpl$
 * Second Life Viewer Source Code
 * Copyright (C) 2010, Linden Research, Inc.
 *
 * This library is free software; you can redistribute it and/or
 * modify it under the terms of the GNU Lesser General Public
 * License as published by the Free Software Foundation;
 * version 2.1 of the License only.
 *
 * This library is distributed in the hope that it will be useful,
 * but WITHOUT ANY WARRANTY; without even the implied warranty of
 * MERCHANTABILITY or FITNESS FOR A PARTICULAR PURPOSE.  See the GNU
 * Lesser General Public License for more details.
 *
 * You should have received a copy of the GNU Lesser General Public
 * License along with this library; if not, write to the Free Software
 * Foundation, Inc., 51 Franklin Street, Fifth Floor, Boston, MA  02110-1301  USA
 *
 * Linden Research, Inc., 945 Battery Street, San Francisco, CA  94111  USA
 * $/LicenseInfo$
 */

#include "linden_common.h"
#include "llsdserialize.h"
#include "llfile.h"
#include "stringize.h"

#include "../llcontrol.h"

#include "../test/lltut.h"
#include <memory>
#include <vector>

namespace tut
{
    struct control_group
    {
        std::unique_ptr<LLControlGroup> mCG;
        std::string mTestConfigDir;
        std::string mTestConfigFile;
        std::vector<std::string> mCleanups;
        static bool mListenerFired;
        control_group()
        {
            mCG.reset(new LLControlGroup("foo"));
            LLUUID random;
            random.generate();
            // generate temp dir
            mTestConfigDir = STRINGIZE(LLFile::tmpdir() << "llcontrol-test-" << random << "/");
            mTestConfigFile = mTestConfigDir + "settings.xml";
            LLFile::mkdir(mTestConfigDir);
            LLSD config;
            config["TestSetting"]["Comment"] = "Dummy setting used for testing";
            config["TestSetting"]["Persist"] = 1;
            config["TestSetting"]["Type"] = "U32";
            config["TestSetting"]["Value"] = 12;
            writeSettingsFile(config);
        }
        ~control_group()
        {
            //Remove test files
            for (auto filename : mCleanups)
            {
                LLFile::remove(filename);
            }
            LLFile::remove(mTestConfigFile);
            LLFile::rmdir(mTestConfigDir);
        }
        void writeSettingsFile(const LLSD& config)
        {
            llofstream file(mTestConfigFile.c_str());
            if (file.is_open())
            {
                LLSDSerialize::toPrettyXML(config, file);
            }
            file.close();
        }
        static bool handleListenerTest()
        {
            control_group::mListenerFired = true;
            return true;
        }
    };

    bool control_group::mListenerFired = false;

    typedef test_group<control_group> control_group_test;
    typedef control_group_test::object control_group_t;
    control_group_test tut_control_group("control_group");

    //load settings from files - LLSD
    template<> template<>
    void control_group_t::test<1>()
    {
        int results = mCG->loadFromFile(mTestConfigFile.c_str());
        ensure("number of settings", (results == 1));
        ensure("value of setting", (mCG->getU32("TestSetting") == 12));
    }

    //save settings to files
    template<> template<>
    void control_group_t::test<2>()
    {
        int results = mCG->loadFromFile(mTestConfigFile.c_str());
        mCG->setU32("TestSetting", 13);
        ensure_equals("value of changed setting", mCG->getU32("TestSetting"), 13);
        LLControlGroup test_cg("foo2");
        std::string temp_test_file = (mTestConfigDir + "setting_llsd_temp.xml");
        mCleanups.push_back(temp_test_file);
        mCG->saveToFile(temp_test_file.c_str(), TRUE);
        results = test_cg.loadFromFile(temp_test_file.c_str());
        ensure("number of changed settings loaded", (results == 1));
        ensure("value of changed settings loaded", (test_cg.getU32("TestSetting") == 13));
    }

<<<<<<< HEAD
	//save settings to files
	template<> template<>
	void control_group_t::test<2>()
	{
		int results = mCG->loadFromFile(mTestConfigFile.c_str());
		mCG->setU32("TestSetting", 13);
		ensure_equals("value of changed setting", mCG->getU32("TestSetting"), 13);
		LLControlGroup test_cg("foo2");
		std::string temp_test_file = (mTestConfigDir + "setting_llsd_temp.xml");
		mCleanups.push_back(temp_test_file);
		mCG->saveToFile(temp_test_file.c_str(), true);
		results = test_cg.loadFromFile(temp_test_file.c_str());
		ensure("number of changed settings loaded", (results == 1));
		ensure("value of changed settings loaded", (test_cg.getU32("TestSetting") == 13));
	}
   
	//priorities
	template<> template<>
	void control_group_t::test<3>()
	{
		// Pass default_values = true. This tells loadFromFile() we're loading
		// a default settings file that declares variables, rather than a user
		// settings file. When loadFromFile() encounters an unrecognized user
		// settings variable, it forcibly preserves it (CHOP-962).
		int results = mCG->loadFromFile(mTestConfigFile.c_str(), true);
		LLControlVariable* control = mCG->getControl("TestSetting");
		LLSD new_value = 13;
		control->setValue(new_value, false);
		ensure_equals("value of changed setting", mCG->getU32("TestSetting"), 13);
		LLControlGroup test_cg("foo3");
		std::string temp_test_file = (mTestConfigDir + "setting_llsd_persist_temp.xml");
		mCleanups.push_back(temp_test_file);
		mCG->saveToFile(temp_test_file.c_str(), true);
		results = test_cg.loadFromFile(temp_test_file.c_str());
		//If we haven't changed any settings, then we shouldn't have any settings to load
		ensure("number of non-persisted changed settings loaded", (results == 0));
	}
=======
    //priorities
    template<> template<>
    void control_group_t::test<3>()
    {
        // Pass default_values = true. This tells loadFromFile() we're loading
        // a default settings file that declares variables, rather than a user
        // settings file. When loadFromFile() encounters an unrecognized user
        // settings variable, it forcibly preserves it (CHOP-962).
        int results = mCG->loadFromFile(mTestConfigFile.c_str(), true);
        LLControlVariable* control = mCG->getControl("TestSetting");
        LLSD new_value = 13;
        control->setValue(new_value, FALSE);
        ensure_equals("value of changed setting", mCG->getU32("TestSetting"), 13);
        LLControlGroup test_cg("foo3");
        std::string temp_test_file = (mTestConfigDir + "setting_llsd_persist_temp.xml");
        mCleanups.push_back(temp_test_file);
        mCG->saveToFile(temp_test_file.c_str(), TRUE);
        results = test_cg.loadFromFile(temp_test_file.c_str());
        //If we haven't changed any settings, then we shouldn't have any settings to load
        ensure("number of non-persisted changed settings loaded", (results == 0));
    }
>>>>>>> e7eced3c

    //listeners
    template<> template<>
    void control_group_t::test<4>()
    {
        int results = mCG->loadFromFile(mTestConfigFile.c_str());
        ensure("number of settings", (results == 1));
        mCG->getControl("TestSetting")->getSignal()->connect(boost::bind(&this->handleListenerTest));
        mCG->setU32("TestSetting", 13);
        ensure("listener fired on changed setting", mListenerFired);
    }

}<|MERGE_RESOLUTION|>--- conflicted
+++ resolved
@@ -112,51 +112,12 @@
         LLControlGroup test_cg("foo2");
         std::string temp_test_file = (mTestConfigDir + "setting_llsd_temp.xml");
         mCleanups.push_back(temp_test_file);
-        mCG->saveToFile(temp_test_file.c_str(), TRUE);
+        mCG->saveToFile(temp_test_file.c_str(), true);
         results = test_cg.loadFromFile(temp_test_file.c_str());
         ensure("number of changed settings loaded", (results == 1));
         ensure("value of changed settings loaded", (test_cg.getU32("TestSetting") == 13));
     }
 
-<<<<<<< HEAD
-	//save settings to files
-	template<> template<>
-	void control_group_t::test<2>()
-	{
-		int results = mCG->loadFromFile(mTestConfigFile.c_str());
-		mCG->setU32("TestSetting", 13);
-		ensure_equals("value of changed setting", mCG->getU32("TestSetting"), 13);
-		LLControlGroup test_cg("foo2");
-		std::string temp_test_file = (mTestConfigDir + "setting_llsd_temp.xml");
-		mCleanups.push_back(temp_test_file);
-		mCG->saveToFile(temp_test_file.c_str(), true);
-		results = test_cg.loadFromFile(temp_test_file.c_str());
-		ensure("number of changed settings loaded", (results == 1));
-		ensure("value of changed settings loaded", (test_cg.getU32("TestSetting") == 13));
-	}
-   
-	//priorities
-	template<> template<>
-	void control_group_t::test<3>()
-	{
-		// Pass default_values = true. This tells loadFromFile() we're loading
-		// a default settings file that declares variables, rather than a user
-		// settings file. When loadFromFile() encounters an unrecognized user
-		// settings variable, it forcibly preserves it (CHOP-962).
-		int results = mCG->loadFromFile(mTestConfigFile.c_str(), true);
-		LLControlVariable* control = mCG->getControl("TestSetting");
-		LLSD new_value = 13;
-		control->setValue(new_value, false);
-		ensure_equals("value of changed setting", mCG->getU32("TestSetting"), 13);
-		LLControlGroup test_cg("foo3");
-		std::string temp_test_file = (mTestConfigDir + "setting_llsd_persist_temp.xml");
-		mCleanups.push_back(temp_test_file);
-		mCG->saveToFile(temp_test_file.c_str(), true);
-		results = test_cg.loadFromFile(temp_test_file.c_str());
-		//If we haven't changed any settings, then we shouldn't have any settings to load
-		ensure("number of non-persisted changed settings loaded", (results == 0));
-	}
-=======
     //priorities
     template<> template<>
     void control_group_t::test<3>()
@@ -168,17 +129,16 @@
         int results = mCG->loadFromFile(mTestConfigFile.c_str(), true);
         LLControlVariable* control = mCG->getControl("TestSetting");
         LLSD new_value = 13;
-        control->setValue(new_value, FALSE);
+        control->setValue(new_value, false);
         ensure_equals("value of changed setting", mCG->getU32("TestSetting"), 13);
         LLControlGroup test_cg("foo3");
         std::string temp_test_file = (mTestConfigDir + "setting_llsd_persist_temp.xml");
         mCleanups.push_back(temp_test_file);
-        mCG->saveToFile(temp_test_file.c_str(), TRUE);
+        mCG->saveToFile(temp_test_file.c_str(), true);
         results = test_cg.loadFromFile(temp_test_file.c_str());
         //If we haven't changed any settings, then we shouldn't have any settings to load
         ensure("number of non-persisted changed settings loaded", (results == 0));
     }
->>>>>>> e7eced3c
 
     //listeners
     template<> template<>
