/**
 * @file llxmltree.h
 * @author Aaron Yonas, Richard Nelson
 * @brief LLXmlTree class definition
 *
 * $LicenseInfo:firstyear=2001&license=viewerlgpl$
 * Second Life Viewer Source Code
 * Copyright (C) 2010, Linden Research, Inc.
 *
 * This library is free software; you can redistribute it and/or
 * modify it under the terms of the GNU Lesser General Public
 * License as published by the Free Software Foundation;
 * version 2.1 of the License only.
 *
 * This library is distributed in the hope that it will be useful,
 * but WITHOUT ANY WARRANTY; without even the implied warranty of
 * MERCHANTABILITY or FITNESS FOR A PARTICULAR PURPOSE.  See the GNU
 * Lesser General Public License for more details.
 *
 * You should have received a copy of the GNU Lesser General Public
 * License along with this library; if not, write to the Free Software
 * Foundation, Inc., 51 Franklin Street, Fifth Floor, Boston, MA  02110-1301  USA
 *
 * Linden Research, Inc., 945 Battery Street, San Francisco, CA  94111  USA
 * $/LicenseInfo$
 */

#ifndef LL_LLXMLTREE_H
#define LL_LLXMLTREE_H

#include <map>
#include <list>
#include "llstring.h"
#include "llxmlparser.h"
#include "llstringtable.h"

class LLColor4;
class LLColor4U;
class LLQuaternion;
class LLUUID;
class LLVector3;
class LLVector3d;
class LLXmlTreeNode;
class LLXmlTreeParser;

//////////////////////////////////////////////////////////////
// LLXmlTree

class LLXmlTree
{
    friend class LLXmlTreeNode;

public:
    LLXmlTree();
    virtual ~LLXmlTree();
    void cleanup();

    virtual BOOL    parseFile(const std::string &path, BOOL keep_contents = TRUE);

<<<<<<< HEAD
	virtual bool	parseFile(const std::string &path, bool keep_contents = true);
	virtual bool	parseString(const std::string &xml, bool keep_contents = true);
=======
    LLXmlTreeNode*  getRoot() { return mRoot; }
>>>>>>> e7eced3c

    void            dump();
    void            dumpNode( LLXmlTreeNode* node, const std::string& prefix );

    static LLStdStringHandle addAttributeString( const std::string& name)
    {
        return sAttributeKeys.addString( name );
    }

public:
    // global
    static LLStdStringTable sAttributeKeys;

protected:
    LLXmlTreeNode* mRoot;

    // local
    LLStdStringTable mNodeNames;
};

//////////////////////////////////////////////////////////////
// LLXmlTreeNode

class LLXmlTreeNode
{
    friend class LLXmlTree;
    friend class LLXmlTreeParser;

protected:
    // Protected since nodes are only created and destroyed by friend classes and other LLXmlTreeNodes
    LLXmlTreeNode( const std::string& name, LLXmlTreeNode* parent, LLXmlTree* tree );

public:
<<<<<<< HEAD
	virtual ~LLXmlTreeNode();

	const std::string&	getName()
	{
		return mName;
	}
	bool hasName( const std::string& name )
	{
		return mName == name;
	}

	bool hasAttribute( const std::string& name );

	// Fast versions use cannonical_name handlee to entru in LLXmlTree::sAttributeKeys string table
	bool			getFastAttributeBOOL(		LLStdStringHandle cannonical_name, bool& value );
	bool			getFastAttributeU8(			LLStdStringHandle cannonical_name, U8& value );
	bool			getFastAttributeS8(			LLStdStringHandle cannonical_name, S8& value );
	bool			getFastAttributeU16(		LLStdStringHandle cannonical_name, U16& value );
	bool			getFastAttributeS16(		LLStdStringHandle cannonical_name, S16& value );
	bool			getFastAttributeU32(		LLStdStringHandle cannonical_name, U32& value );
	bool			getFastAttributeS32(		LLStdStringHandle cannonical_name, S32& value );
	bool			getFastAttributeF32(		LLStdStringHandle cannonical_name, F32& value );
	bool			getFastAttributeF64(		LLStdStringHandle cannonical_name, F64& value );
	bool			getFastAttributeColor(		LLStdStringHandle cannonical_name, LLColor4& value );
	bool			getFastAttributeColor4(		LLStdStringHandle cannonical_name, LLColor4& value );
	bool			getFastAttributeColor4U(	LLStdStringHandle cannonical_name, LLColor4U& value );
	bool			getFastAttributeVector3(	LLStdStringHandle cannonical_name, LLVector3& value );
	bool			getFastAttributeVector3d(	LLStdStringHandle cannonical_name, LLVector3d& value );
	bool			getFastAttributeQuat(		LLStdStringHandle cannonical_name, LLQuaternion& value );
	bool			getFastAttributeUUID(		LLStdStringHandle cannonical_name, LLUUID& value );
	bool			getFastAttributeString(		LLStdStringHandle cannonical_name, std::string& value );

	// Normal versions find 'name' in LLXmlTree::sAttributeKeys then call fast versions
	virtual bool		getAttributeBOOL(		const std::string& name, bool& value );
	virtual bool		getAttributeU8(			const std::string& name, U8& value );
	virtual bool		getAttributeS8(			const std::string& name, S8& value );
	virtual bool		getAttributeU16(		const std::string& name, U16& value );
	virtual bool		getAttributeS16(		const std::string& name, S16& value );
	virtual bool		getAttributeU32(		const std::string& name, U32& value );
	virtual bool		getAttributeS32(		const std::string& name, S32& value );
	virtual bool		getAttributeF32(		const std::string& name, F32& value );
	virtual bool		getAttributeF64(		const std::string& name, F64& value );
	virtual bool		getAttributeColor(		const std::string& name, LLColor4& value );
	virtual bool		getAttributeColor4(		const std::string& name, LLColor4& value );
	virtual bool		getAttributeColor4U(	const std::string& name, LLColor4U& value );
	virtual bool		getAttributeVector3(	const std::string& name, LLVector3& value );
	virtual bool		getAttributeVector3d(	const std::string& name, LLVector3d& value );
	virtual bool		getAttributeQuat(		const std::string& name, LLQuaternion& value );
	virtual bool		getAttributeUUID(		const std::string& name, LLUUID& value );
	virtual bool		getAttributeString(		const std::string& name, std::string& value );

	const std::string& getContents()
	{
		return mContents;
	}
	std::string getTextContents();

	LLXmlTreeNode*	getParent()							{ return mParent; }
	LLXmlTreeNode*	getFirstChild();
	LLXmlTreeNode*	getNextChild();
	S32				getChildCount()						{ return (S32)mChildren.size(); }
	LLXmlTreeNode*  getChildByName( const std::string& name );	// returns first child with name, NULL if none
	LLXmlTreeNode*  getNextNamedChild();				// returns next child with name, NULL if none
=======
    virtual ~LLXmlTreeNode();

    const std::string&  getName()
    {
        return mName;
    }
    BOOL hasName( const std::string& name )
    {
        return mName == name;
    }

    BOOL hasAttribute( const std::string& name );

    // Fast versions use cannonical_name handlee to entru in LLXmlTree::sAttributeKeys string table
    BOOL            getFastAttributeBOOL(       LLStdStringHandle cannonical_name, BOOL& value );
    BOOL            getFastAttributeU8(         LLStdStringHandle cannonical_name, U8& value );
    BOOL            getFastAttributeS8(         LLStdStringHandle cannonical_name, S8& value );
    BOOL            getFastAttributeU16(        LLStdStringHandle cannonical_name, U16& value );
    BOOL            getFastAttributeS16(        LLStdStringHandle cannonical_name, S16& value );
    BOOL            getFastAttributeU32(        LLStdStringHandle cannonical_name, U32& value );
    BOOL            getFastAttributeS32(        LLStdStringHandle cannonical_name, S32& value );
    BOOL            getFastAttributeF32(        LLStdStringHandle cannonical_name, F32& value );
    BOOL            getFastAttributeF64(        LLStdStringHandle cannonical_name, F64& value );
    BOOL            getFastAttributeColor(      LLStdStringHandle cannonical_name, LLColor4& value );
    BOOL            getFastAttributeColor4(     LLStdStringHandle cannonical_name, LLColor4& value );
    BOOL            getFastAttributeColor4U(    LLStdStringHandle cannonical_name, LLColor4U& value );
    BOOL            getFastAttributeVector3(    LLStdStringHandle cannonical_name, LLVector3& value );
    BOOL            getFastAttributeVector3d(   LLStdStringHandle cannonical_name, LLVector3d& value );
    BOOL            getFastAttributeQuat(       LLStdStringHandle cannonical_name, LLQuaternion& value );
    BOOL            getFastAttributeUUID(       LLStdStringHandle cannonical_name, LLUUID& value );
    BOOL            getFastAttributeString(     LLStdStringHandle cannonical_name, std::string& value );

    // Normal versions find 'name' in LLXmlTree::sAttributeKeys then call fast versions
    virtual BOOL        getAttributeBOOL(       const std::string& name, BOOL& value );
    virtual BOOL        getAttributeU8(         const std::string& name, U8& value );
    virtual BOOL        getAttributeS8(         const std::string& name, S8& value );
    virtual BOOL        getAttributeU16(        const std::string& name, U16& value );
    virtual BOOL        getAttributeS16(        const std::string& name, S16& value );
    virtual BOOL        getAttributeU32(        const std::string& name, U32& value );
    virtual BOOL        getAttributeS32(        const std::string& name, S32& value );
    virtual BOOL        getAttributeF32(        const std::string& name, F32& value );
    virtual BOOL        getAttributeF64(        const std::string& name, F64& value );
    virtual BOOL        getAttributeColor(      const std::string& name, LLColor4& value );
    virtual BOOL        getAttributeColor4(     const std::string& name, LLColor4& value );
    virtual BOOL        getAttributeColor4U(    const std::string& name, LLColor4U& value );
    virtual BOOL        getAttributeVector3(    const std::string& name, LLVector3& value );
    virtual BOOL        getAttributeVector3d(   const std::string& name, LLVector3d& value );
    virtual BOOL        getAttributeQuat(       const std::string& name, LLQuaternion& value );
    virtual BOOL        getAttributeUUID(       const std::string& name, LLUUID& value );
    virtual BOOL        getAttributeString(     const std::string& name, std::string& value );

    const std::string& getContents()
    {
        return mContents;
    }
    std::string getTextContents();

    LLXmlTreeNode*  getParent()                         { return mParent; }
    LLXmlTreeNode*  getFirstChild();
    LLXmlTreeNode*  getNextChild();
    S32             getChildCount()                     { return (S32)mChildren.size(); }
    LLXmlTreeNode*  getChildByName( const std::string& name );  // returns first child with name, NULL if none
    LLXmlTreeNode*  getNextNamedChild();                // returns next child with name, NULL if none
>>>>>>> e7eced3c

protected:
    const std::string* getAttribute( LLStdStringHandle name)
    {
        attribute_map_t::iterator iter = mAttributes.find(name);
        return (iter == mAttributes.end()) ? 0 : iter->second;
    }

private:
    void            addAttribute( const std::string& name, const std::string& value );
    void            appendContents( const std::string& str );
    void            addChild( LLXmlTreeNode* child );

    void            dump( const std::string& prefix );

protected:
    typedef std::map<LLStdStringHandle, const std::string*> attribute_map_t;
    attribute_map_t                     mAttributes;

private:
    std::string                         mName;
    std::string                         mContents;

    typedef std::vector<class LLXmlTreeNode *> children_t;
    children_t                          mChildren;
    children_t::iterator                mChildrenIter;

    typedef std::multimap<LLStdStringHandle, LLXmlTreeNode *> child_map_t;
    child_map_t                         mChildMap;      // for fast name lookups
    child_map_t::iterator               mChildMapIter;
    child_map_t::iterator               mChildMapEndIter;

    LLXmlTreeNode*                      mParent;
    LLXmlTree*                          mTree;
};

//////////////////////////////////////////////////////////////
// LLXmlTreeParser

class LLXmlTreeParser : public LLXmlParser
{
public:
    LLXmlTreeParser(LLXmlTree* tree);
    virtual ~LLXmlTreeParser();

<<<<<<< HEAD
	bool parseFile(const std::string &path, LLXmlTreeNode** root, bool keep_contents);
	bool parseString(const std::string &xml, LLXmlTreeNode** root, bool keep_contents);
=======
    BOOL parseFile(const std::string &path, LLXmlTreeNode** root, BOOL keep_contents );
>>>>>>> e7eced3c

protected:
    const std::string& tabs();

    // Overrides from LLXmlParser
    virtual void    startElement(const char *name, const char **attributes);
    virtual void    endElement(const char *name);
    virtual void    characterData(const char *s, int len);
    virtual void    processingInstruction(const char *target, const char *data);
    virtual void    comment(const char *data);
    virtual void    startCdataSection();
    virtual void    endCdataSection();
    virtual void    defaultData(const char *s, int len);
    virtual void    unparsedEntityDecl(
        const char* entity_name,
        const char* base,
        const char* system_id,
        const char* public_id,
        const char* notation_name);

    //template method pattern
    virtual LLXmlTreeNode* CreateXmlTreeNode(const std::string& name, LLXmlTreeNode* parent);

protected:
<<<<<<< HEAD
	LLXmlTree*		mTree;
	LLXmlTreeNode*	mRoot;
	LLXmlTreeNode*  mCurrent;
	bool			mDump;	// Dump parse tree to LL_INFOS() as it is read.
	bool			mKeepContents;
=======
    LLXmlTree*      mTree;
    LLXmlTreeNode*  mRoot;
    LLXmlTreeNode*  mCurrent;
    BOOL            mDump;  // Dump parse tree to LL_INFOS() as it is read.
    BOOL            mKeepContents;
>>>>>>> e7eced3c
};

#endif  // LL_LLXMLTREE_H<|MERGE_RESOLUTION|>--- conflicted
+++ resolved
@@ -55,14 +55,10 @@
     virtual ~LLXmlTree();
     void cleanup();
 
-    virtual BOOL    parseFile(const std::string &path, BOOL keep_contents = TRUE);
-
-<<<<<<< HEAD
-	virtual bool	parseFile(const std::string &path, bool keep_contents = true);
-	virtual bool	parseString(const std::string &xml, bool keep_contents = true);
-=======
+    virtual bool    parseFile(const std::string &path, bool keep_contents = true);
+    virtual bool    parseString(const std::string &xml, bool keep_contents = true);
+
     LLXmlTreeNode*  getRoot() { return mRoot; }
->>>>>>> e7eced3c
 
     void            dump();
     void            dumpNode( LLXmlTreeNode* node, const std::string& prefix );
@@ -96,121 +92,56 @@
     LLXmlTreeNode( const std::string& name, LLXmlTreeNode* parent, LLXmlTree* tree );
 
 public:
-<<<<<<< HEAD
-	virtual ~LLXmlTreeNode();
-
-	const std::string&	getName()
-	{
-		return mName;
-	}
-	bool hasName( const std::string& name )
-	{
-		return mName == name;
-	}
-
-	bool hasAttribute( const std::string& name );
-
-	// Fast versions use cannonical_name handlee to entru in LLXmlTree::sAttributeKeys string table
-	bool			getFastAttributeBOOL(		LLStdStringHandle cannonical_name, bool& value );
-	bool			getFastAttributeU8(			LLStdStringHandle cannonical_name, U8& value );
-	bool			getFastAttributeS8(			LLStdStringHandle cannonical_name, S8& value );
-	bool			getFastAttributeU16(		LLStdStringHandle cannonical_name, U16& value );
-	bool			getFastAttributeS16(		LLStdStringHandle cannonical_name, S16& value );
-	bool			getFastAttributeU32(		LLStdStringHandle cannonical_name, U32& value );
-	bool			getFastAttributeS32(		LLStdStringHandle cannonical_name, S32& value );
-	bool			getFastAttributeF32(		LLStdStringHandle cannonical_name, F32& value );
-	bool			getFastAttributeF64(		LLStdStringHandle cannonical_name, F64& value );
-	bool			getFastAttributeColor(		LLStdStringHandle cannonical_name, LLColor4& value );
-	bool			getFastAttributeColor4(		LLStdStringHandle cannonical_name, LLColor4& value );
-	bool			getFastAttributeColor4U(	LLStdStringHandle cannonical_name, LLColor4U& value );
-	bool			getFastAttributeVector3(	LLStdStringHandle cannonical_name, LLVector3& value );
-	bool			getFastAttributeVector3d(	LLStdStringHandle cannonical_name, LLVector3d& value );
-	bool			getFastAttributeQuat(		LLStdStringHandle cannonical_name, LLQuaternion& value );
-	bool			getFastAttributeUUID(		LLStdStringHandle cannonical_name, LLUUID& value );
-	bool			getFastAttributeString(		LLStdStringHandle cannonical_name, std::string& value );
-
-	// Normal versions find 'name' in LLXmlTree::sAttributeKeys then call fast versions
-	virtual bool		getAttributeBOOL(		const std::string& name, bool& value );
-	virtual bool		getAttributeU8(			const std::string& name, U8& value );
-	virtual bool		getAttributeS8(			const std::string& name, S8& value );
-	virtual bool		getAttributeU16(		const std::string& name, U16& value );
-	virtual bool		getAttributeS16(		const std::string& name, S16& value );
-	virtual bool		getAttributeU32(		const std::string& name, U32& value );
-	virtual bool		getAttributeS32(		const std::string& name, S32& value );
-	virtual bool		getAttributeF32(		const std::string& name, F32& value );
-	virtual bool		getAttributeF64(		const std::string& name, F64& value );
-	virtual bool		getAttributeColor(		const std::string& name, LLColor4& value );
-	virtual bool		getAttributeColor4(		const std::string& name, LLColor4& value );
-	virtual bool		getAttributeColor4U(	const std::string& name, LLColor4U& value );
-	virtual bool		getAttributeVector3(	const std::string& name, LLVector3& value );
-	virtual bool		getAttributeVector3d(	const std::string& name, LLVector3d& value );
-	virtual bool		getAttributeQuat(		const std::string& name, LLQuaternion& value );
-	virtual bool		getAttributeUUID(		const std::string& name, LLUUID& value );
-	virtual bool		getAttributeString(		const std::string& name, std::string& value );
-
-	const std::string& getContents()
-	{
-		return mContents;
-	}
-	std::string getTextContents();
-
-	LLXmlTreeNode*	getParent()							{ return mParent; }
-	LLXmlTreeNode*	getFirstChild();
-	LLXmlTreeNode*	getNextChild();
-	S32				getChildCount()						{ return (S32)mChildren.size(); }
-	LLXmlTreeNode*  getChildByName( const std::string& name );	// returns first child with name, NULL if none
-	LLXmlTreeNode*  getNextNamedChild();				// returns next child with name, NULL if none
-=======
     virtual ~LLXmlTreeNode();
 
     const std::string&  getName()
     {
         return mName;
     }
-    BOOL hasName( const std::string& name )
+    bool hasName( const std::string& name )
     {
         return mName == name;
     }
 
-    BOOL hasAttribute( const std::string& name );
+    bool hasAttribute( const std::string& name );
 
     // Fast versions use cannonical_name handlee to entru in LLXmlTree::sAttributeKeys string table
-    BOOL            getFastAttributeBOOL(       LLStdStringHandle cannonical_name, BOOL& value );
-    BOOL            getFastAttributeU8(         LLStdStringHandle cannonical_name, U8& value );
-    BOOL            getFastAttributeS8(         LLStdStringHandle cannonical_name, S8& value );
-    BOOL            getFastAttributeU16(        LLStdStringHandle cannonical_name, U16& value );
-    BOOL            getFastAttributeS16(        LLStdStringHandle cannonical_name, S16& value );
-    BOOL            getFastAttributeU32(        LLStdStringHandle cannonical_name, U32& value );
-    BOOL            getFastAttributeS32(        LLStdStringHandle cannonical_name, S32& value );
-    BOOL            getFastAttributeF32(        LLStdStringHandle cannonical_name, F32& value );
-    BOOL            getFastAttributeF64(        LLStdStringHandle cannonical_name, F64& value );
-    BOOL            getFastAttributeColor(      LLStdStringHandle cannonical_name, LLColor4& value );
-    BOOL            getFastAttributeColor4(     LLStdStringHandle cannonical_name, LLColor4& value );
-    BOOL            getFastAttributeColor4U(    LLStdStringHandle cannonical_name, LLColor4U& value );
-    BOOL            getFastAttributeVector3(    LLStdStringHandle cannonical_name, LLVector3& value );
-    BOOL            getFastAttributeVector3d(   LLStdStringHandle cannonical_name, LLVector3d& value );
-    BOOL            getFastAttributeQuat(       LLStdStringHandle cannonical_name, LLQuaternion& value );
-    BOOL            getFastAttributeUUID(       LLStdStringHandle cannonical_name, LLUUID& value );
-    BOOL            getFastAttributeString(     LLStdStringHandle cannonical_name, std::string& value );
+    bool            getFastAttributeBOOL(       LLStdStringHandle cannonical_name, bool& value );
+    bool            getFastAttributeU8(         LLStdStringHandle cannonical_name, U8& value );
+    bool            getFastAttributeS8(         LLStdStringHandle cannonical_name, S8& value );
+    bool            getFastAttributeU16(        LLStdStringHandle cannonical_name, U16& value );
+    bool            getFastAttributeS16(        LLStdStringHandle cannonical_name, S16& value );
+    bool            getFastAttributeU32(        LLStdStringHandle cannonical_name, U32& value );
+    bool            getFastAttributeS32(        LLStdStringHandle cannonical_name, S32& value );
+    bool            getFastAttributeF32(        LLStdStringHandle cannonical_name, F32& value );
+    bool            getFastAttributeF64(        LLStdStringHandle cannonical_name, F64& value );
+    bool            getFastAttributeColor(      LLStdStringHandle cannonical_name, LLColor4& value );
+    bool            getFastAttributeColor4(     LLStdStringHandle cannonical_name, LLColor4& value );
+    bool            getFastAttributeColor4U(    LLStdStringHandle cannonical_name, LLColor4U& value );
+    bool            getFastAttributeVector3(    LLStdStringHandle cannonical_name, LLVector3& value );
+    bool            getFastAttributeVector3d(   LLStdStringHandle cannonical_name, LLVector3d& value );
+    bool            getFastAttributeQuat(       LLStdStringHandle cannonical_name, LLQuaternion& value );
+    bool            getFastAttributeUUID(       LLStdStringHandle cannonical_name, LLUUID& value );
+    bool            getFastAttributeString(     LLStdStringHandle cannonical_name, std::string& value );
 
     // Normal versions find 'name' in LLXmlTree::sAttributeKeys then call fast versions
-    virtual BOOL        getAttributeBOOL(       const std::string& name, BOOL& value );
-    virtual BOOL        getAttributeU8(         const std::string& name, U8& value );
-    virtual BOOL        getAttributeS8(         const std::string& name, S8& value );
-    virtual BOOL        getAttributeU16(        const std::string& name, U16& value );
-    virtual BOOL        getAttributeS16(        const std::string& name, S16& value );
-    virtual BOOL        getAttributeU32(        const std::string& name, U32& value );
-    virtual BOOL        getAttributeS32(        const std::string& name, S32& value );
-    virtual BOOL        getAttributeF32(        const std::string& name, F32& value );
-    virtual BOOL        getAttributeF64(        const std::string& name, F64& value );
-    virtual BOOL        getAttributeColor(      const std::string& name, LLColor4& value );
-    virtual BOOL        getAttributeColor4(     const std::string& name, LLColor4& value );
-    virtual BOOL        getAttributeColor4U(    const std::string& name, LLColor4U& value );
-    virtual BOOL        getAttributeVector3(    const std::string& name, LLVector3& value );
-    virtual BOOL        getAttributeVector3d(   const std::string& name, LLVector3d& value );
-    virtual BOOL        getAttributeQuat(       const std::string& name, LLQuaternion& value );
-    virtual BOOL        getAttributeUUID(       const std::string& name, LLUUID& value );
-    virtual BOOL        getAttributeString(     const std::string& name, std::string& value );
+    virtual bool        getAttributeBOOL(       const std::string& name, bool& value );
+    virtual bool        getAttributeU8(         const std::string& name, U8& value );
+    virtual bool        getAttributeS8(         const std::string& name, S8& value );
+    virtual bool        getAttributeU16(        const std::string& name, U16& value );
+    virtual bool        getAttributeS16(        const std::string& name, S16& value );
+    virtual bool        getAttributeU32(        const std::string& name, U32& value );
+    virtual bool        getAttributeS32(        const std::string& name, S32& value );
+    virtual bool        getAttributeF32(        const std::string& name, F32& value );
+    virtual bool        getAttributeF64(        const std::string& name, F64& value );
+    virtual bool        getAttributeColor(      const std::string& name, LLColor4& value );
+    virtual bool        getAttributeColor4(     const std::string& name, LLColor4& value );
+    virtual bool        getAttributeColor4U(    const std::string& name, LLColor4U& value );
+    virtual bool        getAttributeVector3(    const std::string& name, LLVector3& value );
+    virtual bool        getAttributeVector3d(   const std::string& name, LLVector3d& value );
+    virtual bool        getAttributeQuat(       const std::string& name, LLQuaternion& value );
+    virtual bool        getAttributeUUID(       const std::string& name, LLUUID& value );
+    virtual bool        getAttributeString(     const std::string& name, std::string& value );
 
     const std::string& getContents()
     {
@@ -224,7 +155,6 @@
     S32             getChildCount()                     { return (S32)mChildren.size(); }
     LLXmlTreeNode*  getChildByName( const std::string& name );  // returns first child with name, NULL if none
     LLXmlTreeNode*  getNextNamedChild();                // returns next child with name, NULL if none
->>>>>>> e7eced3c
 
 protected:
     const std::string* getAttribute( LLStdStringHandle name)
@@ -270,12 +200,8 @@
     LLXmlTreeParser(LLXmlTree* tree);
     virtual ~LLXmlTreeParser();
 
-<<<<<<< HEAD
-	bool parseFile(const std::string &path, LLXmlTreeNode** root, bool keep_contents);
-	bool parseString(const std::string &xml, LLXmlTreeNode** root, bool keep_contents);
-=======
-    BOOL parseFile(const std::string &path, LLXmlTreeNode** root, BOOL keep_contents );
->>>>>>> e7eced3c
+    bool parseFile(const std::string &path, LLXmlTreeNode** root, bool keep_contents);
+    bool parseString(const std::string &xml, LLXmlTreeNode** root, bool keep_contents);
 
 protected:
     const std::string& tabs();
@@ -300,19 +226,11 @@
     virtual LLXmlTreeNode* CreateXmlTreeNode(const std::string& name, LLXmlTreeNode* parent);
 
 protected:
-<<<<<<< HEAD
-	LLXmlTree*		mTree;
-	LLXmlTreeNode*	mRoot;
-	LLXmlTreeNode*  mCurrent;
-	bool			mDump;	// Dump parse tree to LL_INFOS() as it is read.
-	bool			mKeepContents;
-=======
     LLXmlTree*      mTree;
     LLXmlTreeNode*  mRoot;
     LLXmlTreeNode*  mCurrent;
-    BOOL            mDump;  // Dump parse tree to LL_INFOS() as it is read.
-    BOOL            mKeepContents;
->>>>>>> e7eced3c
+    bool            mDump;  // Dump parse tree to LL_INFOS() as it is read.
+    bool            mKeepContents;
 };
 
 #endif  // LL_LLXMLTREE_H