--- conflicted
+++ resolved
@@ -171,52 +171,15 @@
 
 LLSD LLControlVariable::getComparableValue(const LLSD& value)
 {
-<<<<<<< HEAD
-	// *FIX:MEP - The following is needed to make the LLSD::ImplString 
-	// work with boolean controls...
-	LLSD storable_value;
-	if(TYPE_BOOLEAN == type() && value.isString())
-	{
-		bool temp;
-		if(LLStringUtil::convertToBOOL(value.asString(), temp))
-		{
-			storable_value = temp;
-		}
-		else
-		{
-			storable_value = false;
-		}
-	}
-	else if (TYPE_LLSD == type() && value.isString())
-	{
-		LLPointer<LLSDNotationParser> parser = new LLSDNotationParser;
-		LLSD result;
-		std::stringstream value_stream(value.asString());
-		if (parser->parse(value_stream, result, LLSDSerialize::SIZE_UNLIMITED) != LLSDParser::PARSE_FAILURE)
-		{
-			storable_value = result;
-		}
-		else
-		{
-			storable_value = value;
-		}
-	}
-	else
-	{
-		storable_value = value;
-	}
-
-	return storable_value;
-=======
     // *FIX:MEP - The following is needed to make the LLSD::ImplString
     // work with boolean controls...
     LLSD storable_value;
     if(TYPE_BOOLEAN == type() && value.isString())
     {
-        BOOL temp;
+        bool temp;
         if(LLStringUtil::convertToBOOL(value.asString(), temp))
         {
-            storable_value = (bool)temp;
+            storable_value = temp;
         }
         else
         {
@@ -243,32 +206,11 @@
     }
 
     return storable_value;
->>>>>>> e7eced3c
 }
 
 void LLControlVariable::setValue(const LLSD& new_value, bool saved_value)
 {
-<<<<<<< HEAD
-	if (!mValidateSignal(this, new_value))
-	{
-		// can not set new value, exit
-		return;
-	}
-	
-	LLSD storable_value = getComparableValue(new_value);
-	LLSD original_value = getValue();
-	bool value_changed = !llsd_compare(original_value, storable_value);
-	if(saved_value)
-	{
-    	// If we're going to save this value, return to default but don't fire
-		resetToDefault(false);
-	    if (!llsd_compare(mValues.back(), storable_value))
-	    {
-		    mValues.push_back(storable_value);
-	    }
-	}
-=======
-    if (mValidateSignal(this, new_value) == false)
+    if (!mValidateSignal(this, new_value))
     {
         // can not set new value, exit
         return;
@@ -276,29 +218,23 @@
 
     LLSD storable_value = getComparableValue(new_value);
     LLSD original_value = getValue();
-    bool value_changed = llsd_compare(original_value, storable_value) == FALSE;
+    bool value_changed = !llsd_compare(original_value, storable_value);
     if(saved_value)
     {
         // If we're going to save this value, return to default but don't fire
         resetToDefault(false);
-        if (llsd_compare(mValues.back(), storable_value) == FALSE)
+        if (!llsd_compare(mValues.back(), storable_value))
         {
             mValues.push_back(storable_value);
         }
     }
->>>>>>> e7eced3c
     else
     {
         // This is an unsaved value. Its needs to reside at
         // mValues[2] (or greater). It must not affect
         // the result of getSaveValue()
-<<<<<<< HEAD
-	    if (!llsd_compare(mValues.back(), storable_value))
-	    {
-=======
-        if (llsd_compare(mValues.back(), storable_value) == FALSE)
-        {
->>>>>>> e7eced3c
+        if (!llsd_compare(mValues.back(), storable_value))
+        {
             while(mValues.size() > 2)
             {
                 // Remove any unsaved values.
@@ -329,27 +265,15 @@
     // send the signal.
     // *NOTE: Default values are not saved, only read.
 
-<<<<<<< HEAD
-	LLSD comparable_value = getComparableValue(value);
-	LLSD original_value = getValue();
-	bool value_changed = !llsd_compare(original_value, comparable_value);
-	resetToDefault(false);
-	mValues[0] = comparable_value;
-	if (value_changed)
-	{
-		firePropertyChanged(original_value);
-	}
-=======
     LLSD comparable_value = getComparableValue(value);
     LLSD original_value = getValue();
-    bool value_changed = (llsd_compare(original_value, comparable_value) == FALSE);
+    bool value_changed = !llsd_compare(original_value, comparable_value);
     resetToDefault(false);
     mValues[0] = comparable_value;
-    if(value_changed)
+    if (value_changed)
     {
         firePropertyChanged(original_value);
     }
->>>>>>> e7eced3c
 }
 
 void LLControlVariable::setPersist(ePersist state)
@@ -424,13 +348,8 @@
         incrCount(name);
     }
 
-<<<<<<< HEAD
-	ctrl_name_table_t::iterator iter = mNameTable.find(name.data());
-	return iter == mNameTable.end() ? LLPointer<LLControlVariable>() : iter->second;
-=======
-    ctrl_name_table_t::iterator iter = mNameTable.find(name);
+    ctrl_name_table_t::iterator iter = mNameTable.find(name.data());
     return iter == mNameTable.end() ? LLPointer<LLControlVariable>() : iter->second;
->>>>>>> e7eced3c
 }
 
 
@@ -634,28 +553,16 @@
 
 void LLControlGroup::incrCount(std::string_view name)
 {
-<<<<<<< HEAD
-	if (0.0 == start_time)
-	{
-		start_time = LLTimer::getTotalSeconds();
-	}
-	getCount[name.data()] = getCount[name.data()].asInteger() + 1;
-=======
     if (0.0 == start_time)
     {
         start_time = LLTimer::getTotalSeconds();
     }
-    getCount[name] = getCount[name].asInteger() + 1;
->>>>>>> e7eced3c
+    getCount[name.data()] = getCount[name.data()].asInteger() + 1;
 }
 
 bool LLControlGroup::getBOOL(std::string_view name)
 {
-<<<<<<< HEAD
-	return get<bool>(name);
-=======
-    return (BOOL)get<bool>(name);
->>>>>>> e7eced3c
+    return get<bool>(name);
 }
 
 S32 LLControlGroup::getS32(std::string_view name)
@@ -848,206 +755,11 @@
 // Returns number of controls loaded, so 0 if failure
 U32 LLControlGroup::loadFromFileLegacy(const std::string& filename, const std::string& xml, bool require_declaration, eControlType declare_as)
 {
-<<<<<<< HEAD
-	std::string name;
-
-	LLXmlTree xml_controls;
-
-	if (!xml_controls.parseString(xml))
-	{
-		LL_WARNS("Settings") << "Unable to open control file " << filename << LL_ENDL;
-		return 0;
-	}
-
-	LLXmlTreeNode* rootp = xml_controls.getRoot();
-	if (!rootp || !rootp->hasAttribute("version"))
-	{
-		LL_WARNS("Settings") << "No valid settings header found in control file " << filename << LL_ENDL;
-		return 0;
-	}
-
-	U32 validitems = 0;
-	S32 version;
-	
-	rootp->getAttributeS32("version", version);
-
-	// Check file version
-	if (version != CURRENT_VERSION)
-	{
-		LL_INFOS("Settings") << filename << " does not appear to be a version " << CURRENT_VERSION << " controls file" << LL_ENDL;
-		return 0;
-	}
-
-	LLXmlTreeNode* child_nodep = rootp->getFirstChild();
-	while(child_nodep)
-	{
-		name = child_nodep->getName();		
-		
-		bool declared = controlExists(name);
-
-		if (require_declaration && !declared)
-		{
-			// Declaration required, but this name not declared.
-			// Complain about non-empty names.
-			if (!name.empty())
-			{
-				//read in to end of line
-				LL_WARNS("Settings") << "LLControlGroup::loadFromFile() : Trying to set \"" << name << "\", setting doesn't exist." << LL_ENDL;
-			}
-			child_nodep = rootp->getNextChild();
-			continue;
-		}
-
-		// Got an item.  Load it up.
-		// If not declared, assume it's a string
-		if (!declared)
-		{
-			switch(declare_as)
-			{
-			case TYPE_COL4:
-				declareColor4(name, LLColor4::white, LLStringUtil::null, LLControlVariable::PERSIST_NO);
-				break;
-			case TYPE_STRING:
-			default:
-				declareString(name, LLStringUtil::null, LLStringUtil::null, LLControlVariable::PERSIST_NO);
-				break;
-			}
-		}
-
-		// Control name has been declared in code.
-		LLControlVariable *control = getControl(name);
-
-		llassert(control);
-		
-		switch(control->mType)
-		{
-		case TYPE_F32:
-			{
-				F32 initial = 0.f;
-
-				child_nodep->getAttributeF32("value", initial);
-
-				control->set(initial);
-				validitems++;
-			}
-			break;
-		case TYPE_S32:
-			{
-				S32 initial = 0;
-
-				child_nodep->getAttributeS32("value", initial);
-
-				control->set(initial);
-				validitems++;
-			}
-			break;
-		case TYPE_U32:
-			{
-				U32 initial = 0;
-				child_nodep->getAttributeU32("value", initial);
-				control->set((LLSD::Integer) initial);
-				validitems++;
-			}
-			break;
-		case TYPE_BOOLEAN:
-			{
-				bool initial = false;
-
-				child_nodep->getAttributeBOOL("value", initial);
-				control->set(initial);
-
-				validitems++;
-			}
-			break;
-		case TYPE_STRING:
-			{
-				std::string string;
-				child_nodep->getAttributeString("value", string);
-				control->set(string);
-				validitems++;
-			}
-			break;
-		case TYPE_VEC3:
-			{
-				LLVector3 vector;
-
-				child_nodep->getAttributeVector3("value", vector);
-				control->set(vector.getValue());
-				validitems++;
-			}
-			break;
-		case TYPE_VEC3D:
-			{
-				LLVector3d vector;
-
-				child_nodep->getAttributeVector3d("value", vector);
-
-				control->set(vector.getValue());
-				validitems++;
-			}
-			break;
-		case TYPE_QUAT:
-			{
-				LLQuaternion quat;
-
-				child_nodep->getAttributeQuat("value", quat);
-
-				control->set(quat.getValue());
-				validitems++;
-			}
-			break;
-		case TYPE_RECT:
-			{
-				//RN: hack to support reading rectangles from a string
-				std::string rect_string;
-
-				child_nodep->getAttributeString("value", rect_string);
-				std::istringstream istream(rect_string);
-				S32 left, bottom, width, height;
-
-				istream >> left >> bottom >> width >> height;
-
-				LLRect rect;
-				rect.setOriginAndSize(left, bottom, width, height);
-
-				control->set(rect.getValue());
-				validitems++;
-			}
-			break;
-		case TYPE_COL4:
-			{
-				LLColor4 color;
-				
-				child_nodep->getAttributeColor4("value", color);
-				control->set(color.getValue());
-				validitems++;
-			}
-			break;
-		case TYPE_COL3:
-			{
-				LLVector3 color;
-				
-				child_nodep->getAttributeVector3("value", color);
-				control->set(LLColor3(color.mV).getValue());
-				validitems++;
-			}
-			break;
-
-		default:
-		  break;
-
-		}
-	
-		child_nodep = rootp->getNextChild();
-	}
-
-	return validitems;
-=======
     std::string name;
 
     LLXmlTree xml_controls;
 
-    if (!xml_controls.parseFile(filename))
+    if (!xml_controls.parseString(xml))
     {
         LL_WARNS("Settings") << "Unable to open control file " << filename << LL_ENDL;
         return 0;
@@ -1060,7 +772,7 @@
         return 0;
     }
 
-    U32     validitems = 0;
+    U32 validitems = 0;
     S32 version;
 
     rootp->getAttributeS32("version", version);
@@ -1077,7 +789,7 @@
     {
         name = child_nodep->getName();
 
-        BOOL declared = controlExists(name);
+        bool declared = controlExists(name);
 
         if (require_declaration && !declared)
         {
@@ -1145,7 +857,7 @@
             break;
         case TYPE_BOOLEAN:
             {
-                BOOL initial = FALSE;
+                bool initial = false;
 
                 child_nodep->getAttributeBOOL("value", initial);
                 control->set(initial);
@@ -1236,7 +948,6 @@
     }
 
     return validitems;
->>>>>>> e7eced3c
 }
 
 U32 LLControlGroup::saveToFile(const std::string& filename, bool nondefault_only)
@@ -1278,149 +989,20 @@
 
 U32 LLControlGroup::loadFromFile(const std::string& filename, bool set_default_values, bool save_values)
 {
-<<<<<<< HEAD
-	LLSD settings;
-
-	std::string xml = gDirUtilp->getFileContents(filename);
-	if (xml.empty())
-	{
-		LL_WARNS("Settings") << "Cannot find file " << filename << " to load." << LL_ENDL;
-		return 0;
-	}
-
-	std::stringstream stream(xml);
-	if (LLSDParser::PARSE_FAILURE == LLSDSerialize::fromXML(settings, stream))
-	{
-		LL_WARNS("Settings") << "Unable to parse LLSD control file " << filename << ". Trying Legacy Method." << LL_ENDL;
-		return loadFromFileLegacy(filename, xml, true, TYPE_STRING);
-	}
-
-	U32	validitems = 0;
-	bool hidefromsettingseditor = false;
-
-	for(LLSD::map_const_iterator itr = settings.beginMap(); itr != settings.endMap(); ++itr)
-	{
-		LLControlVariable::ePersist persist = LLControlVariable::PERSIST_NONDFT;
-		std::string const & name = itr->first;
-		LLSD const & control_map = itr->second;
-		
-		if(control_map.has("Persist")) 
-		{
-			persist = control_map["Persist"].asInteger()?
-					  LLControlVariable::PERSIST_NONDFT : LLControlVariable::PERSIST_NO;
-		}
-
-		// Sometimes we want to use the settings system to provide cheap persistence, but we
-		// don't want the settings themselves to be easily manipulated in the UI because 
-		// doing so can cause support problems. So we have this option:
-		if(control_map.has("HideFromEditor"))
-		{
-			hidefromsettingseditor = control_map["HideFromEditor"].asInteger();
-		}
-		else
-		{
-			hidefromsettingseditor = false;
-		}
-
-		// If the control exists just set the value from the input file.
-		LLControlVariable* existing_control = getControl(name);
-		if(existing_control)
-		{
-			// set_default_values is true when we're loading the initial,
-			// immutable files from app_settings, e.g. settings.xml.
-			if(set_default_values)
-			{
-				// Override all previously set properties of this control.
-				// ... except for type. The types must match.
-				eControlType new_type = typeStringToEnum(control_map["Type"].asString());
-				if(existing_control->isType(new_type))
-				{
-					existing_control->setDefaultValue(control_map["Value"]);
-					existing_control->setPersist(persist);
-					existing_control->setHiddenFromSettingsEditor(hidefromsettingseditor);
-					existing_control->setComment(control_map["Comment"].asString());
-				}
-				else
-				{
-					LL_ERRS() << "Mismatched type of control variable '"
-						   << name << "' found while loading '"
-						   << filename << "'." << LL_ENDL;
-				}
-			}
-			else if(existing_control->isPersisted())
-			{
-				// save_values is specifically false for (e.g.)
-				// SessionSettingsFile and UserSessionSettingsFile -- in other
-				// words, for a file that's supposed to be transient.
-				existing_control->setValue(control_map["Value"], save_values);
-			}
-			// *NOTE: If not persisted and not setting defaults, 
-			// the value should not get loaded.
-		}
-		else
-		{
-			// We've never seen this control before. Either we're loading up
-			// the initial set of default settings files (set_default_values)
-			// -- or we're loading user settings last saved by a viewer that
-			// supports a superset of the variables we know.
-			// CHOP-962: if we're loading an unrecognized user setting, make
-			// sure we save it later. If you try an experimental viewer, tweak
-			// a new setting, briefly revert to an old viewer, then return to
-			// the new one, we don't want the old viewer to discard the
-			// setting you changed.
-			if (! set_default_values)
-			{
-				// Using PERSIST_ALWAYS insists that saveToFile() (which calls
-				// LLControlVariable::shouldSave()) must save this control
-				// variable regardless of its value. We can safely set this
-				// LLControlVariable persistent because the 'persistent' flag
-				// is not itself persisted!
-				persist = LLControlVariable::PERSIST_ALWAYS;
-				// We want to mention unrecognized user settings variables
-				// (e.g. from a newer version of the viewer) in the log. But
-				// we also arrive here for Boolean variables generated by
-				// the notifications subsystem when the user checks "Don't
-				// show me this again." These aren't declared in settings.xml;
-				// they're actually named for the notification they suppress.
-				// We don't want to mention those. Apologies, this is a bit of
-				// a hack: we happen to know that user settings go into an
-				// LLControlGroup whose name is "Global".
-				if (getKey() == "Global")
-				{
-					LL_INFOS("LLControlGroup") << "preserving unrecognized " << getKey()
-											   << " settings variable " << name << LL_ENDL;
-				}
-			}
-
-			declareControl(name, 
-						   typeStringToEnum(control_map["Type"].asString()), 
-						   control_map["Value"], 
-						   control_map["Comment"].asString(), 
-						   persist,
-						   hidefromsettingseditor
-						   );
-		}
-
-		++validitems;
-	}
-
-	LL_DEBUGS("Settings") << "Loaded " << validitems << " settings from " << filename << LL_ENDL;
-	return validitems;
-=======
     LLSD settings;
-    llifstream infile;
-    infile.open(filename.c_str());
-    if(!infile.is_open())
+
+    std::string xml = gDirUtilp->getFileContents(filename);
+    if (xml.empty())
     {
         LL_WARNS("Settings") << "Cannot find file " << filename << " to load." << LL_ENDL;
         return 0;
     }
 
-    if (LLSDParser::PARSE_FAILURE == LLSDSerialize::fromXML(settings, infile))
-    {
-        infile.close();
+    std::stringstream stream(xml);
+    if (LLSDParser::PARSE_FAILURE == LLSDSerialize::fromXML(settings, stream))
+    {
         LL_WARNS("Settings") << "Unable to parse LLSD control file " << filename << ". Trying Legacy Method." << LL_ENDL;
-        return loadFromFileLegacy(filename, TRUE, TYPE_STRING);
+        return loadFromFileLegacy(filename, xml, true, TYPE_STRING);
     }
 
     U32 validitems = 0;
@@ -1534,7 +1116,6 @@
 
     LL_DEBUGS("Settings") << "Loaded " << validitems << " settings from " << filename << LL_ENDL;
     return validitems;
->>>>>>> e7eced3c
 }
 
 void LLControlGroup::resetToDefaults()
@@ -1579,13 +1160,8 @@
     bar = new LLControlVariable<S32>("gBar", 10, 2, 22);
     gGlobals.addEntry("gBar", bar);
 
-<<<<<<< HEAD
-	baz = new LLControlVariable<bool>("gBaz", false);
-	gGlobals.addEntry("gBaz", baz);
-=======
-    baz = new LLControlVariable<BOOL>("gBaz", FALSE);
+    baz = new LLControlVariable<bool>("gBaz", false);
     gGlobals.addEntry("gBaz", baz);
->>>>>>> e7eced3c
 
     // test retrieval
     getfoo = (LLControlVariable<F32>*) gGlobals.resolveName("gFoo");
@@ -1610,17 +1186,10 @@
     // getfoo = (F32_CONTROL) gGlobals.resolveName("fooMisspelled");
     // getfoo->dump();
 
-<<<<<<< HEAD
-	// ...invalid data type
-	getfoo = (F32_CONTROL) gGlobals.resolveName("gFoo");
-	getfoo->set(true);
-	getfoo->dump();
-=======
     // ...invalid data type
     getfoo = (F32_CONTROL) gGlobals.resolveName("gFoo");
-    getfoo->set(TRUE);
+    getfoo->set(true);
     getfoo->dump();
->>>>>>> e7eced3c
 
     // ...out of range data
     // getfoo->set(100000000.f);
@@ -1653,23 +1222,10 @@
 {
     return TYPE_BOOLEAN;
 }
-<<<<<<< HEAD
-
-template <> eControlType get_control_type<std::string>() 
-{ 
-	return TYPE_STRING; 
-=======
-/*
-// Yay BOOL, its really an S32.
-template <> eControlType get_control_type<BOOL> ()
-{
-    return TYPE_BOOLEAN;
-}
-*/
+
 template <> eControlType get_control_type<std::string>()
 {
     return TYPE_STRING;
->>>>>>> e7eced3c
 }
 
 template <> eControlType get_control_type<LLVector3>()
@@ -1751,23 +1307,13 @@
 template<>
 bool convert_from_llsd<bool>(const LLSD& sd, eControlType type, std::string_view control_name)
 {
-<<<<<<< HEAD
-	if (type == TYPE_BOOLEAN)
-		return sd.asBoolean();
-	else
-	{
-		CONTROL_ERRS << "Invalid bool value for " << control_name << ": " << LLControlGroup::typeEnumToString(type) << " " << sd << LL_ENDL;
-		return false;
-	}
-=======
     if (type == TYPE_BOOLEAN)
         return sd.asBoolean();
     else
     {
-        CONTROL_ERRS << "Invalid BOOL value for " << control_name << ": " << LLControlGroup::typeEnumToString(type) << " " << sd << LL_ENDL;
-        return FALSE;
-    }
->>>>>>> e7eced3c
+        CONTROL_ERRS << "Invalid bool value for " << control_name << ": " << LLControlGroup::typeEnumToString(type) << " " << sd << LL_ENDL;
+        return false;
+    }
 }
 
 template<>
@@ -1947,27 +1493,10 @@
 void test_cached_control()
 {
 #define TEST_LLCC(T, V) if((T)mySetting_##T != V) LL_ERRS() << "Fail "#T << LL_ENDL
-<<<<<<< HEAD
-	TEST_LLCC(U32, 666);
-	TEST_LLCC(S32, (S32)-666);
-	TEST_LLCC(F32, (F32)-666.666);
-	TEST_LLCC(bool, true);
-	if((std::string)mySetting_string != "Default String Value") LL_ERRS() << "Fail string" << LL_ENDL;
-	TEST_LLCC(LLVector3, LLVector3(1.0f, 2.0f, 3.0f));
-	TEST_LLCC(LLVector3d, LLVector3d(6.0f, 5.0f, 4.0f));
-	TEST_LLCC(LLRect, LLRect(0, 0, 100, 500));
-	TEST_LLCC(LLColor4, LLColor4(0.0f, 0.5f, 1.0f));
-	TEST_LLCC(LLColor3, LLColor3(1.0f, 0.f, 0.5f));
-	TEST_LLCC(LLColor4U, LLColor4U(255, 200, 100, 255));
-//There's no LLSD comparsion for LLCC yet. TEST_LLCC(LLSD, test_llsd); 
-
-	if((std::string)test_BrowserHomePage != "http://www.secondlife.com") LL_ERRS() << "Fail BrowserHomePage" << LL_ENDL;
-=======
     TEST_LLCC(U32, 666);
     TEST_LLCC(S32, (S32)-666);
     TEST_LLCC(F32, (F32)-666.666);
     TEST_LLCC(bool, true);
-    TEST_LLCC(BOOL, FALSE);
     if((std::string)mySetting_string != "Default String Value") LL_ERRS() << "Fail string" << LL_ENDL;
     TEST_LLCC(LLVector3, LLVector3(1.0f, 2.0f, 3.0f));
     TEST_LLCC(LLVector3d, LLVector3d(6.0f, 5.0f, 4.0f));
@@ -1978,6 +1507,5 @@
 //There's no LLSD comparsion for LLCC yet. TEST_LLCC(LLSD, test_llsd);
 
     if((std::string)test_BrowserHomePage != "http://www.secondlife.com") LL_ERRS() << "Fail BrowserHomePage" << LL_ENDL;
->>>>>>> e7eced3c
 }
 #endif // TEST_CACHED_CONTROL
