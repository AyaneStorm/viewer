/**
 * @file llxmlnode.cpp
 * @author Tom Yedwab
 * @brief LLXMLNode implementation
 *
 * $LicenseInfo:firstyear=2005&license=viewerlgpl$
 * Second Life Viewer Source Code
 * Copyright (C) 2010, Linden Research, Inc.
 *
 * This library is free software; you can redistribute it and/or
 * modify it under the terms of the GNU Lesser General Public
 * License as published by the Free Software Foundation;
 * version 2.1 of the License only.
 *
 * This library is distributed in the hope that it will be useful,
 * but WITHOUT ANY WARRANTY; without even the implied warranty of
 * MERCHANTABILITY or FITNESS FOR A PARTICULAR PURPOSE.  See the GNU
 * Lesser General Public License for more details.
 *
 * You should have received a copy of the GNU Lesser General Public
 * License along with this library; if not, write to the Free Software
 * Foundation, Inc., 51 Franklin Street, Fifth Floor, Boston, MA  02110-1301  USA
 *
 * Linden Research, Inc., 945 Battery Street, San Francisco, CA  94111  USA
 * $/LicenseInfo$
 */

#include "linden_common.h"

#include <iostream>
#include <map>

#include "llxmlnode.h"

#include "v3color.h"
#include "v4color.h"
#include "v4coloru.h"
#include "v3math.h"
#include "v3dmath.h"
#include "v4math.h"
#include "llquaternion.h"
#include "llstring.h"
#include "lluuid.h"
#include "lldir.h"

// static
bool LLXMLNode::sStripEscapedStrings = true;
bool LLXMLNode::sStripWhitespaceValues = false;

<<<<<<< HEAD
LLXMLNode::LLXMLNode() : 
	mID(""),
	mParser(NULL),
	mIsAttribute(false),
	mVersionMajor(0), 
	mVersionMinor(0), 
	mLength(0), 
	mPrecision(64),
	mType(TYPE_CONTAINER),
	mEncoding(ENCODING_DEFAULT),
	mLineNumber(-1),
	mParent(NULL),
	mChildren(NULL),
	mAttributes(),
	mPrev(NULL),
	mNext(NULL),
	mName(NULL), 
	mValue(""), 
	mDefault(NULL)
{
}

LLXMLNode::LLXMLNode(const char* name, bool is_attribute) : 
	mID(""),
	mParser(NULL),
	mIsAttribute(is_attribute),
	mVersionMajor(0), 
	mVersionMinor(0), 
	mLength(0), 
	mPrecision(64),
	mType(TYPE_CONTAINER), 
	mEncoding(ENCODING_DEFAULT),
	mLineNumber(-1),
	mParent(NULL),
	mChildren(NULL),
	mAttributes(),
	mPrev(NULL),
	mNext(NULL),
	mValue(""), 
	mDefault(NULL)
=======
LLXMLNode::LLXMLNode() :
    mID(""),
    mParser(NULL),
    mIsAttribute(FALSE),
    mVersionMajor(0),
    mVersionMinor(0),
    mLength(0),
    mPrecision(64),
    mType(TYPE_CONTAINER),
    mEncoding(ENCODING_DEFAULT),
    mLineNumber(-1),
    mParent(NULL),
    mChildren(NULL),
    mAttributes(),
    mPrev(NULL),
    mNext(NULL),
    mName(NULL),
    mValue(""),
    mDefault(NULL)
{
}

LLXMLNode::LLXMLNode(const char* name, BOOL is_attribute) :
    mID(""),
    mParser(NULL),
    mIsAttribute(is_attribute),
    mVersionMajor(0),
    mVersionMinor(0),
    mLength(0),
    mPrecision(64),
    mType(TYPE_CONTAINER),
    mEncoding(ENCODING_DEFAULT),
    mLineNumber(-1),
    mParent(NULL),
    mChildren(NULL),
    mAttributes(),
    mPrev(NULL),
    mNext(NULL),
    mValue(""),
    mDefault(NULL)
>>>>>>> e1623bb2
{
    mName = gStringTable.addStringEntry(name);
}

<<<<<<< HEAD
LLXMLNode::LLXMLNode(LLStringTableEntry* name, bool is_attribute) : 
	mID(""),
	mParser(NULL),
	mIsAttribute(is_attribute),
	mVersionMajor(0), 
	mVersionMinor(0), 
	mLength(0), 
	mPrecision(64),
	mType(TYPE_CONTAINER), 
	mEncoding(ENCODING_DEFAULT),
	mLineNumber(-1),
	mParent(NULL),
	mChildren(NULL),
	mAttributes(),
	mPrev(NULL),
	mNext(NULL),
	mName(name),
	mValue(""), 
	mDefault(NULL)
=======
LLXMLNode::LLXMLNode(LLStringTableEntry* name, BOOL is_attribute) :
    mID(""),
    mParser(NULL),
    mIsAttribute(is_attribute),
    mVersionMajor(0),
    mVersionMinor(0),
    mLength(0),
    mPrecision(64),
    mType(TYPE_CONTAINER),
    mEncoding(ENCODING_DEFAULT),
    mLineNumber(-1),
    mParent(NULL),
    mChildren(NULL),
    mAttributes(),
    mPrev(NULL),
    mNext(NULL),
    mName(name),
    mValue(""),
    mDefault(NULL)
>>>>>>> e1623bb2
{
}

// copy constructor (except for the children)
LLXMLNode::LLXMLNode(const LLXMLNode& rhs) :
    mID(rhs.mID),
    mIsAttribute(rhs.mIsAttribute),
    mVersionMajor(rhs.mVersionMajor),
    mVersionMinor(rhs.mVersionMinor),
    mLength(rhs.mLength),
    mPrecision(rhs.mPrecision),
    mType(rhs.mType),
    mEncoding(rhs.mEncoding),
    mLineNumber(0),
    mParser(NULL),
    mParent(NULL),
    mChildren(NULL),
    mAttributes(),
    mPrev(NULL),
    mNext(NULL),
    mName(rhs.mName),
    mValue(rhs.mValue),
    mDefault(rhs.mDefault)
{
}

// returns a new copy of this node and all its children
LLXMLNodePtr LLXMLNode::deepCopy()
{
    LLXMLNodePtr newnode = LLXMLNodePtr(new LLXMLNode(*this));
    if (mChildren.notNull())
    {
        for (LLXMLChildList::iterator iter = mChildren->map.begin();
             iter != mChildren->map.end(); ++iter)
        {
            LLXMLNodePtr temp_ptr_for_gcc(iter->second->deepCopy());
            newnode->addChild(temp_ptr_for_gcc);
        }
    }
    for (LLXMLAttribList::iterator iter = mAttributes.begin();
         iter != mAttributes.end(); ++iter)
    {
        LLXMLNodePtr temp_ptr_for_gcc(iter->second->deepCopy());
        newnode->addChild(temp_ptr_for_gcc);
    }

    return newnode;
}

// virtual
LLXMLNode::~LLXMLNode()
{
    // Strictly speaking none of this should be required execept 'delete mChildren'...
    // Sadly, that's only true if we hadn't had reference-counted smart pointers linked
    // in three different directions. This entire class is a frightening, hard-to-maintain
    // mess.
    if (mChildren.notNull())
    {
        for (LLXMLChildList::iterator iter = mChildren->map.begin();
             iter != mChildren->map.end(); ++iter)
        {
            LLXMLNodePtr child = iter->second;
            child->mParent = NULL;
            child->mNext = NULL;
            child->mPrev = NULL;
        }
        mChildren->map.clear();
        mChildren->head = NULL;
        mChildren->tail = NULL;
        mChildren = NULL;
    }
    for (LLXMLAttribList::iterator iter = mAttributes.begin();
         iter != mAttributes.end(); ++iter)
    {
        LLXMLNodePtr attr = iter->second;
        attr->mParent = NULL;
        attr->mNext = NULL;
        attr->mPrev = NULL;
    }
    llassert(mParent == NULL);
    mDefault = NULL;
}

<<<<<<< HEAD
bool LLXMLNode::isNull()
{	
	return (mName == NULL);
}

// protected
bool LLXMLNode::removeChild(LLXMLNode *target_child) 
{
	if (!target_child)
	{
		return false;
	}
	if (target_child->mIsAttribute)
	{
		LLXMLAttribList::iterator children_itr = mAttributes.find(target_child->mName);
		if (children_itr != mAttributes.end())
		{
			target_child->mParent = NULL;
			mAttributes.erase(children_itr);
			return true;
		}
	}
	else if (mChildren.notNull())
	{
		LLXMLChildList::iterator children_itr = mChildren->map.find(target_child->mName);
		while (children_itr != mChildren->map.end())
		{
			if (target_child == children_itr->second)
			{
				if (target_child == mChildren->head)
				{
					mChildren->head = target_child->mNext;
				}
				if (target_child == mChildren->tail)
				{
					mChildren->tail = target_child->mPrev;
				}

				LLXMLNodePtr prev = target_child->mPrev;
				LLXMLNodePtr next = target_child->mNext;
				if (prev.notNull()) prev->mNext = next;
				if (next.notNull()) next->mPrev = prev;

				target_child->mPrev = NULL;
				target_child->mNext = NULL;
				target_child->mParent = NULL;
				mChildren->map.erase(children_itr);
				if (mChildren->map.empty())
				{
					mChildren = NULL;
				}
				return true;
			}
			else if (children_itr->first != target_child->mName)
			{
				break;
			}
			else
			{
				++children_itr;
			}
		}
	}
	return false;
=======
BOOL LLXMLNode::isNull()
{
    return (mName == NULL);
}

// protected
BOOL LLXMLNode::removeChild(LLXMLNode *target_child)
{
    if (!target_child)
    {
        return FALSE;
    }
    if (target_child->mIsAttribute)
    {
        LLXMLAttribList::iterator children_itr = mAttributes.find(target_child->mName);
        if (children_itr != mAttributes.end())
        {
            target_child->mParent = NULL;
            mAttributes.erase(children_itr);
            return TRUE;
        }
    }
    else if (mChildren.notNull())
    {
        LLXMLChildList::iterator children_itr = mChildren->map.find(target_child->mName);
        while (children_itr != mChildren->map.end())
        {
            if (target_child == children_itr->second)
            {
                if (target_child == mChildren->head)
                {
                    mChildren->head = target_child->mNext;
                }
                if (target_child == mChildren->tail)
                {
                    mChildren->tail = target_child->mPrev;
                }

                LLXMLNodePtr prev = target_child->mPrev;
                LLXMLNodePtr next = target_child->mNext;
                if (prev.notNull()) prev->mNext = next;
                if (next.notNull()) next->mPrev = prev;

                target_child->mPrev = NULL;
                target_child->mNext = NULL;
                target_child->mParent = NULL;
                mChildren->map.erase(children_itr);
                if (mChildren->map.empty())
                {
                    mChildren = NULL;
                }
                return TRUE;
            }
            else if (children_itr->first != target_child->mName)
            {
                break;
            }
            else
            {
                ++children_itr;
            }
        }
    }
    return FALSE;
>>>>>>> e1623bb2
}

void LLXMLNode::addChild(LLXMLNodePtr& new_child)
{
<<<<<<< HEAD
	if (new_child->mParent != NULL)
	{
		if (new_child->mParent == this)
		{
			return;
		}
		new_child->mParent->removeChild(new_child);
	}

	new_child->mParent = this;
	if (new_child->mIsAttribute)
	{
		LLXMLAttribList::iterator found_it = mAttributes.find(new_child->mName);
		if (found_it != mAttributes.end())
		{
			removeChild(found_it->second);
		}
		mAttributes.insert(std::make_pair(new_child->mName, new_child));
	}
	else
	{
		if (mChildren.isNull())
		{
			mChildren = new LLXMLChildren();
			mChildren->head = new_child;
			mChildren->tail = new_child;
		}
		mChildren->map.insert(std::make_pair(new_child->mName, new_child));

		if (mChildren->tail != new_child)
		{
			mChildren->tail->mNext = new_child;
			new_child->mPrev = mChildren->tail;
			mChildren->tail = new_child;
		}
	}

	new_child->updateDefault();
}

// virtual 
LLXMLNodePtr LLXMLNode::createChild(const char* name, bool is_attribute)
=======
    if (new_child->mParent != NULL)
    {
        if (new_child->mParent == this)
        {
            return;
        }
        new_child->mParent->removeChild(new_child);
    }

    new_child->mParent = this;
    if (new_child->mIsAttribute)
    {
        LLXMLAttribList::iterator found_it = mAttributes.find(new_child->mName);
        if (found_it != mAttributes.end())
        {
            removeChild(found_it->second);
        }
        mAttributes.insert(std::make_pair(new_child->mName, new_child));
    }
    else
    {
        if (mChildren.isNull())
        {
            mChildren = new LLXMLChildren();
            mChildren->head = new_child;
            mChildren->tail = new_child;
        }
        mChildren->map.insert(std::make_pair(new_child->mName, new_child));

        if (mChildren->tail != new_child)
        {
            mChildren->tail->mNext = new_child;
            new_child->mPrev = mChildren->tail;
            mChildren->tail = new_child;
        }
    }

    new_child->updateDefault();
}

// virtual
LLXMLNodePtr LLXMLNode::createChild(const char* name, BOOL is_attribute)
>>>>>>> e1623bb2
{
    return createChild(gStringTable.addStringEntry(name), is_attribute);
}

<<<<<<< HEAD
// virtual 
LLXMLNodePtr LLXMLNode::createChild(LLStringTableEntry* name, bool is_attribute)
=======
// virtual
LLXMLNodePtr LLXMLNode::createChild(LLStringTableEntry* name, BOOL is_attribute)
>>>>>>> e1623bb2
{
    LLXMLNodePtr ret(new LLXMLNode(name, is_attribute));
    ret->mID.clear();

    addChild(ret);
    return ret;
}

bool LLXMLNode::deleteChild(LLXMLNode *child)
{
<<<<<<< HEAD
	if (removeChild(child))
	{
		return true;
	}
	return false;
=======
    if (removeChild(child))
    {
        return TRUE;
    }
    return FALSE;
>>>>>>> e1623bb2
}

void LLXMLNode::setParent(LLXMLNodePtr& new_parent)
{
    if (new_parent.notNull())
    {
        LLXMLNodePtr this_ptr(this);
        new_parent->addChild(this_ptr);
    }
    else
    {
        if (mParent != NULL)
        {
            LLXMLNodePtr old_parent = mParent;
            mParent = NULL;
            old_parent->removeChild(this);
        }
    }
}


void LLXMLNode::updateDefault()
{
    if (mParent != NULL && !mParent->mDefault.isNull())
    {
        mDefault = NULL;

        // Find default value in parent's default tree
        if (!mParent->mDefault.isNull())
        {
            findDefault(mParent->mDefault);
        }
    }

    if (mChildren.notNull())
    {
        LLXMLChildList::const_iterator children_itr;
        LLXMLChildList::const_iterator children_end = mChildren->map.end();
        for (children_itr = mChildren->map.begin(); children_itr != children_end; ++children_itr)
        {
            LLXMLNodePtr child = (*children_itr).second;
            child->updateDefault();
        }
    }
}

void XMLCALL StartXMLNode(void *userData,
                          const XML_Char *name,
                          const XML_Char **atts)
{
<<<<<<< HEAD
	// Create a new node
	LLXMLNode *new_node_ptr = new LLXMLNode(name, false);

	LLXMLNodePtr new_node = new_node_ptr;
	new_node->mID.clear();
	LLXMLNodePtr ptr_new_node = new_node;

	// Set the parent-child relationship with the current active node
	LLXMLNode* parent = (LLXMLNode *)userData;

	if (NULL == parent)
	{
		LL_WARNS() << "parent (userData) is NULL; aborting function" << LL_ENDL;
		return;
	}

	new_node_ptr->mParser = parent->mParser;
	new_node_ptr->setLineNumber(XML_GetCurrentLineNumber(*new_node_ptr->mParser));
	
	// Set the current active node to the new node
	XML_Parser *parser = parent->mParser;
	XML_SetUserData(*parser, (void *)new_node_ptr);

	// Parse attributes
	U32 pos = 0;
	while (atts[pos] != NULL)
	{
		std::string attr_name = atts[pos];
		std::string attr_value = atts[pos+1];

		// Special cases
		if ('i' == attr_name[0] && "id" == attr_name)
		{
			new_node->mID = attr_value;
		}
		else if ('v' == attr_name[0] && "version" == attr_name)
		{
			U32 version_major = 0;
			U32 version_minor = 0;
			if (sscanf(attr_value.c_str(), "%d.%d", &version_major, &version_minor) > 0)
			{
				new_node->mVersionMajor = version_major;
				new_node->mVersionMinor = version_minor;
			}
		}
		else if (('s' == attr_name[0] && "size" == attr_name) || ('l' == attr_name[0] && "length" == attr_name))
		{
			U32 length;
			if (sscanf(attr_value.c_str(), "%d", &length) > 0)
			{
				new_node->mLength = length;
			}
		}
		else if ('p' == attr_name[0] && "precision" == attr_name)
		{
			U32 precision;
			if (sscanf(attr_value.c_str(), "%d", &precision) > 0)
			{
				new_node->mPrecision = precision;
			}
		}
		else if ('t' == attr_name[0] && "type" == attr_name)
		{
			if ("boolean" == attr_value)
			{
				new_node->mType = LLXMLNode::TYPE_BOOLEAN;
			}
			else if ("integer" == attr_value)
			{
				new_node->mType = LLXMLNode::TYPE_INTEGER;
			}
			else if ("float" == attr_value)
			{
				new_node->mType = LLXMLNode::TYPE_FLOAT;
			}
			else if ("string" == attr_value)
			{
				new_node->mType = LLXMLNode::TYPE_STRING;
			}
			else if ("uuid" == attr_value)
			{
				new_node->mType = LLXMLNode::TYPE_UUID;
			}
			else if ("noderef" == attr_value)
			{
				new_node->mType = LLXMLNode::TYPE_NODEREF;
			}
		}
		else if ('e' == attr_name[0] && "encoding" == attr_name)
		{
			if ("decimal" == attr_value)
			{
				new_node->mEncoding = LLXMLNode::ENCODING_DECIMAL;
			}
			else if ("hex" == attr_value)
			{
				new_node->mEncoding = LLXMLNode::ENCODING_HEX;
			}
			/*else if (attr_value == "base32")
			{
				new_node->mEncoding = LLXMLNode::ENCODING_BASE32;
			}*/
		}

		// only one attribute child per description
		LLXMLNodePtr attr_node;
		if (!new_node->getAttribute(attr_name.c_str(), attr_node, false))
		{
			attr_node = new LLXMLNode(attr_name.c_str(), true);
			attr_node->setLineNumber(XML_GetCurrentLineNumber(*new_node_ptr->mParser));
		}
		attr_node->setValue(attr_value);
		new_node->addChild(attr_node);

		pos += 2;
	}

	if (parent)
	{
		parent->addChild(new_node);
	}
=======
    // Create a new node
    LLXMLNode *new_node_ptr = new LLXMLNode(name, FALSE);

    LLXMLNodePtr new_node = new_node_ptr;
    new_node->mID.clear();
    LLXMLNodePtr ptr_new_node = new_node;

    // Set the parent-child relationship with the current active node
    LLXMLNode* parent = (LLXMLNode *)userData;

    if (NULL == parent)
    {
        LL_WARNS() << "parent (userData) is NULL; aborting function" << LL_ENDL;
        return;
    }

    new_node_ptr->mParser = parent->mParser;
    new_node_ptr->setLineNumber(XML_GetCurrentLineNumber(*new_node_ptr->mParser));

    // Set the current active node to the new node
    XML_Parser *parser = parent->mParser;
    XML_SetUserData(*parser, (void *)new_node_ptr);

    // Parse attributes
    U32 pos = 0;
    while (atts[pos] != NULL)
    {
        std::string attr_name = atts[pos];
        std::string attr_value = atts[pos+1];

        // Special cases
        if ('i' == attr_name[0] && "id" == attr_name)
        {
            new_node->mID = attr_value;
        }
        else if ('v' == attr_name[0] && "version" == attr_name)
        {
            U32 version_major = 0;
            U32 version_minor = 0;
            if (sscanf(attr_value.c_str(), "%d.%d", &version_major, &version_minor) > 0)
            {
                new_node->mVersionMajor = version_major;
                new_node->mVersionMinor = version_minor;
            }
        }
        else if (('s' == attr_name[0] && "size" == attr_name) || ('l' == attr_name[0] && "length" == attr_name))
        {
            U32 length;
            if (sscanf(attr_value.c_str(), "%d", &length) > 0)
            {
                new_node->mLength = length;
            }
        }
        else if ('p' == attr_name[0] && "precision" == attr_name)
        {
            U32 precision;
            if (sscanf(attr_value.c_str(), "%d", &precision) > 0)
            {
                new_node->mPrecision = precision;
            }
        }
        else if ('t' == attr_name[0] && "type" == attr_name)
        {
            if ("boolean" == attr_value)
            {
                new_node->mType = LLXMLNode::TYPE_BOOLEAN;
            }
            else if ("integer" == attr_value)
            {
                new_node->mType = LLXMLNode::TYPE_INTEGER;
            }
            else if ("float" == attr_value)
            {
                new_node->mType = LLXMLNode::TYPE_FLOAT;
            }
            else if ("string" == attr_value)
            {
                new_node->mType = LLXMLNode::TYPE_STRING;
            }
            else if ("uuid" == attr_value)
            {
                new_node->mType = LLXMLNode::TYPE_UUID;
            }
            else if ("noderef" == attr_value)
            {
                new_node->mType = LLXMLNode::TYPE_NODEREF;
            }
        }
        else if ('e' == attr_name[0] && "encoding" == attr_name)
        {
            if ("decimal" == attr_value)
            {
                new_node->mEncoding = LLXMLNode::ENCODING_DECIMAL;
            }
            else if ("hex" == attr_value)
            {
                new_node->mEncoding = LLXMLNode::ENCODING_HEX;
            }
            /*else if (attr_value == "base32")
            {
                new_node->mEncoding = LLXMLNode::ENCODING_BASE32;
            }*/
        }

        // only one attribute child per description
        LLXMLNodePtr attr_node;
        if (!new_node->getAttribute(attr_name.c_str(), attr_node, FALSE))
        {
            attr_node = new LLXMLNode(attr_name.c_str(), TRUE);
            attr_node->setLineNumber(XML_GetCurrentLineNumber(*new_node_ptr->mParser));
        }
        attr_node->setValue(attr_value);
        new_node->addChild(attr_node);

        pos += 2;
    }

    if (parent)
    {
        parent->addChild(new_node);
    }
>>>>>>> e1623bb2
}

void XMLCALL EndXMLNode(void *userData,
                        const XML_Char *name)
{
<<<<<<< HEAD
	// [FUGLY] Set the current active node to the current node's parent
	LLXMLNode *node = (LLXMLNode *)userData;
	XML_Parser *parser = node->mParser;
	XML_SetUserData(*parser, (void *)node->mParent);
	// SJB: total hack:
	if (LLXMLNode::sStripWhitespaceValues)
	{
		std::string value = node->getValue();
		bool is_empty = true;
		for (std::string::size_type s = 0; s < value.length(); s++)
		{
			char c = value[s];
			if (c != ' ' && c != '\t' && c != '\n')
			{
				is_empty = false;
				break;
			}
		}
		if (is_empty)
		{
			value.clear();
			node->setValue(value);
		}
	}
=======
    // [FUGLY] Set the current active node to the current node's parent
    LLXMLNode *node = (LLXMLNode *)userData;
    XML_Parser *parser = node->mParser;
    XML_SetUserData(*parser, (void *)node->mParent);
    // SJB: total hack:
    if (LLXMLNode::sStripWhitespaceValues)
    {
        std::string value = node->getValue();
        BOOL is_empty = TRUE;
        for (std::string::size_type s = 0; s < value.length(); s++)
        {
            char c = value[s];
            if (c != ' ' && c != '\t' && c != '\n')
            {
                is_empty = FALSE;
                break;
            }
        }
        if (is_empty)
        {
            value.clear();
            node->setValue(value);
        }
    }
>>>>>>> e1623bb2
}

void XMLCALL XMLData(void *userData,
                     const XML_Char *s,
                     int len)
{
    LLXMLNode* current_node = (LLXMLNode *)userData;
    std::string value = current_node->getValue();
    if (LLXMLNode::sStripEscapedStrings)
    {
        if (s[0] == '\"' && s[len-1] == '\"')
        {
            // Special-case: Escaped string.
            std::string unescaped_string;
            for (S32 pos=1; pos<len-1; ++pos)
            {
                if (s[pos] == '\\' && s[pos+1] == '\\')
                {
                    unescaped_string.append("\\");
                    ++pos;
                }
                else if (s[pos] == '\\' && s[pos+1] == '\"')
                {
                    unescaped_string.append("\"");
                    ++pos;
                }
                else
                {
                    unescaped_string.append(&s[pos], 1);
                }
            }
            value.append(unescaped_string);
            current_node->setValue(value);
            return;
        }
    }
    value.append(std::string(s, len));
    current_node->setValue(value);
}



// static
bool LLXMLNode::updateNode(
<<<<<<< HEAD
	LLXMLNodePtr& node,
	LLXMLNodePtr& update_node)
{

	if (!node || !update_node)
	{
		LL_WARNS() << "Node invalid" << LL_ENDL;
		return false;
	}

	//update the node value
	node->mValue = update_node->mValue;

	//update all attribute values
	LLXMLAttribList::const_iterator itor;

	for(itor = update_node->mAttributes.begin(); itor != update_node->mAttributes.end(); ++itor)
	{
		const LLStringTableEntry* attribNameEntry = (*itor).first;
		LLXMLNodePtr updateAttribNode = (*itor).second;

		LLXMLNodePtr attribNode;

		node->getAttribute(attribNameEntry, attribNode, 0);

		if (attribNode)
		{
			attribNode->mValue = updateAttribNode->mValue;
		}
	}

	//update all of node's children with updateNodes children that match name
	LLXMLNodePtr child = node->getFirstChild();
	LLXMLNodePtr last_child = child;
	LLXMLNodePtr updateChild;
	
	for (updateChild = update_node->getFirstChild(); updateChild.notNull(); 
		 updateChild = updateChild->getNextSibling())
	{
		while(child.notNull())
		{
			std::string nodeName;
			std::string updateName;

			updateChild->getAttributeString("name", updateName);
			child->getAttributeString("name", nodeName);		


			//if it's a combobox there's no name, but there is a value
			if (updateName.empty())
			{
				updateChild->getAttributeString("value", updateName);
				child->getAttributeString("value", nodeName);
			}

			if ((nodeName != "") && (updateName == nodeName))
			{
				updateNode(child, updateChild);
				last_child = child;
				child = child->getNextSibling();
				if (child.isNull())
				{
					child = node->getFirstChild();
				}
				break;
			}
			
			child = child->getNextSibling();
			if (child.isNull())
			{
				child = node->getFirstChild();
			}
			if (child == last_child)
			{
				break;
			}
		}
	}

	return true;
=======
    LLXMLNodePtr& node,
    LLXMLNodePtr& update_node)
{

    if (!node || !update_node)
    {
        LL_WARNS() << "Node invalid" << LL_ENDL;
        return FALSE;
    }

    //update the node value
    node->mValue = update_node->mValue;

    //update all attribute values
    LLXMLAttribList::const_iterator itor;

    for(itor = update_node->mAttributes.begin(); itor != update_node->mAttributes.end(); ++itor)
    {
        const LLStringTableEntry* attribNameEntry = (*itor).first;
        LLXMLNodePtr updateAttribNode = (*itor).second;

        LLXMLNodePtr attribNode;

        node->getAttribute(attribNameEntry, attribNode, 0);

        if (attribNode)
        {
            attribNode->mValue = updateAttribNode->mValue;
        }
    }

    //update all of node's children with updateNodes children that match name
    LLXMLNodePtr child = node->getFirstChild();
    LLXMLNodePtr last_child = child;
    LLXMLNodePtr updateChild;

    for (updateChild = update_node->getFirstChild(); updateChild.notNull();
         updateChild = updateChild->getNextSibling())
    {
        while(child.notNull())
        {
            std::string nodeName;
            std::string updateName;

            updateChild->getAttributeString("name", updateName);
            child->getAttributeString("name", nodeName);


            //if it's a combobox there's no name, but there is a value
            if (updateName.empty())
            {
                updateChild->getAttributeString("value", updateName);
                child->getAttributeString("value", nodeName);
            }

            if ((nodeName != "") && (updateName == nodeName))
            {
                updateNode(child, updateChild);
                last_child = child;
                child = child->getNextSibling();
                if (child.isNull())
                {
                    child = node->getFirstChild();
                }
                break;
            }

            child = child->getNextSibling();
            if (child.isNull())
            {
                child = node->getFirstChild();
            }
            if (child == last_child)
            {
                break;
            }
        }
    }

    return TRUE;
>>>>>>> e1623bb2
}

// static
bool LLXMLNode::parseFile(const std::string& filename, LLXMLNodePtr& node, LLXMLNode* defaults_tree)
{
    // Read file
    LL_DEBUGS("XMLNode") << "parsing XML file: " << filename << LL_ENDL;
    LLFILE* fp = LLFile::fopen(filename, "rb");     /* Flawfinder: ignore */
    if (fp == NULL)
    {
        node = NULL ;
        return false;
    }
    fseek(fp, 0, SEEK_END);
    U32 length = ftell(fp);
    fseek(fp, 0, SEEK_SET);

    U8* buffer = new U8[length+1];
    size_t nread = fread(buffer, 1, length, fp);
    buffer[nread] = 0;
    fclose(fp);

    bool rv = parseBuffer(buffer, nread, node, defaults_tree);
    delete [] buffer;
    return rv;
}

// static
bool LLXMLNode::parseBuffer(
    U8* buffer,
    U32 length,
    LLXMLNodePtr& node,
    LLXMLNode* defaults)
{
    // Init
    XML_Parser my_parser = XML_ParserCreate(NULL);
    XML_SetElementHandler(my_parser, StartXMLNode, EndXMLNode);
    XML_SetCharacterDataHandler(my_parser, XMLData);

<<<<<<< HEAD
	// Create a root node
	LLXMLNode *file_node_ptr = new LLXMLNode("XML", false);
	LLXMLNodePtr file_node = file_node_ptr;
=======
    // Create a root node
    LLXMLNode *file_node_ptr = new LLXMLNode("XML", FALSE);
    LLXMLNodePtr file_node = file_node_ptr;
>>>>>>> e1623bb2

    file_node->mParser = &my_parser;

    XML_SetUserData(my_parser, (void *)file_node_ptr);

<<<<<<< HEAD
	// Do the parsing
	if (XML_Parse(my_parser, (const char *)buffer, length, true) != XML_STATUS_OK)
	{
		LL_WARNS() << "Error parsing xml error code: "
				<< XML_ErrorString(XML_GetErrorCode(my_parser))
				<< " on line " << XML_GetCurrentLineNumber(my_parser)
				<< LL_ENDL;
	}
=======
    // Do the parsing
    if (XML_Parse(my_parser, (const char *)buffer, length, TRUE) != XML_STATUS_OK)
    {
        LL_WARNS() << "Error parsing xml error code: "
                << XML_ErrorString(XML_GetErrorCode(my_parser))
                << " on line " << XML_GetCurrentLineNumber(my_parser)
                << LL_ENDL;
    }
>>>>>>> e1623bb2

    // Deinit
    XML_ParserFree(my_parser);

    if (!file_node->mChildren || file_node->mChildren->map.size() != 1)
    {
        LL_WARNS() << "Parse failure - wrong number of top-level nodes xml."
                << LL_ENDL;
        node = NULL ;
        return false;
    }

    LLXMLNode *return_node = file_node->mChildren->map.begin()->second;

    return_node->setDefault(defaults);
    return_node->updateDefault();

    node = return_node;
    return true;
}

// static
bool LLXMLNode::parseStream(
    std::istream& str,
    LLXMLNodePtr& node,
    LLXMLNode* defaults)
{
    // Init
    XML_Parser my_parser = XML_ParserCreate(NULL);
    XML_SetElementHandler(my_parser, StartXMLNode, EndXMLNode);
    XML_SetCharacterDataHandler(my_parser, XMLData);

<<<<<<< HEAD
	// Create a root node
	LLXMLNode *file_node_ptr = new LLXMLNode("XML", false);
	LLXMLNodePtr file_node = file_node_ptr;
=======
    // Create a root node
    LLXMLNode *file_node_ptr = new LLXMLNode("XML", FALSE);
    LLXMLNodePtr file_node = file_node_ptr;
>>>>>>> e1623bb2

    file_node->mParser = &my_parser;

    XML_SetUserData(my_parser, (void *)file_node_ptr);

    const int BUFSIZE = 1024;
    U8* buffer = new U8[BUFSIZE];

    while(str.good())
    {
        str.read((char*)buffer, BUFSIZE);
        int count = (int)str.gcount();

        if (XML_Parse(my_parser, (const char *)buffer, count, !str.good()) != XML_STATUS_OK)
        {
            LL_WARNS() << "Error parsing xml error code: "
                    << XML_ErrorString(XML_GetErrorCode(my_parser))
                    << " on lne " << XML_GetCurrentLineNumber(my_parser)
                    << LL_ENDL;
            break;
        }
    }

    delete [] buffer;

    // Deinit
    XML_ParserFree(my_parser);

    if (!file_node->mChildren || file_node->mChildren->map.size() != 1)
    {
        LL_WARNS() << "Parse failure - wrong number of top-level nodes xml."
                << LL_ENDL;
        node = NULL;
        return false;
    }

    LLXMLNode *return_node = file_node->mChildren->map.begin()->second;

    return_node->setDefault(defaults);
    return_node->updateDefault();

    node = return_node;
    return true;
}


bool LLXMLNode::isFullyDefault()
{
<<<<<<< HEAD
	if (mDefault.isNull())
	{
		return false;
	}
	bool has_default_value = (mValue == mDefault->mValue);
	bool has_default_attribute = (mIsAttribute == mDefault->mIsAttribute);
	bool has_default_type = mIsAttribute || (mType == mDefault->mType);
	bool has_default_encoding = mIsAttribute || (mEncoding == mDefault->mEncoding);
	bool has_default_precision = mIsAttribute || (mPrecision == mDefault->mPrecision);
	bool has_default_length = mIsAttribute || (mLength == mDefault->mLength);

	if (has_default_value 
		&& has_default_type 
		&& has_default_encoding 
		&& has_default_precision
		&& has_default_length
		&& has_default_attribute)
	{
		if (mChildren.notNull())
		{
			LLXMLChildList::const_iterator children_itr;
			LLXMLChildList::const_iterator children_end = mChildren->map.end();
			for (children_itr = mChildren->map.begin(); children_itr != children_end; ++children_itr)
			{
				LLXMLNodePtr child = (*children_itr).second;
				if (!child->isFullyDefault())
				{
					return false;
				}
			}
		}
		return true;
	}

	return false;
=======
    if (mDefault.isNull())
    {
        return FALSE;
    }
    BOOL has_default_value = (mValue == mDefault->mValue);
    BOOL has_default_attribute = (mIsAttribute == mDefault->mIsAttribute);
    BOOL has_default_type = mIsAttribute || (mType == mDefault->mType);
    BOOL has_default_encoding = mIsAttribute || (mEncoding == mDefault->mEncoding);
    BOOL has_default_precision = mIsAttribute || (mPrecision == mDefault->mPrecision);
    BOOL has_default_length = mIsAttribute || (mLength == mDefault->mLength);

    if (has_default_value
        && has_default_type
        && has_default_encoding
        && has_default_precision
        && has_default_length
        && has_default_attribute)
    {
        if (mChildren.notNull())
        {
            LLXMLChildList::const_iterator children_itr;
            LLXMLChildList::const_iterator children_end = mChildren->map.end();
            for (children_itr = mChildren->map.begin(); children_itr != children_end; ++children_itr)
            {
                LLXMLNodePtr child = (*children_itr).second;
                if (!child->isFullyDefault())
                {
                    return FALSE;
                }
            }
        }
        return TRUE;
    }

    return FALSE;
>>>>>>> e1623bb2
}

// static
bool LLXMLNode::getLayeredXMLNode(LLXMLNodePtr& root,
                                  const std::vector<std::string>& paths)
{
    if (paths.empty()) return false;

    std::string filename = paths.front();
    if (filename.empty())
    {
        return false;
    }

    if (!LLXMLNode::parseFile(filename, root, NULL))
    {
        LL_WARNS() << "Problem reading UI description file: " << filename << " " << errno << LL_ENDL;
        return false;
    }

    LLXMLNodePtr updateRoot;

    std::vector<std::string>::const_iterator itor;

    // We've already dealt with the first item, skip that one
    for (itor = paths.begin() + 1; itor != paths.end(); ++itor)
    {
        std::string layer_filename = *itor;
        if(layer_filename.empty() || layer_filename == filename)
        {
            // no localized version of this file, that's ok, keep looking
            continue;
        }

        if (!LLXMLNode::parseFile(layer_filename, updateRoot, NULL))
        {
            LL_WARNS() << "Problem reading localized UI description file: " << layer_filename << LL_ENDL;
            return false;
        }

        std::string nodeName;
        std::string updateName;

        updateRoot->getAttributeString("name", updateName);
        root->getAttributeString("name", nodeName);

        if (updateName == nodeName)
        {
            LLXMLNode::updateNode(root, updateRoot);
        }
    }

    return true;
}

// static
void LLXMLNode::writeHeaderToFile(LLFILE *out_file)
{
    fprintf(out_file, "<?xml version=\"1.0\" encoding=\"utf-8\" standalone=\"yes\" ?>\n");
}

void LLXMLNode::writeToFile(LLFILE *out_file, const std::string& indent, bool use_type_decorations)
{
    if (isFullyDefault())
    {
        // Don't write out nodes that are an exact match to defaults
        return;
    }

    std::ostringstream ostream;
    writeToOstream(ostream, indent, use_type_decorations);
    std::string outstring = ostream.str();
    size_t written = fwrite(outstring.c_str(), 1, outstring.length(), out_file);
    if (written != outstring.length())
    {
        LL_WARNS() << "Short write" << LL_ENDL;
    }
}

void LLXMLNode::writeToOstream(std::ostream& output_stream, const std::string& indent, bool use_type_decorations)
{
<<<<<<< HEAD
	if (isFullyDefault())
	{
		// Don't write out nodes that are an exact match to defaults
		return;
	}

	bool has_default_type = mDefault.isNull()?false:(mType == mDefault->mType);
	bool has_default_encoding = mDefault.isNull()?false:(mEncoding == mDefault->mEncoding);
	bool has_default_precision = mDefault.isNull()?false:(mPrecision == mDefault->mPrecision);
	bool has_default_length = mDefault.isNull()?false:(mLength == mDefault->mLength);

	// stream the name
	output_stream << indent << "<" << mName->mString << "\n";

	if (use_type_decorations)
	{
		// ID
		if (mID != "")
		{
			output_stream << indent << " id=\"" << mID << "\"\n";
		}

		// Type
		if (!has_default_type)
		{
			switch (mType)
			{
			case TYPE_BOOLEAN:
				output_stream << indent << " type=\"boolean\"\n";
				break;
			case TYPE_INTEGER:
				output_stream << indent << " type=\"integer\"\n";
				break;
			case TYPE_FLOAT:
				output_stream << indent << " type=\"float\"\n";
				break;
			case TYPE_STRING:
				output_stream << indent << " type=\"string\"\n";
				break;
			case TYPE_UUID:
				output_stream << indent << " type=\"uuid\"\n";
				break;
			case TYPE_NODEREF:
				output_stream << indent << " type=\"noderef\"\n";
				break;
			default:
				// default on switch(enum) eliminates a warning on linux
				break;
			};
		}

		// Encoding
		if (!has_default_encoding)
		{
			switch (mEncoding)
			{
			case ENCODING_DECIMAL:
				output_stream << indent << " encoding=\"decimal\"\n";
				break;
			case ENCODING_HEX:
				output_stream << indent << " encoding=\"hex\"\n";
				break;
			/*case ENCODING_BASE32:
				output_stream << indent << " encoding=\"base32\"\n";
				break;*/
			default:
				// default on switch(enum) eliminates a warning on linux
				break;
			};
		}

		// Precision
		if (!has_default_precision && (mType == TYPE_INTEGER || mType == TYPE_FLOAT))
		{
			output_stream << indent << " precision=\"" << mPrecision << "\"\n";
		}

		// Version
		if (mVersionMajor > 0 || mVersionMinor > 0)
		{
			output_stream << indent << " version=\"" << mVersionMajor << "." << mVersionMinor << "\"\n";
		}

		// Array length
		if (!has_default_length && mLength > 0)
		{
			output_stream << indent << " length=\"" << mLength << "\"\n";
		}
	}

	{
		// Write out attributes
		LLXMLAttribList::const_iterator attr_itr;
		LLXMLAttribList::const_iterator attr_end = mAttributes.end();
		for (attr_itr = mAttributes.begin(); attr_itr != attr_end; ++attr_itr)
		{
			LLXMLNodePtr child = (*attr_itr).second;
			if (child->mDefault.isNull() || child->mDefault->mValue != child->mValue)
			{
				std::string attr = child->mName->mString;
				if (use_type_decorations
					&& (attr == "id" ||
						attr == "type" ||
						attr == "encoding" ||
						attr == "precision" ||
						attr == "version" ||
						attr == "length"))
				{
					continue; // skip built-in attributes
				}
				
				std::string attr_str = llformat(" %s=\"%s\"",
											 attr.c_str(),
											 escapeXML(child->mValue).c_str());
				output_stream << indent << attr_str << "\n";
			}
		}
	}

	// erase last \n before attaching final > or />
	output_stream.seekp(-1, std::ios::cur);

	if (mChildren.isNull() && mValue == "")
	{
		output_stream << " />\n";
		return;
	}
	else
	{
		output_stream << ">\n";
		if (mChildren.notNull())
		{
			// stream non-attributes
			std::string next_indent = indent + "    ";
			for (LLXMLNode* child = getFirstChild(); child; child = child->getNextSibling())
			{
				child->writeToOstream(output_stream, next_indent, use_type_decorations);
			}
		}
		if (!mValue.empty())
		{
			std::string contents = getTextContents();
			output_stream << indent << "    " << escapeXML(contents) << "\n";
		}
		output_stream << indent << "</" << mName->mString << ">\n";
	}
=======
    if (isFullyDefault())
    {
        // Don't write out nodes that are an exact match to defaults
        return;
    }

    BOOL has_default_type = mDefault.isNull()?FALSE:(mType == mDefault->mType);
    BOOL has_default_encoding = mDefault.isNull()?FALSE:(mEncoding == mDefault->mEncoding);
    BOOL has_default_precision = mDefault.isNull()?FALSE:(mPrecision == mDefault->mPrecision);
    BOOL has_default_length = mDefault.isNull()?FALSE:(mLength == mDefault->mLength);

    // stream the name
    output_stream << indent << "<" << mName->mString << "\n";

    if (use_type_decorations)
    {
        // ID
        if (mID != "")
        {
            output_stream << indent << " id=\"" << mID << "\"\n";
        }

        // Type
        if (!has_default_type)
        {
            switch (mType)
            {
            case TYPE_BOOLEAN:
                output_stream << indent << " type=\"boolean\"\n";
                break;
            case TYPE_INTEGER:
                output_stream << indent << " type=\"integer\"\n";
                break;
            case TYPE_FLOAT:
                output_stream << indent << " type=\"float\"\n";
                break;
            case TYPE_STRING:
                output_stream << indent << " type=\"string\"\n";
                break;
            case TYPE_UUID:
                output_stream << indent << " type=\"uuid\"\n";
                break;
            case TYPE_NODEREF:
                output_stream << indent << " type=\"noderef\"\n";
                break;
            default:
                // default on switch(enum) eliminates a warning on linux
                break;
            };
        }

        // Encoding
        if (!has_default_encoding)
        {
            switch (mEncoding)
            {
            case ENCODING_DECIMAL:
                output_stream << indent << " encoding=\"decimal\"\n";
                break;
            case ENCODING_HEX:
                output_stream << indent << " encoding=\"hex\"\n";
                break;
            /*case ENCODING_BASE32:
                output_stream << indent << " encoding=\"base32\"\n";
                break;*/
            default:
                // default on switch(enum) eliminates a warning on linux
                break;
            };
        }

        // Precision
        if (!has_default_precision && (mType == TYPE_INTEGER || mType == TYPE_FLOAT))
        {
            output_stream << indent << " precision=\"" << mPrecision << "\"\n";
        }

        // Version
        if (mVersionMajor > 0 || mVersionMinor > 0)
        {
            output_stream << indent << " version=\"" << mVersionMajor << "." << mVersionMinor << "\"\n";
        }

        // Array length
        if (!has_default_length && mLength > 0)
        {
            output_stream << indent << " length=\"" << mLength << "\"\n";
        }
    }

    {
        // Write out attributes
        LLXMLAttribList::const_iterator attr_itr;
        LLXMLAttribList::const_iterator attr_end = mAttributes.end();
        for (attr_itr = mAttributes.begin(); attr_itr != attr_end; ++attr_itr)
        {
            LLXMLNodePtr child = (*attr_itr).second;
            if (child->mDefault.isNull() || child->mDefault->mValue != child->mValue)
            {
                std::string attr = child->mName->mString;
                if (use_type_decorations
                    && (attr == "id" ||
                        attr == "type" ||
                        attr == "encoding" ||
                        attr == "precision" ||
                        attr == "version" ||
                        attr == "length"))
                {
                    continue; // skip built-in attributes
                }

                std::string attr_str = llformat(" %s=\"%s\"",
                                             attr.c_str(),
                                             escapeXML(child->mValue).c_str());
                output_stream << indent << attr_str << "\n";
            }
        }
    }

    // erase last \n before attaching final > or />
    output_stream.seekp(-1, std::ios::cur);

    if (mChildren.isNull() && mValue == "")
    {
        output_stream << " />\n";
        return;
    }
    else
    {
        output_stream << ">\n";
        if (mChildren.notNull())
        {
            // stream non-attributes
            std::string next_indent = indent + "    ";
            for (LLXMLNode* child = getFirstChild(); child; child = child->getNextSibling())
            {
                child->writeToOstream(output_stream, next_indent, use_type_decorations);
            }
        }
        if (!mValue.empty())
        {
            std::string contents = getTextContents();
            output_stream << indent << "    " << escapeXML(contents) << "\n";
        }
        output_stream << indent << "</" << mName->mString << ">\n";
    }
>>>>>>> e1623bb2
}

void LLXMLNode::findName(const std::string& name, LLXMLNodeList &results)
{
    LLStringTableEntry* name_entry = gStringTable.checkStringEntry(name);
    if (name_entry == mName)
    {
        results.insert(std::make_pair(this->mName->mString, this));
        return;
    }
    if (mChildren.notNull())
    {
        LLXMLChildList::const_iterator children_itr;
        LLXMLChildList::const_iterator children_end = mChildren->map.end();
        for (children_itr = mChildren->map.begin(); children_itr != children_end; ++children_itr)
        {
            LLXMLNodePtr child = (*children_itr).second;
            child->findName(name_entry, results);
        }
    }
}

void LLXMLNode::findName(LLStringTableEntry* name, LLXMLNodeList &results)
{
    if (name == mName)
    {
        results.insert(std::make_pair(this->mName->mString, this));
        return;
    }
    if (mChildren.notNull())
    {
        LLXMLChildList::const_iterator children_itr;
        LLXMLChildList::const_iterator children_end = mChildren->map.end();
        for (children_itr = mChildren->map.begin(); children_itr != children_end; ++children_itr)
        {
            LLXMLNodePtr child = (*children_itr).second;
            child->findName(name, results);
        }
    }
}

void LLXMLNode::findID(const std::string& id, LLXMLNodeList &results)
{
    if (id == mID)
    {
        results.insert(std::make_pair(this->mName->mString, this));
        return;
    }
    if (mChildren.notNull())
    {
        LLXMLChildList::const_iterator children_itr;
        LLXMLChildList::const_iterator children_end = mChildren->map.end();
        for (children_itr = mChildren->map.begin(); children_itr != children_end; ++children_itr)
        {
            LLXMLNodePtr child = (*children_itr).second;
            child->findID(id, results);
        }
    }
}

void LLXMLNode::scrubToTree(LLXMLNode *tree)
{
    if (!tree || tree->mChildren.isNull())
    {
        return;
    }
    if (mChildren.notNull())
    {
        std::vector<LLXMLNodePtr> to_delete_list;
        LLXMLChildList::iterator itor = mChildren->map.begin();
        while (itor != mChildren->map.end())
        {
            LLXMLNodePtr child = itor->second;
            LLXMLNodePtr child_tree = NULL;
            // Look for this child in the default's children
            bool found = false;
            LLXMLChildList::iterator itor2 = tree->mChildren->map.begin();
            while (itor2 != tree->mChildren->map.end())
            {
                if (child->mName == itor2->second->mName)
                {
                    child_tree = itor2->second;
                    found = true;
                }
                ++itor2;
            }
            if (!found)
            {
                to_delete_list.push_back(child);
            }
            else
            {
                child->scrubToTree(child_tree);
            }
            ++itor;
        }
        std::vector<LLXMLNodePtr>::iterator itor3;
        for (itor3=to_delete_list.begin(); itor3!=to_delete_list.end(); ++itor3)
        {
            LLXMLNodePtr ptr;
            (*itor3)->setParent(ptr);
        }
    }
}

bool LLXMLNode::getChild(const char* name, LLXMLNodePtr& node, bool use_default_if_missing)
{
    return getChild(gStringTable.checkStringEntry(name), node, use_default_if_missing);
}

bool LLXMLNode::getChild(const LLStringTableEntry* name, LLXMLNodePtr& node, bool use_default_if_missing)
{
<<<<<<< HEAD
	if (mChildren.notNull())
	{
		LLXMLChildList::const_iterator child_itr = mChildren->map.find(name);
		if (child_itr != mChildren->map.end())
		{
			node = (*child_itr).second;
			return true;
		}
	}
	if (use_default_if_missing && !mDefault.isNull())
	{
		return mDefault->getChild(name, node, false);
	}
	node = NULL;
	return false;
=======
    if (mChildren.notNull())
    {
        LLXMLChildList::const_iterator child_itr = mChildren->map.find(name);
        if (child_itr != mChildren->map.end())
        {
            node = (*child_itr).second;
            return true;
        }
    }
    if (use_default_if_missing && !mDefault.isNull())
    {
        return mDefault->getChild(name, node, FALSE);
    }
    node = NULL;
    return false;
>>>>>>> e1623bb2
}

void LLXMLNode::getChildren(const char* name, LLXMLNodeList &children, bool use_default_if_missing) const
{
    getChildren(gStringTable.checkStringEntry(name), children, use_default_if_missing);
}

void LLXMLNode::getChildren(const LLStringTableEntry* name, LLXMLNodeList &children, bool use_default_if_missing) const
{
<<<<<<< HEAD
	if (mChildren.notNull())
	{
		LLXMLChildList::const_iterator child_itr = mChildren->map.find(name);
		if (child_itr != mChildren->map.end())
		{
			LLXMLChildList::const_iterator children_end = mChildren->map.end();
			while (child_itr != children_end)
			{
				LLXMLNodePtr child = (*child_itr).second;
				if (name != child->mName)
				{
					break;
				}
				children.insert(std::make_pair(child->mName->mString, child));
				child_itr++;
			}
		}
	}
	if (children.size() == 0 && use_default_if_missing && !mDefault.isNull())
	{
		mDefault->getChildren(name, children, false);
	}
=======
    if (mChildren.notNull())
    {
        LLXMLChildList::const_iterator child_itr = mChildren->map.find(name);
        if (child_itr != mChildren->map.end())
        {
            LLXMLChildList::const_iterator children_end = mChildren->map.end();
            while (child_itr != children_end)
            {
                LLXMLNodePtr child = (*child_itr).second;
                if (name != child->mName)
                {
                    break;
                }
                children.insert(std::make_pair(child->mName->mString, child));
                child_itr++;
            }
        }
    }
    if (children.size() == 0 && use_default_if_missing && !mDefault.isNull())
    {
        mDefault->getChildren(name, children, FALSE);
    }
>>>>>>> e1623bb2
}

// recursively walks the tree and returns all children at all nesting levels matching the name
void LLXMLNode::getDescendants(const LLStringTableEntry* name, LLXMLNodeList &children) const
{
    if (mChildren.notNull())
    {
        for (LLXMLChildList::const_iterator child_itr = mChildren->map.begin();
             child_itr != mChildren->map.end(); ++child_itr)
        {
            LLXMLNodePtr child = (*child_itr).second;
            if (name == child->mName)
            {
                children.insert(std::make_pair(child->mName->mString, child));
            }
            // and check each child as well
            child->getDescendants(name, children);
        }
    }
}

bool LLXMLNode::getAttribute(const char* name, LLXMLNodePtr& node, bool use_default_if_missing)
{
    return getAttribute(gStringTable.checkStringEntry(name), node, use_default_if_missing);
}

bool LLXMLNode::getAttribute(const LLStringTableEntry* name, LLXMLNodePtr& node, bool use_default_if_missing)
{
<<<<<<< HEAD
	LLXMLAttribList::const_iterator child_itr = mAttributes.find(name);
	if (child_itr != mAttributes.end())
	{
		node = (*child_itr).second;
		return true;
	}
	if (use_default_if_missing && !mDefault.isNull())
	{
		return mDefault->getAttribute(name, node, false);
	}
	
	return false;
=======
    LLXMLAttribList::const_iterator child_itr = mAttributes.find(name);
    if (child_itr != mAttributes.end())
    {
        node = (*child_itr).second;
        return true;
    }
    if (use_default_if_missing && !mDefault.isNull())
    {
        return mDefault->getAttribute(name, node, FALSE);
    }

    return false;
>>>>>>> e1623bb2
}

bool LLXMLNode::setAttributeString(const char* attr, const std::string& value)
{
    LLStringTableEntry* name = gStringTable.checkStringEntry(attr);
    LLXMLAttribList::const_iterator child_itr = mAttributes.find(name);
    if (child_itr != mAttributes.end())
    {
        LLXMLNodePtr node = (*child_itr).second;
        node->setValue(value);
        return true;
    }
    return false;
}

bool LLXMLNode::hasAttribute(const char* name )
{
    LLXMLNodePtr node;
    return getAttribute(name, node);
}

<<<<<<< HEAD
bool LLXMLNode::getAttributeBOOL(const char* name, bool& value )
=======
// the structure of these getAttribute_ functions is ugly, but it's because the
// underlying system is based on BOOL and LLString; if we change
// so that they're based on more generic mechanisms, these will be
// simplified.
bool LLXMLNode::getAttribute_bool(const char* name, bool& value )
{
    LLXMLNodePtr node;
    if (!getAttribute(name, node))
    {
        return false;
    }
    BOOL temp;
    bool retval = node->getBoolValue(1, &temp);
    value = temp;
    return retval;
}

BOOL LLXMLNode::getAttributeBOOL(const char* name, BOOL& value )
>>>>>>> e1623bb2
{
    LLXMLNodePtr node;
    return (getAttribute(name, node) && node->getBoolValue(1, &value));
}

bool LLXMLNode::getAttributeU8(const char* name, U8& value )
{
    LLXMLNodePtr node;
    return (getAttribute(name, node) && node->getByteValue(1, &value));
}

bool LLXMLNode::getAttributeS8(const char* name, S8& value )
{
    LLXMLNodePtr node;
    S32 val;
    if (!(getAttribute(name, node) && node->getIntValue(1, &val)))
    {
        return false;
    }
    value = val;
    return true;
}

bool LLXMLNode::getAttributeU16(const char* name, U16& value )
{
    LLXMLNodePtr node;
    U32 val;
    if (!(getAttribute(name, node) && node->getUnsignedValue(1, &val)))
    {
        return false;
    }
    value = val;
    return true;
}

bool LLXMLNode::getAttributeS16(const char* name, S16& value )
{
    LLXMLNodePtr node;
    S32 val;
    if (!(getAttribute(name, node) && node->getIntValue(1, &val)))
    {
        return false;
    }
    value = val;
    return true;
}

bool LLXMLNode::getAttributeU32(const char* name, U32& value )
{
    LLXMLNodePtr node;
    return (getAttribute(name, node) && node->getUnsignedValue(1, &value));
}

bool LLXMLNode::getAttributeS32(const char* name, S32& value )
{
    LLXMLNodePtr node;
    return (getAttribute(name, node) && node->getIntValue(1, &value));
}

bool LLXMLNode::getAttributeF32(const char* name, F32& value )
{
    LLXMLNodePtr node;
    return (getAttribute(name, node) && node->getFloatValue(1, &value));
}

bool LLXMLNode::getAttributeF64(const char* name, F64& value )
{
    LLXMLNodePtr node;
    return (getAttribute(name, node) && node->getDoubleValue(1, &value));
}

bool LLXMLNode::getAttributeColor(const char* name, LLColor4& value )
{
    LLXMLNodePtr node;
    return (getAttribute(name, node) && node->getFloatValue(4, value.mV));
}

bool LLXMLNode::getAttributeColor4(const char* name, LLColor4& value )
{
    LLXMLNodePtr node;
    return (getAttribute(name, node) && node->getFloatValue(4, value.mV));
}

bool LLXMLNode::getAttributeColor4U(const char* name, LLColor4U& value )
{
    LLXMLNodePtr node;
    return (getAttribute(name, node) && node->getByteValue(4, value.mV));
}

bool LLXMLNode::getAttributeVector3(const char* name, LLVector3& value )
{
    LLXMLNodePtr node;
    return (getAttribute(name, node) && node->getFloatValue(3, value.mV));
}

bool LLXMLNode::getAttributeVector3d(const char* name, LLVector3d& value )
{
    LLXMLNodePtr node;
    return (getAttribute(name, node) && node->getDoubleValue(3, value.mdV));
}

bool LLXMLNode::getAttributeQuat(const char* name, LLQuaternion& value )
{
    LLXMLNodePtr node;
    return (getAttribute(name, node) && node->getFloatValue(4, value.mQ));
}

bool LLXMLNode::getAttributeUUID(const char* name, LLUUID& value )
{
    LLXMLNodePtr node;
    return (getAttribute(name, node) && node->getUUIDValue(1, &value));
}

bool LLXMLNode::getAttributeString(const char* name, std::string& value )
{
    LLXMLNodePtr node;
    if (!getAttribute(name, node))
    {
        return false;
    }
    value = node->getValue();
    return true;
}

LLXMLNodePtr LLXMLNode::getRoot()
{
    if (mParent == NULL)
    {
        return this;
    }
    return mParent->getRoot();
}

/*static */
const char *LLXMLNode::skipWhitespace(const char *str)
{
    // skip whitespace characters
    while (str[0] == ' ' || str[0] == '\t' || str[0] == '\n') ++str;
    return str;
}

/*static */
const char *LLXMLNode::skipNonWhitespace(const char *str)
{
    // skip non-whitespace characters
    while (str[0] != ' ' && str[0] != '\t' && str[0] != '\n' && str[0] != 0) ++str;
    return str;
}

/*static */
const char *LLXMLNode::parseInteger(const char *str, U64 *dest, bool *is_negative, U32 precision, Encoding encoding)
{
<<<<<<< HEAD
	*dest = 0;
	*is_negative = false;

	str = skipWhitespace(str);

	if (str[0] == 0) return NULL;

	if (encoding == ENCODING_DECIMAL || encoding == ENCODING_DEFAULT)
	{
		if (str[0] == '+')
		{
			++str;
		}
		if (str[0] == '-')
		{
			*is_negative = true;
			++str;
		}

		str = skipWhitespace(str);

		U64 ret = 0;
		while (str[0] >= '0' && str[0] <= '9')
		{
			ret *= 10;
			ret += str[0] - '0';
			++str;
		}

		if (str[0] == '.')
		{
			// If there is a fractional part, skip it
			str = skipNonWhitespace(str);
		}

		*dest = ret;
		return str;
	}
	if (encoding == ENCODING_HEX)
	{
		U64 ret = 0;
		str = skipWhitespace(str);
		for (U32 pos=0; pos<(precision/4); ++pos)
		{
			ret <<= 4;
			str = skipWhitespace(str);
			if (str[0] >= '0' && str[0] <= '9')
			{
				ret += str[0] - '0';
			} 
			else if (str[0] >= 'a' && str[0] <= 'f')
			{
				ret += str[0] - 'a' + 10;
			}
			else if (str[0] >= 'A' && str[0] <= 'F')
			{
				ret += str[0] - 'A' + 10;
			}
			else
			{
				return NULL;
			}
			++str;
		}

		*dest = ret;
		return str;
	}
	return NULL;
=======
    *dest = 0;
    *is_negative = FALSE;

    str = skipWhitespace(str);

    if (str[0] == 0) return NULL;

    if (encoding == ENCODING_DECIMAL || encoding == ENCODING_DEFAULT)
    {
        if (str[0] == '+')
        {
            ++str;
        }
        if (str[0] == '-')
        {
            *is_negative = TRUE;
            ++str;
        }

        str = skipWhitespace(str);

        U64 ret = 0;
        while (str[0] >= '0' && str[0] <= '9')
        {
            ret *= 10;
            ret += str[0] - '0';
            ++str;
        }

        if (str[0] == '.')
        {
            // If there is a fractional part, skip it
            str = skipNonWhitespace(str);
        }

        *dest = ret;
        return str;
    }
    if (encoding == ENCODING_HEX)
    {
        U64 ret = 0;
        str = skipWhitespace(str);
        for (U32 pos=0; pos<(precision/4); ++pos)
        {
            ret <<= 4;
            str = skipWhitespace(str);
            if (str[0] >= '0' && str[0] <= '9')
            {
                ret += str[0] - '0';
            }
            else if (str[0] >= 'a' && str[0] <= 'f')
            {
                ret += str[0] - 'a' + 10;
            }
            else if (str[0] >= 'A' && str[0] <= 'F')
            {
                ret += str[0] - 'A' + 10;
            }
            else
            {
                return NULL;
            }
            ++str;
        }

        *dest = ret;
        return str;
    }
    return NULL;
>>>>>>> e1623bb2
}

// 25 elements - decimal expansions of 1/(2^n), multiplied by 10 each iteration
const U64 float_coeff_table[] =
    { 5, 25, 125, 625, 3125,
      15625, 78125, 390625, 1953125, 9765625,
      48828125, 244140625, 1220703125, 6103515625LL, 30517578125LL,
      152587890625LL, 762939453125LL, 3814697265625LL, 19073486328125LL, 95367431640625LL,
      476837158203125LL, 2384185791015625LL, 11920928955078125LL, 59604644775390625LL, 298023223876953125LL };

// 36 elements - decimal expansions of 1/(2^n) after the last 28, truncated, no multiply each iteration
const U64 float_coeff_table_2[] =
    {  149011611938476562LL,74505805969238281LL,
       37252902984619140LL, 18626451492309570LL, 9313225746154785LL, 4656612873077392LL,
       2328306436538696LL,  1164153218269348LL,  582076609134674LL,  291038304567337LL,
       145519152283668LL,   72759576141834LL,    36379788070917LL,   18189894035458LL,
       9094947017729LL,     4547473508864LL,     2273736754432LL,    1136868377216LL,
       568434188608LL,      284217094304LL,      142108547152LL,     71054273576LL,
       35527136788LL,       17763568394LL,       8881784197LL,       4440892098LL,
       2220446049LL,        1110223024LL,        555111512LL,        277555756LL,
       138777878,         69388939,          34694469,         17347234,
       8673617,           4336808,           2168404,          1084202,
       542101,            271050,            135525,           67762,
    };

/*static */
const char *LLXMLNode::parseFloat(const char *str, F64 *dest, U32 precision, Encoding encoding)
{
<<<<<<< HEAD
	str = skipWhitespace(str);

	if (str[0] == 0) return NULL;

	if (encoding == ENCODING_DECIMAL || encoding == ENCODING_DEFAULT)
	{
		str = skipWhitespace(str);

		if (memcmp(str, "inf", 3) == 0)
		{
			*(U64 *)dest = 0x7FF0000000000000ll;
			return str + 3;
		}
		if (memcmp(str, "-inf", 4) == 0)
		{
			*(U64 *)dest = 0xFFF0000000000000ll;
			return str + 4;
		}
		if (memcmp(str, "1.#INF", 6) == 0)
		{
			*(U64 *)dest = 0x7FF0000000000000ll;
			return str + 6;
		}
		if (memcmp(str, "-1.#INF", 7) == 0)
		{
			*(U64 *)dest = 0xFFF0000000000000ll;
			return str + 7;
		}

		F64 negative = 1.0f;
		if (str[0] == '+')
		{
			++str;
		}
		if (str[0] == '-')
		{
			negative = -1.0f;
			++str;
		}

		const char* base_str = str;
		str = skipWhitespace(str);

		// Parse the integer part of the expression
		U64 int_part = 0;
		while (str[0] >= '0' && str[0] <= '9')
		{
			int_part *= 10;
			int_part += U64(str[0] - '0');
			++str;
		}

		U64 f_part = 0;//, f_decimal = 1;
		if (str[0] == '.')
		{
			++str;
			U64 remainder = 0;
			U32 pos = 0;
			// Parse the decimal part of the expression
			while (str[0] >= '0' && str[0] <= '9' && pos < 25)
			{
				remainder = (remainder*10) + U64(str[0] - '0');
				f_part <<= 1;
				//f_decimal <<= 1;
				// Check the n'th bit
				if (remainder >= float_coeff_table[pos])
				{
					remainder -= float_coeff_table[pos];
					f_part |= 1;
				}
				++pos;
				++str;
			}
			if (pos == 25)
			{
				// Drop any excessive digits
				while (str[0] >= '0' && str[0] <= '9')
				{
					++str;
				}
			}
			else
			{
				while (pos < 25)
				{
					remainder *= 10;
					f_part <<= 1;
					//f_decimal <<= 1;
					// Check the n'th bit
					if (remainder >= float_coeff_table[pos])
					{
						remainder -= float_coeff_table[pos];
						f_part |= 1;
					}
					++pos;
				}
			}
			pos = 0;
			while (pos < 36)
			{
				f_part <<= 1;
				//f_decimal <<= 1;
				if (remainder >= float_coeff_table_2[pos])
				{
					remainder -= float_coeff_table_2[pos];
					f_part |= 1;
				}
				++pos;
			}
		}
		
		F64 ret = F64(int_part) + (F64(f_part)/F64(1LL<<61));

		F64 exponent = 1.f;
		if (str[0] == 'e')
		{
			// Scientific notation!
			++str;
			U64 exp;
			bool is_negative;
			str = parseInteger(str, &exp, &is_negative, 64, ENCODING_DECIMAL);
			if (str == NULL)
			{
				exp = 1;
			}
			F64 exp_d = F64(exp) * (is_negative?-1:1);
			exponent = pow(10.0, exp_d);
		}

		if (str == base_str)
		{
			// no digits parsed
			return NULL;
		}
		else
		{
			*dest = ret*negative*exponent;
			return str;
		}
	}
	if (encoding == ENCODING_HEX)
	{
		U64 bytes_dest;
		bool is_negative;
		str = parseInteger(str, (U64 *)&bytes_dest, &is_negative, precision, ENCODING_HEX);
		// Upcast to F64
		switch (precision)
		{
		case 32:
			{
				U32 short_dest = (U32)bytes_dest;
				F32 ret_val = *(F32 *)&short_dest;
				*dest = ret_val;
			}
			break;
		case 64:
			*dest = *(F64 *)&bytes_dest;
			break;
		default:
			return NULL;
		}
		return str;
	}
	return NULL;
=======
    str = skipWhitespace(str);

    if (str[0] == 0) return NULL;

    if (encoding == ENCODING_DECIMAL || encoding == ENCODING_DEFAULT)
    {
        str = skipWhitespace(str);

        if (memcmp(str, "inf", 3) == 0)
        {
            *(U64 *)dest = 0x7FF0000000000000ll;
            return str + 3;
        }
        if (memcmp(str, "-inf", 4) == 0)
        {
            *(U64 *)dest = 0xFFF0000000000000ll;
            return str + 4;
        }
        if (memcmp(str, "1.#INF", 6) == 0)
        {
            *(U64 *)dest = 0x7FF0000000000000ll;
            return str + 6;
        }
        if (memcmp(str, "-1.#INF", 7) == 0)
        {
            *(U64 *)dest = 0xFFF0000000000000ll;
            return str + 7;
        }

        F64 negative = 1.0f;
        if (str[0] == '+')
        {
            ++str;
        }
        if (str[0] == '-')
        {
            negative = -1.0f;
            ++str;
        }

        const char* base_str = str;
        str = skipWhitespace(str);

        // Parse the integer part of the expression
        U64 int_part = 0;
        while (str[0] >= '0' && str[0] <= '9')
        {
            int_part *= 10;
            int_part += U64(str[0] - '0');
            ++str;
        }

        U64 f_part = 0;//, f_decimal = 1;
        if (str[0] == '.')
        {
            ++str;
            U64 remainder = 0;
            U32 pos = 0;
            // Parse the decimal part of the expression
            while (str[0] >= '0' && str[0] <= '9' && pos < 25)
            {
                remainder = (remainder*10) + U64(str[0] - '0');
                f_part <<= 1;
                //f_decimal <<= 1;
                // Check the n'th bit
                if (remainder >= float_coeff_table[pos])
                {
                    remainder -= float_coeff_table[pos];
                    f_part |= 1;
                }
                ++pos;
                ++str;
            }
            if (pos == 25)
            {
                // Drop any excessive digits
                while (str[0] >= '0' && str[0] <= '9')
                {
                    ++str;
                }
            }
            else
            {
                while (pos < 25)
                {
                    remainder *= 10;
                    f_part <<= 1;
                    //f_decimal <<= 1;
                    // Check the n'th bit
                    if (remainder >= float_coeff_table[pos])
                    {
                        remainder -= float_coeff_table[pos];
                        f_part |= 1;
                    }
                    ++pos;
                }
            }
            pos = 0;
            while (pos < 36)
            {
                f_part <<= 1;
                //f_decimal <<= 1;
                if (remainder >= float_coeff_table_2[pos])
                {
                    remainder -= float_coeff_table_2[pos];
                    f_part |= 1;
                }
                ++pos;
            }
        }

        F64 ret = F64(int_part) + (F64(f_part)/F64(1LL<<61));

        F64 exponent = 1.f;
        if (str[0] == 'e')
        {
            // Scientific notation!
            ++str;
            U64 exp;
            BOOL is_negative;
            str = parseInteger(str, &exp, &is_negative, 64, ENCODING_DECIMAL);
            if (str == NULL)
            {
                exp = 1;
            }
            F64 exp_d = F64(exp) * (is_negative?-1:1);
            exponent = pow(10.0, exp_d);
        }

        if (str == base_str)
        {
            // no digits parsed
            return NULL;
        }
        else
        {
            *dest = ret*negative*exponent;
            return str;
        }
    }
    if (encoding == ENCODING_HEX)
    {
        U64 bytes_dest;
        BOOL is_negative;
        str = parseInteger(str, (U64 *)&bytes_dest, &is_negative, precision, ENCODING_HEX);
        // Upcast to F64
        switch (precision)
        {
        case 32:
            {
                U32 short_dest = (U32)bytes_dest;
                F32 ret_val = *(F32 *)&short_dest;
                *dest = ret_val;
            }
            break;
        case 64:
            *dest = *(F64 *)&bytes_dest;
            break;
        default:
            return NULL;
        }
        return str;
    }
    return NULL;
>>>>>>> e1623bb2
}

U32 LLXMLNode::getBoolValue(U32 expected_length, bool *array)
{
    llassert(array);

    // Check type - accept booleans or strings
    if (mType != TYPE_BOOLEAN && mType != TYPE_STRING && mType != TYPE_UNKNOWN)
    {
        return 0;
    }

    std::string *str_array = new std::string[expected_length];

    U32 length = getStringValue(expected_length, str_array);

<<<<<<< HEAD
	U32 ret_length = 0;
	for (U32 i=0; i<length; ++i)
	{
		LLStringUtil::toLower(str_array[i]);
		if (str_array[i] == "false")
		{
			array[ret_length++] = false;
		}
		else if (str_array[i] == "true")
		{
			array[ret_length++] = true;
		}
	}
=======
    U32 ret_length = 0;
    for (U32 i=0; i<length; ++i)
    {
        LLStringUtil::toLower(str_array[i]);
        if (str_array[i] == "false")
        {
            array[ret_length++] = FALSE;
        }
        else if (str_array[i] == "true")
        {
            array[ret_length++] = TRUE;
        }
    }
>>>>>>> e1623bb2

    delete[] str_array;

#if LL_DEBUG
    if (ret_length != expected_length)
    {
        LL_DEBUGS() << "LLXMLNode::getBoolValue() failed for node named '"
            << mName->mString << "' -- expected " << expected_length << " but "
            << "only found " << ret_length << LL_ENDL;
    }
#endif
    return ret_length;
}

U32 LLXMLNode::getByteValue(U32 expected_length, U8 *array, Encoding encoding)
{
<<<<<<< HEAD
	llassert(array);

	// Check type - accept bytes or integers (below 256 only)
	if (mType != TYPE_INTEGER 
		&& mType != TYPE_UNKNOWN)
	{
		return 0;
	}

	if (mLength > 0 && mLength != expected_length)
	{
		LL_WARNS() << "XMLNode::getByteValue asked for " << expected_length 
			<< " elements, while node has " << mLength << LL_ENDL;
		return 0;
	}

	if (encoding == ENCODING_DEFAULT)
	{
		encoding = mEncoding;
	}

	const char *value_string = mValue.c_str();

	U32 i;
	for (i=0; i<expected_length; ++i)
	{
		U64 value;
		bool is_negative;
		value_string = parseInteger(value_string, &value, &is_negative, 8, encoding);
		if (value_string == NULL)
		{
			break;
		}
		if (value > 255 || is_negative)
		{
			LL_WARNS() << "getByteValue: Value outside of valid range." << LL_ENDL;
			break;
		}
		array[i] = U8(value);
	}
=======
    llassert(array);

    // Check type - accept bytes or integers (below 256 only)
    if (mType != TYPE_INTEGER
        && mType != TYPE_UNKNOWN)
    {
        return 0;
    }

    if (mLength > 0 && mLength != expected_length)
    {
        LL_WARNS() << "XMLNode::getByteValue asked for " << expected_length
            << " elements, while node has " << mLength << LL_ENDL;
        return 0;
    }

    if (encoding == ENCODING_DEFAULT)
    {
        encoding = mEncoding;
    }

    const char *value_string = mValue.c_str();

    U32 i;
    for (i=0; i<expected_length; ++i)
    {
        U64 value;
        BOOL is_negative;
        value_string = parseInteger(value_string, &value, &is_negative, 8, encoding);
        if (value_string == NULL)
        {
            break;
        }
        if (value > 255 || is_negative)
        {
            LL_WARNS() << "getByteValue: Value outside of valid range." << LL_ENDL;
            break;
        }
        array[i] = U8(value);
    }
>>>>>>> e1623bb2
#if LL_DEBUG
    if (i != expected_length)
    {
        LL_DEBUGS() << "LLXMLNode::getByteValue() failed for node named '"
            << mName->mString << "' -- expected " << expected_length << " but "
            << "only found " << i << LL_ENDL;
    }
#endif
    return i;
}

U32 LLXMLNode::getIntValue(U32 expected_length, S32 *array, Encoding encoding)
{
<<<<<<< HEAD
	llassert(array);

	// Check type - accept bytes or integers
	if (mType != TYPE_INTEGER && mType != TYPE_UNKNOWN)
	{
		return 0;
	}

	if (mLength > 0 && mLength != expected_length)
	{
		LL_WARNS() << "XMLNode::getIntValue asked for " << expected_length 
			<< " elements, while node has " << mLength << LL_ENDL;
		return 0;
	}

	if (encoding == ENCODING_DEFAULT)
	{
		encoding = mEncoding;
	}

	const char *value_string = mValue.c_str();

	U32 i = 0;
	for (i=0; i<expected_length; ++i)
	{
		U64 value;
		bool is_negative;
		value_string = parseInteger(value_string, &value, &is_negative, 32, encoding);
		if (value_string == NULL)
		{
			break;
		}
		if (value > 0x7fffffff)
		{
			LL_WARNS() << "getIntValue: Value outside of valid range." << LL_ENDL;
			break;
		}
		array[i] = S32(value) * (is_negative?-1:1);
	}
=======
    llassert(array);

    // Check type - accept bytes or integers
    if (mType != TYPE_INTEGER && mType != TYPE_UNKNOWN)
    {
        return 0;
    }

    if (mLength > 0 && mLength != expected_length)
    {
        LL_WARNS() << "XMLNode::getIntValue asked for " << expected_length
            << " elements, while node has " << mLength << LL_ENDL;
        return 0;
    }

    if (encoding == ENCODING_DEFAULT)
    {
        encoding = mEncoding;
    }

    const char *value_string = mValue.c_str();

    U32 i = 0;
    for (i=0; i<expected_length; ++i)
    {
        U64 value;
        BOOL is_negative;
        value_string = parseInteger(value_string, &value, &is_negative, 32, encoding);
        if (value_string == NULL)
        {
            break;
        }
        if (value > 0x7fffffff)
        {
            LL_WARNS() << "getIntValue: Value outside of valid range." << LL_ENDL;
            break;
        }
        array[i] = S32(value) * (is_negative?-1:1);
    }
>>>>>>> e1623bb2

#if LL_DEBUG
    if (i != expected_length)
    {
        LL_DEBUGS() << "LLXMLNode::getIntValue() failed for node named '"
            << mName->mString << "' -- expected " << expected_length << " but "
            << "only found " << i << LL_ENDL;
    }
#endif
    return i;
}

U32 LLXMLNode::getUnsignedValue(U32 expected_length, U32 *array, Encoding encoding)
{
<<<<<<< HEAD
	llassert(array);

	// Check type - accept bytes or integers
	if (mType != TYPE_INTEGER && mType != TYPE_UNKNOWN)
	{
		return 0;
	}

	if (mLength > 0 && mLength != expected_length)
	{
		LL_WARNS() << "XMLNode::getUnsignedValue asked for " << expected_length 
			<< " elements, while node has " << mLength << LL_ENDL;
		return 0;
	}

	if (encoding == ENCODING_DEFAULT)
	{
		encoding = mEncoding;
	}

	const char *value_string = mValue.c_str();

	U32 i = 0;
	// Int type
	for (i=0; i<expected_length; ++i)
	{
		U64 value;
		bool is_negative;
		value_string = parseInteger(value_string, &value, &is_negative, 32, encoding);
		if (value_string == NULL)
		{
			break;
		}
		if (is_negative || value > 0xffffffff)
		{
			LL_WARNS() << "getUnsignedValue: Value outside of valid range." << LL_ENDL;
			break;
		}
		array[i] = U32(value);
	}
=======
    llassert(array);

    // Check type - accept bytes or integers
    if (mType != TYPE_INTEGER && mType != TYPE_UNKNOWN)
    {
        return 0;
    }

    if (mLength > 0 && mLength != expected_length)
    {
        LL_WARNS() << "XMLNode::getUnsignedValue asked for " << expected_length
            << " elements, while node has " << mLength << LL_ENDL;
        return 0;
    }

    if (encoding == ENCODING_DEFAULT)
    {
        encoding = mEncoding;
    }

    const char *value_string = mValue.c_str();

    U32 i = 0;
    // Int type
    for (i=0; i<expected_length; ++i)
    {
        U64 value;
        BOOL is_negative;
        value_string = parseInteger(value_string, &value, &is_negative, 32, encoding);
        if (value_string == NULL)
        {
            break;
        }
        if (is_negative || value > 0xffffffff)
        {
            LL_WARNS() << "getUnsignedValue: Value outside of valid range." << LL_ENDL;
            break;
        }
        array[i] = U32(value);
    }
>>>>>>> e1623bb2

#if LL_DEBUG
    if (i != expected_length)
    {
        LL_DEBUGS() << "LLXMLNode::getUnsignedValue() failed for node named '"
            << mName->mString << "' -- expected " << expected_length << " but "
            << "only found " << i << LL_ENDL;
    }
#endif

    return i;
}

U32 LLXMLNode::getLongValue(U32 expected_length, U64 *array, Encoding encoding)
{
<<<<<<< HEAD
	llassert(array);

	// Check type - accept bytes or integers
	if (mType != TYPE_INTEGER && mType != TYPE_UNKNOWN)
	{
		return 0;
	}

	if (mLength > 0 && mLength != expected_length)
	{
		LL_WARNS() << "XMLNode::getLongValue asked for " << expected_length << " elements, while node has " << mLength << LL_ENDL;
		return 0;
	}

	if (encoding == ENCODING_DEFAULT)
	{
		encoding = mEncoding;
	}

	const char *value_string = mValue.c_str();

	U32 i = 0;
	// Int type
	for (i=0; i<expected_length; ++i)
	{
		U64 value;
		bool is_negative;
		value_string = parseInteger(value_string, &value, &is_negative, 64, encoding);
		if (value_string == NULL)
		{
			break;
		}
		if (is_negative)
		{
			LL_WARNS() << "getLongValue: Value outside of valid range." << LL_ENDL;
			break;
		}
		array[i] = value;
	}
=======
    llassert(array);

    // Check type - accept bytes or integers
    if (mType != TYPE_INTEGER && mType != TYPE_UNKNOWN)
    {
        return 0;
    }

    if (mLength > 0 && mLength != expected_length)
    {
        LL_WARNS() << "XMLNode::getLongValue asked for " << expected_length << " elements, while node has " << mLength << LL_ENDL;
        return 0;
    }

    if (encoding == ENCODING_DEFAULT)
    {
        encoding = mEncoding;
    }

    const char *value_string = mValue.c_str();

    U32 i = 0;
    // Int type
    for (i=0; i<expected_length; ++i)
    {
        U64 value;
        BOOL is_negative;
        value_string = parseInteger(value_string, &value, &is_negative, 64, encoding);
        if (value_string == NULL)
        {
            break;
        }
        if (is_negative)
        {
            LL_WARNS() << "getLongValue: Value outside of valid range." << LL_ENDL;
            break;
        }
        array[i] = value;
    }
>>>>>>> e1623bb2

#if LL_DEBUG
    if (i != expected_length)
    {
        LL_DEBUGS() << "LLXMLNode::getLongValue() failed for node named '"
            << mName->mString << "' -- expected " << expected_length << " but "
            << "only found " << i << LL_ENDL;
    }
#endif

    return i;
}

U32 LLXMLNode::getFloatValue(U32 expected_length, F32 *array, Encoding encoding)
{
    llassert(array);

    // Check type - accept only floats or doubles
    if (mType != TYPE_FLOAT && mType != TYPE_UNKNOWN)
    {
        return 0;
    }

    if (mLength > 0 && mLength != expected_length)
    {
        LL_WARNS() << "XMLNode::getFloatValue asked for " << expected_length << " elements, while node has " << mLength << LL_ENDL;
        return 0;
    }

    if (encoding == ENCODING_DEFAULT)
    {
        encoding = mEncoding;
    }

    const char *value_string = mValue.c_str();

    U32 i;
    for (i=0; i<expected_length; ++i)
    {
        F64 value;
        value_string = parseFloat(value_string, &value, 32, encoding);
        if (value_string == NULL)
        {
            break;
        }
        array[i] = F32(value);
    }
#if LL_DEBUG
    if (i != expected_length)
    {
        LL_DEBUGS() << "LLXMLNode::getFloatValue() failed for node named '"
            << mName->mString << "' -- expected " << expected_length << " but "
            << "only found " << i << LL_ENDL;
    }
#endif
    return i;
}

U32 LLXMLNode::getDoubleValue(U32 expected_length, F64 *array, Encoding encoding)
{
    llassert(array);

    // Check type - accept only floats or doubles
    if (mType != TYPE_FLOAT && mType != TYPE_UNKNOWN)
    {
        return 0;
    }

    if (mLength > 0 && mLength != expected_length)
    {
        LL_WARNS() << "XMLNode::getDoubleValue asked for " << expected_length << " elements, while node has " << mLength << LL_ENDL;
        return 0;
    }

    if (encoding == ENCODING_DEFAULT)
    {
        encoding = mEncoding;
    }

    const char *value_string = mValue.c_str();

    U32 i;
    for (i=0; i<expected_length; ++i)
    {
        F64 value;
        value_string = parseFloat(value_string, &value, 64, encoding);
        if (value_string == NULL)
        {
            break;
        }
        array[i] = value;
    }
#if LL_DEBUG
    if (i != expected_length)
    {
        LL_DEBUGS() << "LLXMLNode::getDoubleValue() failed for node named '"
            << mName->mString << "' -- expected " << expected_length << " but "
            << "only found " << i << LL_ENDL;
    }
#endif
    return i;
}

U32 LLXMLNode::getStringValue(U32 expected_length, std::string *array)
{
    llassert(array);

    // Can always return any value as a string

    if (mLength > 0 && mLength != expected_length)
    {
        LL_WARNS() << "XMLNode::getStringValue asked for " << expected_length << " elements, while node has " << mLength << LL_ENDL;
        return 0;
    }

    U32 num_returned_strings = 0;

    // Array of strings is whitespace-separated
    const std::string sep(" \n\t");

    std::string::size_type n = 0;
    std::string::size_type m = 0;
    while(1)
    {
        if (num_returned_strings >= expected_length)
        {
            break;
        }
        n = mValue.find_first_not_of(sep, m);
        m = mValue.find_first_of(sep, n);
        if (m == std::string::npos)
        {
            break;
        }
        array[num_returned_strings++] = mValue.substr(n,m-n);
    }
    if (n != std::string::npos && num_returned_strings < expected_length)
    {
        array[num_returned_strings++] = mValue.substr(n);
    }
#if LL_DEBUG
    if (num_returned_strings != expected_length)
    {
        LL_DEBUGS() << "LLXMLNode::getStringValue() failed for node named '"
            << mName->mString << "' -- expected " << expected_length << " but "
            << "only found " << num_returned_strings << LL_ENDL;
    }
#endif

    return num_returned_strings;
}

U32 LLXMLNode::getUUIDValue(U32 expected_length, LLUUID *array)
{
    llassert(array);

    // Check type
    if (mType != TYPE_UUID && mType != TYPE_UNKNOWN)
    {
        return 0;
    }

    const char *value_string = mValue.c_str();

    U32 i;
    for (i=0; i<expected_length; ++i)
    {
        LLUUID uuid_value;
        value_string = skipWhitespace(value_string);

        if (strlen(value_string) < (UUID_STR_LENGTH-1))     /* Flawfinder: ignore */
        {
            break;
        }
        char uuid_string[UUID_STR_LENGTH];      /* Flawfinder: ignore */
        memcpy(uuid_string, value_string, (UUID_STR_LENGTH-1));     /* Flawfinder: ignore */
        uuid_string[(UUID_STR_LENGTH-1)] = 0;

        if (!LLUUID::parseUUID(std::string(uuid_string), &uuid_value))
        {
            break;
        }
        value_string = &value_string[(UUID_STR_LENGTH-1)];
        array[i] = uuid_value;
    }
#if LL_DEBUG
    if (i != expected_length)
    {
        LL_DEBUGS() << "LLXMLNode::getUUIDValue() failed for node named '"
            << mName->mString << "' -- expected " << expected_length << " but "
            << "only found " << i << LL_ENDL;
    }
#endif
    return i;
}

U32 LLXMLNode::getNodeRefValue(U32 expected_length, LLXMLNode **array)
{
    llassert(array);

    // Check type
    if (mType != TYPE_NODEREF && mType != TYPE_UNKNOWN)
    {
        return 0;
    }

    std::string *string_array = new std::string[expected_length];

    U32 num_strings = getStringValue(expected_length, string_array);

    U32 num_returned_refs = 0;

    LLXMLNodePtr root = getRoot();
    for (U32 strnum=0; strnum<num_strings; ++strnum)
    {
        LLXMLNodeList node_list;
        root->findID(string_array[strnum], node_list);
        if (node_list.empty())
        {
            LL_WARNS() << "XML: Could not find node ID: " << string_array[strnum] << LL_ENDL;
        }
        else if (node_list.size() > 1)
        {
            LL_WARNS() << "XML: Node ID not unique: " << string_array[strnum] << LL_ENDL;
        }
        else
        {
            LLXMLNodeList::const_iterator list_itr = node_list.begin();
            if (list_itr != node_list.end())
            {
                LLXMLNode* child = (*list_itr).second;

                array[num_returned_refs++] = child;
            }
        }
    }

    delete[] string_array;

    return num_returned_refs;
}

void LLXMLNode::setBoolValue(U32 length, const bool *array)
{
    if (length == 0) return;

    std::string new_value;
    for (U32 pos=0; pos<length; ++pos)
    {
        if (pos > 0)
        {
            new_value = llformat("%s %s", new_value.c_str(), array[pos]?"true":"false");
        }
        else
        {
            new_value = array[pos]?"true":"false";
        }
    }

    mValue = new_value;
    mEncoding = ENCODING_DEFAULT;
    mLength = length;
    mType = TYPE_BOOLEAN;
}

void LLXMLNode::setByteValue(U32 length, const U8* const array, Encoding encoding)
{
    if (length == 0) return;

    std::string new_value;
    if (encoding == ENCODING_DEFAULT || encoding == ENCODING_DECIMAL)
    {
        for (U32 pos=0; pos<length; ++pos)
        {
            if (pos > 0)
            {
                new_value.append(llformat(" %u", array[pos]));
            }
            else
            {
                new_value = llformat("%u", array[pos]);
            }
        }
    }
    if (encoding == ENCODING_HEX)
    {
        for (U32 pos=0; pos<length; ++pos)
        {
            if (pos > 0 && pos % 16 == 0)
            {
                new_value.append(llformat(" %02X", array[pos]));
            }
            else
            {
                new_value.append(llformat("%02X", array[pos]));
            }
        }
    }
    // TODO -- Handle Base32

    mValue = new_value;
    mEncoding = encoding;
    mLength = length;
    mType = TYPE_INTEGER;
    mPrecision = 8;
}


void LLXMLNode::setIntValue(U32 length, const S32 *array, Encoding encoding)
{
    if (length == 0) return;

    std::string new_value;
    if (encoding == ENCODING_DEFAULT || encoding == ENCODING_DECIMAL)
    {
        for (U32 pos=0; pos<length; ++pos)
        {
            if (pos > 0)
            {
                new_value.append(llformat(" %d", array[pos]));
            }
            else
            {
                new_value = llformat("%d", array[pos]);
            }
        }
        mValue = new_value;
    }
    else if (encoding == ENCODING_HEX)
    {
        for (U32 pos=0; pos<length; ++pos)
        {
            if (pos > 0 && pos % 16 == 0)
            {
                new_value.append(llformat(" %08X", ((U32 *)array)[pos]));
            }
            else
            {
                new_value.append(llformat("%08X", ((U32 *)array)[pos]));
            }
        }
        mValue = new_value;
    }
    else
    {
        mValue = new_value;
    }
    // TODO -- Handle Base32

    mEncoding = encoding;
    mLength = length;
    mType = TYPE_INTEGER;
    mPrecision = 32;
}

void LLXMLNode::setUnsignedValue(U32 length, const U32* array, Encoding encoding)
{
    if (length == 0) return;

    std::string new_value;
    if (encoding == ENCODING_DEFAULT || encoding == ENCODING_DECIMAL)
    {
        for (U32 pos=0; pos<length; ++pos)
        {
            if (pos > 0)
            {
                new_value.append(llformat(" %u", array[pos]));
            }
            else
            {
                new_value = llformat("%u", array[pos]);
            }
        }
    }
    if (encoding == ENCODING_HEX)
    {
        for (U32 pos=0; pos<length; ++pos)
        {
            if (pos > 0 && pos % 16 == 0)
            {
                new_value.append(llformat(" %08X", array[pos]));
            }
            else
            {
                new_value.append(llformat("%08X", array[pos]));
            }
        }
        mValue = new_value;
    }
    // TODO -- Handle Base32

    mValue = new_value;
    mEncoding = encoding;
    mLength = length;
    mType = TYPE_INTEGER;
    mPrecision = 32;
}

#if LL_WINDOWS
#define PU64 "I64u"
#else
#define PU64 "llu"
#endif

void LLXMLNode::setLongValue(U32 length, const U64* array, Encoding encoding)
{
    if (length == 0) return;

    std::string new_value;
    if (encoding == ENCODING_DEFAULT || encoding == ENCODING_DECIMAL)
    {
        for (U32 pos=0; pos<length; ++pos)
        {
            if (pos > 0)
            {
                new_value.append(llformat(" %" PU64, array[pos]));
            }
            else
            {
                new_value = llformat("%" PU64, array[pos]);
            }
        }
        mValue = new_value;
    }
    if (encoding == ENCODING_HEX)
    {
        for (U32 pos=0; pos<length; ++pos)
        {
            U32 upper_32 = U32(array[pos]>>32);
            U32 lower_32 = U32(array[pos]&0xffffffff);
            if (pos > 0 && pos % 8 == 0)
            {
                new_value.append(llformat(" %08X%08X", upper_32, lower_32));
            }
            else
            {
                new_value.append(llformat("%08X%08X", upper_32, lower_32));
            }
        }
        mValue = new_value;
    }
    else
    {
        mValue = new_value;
    }
    // TODO -- Handle Base32

    mEncoding = encoding;
    mLength = length;
    mType = TYPE_INTEGER;
    mPrecision = 64;
}

void LLXMLNode::setFloatValue(U32 length, const F32 *array, Encoding encoding, U32 precision)
{
    if (length == 0) return;

    std::string new_value;
    if (encoding == ENCODING_DEFAULT || encoding == ENCODING_DECIMAL)
    {
        std::string format_string;
        if (precision > 0)
        {
            if (precision > 25)
            {
                precision = 25;
            }
            format_string = llformat( "%%.%dg", precision);
        }
        else
        {
            format_string = llformat( "%%g");
        }

        for (U32 pos=0; pos<length; ++pos)
        {
            if (pos > 0)
            {
                new_value.append(" ");
                new_value.append(llformat(format_string.c_str(), array[pos]));
            }
            else
            {
                new_value.assign(llformat(format_string.c_str(), array[pos]));
            }
        }
        mValue = new_value;
    }
    else if (encoding == ENCODING_HEX)
    {
        U32 *byte_array = (U32 *)array;
        setUnsignedValue(length, byte_array, ENCODING_HEX);
    }
    else
    {
        mValue = new_value;
    }

    mEncoding = encoding;
    mLength = length;
    mType = TYPE_FLOAT;
    mPrecision = 32;
}

void LLXMLNode::setDoubleValue(U32 length, const F64 *array, Encoding encoding, U32 precision)
{
    if (length == 0) return;

    std::string new_value;
    if (encoding == ENCODING_DEFAULT || encoding == ENCODING_DECIMAL)
    {
        std::string format_string;
        if (precision > 0)
        {
            if (precision > 25)
            {
                precision = 25;
            }
            format_string = llformat( "%%.%dg", precision);
        }
        else
        {
            format_string = llformat( "%%g");
        }
        for (U32 pos=0; pos<length; ++pos)
        {
            if (pos > 0)
            {
                new_value.append(" ");
                new_value.append(llformat(format_string.c_str(), array[pos]));
            }
            else
            {
                new_value.assign(llformat(format_string.c_str(), array[pos]));
            }
        }
        mValue = new_value;
    }
    if (encoding == ENCODING_HEX)
    {
        U64 *byte_array = (U64 *)array;
        setLongValue(length, byte_array, ENCODING_HEX);
    }
    else
    {
        mValue = new_value;
    }
    // TODO -- Handle Base32

    mEncoding = encoding;
    mLength = length;
    mType = TYPE_FLOAT;
    mPrecision = 64;
}

// static
std::string LLXMLNode::escapeXML(const std::string& xml)
{
    std::string out;
    for (std::string::size_type i = 0; i < xml.size(); ++i)
    {
        char c = xml[i];
        switch(c)
        {
        case '"':   out.append("&quot;");   break;
        case '\'':  out.append("&apos;");   break;
        case '&':   out.append("&amp;");    break;
        case '<':   out.append("&lt;");     break;
        case '>':   out.append("&gt;");     break;
        default:    out.push_back(c);       break;
        }
    }
    return out;
}

void LLXMLNode::setStringValue(U32 length, const std::string *strings)
{
    if (length == 0) return;

    std::string new_value;
    for (U32 pos=0; pos<length; ++pos)
    {
        // *NOTE: Do not escape strings here - do it on output
        new_value.append( strings[pos] );
        if (pos < length-1) new_value.append(" ");
    }

    mValue = new_value;
    mEncoding = ENCODING_DEFAULT;
    mLength = length;
    mType = TYPE_STRING;
}

void LLXMLNode::setUUIDValue(U32 length, const LLUUID *array)
{
    if (length == 0) return;

    std::string new_value;
    for (U32 pos=0; pos<length; ++pos)
    {
        new_value.append(array[pos].asString());
        if (pos < length-1) new_value.append(" ");
    }

    mValue = new_value;
    mEncoding = ENCODING_DEFAULT;
    mLength = length;
    mType = TYPE_UUID;
}

void LLXMLNode::setNodeRefValue(U32 length, const LLXMLNode **array)
{
    if (length == 0) return;

    std::string new_value;
    for (U32 pos=0; pos<length; ++pos)
    {
        if (array[pos]->mID != "")
        {
            new_value.append(array[pos]->mID);
        }
        else
        {
            new_value.append("(null)");
        }
        if (pos < length-1) new_value.append(" ");
    }

    mValue = new_value;
    mEncoding = ENCODING_DEFAULT;
    mLength = length;
    mType = TYPE_NODEREF;
}

void LLXMLNode::setValue(const std::string& value)
{
    if (TYPE_CONTAINER == mType)
    {
        mType = TYPE_UNKNOWN;
    }
    mValue = value;
}

void LLXMLNode::setDefault(LLXMLNode *default_node)
{
    mDefault = default_node;
}

void LLXMLNode::findDefault(LLXMLNode *defaults_list)
{
    if (defaults_list)
    {
        LLXMLNodeList children;
        defaults_list->getChildren(mName->mString, children);

        LLXMLNodeList::const_iterator children_itr;
        LLXMLNodeList::const_iterator children_end = children.end();
        for (children_itr = children.begin(); children_itr != children_end; ++children_itr)
        {
            LLXMLNode* child = (*children_itr).second;
            if (child->mVersionMajor == mVersionMajor &&
                child->mVersionMinor == mVersionMinor)
            {
                mDefault = child;
                return;
            }
        }
    }
    mDefault = NULL;
}

bool LLXMLNode::deleteChildren(const std::string& name)
{
<<<<<<< HEAD
	U32 removed_count = 0;
	LLXMLNodeList node_list;
	findName(name, node_list);
	if (!node_list.empty())
	{
		// TODO -- use multimap::find()
		// TODO -- need to watch out for invalid iterators
		LLXMLNodeList::iterator children_itr;
		for (children_itr = node_list.begin(); children_itr != node_list.end(); ++children_itr)
		{ 
			LLXMLNode* child = (*children_itr).second;
			if (deleteChild(child))
			{
				removed_count++;
			}
		}
	}
	return removed_count > 0;
=======
    U32 removed_count = 0;
    LLXMLNodeList node_list;
    findName(name, node_list);
    if (!node_list.empty())
    {
        // TODO -- use multimap::find()
        // TODO -- need to watch out for invalid iterators
        LLXMLNodeList::iterator children_itr;
        for (children_itr = node_list.begin(); children_itr != node_list.end(); ++children_itr)
        {
            LLXMLNode* child = (*children_itr).second;
            if (deleteChild(child))
            {
                removed_count++;
            }
        }
    }
    return removed_count > 0 ? TRUE : FALSE;
>>>>>>> e1623bb2
}

bool LLXMLNode::deleteChildren(LLStringTableEntry* name)
{
<<<<<<< HEAD
	U32 removed_count = 0;
	LLXMLNodeList node_list;
	findName(name, node_list);
	if (!node_list.empty())
	{
		// TODO -- use multimap::find()
		// TODO -- need to watch out for invalid iterators
		LLXMLNodeList::iterator children_itr;
		for (children_itr = node_list.begin(); children_itr != node_list.end(); ++children_itr)
		{ 
			LLXMLNode* child = (*children_itr).second;
			if (deleteChild(child))
			{
				removed_count++;
			}
		}
	}
	return removed_count > 0;
=======
    U32 removed_count = 0;
    LLXMLNodeList node_list;
    findName(name, node_list);
    if (!node_list.empty())
    {
        // TODO -- use multimap::find()
        // TODO -- need to watch out for invalid iterators
        LLXMLNodeList::iterator children_itr;
        for (children_itr = node_list.begin(); children_itr != node_list.end(); ++children_itr)
        {
            LLXMLNode* child = (*children_itr).second;
            if (deleteChild(child))
            {
                removed_count++;
            }
        }
    }
    return removed_count > 0 ? TRUE : FALSE;
>>>>>>> e1623bb2
}

void LLXMLNode::setAttributes(LLXMLNode::ValueType type, U32 precision, LLXMLNode::Encoding encoding, U32 length)
{
    mType = type;
    mEncoding = encoding;
    mPrecision = precision;
    mLength = length;
}

void LLXMLNode::setName(const std::string& name)
{
    setName(gStringTable.addStringEntry(name));
}

void LLXMLNode::setName(LLStringTableEntry* name)
{
    LLXMLNode* old_parent = mParent;
    if (mParent)
    {
        // we need to remove and re-add to the parent so that
        // the multimap key agrees with this node's name
        mParent->removeChild(this);
    }
    mName = name;
    if (old_parent)
    {
        LLXMLNodePtr this_ptr(this);
        old_parent->addChild(this_ptr);
    }
}

// Unused
// void LLXMLNode::appendValue(const std::string& value)
// {
//  mValue.append(value);
// }

U32 LLXMLNode::getChildCount() const
{
    if (mChildren.notNull())
    {
        return mChildren->map.size();
    }
    return 0;
}

//***************************************************
//  UNIT TESTING
//***************************************************

U32 get_rand(U32 max_value)
{
    U32 random_num = rand() + ((U32)rand() << 16);
    return (random_num % max_value);
}

LLXMLNode *get_rand_node(LLXMLNode *node)
{
    if (node->mChildren.notNull())
    {
        U32 num_children = node->mChildren->map.size();
        if (get_rand(2) == 0)
        {
            while (true)
            {
                S32 child_num = S32(get_rand(num_children*2)) - num_children;
                LLXMLChildList::iterator itor = node->mChildren->map.begin();
                while (child_num > 0)
                {
                    --child_num;
                    ++itor;
                }
                if (!itor->second->mIsAttribute)
                {
                    return get_rand_node(itor->second);
                }
            }
        }
    }
    return node;
}

void LLXMLNode::createUnitTest(S32 max_num_children)
{
<<<<<<< HEAD
	// Random ID
	std::string rand_id;
	U32 rand_id_len = get_rand(10)+5;
	for (U32 pos = 0; pos<rand_id_len; ++pos)
	{
		char c = 'a' + get_rand(26);
		rand_id.append(1, c);
	}
	mID = rand_id;

	if (max_num_children < 2)
	{
		setStringValue(1, &mID);
		return;
	}

	// Checksums
	U32 integer_checksum = 0;
	U64 long_checksum = 0;
	U32 bool_true_count = 0;
	LLUUID uuid_checksum;
	U32 noderef_checksum = 0;
	U32 float_checksum = 0;

	// Create a random number of children
	U32 num_children = get_rand(max_num_children)+1;
	for (U32 child_num=0; child_num<num_children; ++child_num)
	{
		// Random Name
		std::string child_name;
		U32 child_name_len = get_rand(10)+5;
		for (U32 pos = 0; pos<child_name_len; ++pos)
		{
			char c = 'a' + get_rand(26);
			child_name.append(1, c);
		}

		LLXMLNode *new_child = createChild(child_name.c_str(), false);

		// Random ID
		std::string child_id;
		U32 child_id_len = get_rand(10)+5;
		for (U32 pos=0; pos<child_id_len; ++pos)
		{
			char c = 'a' + get_rand(26);
			child_id.append(1, c);
		}
		new_child->mID = child_id;

		// Random Length
		U32 array_size = get_rand(28)+1;

		// Random Encoding
		Encoding new_encoding = get_rand(2)?ENCODING_DECIMAL:ENCODING_HEX;

		// Random Type
		int type = get_rand(8);
		switch (type)
		{
		case 0: // TYPE_CONTAINER
			new_child->createUnitTest(max_num_children/2);
			break;
		case 1: // TYPE_BOOLEAN
			{
				bool random_bool_values[30];
				for (U32 value=0; value<array_size; ++value)
				{
					random_bool_values[value] = get_rand(2);
					if (random_bool_values[value])
					{
						++bool_true_count;
					}
				}
				new_child->setBoolValue(array_size, random_bool_values);
			}
			break;
		case 2: // TYPE_INTEGER (32-bit)
			{
				U32 random_int_values[30];
				for (U32 value=0; value<array_size; ++value)
				{
					random_int_values[value] = get_rand(0xffffffff);
					integer_checksum ^= random_int_values[value];
				}
				new_child->setUnsignedValue(array_size, random_int_values, new_encoding);
			}
			break;
		case 3: // TYPE_INTEGER (64-bit)
			{
				U64 random_int_values[30];
				for (U64 value=0; value<array_size; ++value)
				{
					random_int_values[value] = (U64(get_rand(0xffffffff)) << 32) + get_rand(0xffffffff);
					long_checksum ^= random_int_values[value];
				}
				new_child->setLongValue(array_size, random_int_values, new_encoding);
			}
			break;
		case 4: // TYPE_FLOAT (32-bit)
			{
				F32 random_float_values[30];
				for (U32 value=0; value<array_size; ++value)
				{
					S32 exponent = get_rand(256) - 128;
					S32 fractional_part = get_rand(0xffffffff);
					S32 sign = get_rand(2) * 2 - 1;
					random_float_values[value] = F32(fractional_part) / F32(0xffffffff) * exp(F32(exponent)) * F32(sign);

					U32 *float_bits = &((U32 *)random_float_values)[value];
					if (*float_bits == 0x80000000)
					{
						*float_bits = 0x00000000;
					}
					float_checksum ^= (*float_bits & 0xfffff000);
				}
				new_child->setFloatValue(array_size, random_float_values, new_encoding, 12);
			}
			break;
		case 5: // TYPE_FLOAT (64-bit)
			{
				F64 random_float_values[30];
				for (U32 value=0; value<array_size; ++value)
				{
					S32 exponent = get_rand(2048) - 1024;
					S32 fractional_part = get_rand(0xffffffff);
					S32 sign = get_rand(2) * 2 - 1;
					random_float_values[value] = F64(fractional_part) / F64(0xffffffff) * exp(F64(exponent)) * F64(sign);

					U64 *float_bits = &((U64 *)random_float_values)[value];
					if (*float_bits == 0x8000000000000000ll)
					{
						*float_bits = 0x0000000000000000ll;
					}
					float_checksum ^= ((*float_bits & 0xfffffff000000000ll) >> 32);
				}
				new_child->setDoubleValue(array_size, random_float_values, new_encoding, 12);
			}
			break;
		case 6: // TYPE_UUID
			{
				LLUUID random_uuid_values[30];
				for (U32 value=0; value<array_size; ++value)
				{
					random_uuid_values[value].generate();
					for (S32 byte=0; byte<UUID_BYTES; ++byte)
					{
						uuid_checksum.mData[byte] ^= random_uuid_values[value].mData[byte];
					}
				}
				new_child->setUUIDValue(array_size, random_uuid_values);
			}
			break;
		case 7: // TYPE_NODEREF
			{
				LLXMLNode *random_node_array[30];
				LLXMLNode *root = getRoot();
				for (U32 value=0; value<array_size; ++value)
				{
					random_node_array[value] = get_rand_node(root);
					const char *node_name = random_node_array[value]->mName->mString;
					for (U32 pos=0; pos<strlen(node_name); ++pos)		/* Flawfinder: ignore */
					{
						U32 hash_contrib = U32(node_name[pos]) << ((pos % 4) * 8);
						noderef_checksum ^= hash_contrib;
					}
				}
				new_child->setNodeRefValue(array_size, (const LLXMLNode **)random_node_array);
			}
			break;
		}
	}

	createChild("integer_checksum", true)->setUnsignedValue(1, &integer_checksum, LLXMLNode::ENCODING_HEX);
	createChild("long_checksum", true)->setLongValue(1, &long_checksum, LLXMLNode::ENCODING_HEX);
	createChild("bool_true_count", true)->setUnsignedValue(1, &bool_true_count, LLXMLNode::ENCODING_HEX);
	createChild("uuid_checksum", true)->setUUIDValue(1, &uuid_checksum);
	createChild("noderef_checksum", true)->setUnsignedValue(1, &noderef_checksum, LLXMLNode::ENCODING_HEX);
	createChild("float_checksum", true)->setUnsignedValue(1, &float_checksum, LLXMLNode::ENCODING_HEX);
=======
    // Random ID
    std::string rand_id;
    U32 rand_id_len = get_rand(10)+5;
    for (U32 pos = 0; pos<rand_id_len; ++pos)
    {
        char c = 'a' + get_rand(26);
        rand_id.append(1, c);
    }
    mID = rand_id;

    if (max_num_children < 2)
    {
        setStringValue(1, &mID);
        return;
    }

    // Checksums
    U32 integer_checksum = 0;
    U64 long_checksum = 0;
    U32 bool_true_count = 0;
    LLUUID uuid_checksum;
    U32 noderef_checksum = 0;
    U32 float_checksum = 0;

    // Create a random number of children
    U32 num_children = get_rand(max_num_children)+1;
    for (U32 child_num=0; child_num<num_children; ++child_num)
    {
        // Random Name
        std::string child_name;
        U32 child_name_len = get_rand(10)+5;
        for (U32 pos = 0; pos<child_name_len; ++pos)
        {
            char c = 'a' + get_rand(26);
            child_name.append(1, c);
        }

        LLXMLNode *new_child = createChild(child_name.c_str(), FALSE);

        // Random ID
        std::string child_id;
        U32 child_id_len = get_rand(10)+5;
        for (U32 pos=0; pos<child_id_len; ++pos)
        {
            char c = 'a' + get_rand(26);
            child_id.append(1, c);
        }
        new_child->mID = child_id;

        // Random Length
        U32 array_size = get_rand(28)+1;

        // Random Encoding
        Encoding new_encoding = get_rand(2)?ENCODING_DECIMAL:ENCODING_HEX;

        // Random Type
        int type = get_rand(8);
        switch (type)
        {
        case 0: // TYPE_CONTAINER
            new_child->createUnitTest(max_num_children/2);
            break;
        case 1: // TYPE_BOOLEAN
            {
                BOOL random_bool_values[30];
                for (U32 value=0; value<array_size; ++value)
                {
                    random_bool_values[value] = get_rand(2);
                    if (random_bool_values[value])
                    {
                        ++bool_true_count;
                    }
                }
                new_child->setBoolValue(array_size, random_bool_values);
            }
            break;
        case 2: // TYPE_INTEGER (32-bit)
            {
                U32 random_int_values[30];
                for (U32 value=0; value<array_size; ++value)
                {
                    random_int_values[value] = get_rand(0xffffffff);
                    integer_checksum ^= random_int_values[value];
                }
                new_child->setUnsignedValue(array_size, random_int_values, new_encoding);
            }
            break;
        case 3: // TYPE_INTEGER (64-bit)
            {
                U64 random_int_values[30];
                for (U64 value=0; value<array_size; ++value)
                {
                    random_int_values[value] = (U64(get_rand(0xffffffff)) << 32) + get_rand(0xffffffff);
                    long_checksum ^= random_int_values[value];
                }
                new_child->setLongValue(array_size, random_int_values, new_encoding);
            }
            break;
        case 4: // TYPE_FLOAT (32-bit)
            {
                F32 random_float_values[30];
                for (U32 value=0; value<array_size; ++value)
                {
                    S32 exponent = get_rand(256) - 128;
                    S32 fractional_part = get_rand(0xffffffff);
                    S32 sign = get_rand(2) * 2 - 1;
                    random_float_values[value] = F32(fractional_part) / F32(0xffffffff) * exp(F32(exponent)) * F32(sign);

                    U32 *float_bits = &((U32 *)random_float_values)[value];
                    if (*float_bits == 0x80000000)
                    {
                        *float_bits = 0x00000000;
                    }
                    float_checksum ^= (*float_bits & 0xfffff000);
                }
                new_child->setFloatValue(array_size, random_float_values, new_encoding, 12);
            }
            break;
        case 5: // TYPE_FLOAT (64-bit)
            {
                F64 random_float_values[30];
                for (U32 value=0; value<array_size; ++value)
                {
                    S32 exponent = get_rand(2048) - 1024;
                    S32 fractional_part = get_rand(0xffffffff);
                    S32 sign = get_rand(2) * 2 - 1;
                    random_float_values[value] = F64(fractional_part) / F64(0xffffffff) * exp(F64(exponent)) * F64(sign);

                    U64 *float_bits = &((U64 *)random_float_values)[value];
                    if (*float_bits == 0x8000000000000000ll)
                    {
                        *float_bits = 0x0000000000000000ll;
                    }
                    float_checksum ^= ((*float_bits & 0xfffffff000000000ll) >> 32);
                }
                new_child->setDoubleValue(array_size, random_float_values, new_encoding, 12);
            }
            break;
        case 6: // TYPE_UUID
            {
                LLUUID random_uuid_values[30];
                for (U32 value=0; value<array_size; ++value)
                {
                    random_uuid_values[value].generate();
                    for (S32 byte=0; byte<UUID_BYTES; ++byte)
                    {
                        uuid_checksum.mData[byte] ^= random_uuid_values[value].mData[byte];
                    }
                }
                new_child->setUUIDValue(array_size, random_uuid_values);
            }
            break;
        case 7: // TYPE_NODEREF
            {
                LLXMLNode *random_node_array[30];
                LLXMLNode *root = getRoot();
                for (U32 value=0; value<array_size; ++value)
                {
                    random_node_array[value] = get_rand_node(root);
                    const char *node_name = random_node_array[value]->mName->mString;
                    for (U32 pos=0; pos<strlen(node_name); ++pos)       /* Flawfinder: ignore */
                    {
                        U32 hash_contrib = U32(node_name[pos]) << ((pos % 4) * 8);
                        noderef_checksum ^= hash_contrib;
                    }
                }
                new_child->setNodeRefValue(array_size, (const LLXMLNode **)random_node_array);
            }
            break;
        }
    }

    createChild("integer_checksum", TRUE)->setUnsignedValue(1, &integer_checksum, LLXMLNode::ENCODING_HEX);
    createChild("long_checksum", TRUE)->setLongValue(1, &long_checksum, LLXMLNode::ENCODING_HEX);
    createChild("bool_true_count", TRUE)->setUnsignedValue(1, &bool_true_count, LLXMLNode::ENCODING_HEX);
    createChild("uuid_checksum", TRUE)->setUUIDValue(1, &uuid_checksum);
    createChild("noderef_checksum", TRUE)->setUnsignedValue(1, &noderef_checksum, LLXMLNode::ENCODING_HEX);
    createChild("float_checksum", TRUE)->setUnsignedValue(1, &float_checksum, LLXMLNode::ENCODING_HEX);
>>>>>>> e1623bb2
}

bool LLXMLNode::performUnitTest(std::string &error_buffer)
{
<<<<<<< HEAD
	if (mChildren.isNull())
	{
		error_buffer.append(llformat("ERROR Node %s: No children found.\n", mName->mString));
		return false;
	}

	// Checksums
	U32 integer_checksum = 0;
	U32 bool_true_count = 0;
	LLUUID uuid_checksum;
	U32 noderef_checksum = 0;
	U32 float_checksum = 0;
	U64 long_checksum = 0;

	LLXMLChildList::iterator itor;
	for (itor=mChildren->map.begin(); itor!=mChildren->map.end(); ++itor)
	{
		LLXMLNode *node = itor->second;
		if (node->mIsAttribute)
		{
			continue;
		}
		if (node->mType == TYPE_CONTAINER)
		{
			if (!node->performUnitTest(error_buffer))
			{
				error_buffer.append(llformat("Child test failed for %s.\n", mName->mString));
				//return false;
			}
			continue;
		}
		if (node->mLength < 1 || node->mLength > 30)
		{
			error_buffer.append(llformat("ERROR Node %s: Invalid array length %d, child %s.\n", mName->mString, node->mLength, node->mName->mString));
			return false;
		}
		switch (node->mType)
		{
		case TYPE_CONTAINER:
		case TYPE_UNKNOWN:
			break;
		case TYPE_BOOLEAN:
			{
				bool bool_array[30];
				if (node->getBoolValue(node->mLength, bool_array) < node->mLength)
				{
					error_buffer.append(llformat("ERROR Node %s: Could not read boolean array, child %s.\n", mName->mString, node->mName->mString));
					return false;
				}
				for (U32 pos=0; pos<(U32)node->mLength; ++pos)
				{
					if (bool_array[pos])
					{
						++bool_true_count;
					}
				}
			}
			break;
		case TYPE_INTEGER:
			{
				if (node->mPrecision == 32)
				{
					U32 integer_array[30];
					if (node->getUnsignedValue(node->mLength, integer_array, node->mEncoding) < node->mLength)
					{
						error_buffer.append(llformat("ERROR Node %s: Could not read integer array, child %s.\n", mName->mString, node->mName->mString));
						return false;
					}
					for (U32 pos=0; pos<(U32)node->mLength; ++pos)
					{
						integer_checksum ^= integer_array[pos];
					}
				}
				else
				{
					U64 integer_array[30];
					if (node->getLongValue(node->mLength, integer_array, node->mEncoding) < node->mLength)
					{
						error_buffer.append(llformat("ERROR Node %s: Could not read long integer array, child %s.\n", mName->mString, node->mName->mString));
						return false;
					}
					for (U32 pos=0; pos<(U32)node->mLength; ++pos)
					{
						long_checksum ^= integer_array[pos];
					}
				}
			}
			break;
		case TYPE_FLOAT:
			{
				if (node->mPrecision == 32)
				{
					F32 float_array[30];
					if (node->getFloatValue(node->mLength, float_array, node->mEncoding) < node->mLength)
					{
						error_buffer.append(llformat("ERROR Node %s: Could not read float array, child %s.\n", mName->mString, node->mName->mString));
						return false;
					}
					for (U32 pos=0; pos<(U32)node->mLength; ++pos)
					{
						U32 float_bits = ((U32 *)float_array)[pos];
						float_checksum ^= (float_bits & 0xfffff000);
					}
				}
				else
				{
					F64 float_array[30];
					if (node->getDoubleValue(node->mLength, float_array, node->mEncoding) < node->mLength)
					{
						error_buffer.append(llformat("ERROR Node %s: Could not read float array, child %s.\n", mName->mString, node->mName->mString));
						return false;
					}
					for (U32 pos=0; pos<(U32)node->mLength; ++pos)
					{
						U64 float_bits = ((U64 *)float_array)[pos];
						float_checksum ^= ((float_bits & 0xfffffff000000000ll) >> 32);
					}
				}
			}
			break;
		case TYPE_STRING:
			break;
		case TYPE_UUID:
			{
				LLUUID uuid_array[30];
				if (node->getUUIDValue(node->mLength, uuid_array) < node->mLength)
				{
					error_buffer.append(llformat("ERROR Node %s: Could not read uuid array, child %s.\n", mName->mString, node->mName->mString));
					return false;
				}
				for (U32 pos=0; pos<(U32)node->mLength; ++pos)
				{
					for (S32 byte=0; byte<UUID_BYTES; ++byte)
					{
						uuid_checksum.mData[byte] ^= uuid_array[pos].mData[byte];
					}
				}
			}
			break;
		case TYPE_NODEREF:
			{
				LLXMLNode *node_array[30];
				if (node->getNodeRefValue(node->mLength, node_array) < node->mLength)
				{
					error_buffer.append(llformat("ERROR Node %s: Could not read node ref array, child %s.\n", mName->mString, node->mName->mString));
					return false;
				}
				for (U32 pos=0; pos<node->mLength; ++pos)
				{
					const char *node_name = node_array[pos]->mName->mString;
					for (U32 pos2=0; pos2<strlen(node_name); ++pos2)		/* Flawfinder: ignore */
					{
						U32 hash_contrib = U32(node_name[pos2]) << ((pos2 % 4) * 8);
						noderef_checksum ^= hash_contrib;
					}
				}
			}
			break;
		}
	}

	LLXMLNodePtr checksum_node;

	// Compare checksums
	{
		U32 node_integer_checksum = 0;
		if (!getAttribute("integer_checksum", checksum_node, false) || 
			checksum_node->getUnsignedValue(1, &node_integer_checksum, ENCODING_HEX) != 1)
		{
			error_buffer.append(llformat("ERROR Node %s: Integer checksum missing.\n", mName->mString));
			return false;
		}
		if (node_integer_checksum != integer_checksum)
		{
			error_buffer.append(llformat("ERROR Node %s: Integer checksum mismatch: read %X / calc %X.\n", mName->mString, node_integer_checksum, integer_checksum));
			return false;
		}
	}

	{
		U64 node_long_checksum = 0;
		if (!getAttribute("long_checksum", checksum_node, false) || 
			checksum_node->getLongValue(1, &node_long_checksum, ENCODING_HEX) != 1)
		{
			error_buffer.append(llformat("ERROR Node %s: Long Integer checksum missing.\n", mName->mString));
			return false;
		}
		if (node_long_checksum != long_checksum)
		{
			U32 *pp1 = (U32 *)&node_long_checksum;
			U32 *pp2 = (U32 *)&long_checksum;
			error_buffer.append(llformat("ERROR Node %s: Long Integer checksum mismatch: read %08X%08X / calc %08X%08X.\n", mName->mString, pp1[1], pp1[0], pp2[1], pp2[0]));
			return false;
		}
	}

	{
		U32 node_bool_true_count = 0;
		if (!getAttribute("bool_true_count", checksum_node, false) || 
			checksum_node->getUnsignedValue(1, &node_bool_true_count, ENCODING_HEX) != 1)
		{
			error_buffer.append(llformat("ERROR Node %s: Boolean checksum missing.\n", mName->mString));
			return false;
		}
		if (node_bool_true_count != bool_true_count)
		{
			error_buffer.append(llformat("ERROR Node %s: Boolean checksum mismatch: read %X / calc %X.\n", mName->mString, node_bool_true_count, bool_true_count));
			return false;
		}
	}

	{
		LLUUID node_uuid_checksum;
		if (!getAttribute("uuid_checksum", checksum_node, false) || 
			checksum_node->getUUIDValue(1, &node_uuid_checksum) != 1)
		{
			error_buffer.append(llformat("ERROR Node %s: UUID checksum missing.\n", mName->mString));
			return false;
		}
		if (node_uuid_checksum != uuid_checksum)
		{
			error_buffer.append(llformat("ERROR Node %s: UUID checksum mismatch: read %s / calc %s.\n", mName->mString, node_uuid_checksum.asString().c_str(), uuid_checksum.asString().c_str()));
			return false;
		}
	}

	{
		U32 node_noderef_checksum = 0;
		if (!getAttribute("noderef_checksum", checksum_node, false) || 
			checksum_node->getUnsignedValue(1, &node_noderef_checksum, ENCODING_HEX) != 1)
		{
			error_buffer.append(llformat("ERROR Node %s: Node Ref checksum missing.\n", mName->mString));
			return false;
		}
		if (node_noderef_checksum != noderef_checksum)
		{
			error_buffer.append(llformat("ERROR Node %s: Node Ref checksum mismatch: read %X / calc %X.\n", mName->mString, node_noderef_checksum, noderef_checksum));
			return false;
		}
	}

	{
		U32 node_float_checksum = 0;
		if (!getAttribute("float_checksum", checksum_node, false) || 
			checksum_node->getUnsignedValue(1, &node_float_checksum, ENCODING_HEX) != 1)
		{
			error_buffer.append(llformat("ERROR Node %s: Float checksum missing.\n", mName->mString));
			return false;
		}
		if (node_float_checksum != float_checksum)
		{
			error_buffer.append(llformat("ERROR Node %s: Float checksum mismatch: read %X / calc %X.\n", mName->mString, node_float_checksum, float_checksum));
			return false;
		}
	}

	return true;
=======
    if (mChildren.isNull())
    {
        error_buffer.append(llformat("ERROR Node %s: No children found.\n", mName->mString));
        return FALSE;
    }

    // Checksums
    U32 integer_checksum = 0;
    U32 bool_true_count = 0;
    LLUUID uuid_checksum;
    U32 noderef_checksum = 0;
    U32 float_checksum = 0;
    U64 long_checksum = 0;

    LLXMLChildList::iterator itor;
    for (itor=mChildren->map.begin(); itor!=mChildren->map.end(); ++itor)
    {
        LLXMLNode *node = itor->second;
        if (node->mIsAttribute)
        {
            continue;
        }
        if (node->mType == TYPE_CONTAINER)
        {
            if (!node->performUnitTest(error_buffer))
            {
                error_buffer.append(llformat("Child test failed for %s.\n", mName->mString));
                //return FALSE;
            }
            continue;
        }
        if (node->mLength < 1 || node->mLength > 30)
        {
            error_buffer.append(llformat("ERROR Node %s: Invalid array length %d, child %s.\n", mName->mString, node->mLength, node->mName->mString));
            return FALSE;
        }
        switch (node->mType)
        {
        case TYPE_CONTAINER:
        case TYPE_UNKNOWN:
            break;
        case TYPE_BOOLEAN:
            {
                BOOL bool_array[30];
                if (node->getBoolValue(node->mLength, bool_array) < node->mLength)
                {
                    error_buffer.append(llformat("ERROR Node %s: Could not read boolean array, child %s.\n", mName->mString, node->mName->mString));
                    return FALSE;
                }
                for (U32 pos=0; pos<(U32)node->mLength; ++pos)
                {
                    if (bool_array[pos])
                    {
                        ++bool_true_count;
                    }
                }
            }
            break;
        case TYPE_INTEGER:
            {
                if (node->mPrecision == 32)
                {
                    U32 integer_array[30];
                    if (node->getUnsignedValue(node->mLength, integer_array, node->mEncoding) < node->mLength)
                    {
                        error_buffer.append(llformat("ERROR Node %s: Could not read integer array, child %s.\n", mName->mString, node->mName->mString));
                        return FALSE;
                    }
                    for (U32 pos=0; pos<(U32)node->mLength; ++pos)
                    {
                        integer_checksum ^= integer_array[pos];
                    }
                }
                else
                {
                    U64 integer_array[30];
                    if (node->getLongValue(node->mLength, integer_array, node->mEncoding) < node->mLength)
                    {
                        error_buffer.append(llformat("ERROR Node %s: Could not read long integer array, child %s.\n", mName->mString, node->mName->mString));
                        return FALSE;
                    }
                    for (U32 pos=0; pos<(U32)node->mLength; ++pos)
                    {
                        long_checksum ^= integer_array[pos];
                    }
                }
            }
            break;
        case TYPE_FLOAT:
            {
                if (node->mPrecision == 32)
                {
                    F32 float_array[30];
                    if (node->getFloatValue(node->mLength, float_array, node->mEncoding) < node->mLength)
                    {
                        error_buffer.append(llformat("ERROR Node %s: Could not read float array, child %s.\n", mName->mString, node->mName->mString));
                        return FALSE;
                    }
                    for (U32 pos=0; pos<(U32)node->mLength; ++pos)
                    {
                        U32 float_bits = ((U32 *)float_array)[pos];
                        float_checksum ^= (float_bits & 0xfffff000);
                    }
                }
                else
                {
                    F64 float_array[30];
                    if (node->getDoubleValue(node->mLength, float_array, node->mEncoding) < node->mLength)
                    {
                        error_buffer.append(llformat("ERROR Node %s: Could not read float array, child %s.\n", mName->mString, node->mName->mString));
                        return FALSE;
                    }
                    for (U32 pos=0; pos<(U32)node->mLength; ++pos)
                    {
                        U64 float_bits = ((U64 *)float_array)[pos];
                        float_checksum ^= ((float_bits & 0xfffffff000000000ll) >> 32);
                    }
                }
            }
            break;
        case TYPE_STRING:
            break;
        case TYPE_UUID:
            {
                LLUUID uuid_array[30];
                if (node->getUUIDValue(node->mLength, uuid_array) < node->mLength)
                {
                    error_buffer.append(llformat("ERROR Node %s: Could not read uuid array, child %s.\n", mName->mString, node->mName->mString));
                    return FALSE;
                }
                for (U32 pos=0; pos<(U32)node->mLength; ++pos)
                {
                    for (S32 byte=0; byte<UUID_BYTES; ++byte)
                    {
                        uuid_checksum.mData[byte] ^= uuid_array[pos].mData[byte];
                    }
                }
            }
            break;
        case TYPE_NODEREF:
            {
                LLXMLNode *node_array[30];
                if (node->getNodeRefValue(node->mLength, node_array) < node->mLength)
                {
                    error_buffer.append(llformat("ERROR Node %s: Could not read node ref array, child %s.\n", mName->mString, node->mName->mString));
                    return FALSE;
                }
                for (U32 pos=0; pos<node->mLength; ++pos)
                {
                    const char *node_name = node_array[pos]->mName->mString;
                    for (U32 pos2=0; pos2<strlen(node_name); ++pos2)        /* Flawfinder: ignore */
                    {
                        U32 hash_contrib = U32(node_name[pos2]) << ((pos2 % 4) * 8);
                        noderef_checksum ^= hash_contrib;
                    }
                }
            }
            break;
        }
    }

    LLXMLNodePtr checksum_node;

    // Compare checksums
    {
        U32 node_integer_checksum = 0;
        if (!getAttribute("integer_checksum", checksum_node, FALSE) ||
            checksum_node->getUnsignedValue(1, &node_integer_checksum, ENCODING_HEX) != 1)
        {
            error_buffer.append(llformat("ERROR Node %s: Integer checksum missing.\n", mName->mString));
            return FALSE;
        }
        if (node_integer_checksum != integer_checksum)
        {
            error_buffer.append(llformat("ERROR Node %s: Integer checksum mismatch: read %X / calc %X.\n", mName->mString, node_integer_checksum, integer_checksum));
            return FALSE;
        }
    }

    {
        U64 node_long_checksum = 0;
        if (!getAttribute("long_checksum", checksum_node, FALSE) ||
            checksum_node->getLongValue(1, &node_long_checksum, ENCODING_HEX) != 1)
        {
            error_buffer.append(llformat("ERROR Node %s: Long Integer checksum missing.\n", mName->mString));
            return FALSE;
        }
        if (node_long_checksum != long_checksum)
        {
            U32 *pp1 = (U32 *)&node_long_checksum;
            U32 *pp2 = (U32 *)&long_checksum;
            error_buffer.append(llformat("ERROR Node %s: Long Integer checksum mismatch: read %08X%08X / calc %08X%08X.\n", mName->mString, pp1[1], pp1[0], pp2[1], pp2[0]));
            return FALSE;
        }
    }

    {
        U32 node_bool_true_count = 0;
        if (!getAttribute("bool_true_count", checksum_node, FALSE) ||
            checksum_node->getUnsignedValue(1, &node_bool_true_count, ENCODING_HEX) != 1)
        {
            error_buffer.append(llformat("ERROR Node %s: Boolean checksum missing.\n", mName->mString));
            return FALSE;
        }
        if (node_bool_true_count != bool_true_count)
        {
            error_buffer.append(llformat("ERROR Node %s: Boolean checksum mismatch: read %X / calc %X.\n", mName->mString, node_bool_true_count, bool_true_count));
            return FALSE;
        }
    }

    {
        LLUUID node_uuid_checksum;
        if (!getAttribute("uuid_checksum", checksum_node, FALSE) ||
            checksum_node->getUUIDValue(1, &node_uuid_checksum) != 1)
        {
            error_buffer.append(llformat("ERROR Node %s: UUID checksum missing.\n", mName->mString));
            return FALSE;
        }
        if (node_uuid_checksum != uuid_checksum)
        {
            error_buffer.append(llformat("ERROR Node %s: UUID checksum mismatch: read %s / calc %s.\n", mName->mString, node_uuid_checksum.asString().c_str(), uuid_checksum.asString().c_str()));
            return FALSE;
        }
    }

    {
        U32 node_noderef_checksum = 0;
        if (!getAttribute("noderef_checksum", checksum_node, FALSE) ||
            checksum_node->getUnsignedValue(1, &node_noderef_checksum, ENCODING_HEX) != 1)
        {
            error_buffer.append(llformat("ERROR Node %s: Node Ref checksum missing.\n", mName->mString));
            return FALSE;
        }
        if (node_noderef_checksum != noderef_checksum)
        {
            error_buffer.append(llformat("ERROR Node %s: Node Ref checksum mismatch: read %X / calc %X.\n", mName->mString, node_noderef_checksum, noderef_checksum));
            return FALSE;
        }
    }

    {
        U32 node_float_checksum = 0;
        if (!getAttribute("float_checksum", checksum_node, FALSE) ||
            checksum_node->getUnsignedValue(1, &node_float_checksum, ENCODING_HEX) != 1)
        {
            error_buffer.append(llformat("ERROR Node %s: Float checksum missing.\n", mName->mString));
            return FALSE;
        }
        if (node_float_checksum != float_checksum)
        {
            error_buffer.append(llformat("ERROR Node %s: Float checksum mismatch: read %X / calc %X.\n", mName->mString, node_float_checksum, float_checksum));
            return FALSE;
        }
    }

    return TRUE;
>>>>>>> e1623bb2
}

LLXMLNodePtr LLXMLNode::getFirstChild() const
{
    if (mChildren.isNull()) return NULL;
    LLXMLNodePtr ret = mChildren->head;
    return ret;
}

LLXMLNodePtr LLXMLNode::getNextSibling() const
{
    LLXMLNodePtr ret = mNext;
    return ret;
}

std::string LLXMLNode::getSanitizedValue() const
{
    if (mIsAttribute)
    {
        return getValue() ;
    }
    else
    {
        return getTextContents();
    }
}


std::string LLXMLNode::getTextContents() const
{
    std::string msg;
    std::string contents = mValue;
    std::string::size_type n = contents.find_first_not_of(" \t\n");
    if (n != std::string::npos && contents[n] == '\"')
    {
        // Case 1: node has quoted text
        S32 num_lines = 0;
        while(1)
        {
            // mContents[n] == '"'
            ++n;
            std::string::size_type t = n;
            std::string::size_type m = 0;
            // fix-up escaped characters
            while(1)
            {
                m = contents.find_first_of("\\\"", t); // find first \ or "
                if ((m == std::string::npos) || (contents[m] == '\"'))
                {
                    break;
                }
                contents.erase(m,1);
                t = m+1;
            }
            if (m == std::string::npos)
            {
                break;
            }
            // mContents[m] == '"'
            num_lines++;
            msg += contents.substr(n,m-n) + "\n";
            n = contents.find_first_of("\"", m+1);
            if (n == std::string::npos)
            {
                if (num_lines == 1)
                {
                    msg.erase(msg.size()-1); // remove "\n" if only one line
                }
                break;
            }
        }
    }
    else
    {
        // Case 2: node has embedded text (beginning and trailing whitespace trimmed)
        std::string::size_type start = mValue.find_first_not_of(" \t\n");
        if (start != mValue.npos)
        {
            std::string::size_type end = mValue.find_last_not_of(" \t\n");
            if (end != mValue.npos)
            {
                msg = mValue.substr(start, end+1-start);
            }
            else
            {
                msg = mValue.substr(start);
            }
        }
        // Convert any internal CR to LF
        msg = utf8str_removeCRLF(msg);
    }
    return msg;
}

void LLXMLNode::setLineNumber(S32 line_number)
{
    mLineNumber = line_number;
}

S32 LLXMLNode::getLineNumber()
{
    return mLineNumber;
}<|MERGE_RESOLUTION|>--- conflicted
+++ resolved
@@ -1,4889 +1,3268 @@
-/**
- * @file llxmlnode.cpp
- * @author Tom Yedwab
- * @brief LLXMLNode implementation
- *
- * $LicenseInfo:firstyear=2005&license=viewerlgpl$
- * Second Life Viewer Source Code
- * Copyright (C) 2010, Linden Research, Inc.
- *
- * This library is free software; you can redistribute it and/or
- * modify it under the terms of the GNU Lesser General Public
- * License as published by the Free Software Foundation;
- * version 2.1 of the License only.
- *
- * This library is distributed in the hope that it will be useful,
- * but WITHOUT ANY WARRANTY; without even the implied warranty of
- * MERCHANTABILITY or FITNESS FOR A PARTICULAR PURPOSE.  See the GNU
- * Lesser General Public License for more details.
- *
- * You should have received a copy of the GNU Lesser General Public
- * License along with this library; if not, write to the Free Software
- * Foundation, Inc., 51 Franklin Street, Fifth Floor, Boston, MA  02110-1301  USA
- *
- * Linden Research, Inc., 945 Battery Street, San Francisco, CA  94111  USA
- * $/LicenseInfo$
- */
-
-#include "linden_common.h"
-
-#include <iostream>
-#include <map>
-
-#include "llxmlnode.h"
-
-#include "v3color.h"
-#include "v4color.h"
-#include "v4coloru.h"
-#include "v3math.h"
-#include "v3dmath.h"
-#include "v4math.h"
-#include "llquaternion.h"
-#include "llstring.h"
-#include "lluuid.h"
-#include "lldir.h"
-
-// static
-bool LLXMLNode::sStripEscapedStrings = true;
-bool LLXMLNode::sStripWhitespaceValues = false;
-
-<<<<<<< HEAD
-LLXMLNode::LLXMLNode() : 
-	mID(""),
-	mParser(NULL),
-	mIsAttribute(false),
-	mVersionMajor(0), 
-	mVersionMinor(0), 
-	mLength(0), 
-	mPrecision(64),
-	mType(TYPE_CONTAINER),
-	mEncoding(ENCODING_DEFAULT),
-	mLineNumber(-1),
-	mParent(NULL),
-	mChildren(NULL),
-	mAttributes(),
-	mPrev(NULL),
-	mNext(NULL),
-	mName(NULL), 
-	mValue(""), 
-	mDefault(NULL)
-{
-}
-
-LLXMLNode::LLXMLNode(const char* name, bool is_attribute) : 
-	mID(""),
-	mParser(NULL),
-	mIsAttribute(is_attribute),
-	mVersionMajor(0), 
-	mVersionMinor(0), 
-	mLength(0), 
-	mPrecision(64),
-	mType(TYPE_CONTAINER), 
-	mEncoding(ENCODING_DEFAULT),
-	mLineNumber(-1),
-	mParent(NULL),
-	mChildren(NULL),
-	mAttributes(),
-	mPrev(NULL),
-	mNext(NULL),
-	mValue(""), 
-	mDefault(NULL)
-=======
-LLXMLNode::LLXMLNode() :
-    mID(""),
-    mParser(NULL),
-    mIsAttribute(FALSE),
-    mVersionMajor(0),
-    mVersionMinor(0),
-    mLength(0),
-    mPrecision(64),
-    mType(TYPE_CONTAINER),
-    mEncoding(ENCODING_DEFAULT),
-    mLineNumber(-1),
-    mParent(NULL),
-    mChildren(NULL),
-    mAttributes(),
-    mPrev(NULL),
-    mNext(NULL),
-    mName(NULL),
-    mValue(""),
-    mDefault(NULL)
-{
-}
-
-LLXMLNode::LLXMLNode(const char* name, BOOL is_attribute) :
-    mID(""),
-    mParser(NULL),
-    mIsAttribute(is_attribute),
-    mVersionMajor(0),
-    mVersionMinor(0),
-    mLength(0),
-    mPrecision(64),
-    mType(TYPE_CONTAINER),
-    mEncoding(ENCODING_DEFAULT),
-    mLineNumber(-1),
-    mParent(NULL),
-    mChildren(NULL),
-    mAttributes(),
-    mPrev(NULL),
-    mNext(NULL),
-    mValue(""),
-    mDefault(NULL)
->>>>>>> e1623bb2
-{
-    mName = gStringTable.addStringEntry(name);
-}
-
-<<<<<<< HEAD
-LLXMLNode::LLXMLNode(LLStringTableEntry* name, bool is_attribute) : 
-	mID(""),
-	mParser(NULL),
-	mIsAttribute(is_attribute),
-	mVersionMajor(0), 
-	mVersionMinor(0), 
-	mLength(0), 
-	mPrecision(64),
-	mType(TYPE_CONTAINER), 
-	mEncoding(ENCODING_DEFAULT),
-	mLineNumber(-1),
-	mParent(NULL),
-	mChildren(NULL),
-	mAttributes(),
-	mPrev(NULL),
-	mNext(NULL),
-	mName(name),
-	mValue(""), 
-	mDefault(NULL)
-=======
-LLXMLNode::LLXMLNode(LLStringTableEntry* name, BOOL is_attribute) :
-    mID(""),
-    mParser(NULL),
-    mIsAttribute(is_attribute),
-    mVersionMajor(0),
-    mVersionMinor(0),
-    mLength(0),
-    mPrecision(64),
-    mType(TYPE_CONTAINER),
-    mEncoding(ENCODING_DEFAULT),
-    mLineNumber(-1),
-    mParent(NULL),
-    mChildren(NULL),
-    mAttributes(),
-    mPrev(NULL),
-    mNext(NULL),
-    mName(name),
-    mValue(""),
-    mDefault(NULL)
->>>>>>> e1623bb2
-{
-}
-
-// copy constructor (except for the children)
-LLXMLNode::LLXMLNode(const LLXMLNode& rhs) :
-    mID(rhs.mID),
-    mIsAttribute(rhs.mIsAttribute),
-    mVersionMajor(rhs.mVersionMajor),
-    mVersionMinor(rhs.mVersionMinor),
-    mLength(rhs.mLength),
-    mPrecision(rhs.mPrecision),
-    mType(rhs.mType),
-    mEncoding(rhs.mEncoding),
-    mLineNumber(0),
-    mParser(NULL),
-    mParent(NULL),
-    mChildren(NULL),
-    mAttributes(),
-    mPrev(NULL),
-    mNext(NULL),
-    mName(rhs.mName),
-    mValue(rhs.mValue),
-    mDefault(rhs.mDefault)
-{
-}
-
-// returns a new copy of this node and all its children
-LLXMLNodePtr LLXMLNode::deepCopy()
-{
-    LLXMLNodePtr newnode = LLXMLNodePtr(new LLXMLNode(*this));
-    if (mChildren.notNull())
-    {
-        for (LLXMLChildList::iterator iter = mChildren->map.begin();
-             iter != mChildren->map.end(); ++iter)
-        {
-            LLXMLNodePtr temp_ptr_for_gcc(iter->second->deepCopy());
-            newnode->addChild(temp_ptr_for_gcc);
-        }
-    }
-    for (LLXMLAttribList::iterator iter = mAttributes.begin();
-         iter != mAttributes.end(); ++iter)
-    {
-        LLXMLNodePtr temp_ptr_for_gcc(iter->second->deepCopy());
-        newnode->addChild(temp_ptr_for_gcc);
-    }
-
-    return newnode;
-}
-
-// virtual
-LLXMLNode::~LLXMLNode()
-{
-    // Strictly speaking none of this should be required execept 'delete mChildren'...
-    // Sadly, that's only true if we hadn't had reference-counted smart pointers linked
-    // in three different directions. This entire class is a frightening, hard-to-maintain
-    // mess.
-    if (mChildren.notNull())
-    {
-        for (LLXMLChildList::iterator iter = mChildren->map.begin();
-             iter != mChildren->map.end(); ++iter)
-        {
-            LLXMLNodePtr child = iter->second;
-            child->mParent = NULL;
-            child->mNext = NULL;
-            child->mPrev = NULL;
-        }
-        mChildren->map.clear();
-        mChildren->head = NULL;
-        mChildren->tail = NULL;
-        mChildren = NULL;
-    }
-    for (LLXMLAttribList::iterator iter = mAttributes.begin();
-         iter != mAttributes.end(); ++iter)
-    {
-        LLXMLNodePtr attr = iter->second;
-        attr->mParent = NULL;
-        attr->mNext = NULL;
-        attr->mPrev = NULL;
-    }
-    llassert(mParent == NULL);
-    mDefault = NULL;
-}
-
-<<<<<<< HEAD
-bool LLXMLNode::isNull()
-{	
-	return (mName == NULL);
-}
-
-// protected
-bool LLXMLNode::removeChild(LLXMLNode *target_child) 
-{
-	if (!target_child)
-	{
-		return false;
-	}
-	if (target_child->mIsAttribute)
-	{
-		LLXMLAttribList::iterator children_itr = mAttributes.find(target_child->mName);
-		if (children_itr != mAttributes.end())
-		{
-			target_child->mParent = NULL;
-			mAttributes.erase(children_itr);
-			return true;
-		}
-	}
-	else if (mChildren.notNull())
-	{
-		LLXMLChildList::iterator children_itr = mChildren->map.find(target_child->mName);
-		while (children_itr != mChildren->map.end())
-		{
-			if (target_child == children_itr->second)
-			{
-				if (target_child == mChildren->head)
-				{
-					mChildren->head = target_child->mNext;
-				}
-				if (target_child == mChildren->tail)
-				{
-					mChildren->tail = target_child->mPrev;
-				}
-
-				LLXMLNodePtr prev = target_child->mPrev;
-				LLXMLNodePtr next = target_child->mNext;
-				if (prev.notNull()) prev->mNext = next;
-				if (next.notNull()) next->mPrev = prev;
-
-				target_child->mPrev = NULL;
-				target_child->mNext = NULL;
-				target_child->mParent = NULL;
-				mChildren->map.erase(children_itr);
-				if (mChildren->map.empty())
-				{
-					mChildren = NULL;
-				}
-				return true;
-			}
-			else if (children_itr->first != target_child->mName)
-			{
-				break;
-			}
-			else
-			{
-				++children_itr;
-			}
-		}
-	}
-	return false;
-=======
-BOOL LLXMLNode::isNull()
-{
-    return (mName == NULL);
-}
-
-// protected
-BOOL LLXMLNode::removeChild(LLXMLNode *target_child)
-{
-    if (!target_child)
-    {
-        return FALSE;
-    }
-    if (target_child->mIsAttribute)
-    {
-        LLXMLAttribList::iterator children_itr = mAttributes.find(target_child->mName);
-        if (children_itr != mAttributes.end())
-        {
-            target_child->mParent = NULL;
-            mAttributes.erase(children_itr);
-            return TRUE;
-        }
-    }
-    else if (mChildren.notNull())
-    {
-        LLXMLChildList::iterator children_itr = mChildren->map.find(target_child->mName);
-        while (children_itr != mChildren->map.end())
-        {
-            if (target_child == children_itr->second)
-            {
-                if (target_child == mChildren->head)
-                {
-                    mChildren->head = target_child->mNext;
-                }
-                if (target_child == mChildren->tail)
-                {
-                    mChildren->tail = target_child->mPrev;
-                }
-
-                LLXMLNodePtr prev = target_child->mPrev;
-                LLXMLNodePtr next = target_child->mNext;
-                if (prev.notNull()) prev->mNext = next;
-                if (next.notNull()) next->mPrev = prev;
-
-                target_child->mPrev = NULL;
-                target_child->mNext = NULL;
-                target_child->mParent = NULL;
-                mChildren->map.erase(children_itr);
-                if (mChildren->map.empty())
-                {
-                    mChildren = NULL;
-                }
-                return TRUE;
-            }
-            else if (children_itr->first != target_child->mName)
-            {
-                break;
-            }
-            else
-            {
-                ++children_itr;
-            }
-        }
-    }
-    return FALSE;
->>>>>>> e1623bb2
-}
-
-void LLXMLNode::addChild(LLXMLNodePtr& new_child)
-{
-<<<<<<< HEAD
-	if (new_child->mParent != NULL)
-	{
-		if (new_child->mParent == this)
-		{
-			return;
-		}
-		new_child->mParent->removeChild(new_child);
-	}
-
-	new_child->mParent = this;
-	if (new_child->mIsAttribute)
-	{
-		LLXMLAttribList::iterator found_it = mAttributes.find(new_child->mName);
-		if (found_it != mAttributes.end())
-		{
-			removeChild(found_it->second);
-		}
-		mAttributes.insert(std::make_pair(new_child->mName, new_child));
-	}
-	else
-	{
-		if (mChildren.isNull())
-		{
-			mChildren = new LLXMLChildren();
-			mChildren->head = new_child;
-			mChildren->tail = new_child;
-		}
-		mChildren->map.insert(std::make_pair(new_child->mName, new_child));
-
-		if (mChildren->tail != new_child)
-		{
-			mChildren->tail->mNext = new_child;
-			new_child->mPrev = mChildren->tail;
-			mChildren->tail = new_child;
-		}
-	}
-
-	new_child->updateDefault();
-}
-
-// virtual 
-LLXMLNodePtr LLXMLNode::createChild(const char* name, bool is_attribute)
-=======
-    if (new_child->mParent != NULL)
-    {
-        if (new_child->mParent == this)
-        {
-            return;
-        }
-        new_child->mParent->removeChild(new_child);
-    }
-
-    new_child->mParent = this;
-    if (new_child->mIsAttribute)
-    {
-        LLXMLAttribList::iterator found_it = mAttributes.find(new_child->mName);
-        if (found_it != mAttributes.end())
-        {
-            removeChild(found_it->second);
-        }
-        mAttributes.insert(std::make_pair(new_child->mName, new_child));
-    }
-    else
-    {
-        if (mChildren.isNull())
-        {
-            mChildren = new LLXMLChildren();
-            mChildren->head = new_child;
-            mChildren->tail = new_child;
-        }
-        mChildren->map.insert(std::make_pair(new_child->mName, new_child));
-
-        if (mChildren->tail != new_child)
-        {
-            mChildren->tail->mNext = new_child;
-            new_child->mPrev = mChildren->tail;
-            mChildren->tail = new_child;
-        }
-    }
-
-    new_child->updateDefault();
-}
-
-// virtual
-LLXMLNodePtr LLXMLNode::createChild(const char* name, BOOL is_attribute)
->>>>>>> e1623bb2
-{
-    return createChild(gStringTable.addStringEntry(name), is_attribute);
-}
-
-<<<<<<< HEAD
-// virtual 
-LLXMLNodePtr LLXMLNode::createChild(LLStringTableEntry* name, bool is_attribute)
-=======
-// virtual
-LLXMLNodePtr LLXMLNode::createChild(LLStringTableEntry* name, BOOL is_attribute)
->>>>>>> e1623bb2
-{
-    LLXMLNodePtr ret(new LLXMLNode(name, is_attribute));
-    ret->mID.clear();
-
-    addChild(ret);
-    return ret;
-}
-
-bool LLXMLNode::deleteChild(LLXMLNode *child)
-{
-<<<<<<< HEAD
-	if (removeChild(child))
-	{
-		return true;
-	}
-	return false;
-=======
-    if (removeChild(child))
-    {
-        return TRUE;
-    }
-    return FALSE;
->>>>>>> e1623bb2
-}
-
-void LLXMLNode::setParent(LLXMLNodePtr& new_parent)
-{
-    if (new_parent.notNull())
-    {
-        LLXMLNodePtr this_ptr(this);
-        new_parent->addChild(this_ptr);
-    }
-    else
-    {
-        if (mParent != NULL)
-        {
-            LLXMLNodePtr old_parent = mParent;
-            mParent = NULL;
-            old_parent->removeChild(this);
-        }
-    }
-}
-
-
-void LLXMLNode::updateDefault()
-{
-    if (mParent != NULL && !mParent->mDefault.isNull())
-    {
-        mDefault = NULL;
-
-        // Find default value in parent's default tree
-        if (!mParent->mDefault.isNull())
-        {
-            findDefault(mParent->mDefault);
-        }
-    }
-
-    if (mChildren.notNull())
-    {
-        LLXMLChildList::const_iterator children_itr;
-        LLXMLChildList::const_iterator children_end = mChildren->map.end();
-        for (children_itr = mChildren->map.begin(); children_itr != children_end; ++children_itr)
-        {
-            LLXMLNodePtr child = (*children_itr).second;
-            child->updateDefault();
-        }
-    }
-}
-
-void XMLCALL StartXMLNode(void *userData,
-                          const XML_Char *name,
-                          const XML_Char **atts)
-{
-<<<<<<< HEAD
-	// Create a new node
-	LLXMLNode *new_node_ptr = new LLXMLNode(name, false);
-
-	LLXMLNodePtr new_node = new_node_ptr;
-	new_node->mID.clear();
-	LLXMLNodePtr ptr_new_node = new_node;
-
-	// Set the parent-child relationship with the current active node
-	LLXMLNode* parent = (LLXMLNode *)userData;
-
-	if (NULL == parent)
-	{
-		LL_WARNS() << "parent (userData) is NULL; aborting function" << LL_ENDL;
-		return;
-	}
-
-	new_node_ptr->mParser = parent->mParser;
-	new_node_ptr->setLineNumber(XML_GetCurrentLineNumber(*new_node_ptr->mParser));
-	
-	// Set the current active node to the new node
-	XML_Parser *parser = parent->mParser;
-	XML_SetUserData(*parser, (void *)new_node_ptr);
-
-	// Parse attributes
-	U32 pos = 0;
-	while (atts[pos] != NULL)
-	{
-		std::string attr_name = atts[pos];
-		std::string attr_value = atts[pos+1];
-
-		// Special cases
-		if ('i' == attr_name[0] && "id" == attr_name)
-		{
-			new_node->mID = attr_value;
-		}
-		else if ('v' == attr_name[0] && "version" == attr_name)
-		{
-			U32 version_major = 0;
-			U32 version_minor = 0;
-			if (sscanf(attr_value.c_str(), "%d.%d", &version_major, &version_minor) > 0)
-			{
-				new_node->mVersionMajor = version_major;
-				new_node->mVersionMinor = version_minor;
-			}
-		}
-		else if (('s' == attr_name[0] && "size" == attr_name) || ('l' == attr_name[0] && "length" == attr_name))
-		{
-			U32 length;
-			if (sscanf(attr_value.c_str(), "%d", &length) > 0)
-			{
-				new_node->mLength = length;
-			}
-		}
-		else if ('p' == attr_name[0] && "precision" == attr_name)
-		{
-			U32 precision;
-			if (sscanf(attr_value.c_str(), "%d", &precision) > 0)
-			{
-				new_node->mPrecision = precision;
-			}
-		}
-		else if ('t' == attr_name[0] && "type" == attr_name)
-		{
-			if ("boolean" == attr_value)
-			{
-				new_node->mType = LLXMLNode::TYPE_BOOLEAN;
-			}
-			else if ("integer" == attr_value)
-			{
-				new_node->mType = LLXMLNode::TYPE_INTEGER;
-			}
-			else if ("float" == attr_value)
-			{
-				new_node->mType = LLXMLNode::TYPE_FLOAT;
-			}
-			else if ("string" == attr_value)
-			{
-				new_node->mType = LLXMLNode::TYPE_STRING;
-			}
-			else if ("uuid" == attr_value)
-			{
-				new_node->mType = LLXMLNode::TYPE_UUID;
-			}
-			else if ("noderef" == attr_value)
-			{
-				new_node->mType = LLXMLNode::TYPE_NODEREF;
-			}
-		}
-		else if ('e' == attr_name[0] && "encoding" == attr_name)
-		{
-			if ("decimal" == attr_value)
-			{
-				new_node->mEncoding = LLXMLNode::ENCODING_DECIMAL;
-			}
-			else if ("hex" == attr_value)
-			{
-				new_node->mEncoding = LLXMLNode::ENCODING_HEX;
-			}
-			/*else if (attr_value == "base32")
-			{
-				new_node->mEncoding = LLXMLNode::ENCODING_BASE32;
-			}*/
-		}
-
-		// only one attribute child per description
-		LLXMLNodePtr attr_node;
-		if (!new_node->getAttribute(attr_name.c_str(), attr_node, false))
-		{
-			attr_node = new LLXMLNode(attr_name.c_str(), true);
-			attr_node->setLineNumber(XML_GetCurrentLineNumber(*new_node_ptr->mParser));
-		}
-		attr_node->setValue(attr_value);
-		new_node->addChild(attr_node);
-
-		pos += 2;
-	}
-
-	if (parent)
-	{
-		parent->addChild(new_node);
-	}
-=======
-    // Create a new node
-    LLXMLNode *new_node_ptr = new LLXMLNode(name, FALSE);
-
-    LLXMLNodePtr new_node = new_node_ptr;
-    new_node->mID.clear();
-    LLXMLNodePtr ptr_new_node = new_node;
-
-    // Set the parent-child relationship with the current active node
-    LLXMLNode* parent = (LLXMLNode *)userData;
-
-    if (NULL == parent)
-    {
-        LL_WARNS() << "parent (userData) is NULL; aborting function" << LL_ENDL;
-        return;
-    }
-
-    new_node_ptr->mParser = parent->mParser;
-    new_node_ptr->setLineNumber(XML_GetCurrentLineNumber(*new_node_ptr->mParser));
-
-    // Set the current active node to the new node
-    XML_Parser *parser = parent->mParser;
-    XML_SetUserData(*parser, (void *)new_node_ptr);
-
-    // Parse attributes
-    U32 pos = 0;
-    while (atts[pos] != NULL)
-    {
-        std::string attr_name = atts[pos];
-        std::string attr_value = atts[pos+1];
-
-        // Special cases
-        if ('i' == attr_name[0] && "id" == attr_name)
-        {
-            new_node->mID = attr_value;
-        }
-        else if ('v' == attr_name[0] && "version" == attr_name)
-        {
-            U32 version_major = 0;
-            U32 version_minor = 0;
-            if (sscanf(attr_value.c_str(), "%d.%d", &version_major, &version_minor) > 0)
-            {
-                new_node->mVersionMajor = version_major;
-                new_node->mVersionMinor = version_minor;
-            }
-        }
-        else if (('s' == attr_name[0] && "size" == attr_name) || ('l' == attr_name[0] && "length" == attr_name))
-        {
-            U32 length;
-            if (sscanf(attr_value.c_str(), "%d", &length) > 0)
-            {
-                new_node->mLength = length;
-            }
-        }
-        else if ('p' == attr_name[0] && "precision" == attr_name)
-        {
-            U32 precision;
-            if (sscanf(attr_value.c_str(), "%d", &precision) > 0)
-            {
-                new_node->mPrecision = precision;
-            }
-        }
-        else if ('t' == attr_name[0] && "type" == attr_name)
-        {
-            if ("boolean" == attr_value)
-            {
-                new_node->mType = LLXMLNode::TYPE_BOOLEAN;
-            }
-            else if ("integer" == attr_value)
-            {
-                new_node->mType = LLXMLNode::TYPE_INTEGER;
-            }
-            else if ("float" == attr_value)
-            {
-                new_node->mType = LLXMLNode::TYPE_FLOAT;
-            }
-            else if ("string" == attr_value)
-            {
-                new_node->mType = LLXMLNode::TYPE_STRING;
-            }
-            else if ("uuid" == attr_value)
-            {
-                new_node->mType = LLXMLNode::TYPE_UUID;
-            }
-            else if ("noderef" == attr_value)
-            {
-                new_node->mType = LLXMLNode::TYPE_NODEREF;
-            }
-        }
-        else if ('e' == attr_name[0] && "encoding" == attr_name)
-        {
-            if ("decimal" == attr_value)
-            {
-                new_node->mEncoding = LLXMLNode::ENCODING_DECIMAL;
-            }
-            else if ("hex" == attr_value)
-            {
-                new_node->mEncoding = LLXMLNode::ENCODING_HEX;
-            }
-            /*else if (attr_value == "base32")
-            {
-                new_node->mEncoding = LLXMLNode::ENCODING_BASE32;
-            }*/
-        }
-
-        // only one attribute child per description
-        LLXMLNodePtr attr_node;
-        if (!new_node->getAttribute(attr_name.c_str(), attr_node, FALSE))
-        {
-            attr_node = new LLXMLNode(attr_name.c_str(), TRUE);
-            attr_node->setLineNumber(XML_GetCurrentLineNumber(*new_node_ptr->mParser));
-        }
-        attr_node->setValue(attr_value);
-        new_node->addChild(attr_node);
-
-        pos += 2;
-    }
-
-    if (parent)
-    {
-        parent->addChild(new_node);
-    }
->>>>>>> e1623bb2
-}
-
-void XMLCALL EndXMLNode(void *userData,
-                        const XML_Char *name)
-{
-<<<<<<< HEAD
-	// [FUGLY] Set the current active node to the current node's parent
-	LLXMLNode *node = (LLXMLNode *)userData;
-	XML_Parser *parser = node->mParser;
-	XML_SetUserData(*parser, (void *)node->mParent);
-	// SJB: total hack:
-	if (LLXMLNode::sStripWhitespaceValues)
-	{
-		std::string value = node->getValue();
-		bool is_empty = true;
-		for (std::string::size_type s = 0; s < value.length(); s++)
-		{
-			char c = value[s];
-			if (c != ' ' && c != '\t' && c != '\n')
-			{
-				is_empty = false;
-				break;
-			}
-		}
-		if (is_empty)
-		{
-			value.clear();
-			node->setValue(value);
-		}
-	}
-=======
-    // [FUGLY] Set the current active node to the current node's parent
-    LLXMLNode *node = (LLXMLNode *)userData;
-    XML_Parser *parser = node->mParser;
-    XML_SetUserData(*parser, (void *)node->mParent);
-    // SJB: total hack:
-    if (LLXMLNode::sStripWhitespaceValues)
-    {
-        std::string value = node->getValue();
-        BOOL is_empty = TRUE;
-        for (std::string::size_type s = 0; s < value.length(); s++)
-        {
-            char c = value[s];
-            if (c != ' ' && c != '\t' && c != '\n')
-            {
-                is_empty = FALSE;
-                break;
-            }
-        }
-        if (is_empty)
-        {
-            value.clear();
-            node->setValue(value);
-        }
-    }
->>>>>>> e1623bb2
-}
-
-void XMLCALL XMLData(void *userData,
-                     const XML_Char *s,
-                     int len)
-{
-    LLXMLNode* current_node = (LLXMLNode *)userData;
-    std::string value = current_node->getValue();
-    if (LLXMLNode::sStripEscapedStrings)
-    {
-        if (s[0] == '\"' && s[len-1] == '\"')
-        {
-            // Special-case: Escaped string.
-            std::string unescaped_string;
-            for (S32 pos=1; pos<len-1; ++pos)
-            {
-                if (s[pos] == '\\' && s[pos+1] == '\\')
-                {
-                    unescaped_string.append("\\");
-                    ++pos;
-                }
-                else if (s[pos] == '\\' && s[pos+1] == '\"')
-                {
-                    unescaped_string.append("\"");
-                    ++pos;
-                }
-                else
-                {
-                    unescaped_string.append(&s[pos], 1);
-                }
-            }
-            value.append(unescaped_string);
-            current_node->setValue(value);
-            return;
-        }
-    }
-    value.append(std::string(s, len));
-    current_node->setValue(value);
-}
-
-
-
-// static
-bool LLXMLNode::updateNode(
-<<<<<<< HEAD
-	LLXMLNodePtr& node,
-	LLXMLNodePtr& update_node)
-{
-
-	if (!node || !update_node)
-	{
-		LL_WARNS() << "Node invalid" << LL_ENDL;
-		return false;
-	}
-
-	//update the node value
-	node->mValue = update_node->mValue;
-
-	//update all attribute values
-	LLXMLAttribList::const_iterator itor;
-
-	for(itor = update_node->mAttributes.begin(); itor != update_node->mAttributes.end(); ++itor)
-	{
-		const LLStringTableEntry* attribNameEntry = (*itor).first;
-		LLXMLNodePtr updateAttribNode = (*itor).second;
-
-		LLXMLNodePtr attribNode;
-
-		node->getAttribute(attribNameEntry, attribNode, 0);
-
-		if (attribNode)
-		{
-			attribNode->mValue = updateAttribNode->mValue;
-		}
-	}
-
-	//update all of node's children with updateNodes children that match name
-	LLXMLNodePtr child = node->getFirstChild();
-	LLXMLNodePtr last_child = child;
-	LLXMLNodePtr updateChild;
-	
-	for (updateChild = update_node->getFirstChild(); updateChild.notNull(); 
-		 updateChild = updateChild->getNextSibling())
-	{
-		while(child.notNull())
-		{
-			std::string nodeName;
-			std::string updateName;
-
-			updateChild->getAttributeString("name", updateName);
-			child->getAttributeString("name", nodeName);		
-
-
-			//if it's a combobox there's no name, but there is a value
-			if (updateName.empty())
-			{
-				updateChild->getAttributeString("value", updateName);
-				child->getAttributeString("value", nodeName);
-			}
-
-			if ((nodeName != "") && (updateName == nodeName))
-			{
-				updateNode(child, updateChild);
-				last_child = child;
-				child = child->getNextSibling();
-				if (child.isNull())
-				{
-					child = node->getFirstChild();
-				}
-				break;
-			}
-			
-			child = child->getNextSibling();
-			if (child.isNull())
-			{
-				child = node->getFirstChild();
-			}
-			if (child == last_child)
-			{
-				break;
-			}
-		}
-	}
-
-	return true;
-=======
-    LLXMLNodePtr& node,
-    LLXMLNodePtr& update_node)
-{
-
-    if (!node || !update_node)
-    {
-        LL_WARNS() << "Node invalid" << LL_ENDL;
-        return FALSE;
-    }
-
-    //update the node value
-    node->mValue = update_node->mValue;
-
-    //update all attribute values
-    LLXMLAttribList::const_iterator itor;
-
-    for(itor = update_node->mAttributes.begin(); itor != update_node->mAttributes.end(); ++itor)
-    {
-        const LLStringTableEntry* attribNameEntry = (*itor).first;
-        LLXMLNodePtr updateAttribNode = (*itor).second;
-
-        LLXMLNodePtr attribNode;
-
-        node->getAttribute(attribNameEntry, attribNode, 0);
-
-        if (attribNode)
-        {
-            attribNode->mValue = updateAttribNode->mValue;
-        }
-    }
-
-    //update all of node's children with updateNodes children that match name
-    LLXMLNodePtr child = node->getFirstChild();
-    LLXMLNodePtr last_child = child;
-    LLXMLNodePtr updateChild;
-
-    for (updateChild = update_node->getFirstChild(); updateChild.notNull();
-         updateChild = updateChild->getNextSibling())
-    {
-        while(child.notNull())
-        {
-            std::string nodeName;
-            std::string updateName;
-
-            updateChild->getAttributeString("name", updateName);
-            child->getAttributeString("name", nodeName);
-
-
-            //if it's a combobox there's no name, but there is a value
-            if (updateName.empty())
-            {
-                updateChild->getAttributeString("value", updateName);
-                child->getAttributeString("value", nodeName);
-            }
-
-            if ((nodeName != "") && (updateName == nodeName))
-            {
-                updateNode(child, updateChild);
-                last_child = child;
-                child = child->getNextSibling();
-                if (child.isNull())
-                {
-                    child = node->getFirstChild();
-                }
-                break;
-            }
-
-            child = child->getNextSibling();
-            if (child.isNull())
-            {
-                child = node->getFirstChild();
-            }
-            if (child == last_child)
-            {
-                break;
-            }
-        }
-    }
-
-    return TRUE;
->>>>>>> e1623bb2
-}
-
-// static
-bool LLXMLNode::parseFile(const std::string& filename, LLXMLNodePtr& node, LLXMLNode* defaults_tree)
-{
-    // Read file
-    LL_DEBUGS("XMLNode") << "parsing XML file: " << filename << LL_ENDL;
-    LLFILE* fp = LLFile::fopen(filename, "rb");     /* Flawfinder: ignore */
-    if (fp == NULL)
-    {
-        node = NULL ;
-        return false;
-    }
-    fseek(fp, 0, SEEK_END);
-    U32 length = ftell(fp);
-    fseek(fp, 0, SEEK_SET);
-
-    U8* buffer = new U8[length+1];
-    size_t nread = fread(buffer, 1, length, fp);
-    buffer[nread] = 0;
-    fclose(fp);
-
-    bool rv = parseBuffer(buffer, nread, node, defaults_tree);
-    delete [] buffer;
-    return rv;
-}
-
-// static
-bool LLXMLNode::parseBuffer(
-    U8* buffer,
-    U32 length,
-    LLXMLNodePtr& node,
-    LLXMLNode* defaults)
-{
-    // Init
-    XML_Parser my_parser = XML_ParserCreate(NULL);
-    XML_SetElementHandler(my_parser, StartXMLNode, EndXMLNode);
-    XML_SetCharacterDataHandler(my_parser, XMLData);
-
-<<<<<<< HEAD
-	// Create a root node
-	LLXMLNode *file_node_ptr = new LLXMLNode("XML", false);
-	LLXMLNodePtr file_node = file_node_ptr;
-=======
-    // Create a root node
-    LLXMLNode *file_node_ptr = new LLXMLNode("XML", FALSE);
-    LLXMLNodePtr file_node = file_node_ptr;
->>>>>>> e1623bb2
-
-    file_node->mParser = &my_parser;
-
-    XML_SetUserData(my_parser, (void *)file_node_ptr);
-
-<<<<<<< HEAD
-	// Do the parsing
-	if (XML_Parse(my_parser, (const char *)buffer, length, true) != XML_STATUS_OK)
-	{
-		LL_WARNS() << "Error parsing xml error code: "
-				<< XML_ErrorString(XML_GetErrorCode(my_parser))
-				<< " on line " << XML_GetCurrentLineNumber(my_parser)
-				<< LL_ENDL;
-	}
-=======
-    // Do the parsing
-    if (XML_Parse(my_parser, (const char *)buffer, length, TRUE) != XML_STATUS_OK)
-    {
-        LL_WARNS() << "Error parsing xml error code: "
-                << XML_ErrorString(XML_GetErrorCode(my_parser))
-                << " on line " << XML_GetCurrentLineNumber(my_parser)
-                << LL_ENDL;
-    }
->>>>>>> e1623bb2
-
-    // Deinit
-    XML_ParserFree(my_parser);
-
-    if (!file_node->mChildren || file_node->mChildren->map.size() != 1)
-    {
-        LL_WARNS() << "Parse failure - wrong number of top-level nodes xml."
-                << LL_ENDL;
-        node = NULL ;
-        return false;
-    }
-
-    LLXMLNode *return_node = file_node->mChildren->map.begin()->second;
-
-    return_node->setDefault(defaults);
-    return_node->updateDefault();
-
-    node = return_node;
-    return true;
-}
-
-// static
-bool LLXMLNode::parseStream(
-    std::istream& str,
-    LLXMLNodePtr& node,
-    LLXMLNode* defaults)
-{
-    // Init
-    XML_Parser my_parser = XML_ParserCreate(NULL);
-    XML_SetElementHandler(my_parser, StartXMLNode, EndXMLNode);
-    XML_SetCharacterDataHandler(my_parser, XMLData);
-
-<<<<<<< HEAD
-	// Create a root node
-	LLXMLNode *file_node_ptr = new LLXMLNode("XML", false);
-	LLXMLNodePtr file_node = file_node_ptr;
-=======
-    // Create a root node
-    LLXMLNode *file_node_ptr = new LLXMLNode("XML", FALSE);
-    LLXMLNodePtr file_node = file_node_ptr;
->>>>>>> e1623bb2
-
-    file_node->mParser = &my_parser;
-
-    XML_SetUserData(my_parser, (void *)file_node_ptr);
-
-    const int BUFSIZE = 1024;
-    U8* buffer = new U8[BUFSIZE];
-
-    while(str.good())
-    {
-        str.read((char*)buffer, BUFSIZE);
-        int count = (int)str.gcount();
-
-        if (XML_Parse(my_parser, (const char *)buffer, count, !str.good()) != XML_STATUS_OK)
-        {
-            LL_WARNS() << "Error parsing xml error code: "
-                    << XML_ErrorString(XML_GetErrorCode(my_parser))
-                    << " on lne " << XML_GetCurrentLineNumber(my_parser)
-                    << LL_ENDL;
-            break;
-        }
-    }
-
-    delete [] buffer;
-
-    // Deinit
-    XML_ParserFree(my_parser);
-
-    if (!file_node->mChildren || file_node->mChildren->map.size() != 1)
-    {
-        LL_WARNS() << "Parse failure - wrong number of top-level nodes xml."
-                << LL_ENDL;
-        node = NULL;
-        return false;
-    }
-
-    LLXMLNode *return_node = file_node->mChildren->map.begin()->second;
-
-    return_node->setDefault(defaults);
-    return_node->updateDefault();
-
-    node = return_node;
-    return true;
-}
-
-
-bool LLXMLNode::isFullyDefault()
-{
-<<<<<<< HEAD
-	if (mDefault.isNull())
-	{
-		return false;
-	}
-	bool has_default_value = (mValue == mDefault->mValue);
-	bool has_default_attribute = (mIsAttribute == mDefault->mIsAttribute);
-	bool has_default_type = mIsAttribute || (mType == mDefault->mType);
-	bool has_default_encoding = mIsAttribute || (mEncoding == mDefault->mEncoding);
-	bool has_default_precision = mIsAttribute || (mPrecision == mDefault->mPrecision);
-	bool has_default_length = mIsAttribute || (mLength == mDefault->mLength);
-
-	if (has_default_value 
-		&& has_default_type 
-		&& has_default_encoding 
-		&& has_default_precision
-		&& has_default_length
-		&& has_default_attribute)
-	{
-		if (mChildren.notNull())
-		{
-			LLXMLChildList::const_iterator children_itr;
-			LLXMLChildList::const_iterator children_end = mChildren->map.end();
-			for (children_itr = mChildren->map.begin(); children_itr != children_end; ++children_itr)
-			{
-				LLXMLNodePtr child = (*children_itr).second;
-				if (!child->isFullyDefault())
-				{
-					return false;
-				}
-			}
-		}
-		return true;
-	}
-
-	return false;
-=======
-    if (mDefault.isNull())
-    {
-        return FALSE;
-    }
-    BOOL has_default_value = (mValue == mDefault->mValue);
-    BOOL has_default_attribute = (mIsAttribute == mDefault->mIsAttribute);
-    BOOL has_default_type = mIsAttribute || (mType == mDefault->mType);
-    BOOL has_default_encoding = mIsAttribute || (mEncoding == mDefault->mEncoding);
-    BOOL has_default_precision = mIsAttribute || (mPrecision == mDefault->mPrecision);
-    BOOL has_default_length = mIsAttribute || (mLength == mDefault->mLength);
-
-    if (has_default_value
-        && has_default_type
-        && has_default_encoding
-        && has_default_precision
-        && has_default_length
-        && has_default_attribute)
-    {
-        if (mChildren.notNull())
-        {
-            LLXMLChildList::const_iterator children_itr;
-            LLXMLChildList::const_iterator children_end = mChildren->map.end();
-            for (children_itr = mChildren->map.begin(); children_itr != children_end; ++children_itr)
-            {
-                LLXMLNodePtr child = (*children_itr).second;
-                if (!child->isFullyDefault())
-                {
-                    return FALSE;
-                }
-            }
-        }
-        return TRUE;
-    }
-
-    return FALSE;
->>>>>>> e1623bb2
-}
-
-// static
-bool LLXMLNode::getLayeredXMLNode(LLXMLNodePtr& root,
-                                  const std::vector<std::string>& paths)
-{
-    if (paths.empty()) return false;
-
-    std::string filename = paths.front();
-    if (filename.empty())
-    {
-        return false;
-    }
-
-    if (!LLXMLNode::parseFile(filename, root, NULL))
-    {
-        LL_WARNS() << "Problem reading UI description file: " << filename << " " << errno << LL_ENDL;
-        return false;
-    }
-
-    LLXMLNodePtr updateRoot;
-
-    std::vector<std::string>::const_iterator itor;
-
-    // We've already dealt with the first item, skip that one
-    for (itor = paths.begin() + 1; itor != paths.end(); ++itor)
-    {
-        std::string layer_filename = *itor;
-        if(layer_filename.empty() || layer_filename == filename)
-        {
-            // no localized version of this file, that's ok, keep looking
-            continue;
-        }
-
-        if (!LLXMLNode::parseFile(layer_filename, updateRoot, NULL))
-        {
-            LL_WARNS() << "Problem reading localized UI description file: " << layer_filename << LL_ENDL;
-            return false;
-        }
-
-        std::string nodeName;
-        std::string updateName;
-
-        updateRoot->getAttributeString("name", updateName);
-        root->getAttributeString("name", nodeName);
-
-        if (updateName == nodeName)
-        {
-            LLXMLNode::updateNode(root, updateRoot);
-        }
-    }
-
-    return true;
-}
-
-// static
-void LLXMLNode::writeHeaderToFile(LLFILE *out_file)
-{
-    fprintf(out_file, "<?xml version=\"1.0\" encoding=\"utf-8\" standalone=\"yes\" ?>\n");
-}
-
-void LLXMLNode::writeToFile(LLFILE *out_file, const std::string& indent, bool use_type_decorations)
-{
-    if (isFullyDefault())
-    {
-        // Don't write out nodes that are an exact match to defaults
-        return;
-    }
-
-    std::ostringstream ostream;
-    writeToOstream(ostream, indent, use_type_decorations);
-    std::string outstring = ostream.str();
-    size_t written = fwrite(outstring.c_str(), 1, outstring.length(), out_file);
-    if (written != outstring.length())
-    {
-        LL_WARNS() << "Short write" << LL_ENDL;
-    }
-}
-
-void LLXMLNode::writeToOstream(std::ostream& output_stream, const std::string& indent, bool use_type_decorations)
-{
-<<<<<<< HEAD
-	if (isFullyDefault())
-	{
-		// Don't write out nodes that are an exact match to defaults
-		return;
-	}
-
-	bool has_default_type = mDefault.isNull()?false:(mType == mDefault->mType);
-	bool has_default_encoding = mDefault.isNull()?false:(mEncoding == mDefault->mEncoding);
-	bool has_default_precision = mDefault.isNull()?false:(mPrecision == mDefault->mPrecision);
-	bool has_default_length = mDefault.isNull()?false:(mLength == mDefault->mLength);
-
-	// stream the name
-	output_stream << indent << "<" << mName->mString << "\n";
-
-	if (use_type_decorations)
-	{
-		// ID
-		if (mID != "")
-		{
-			output_stream << indent << " id=\"" << mID << "\"\n";
-		}
-
-		// Type
-		if (!has_default_type)
-		{
-			switch (mType)
-			{
-			case TYPE_BOOLEAN:
-				output_stream << indent << " type=\"boolean\"\n";
-				break;
-			case TYPE_INTEGER:
-				output_stream << indent << " type=\"integer\"\n";
-				break;
-			case TYPE_FLOAT:
-				output_stream << indent << " type=\"float\"\n";
-				break;
-			case TYPE_STRING:
-				output_stream << indent << " type=\"string\"\n";
-				break;
-			case TYPE_UUID:
-				output_stream << indent << " type=\"uuid\"\n";
-				break;
-			case TYPE_NODEREF:
-				output_stream << indent << " type=\"noderef\"\n";
-				break;
-			default:
-				// default on switch(enum) eliminates a warning on linux
-				break;
-			};
-		}
-
-		// Encoding
-		if (!has_default_encoding)
-		{
-			switch (mEncoding)
-			{
-			case ENCODING_DECIMAL:
-				output_stream << indent << " encoding=\"decimal\"\n";
-				break;
-			case ENCODING_HEX:
-				output_stream << indent << " encoding=\"hex\"\n";
-				break;
-			/*case ENCODING_BASE32:
-				output_stream << indent << " encoding=\"base32\"\n";
-				break;*/
-			default:
-				// default on switch(enum) eliminates a warning on linux
-				break;
-			};
-		}
-
-		// Precision
-		if (!has_default_precision && (mType == TYPE_INTEGER || mType == TYPE_FLOAT))
-		{
-			output_stream << indent << " precision=\"" << mPrecision << "\"\n";
-		}
-
-		// Version
-		if (mVersionMajor > 0 || mVersionMinor > 0)
-		{
-			output_stream << indent << " version=\"" << mVersionMajor << "." << mVersionMinor << "\"\n";
-		}
-
-		// Array length
-		if (!has_default_length && mLength > 0)
-		{
-			output_stream << indent << " length=\"" << mLength << "\"\n";
-		}
-	}
-
-	{
-		// Write out attributes
-		LLXMLAttribList::const_iterator attr_itr;
-		LLXMLAttribList::const_iterator attr_end = mAttributes.end();
-		for (attr_itr = mAttributes.begin(); attr_itr != attr_end; ++attr_itr)
-		{
-			LLXMLNodePtr child = (*attr_itr).second;
-			if (child->mDefault.isNull() || child->mDefault->mValue != child->mValue)
-			{
-				std::string attr = child->mName->mString;
-				if (use_type_decorations
-					&& (attr == "id" ||
-						attr == "type" ||
-						attr == "encoding" ||
-						attr == "precision" ||
-						attr == "version" ||
-						attr == "length"))
-				{
-					continue; // skip built-in attributes
-				}
-				
-				std::string attr_str = llformat(" %s=\"%s\"",
-											 attr.c_str(),
-											 escapeXML(child->mValue).c_str());
-				output_stream << indent << attr_str << "\n";
-			}
-		}
-	}
-
-	// erase last \n before attaching final > or />
-	output_stream.seekp(-1, std::ios::cur);
-
-	if (mChildren.isNull() && mValue == "")
-	{
-		output_stream << " />\n";
-		return;
-	}
-	else
-	{
-		output_stream << ">\n";
-		if (mChildren.notNull())
-		{
-			// stream non-attributes
-			std::string next_indent = indent + "    ";
-			for (LLXMLNode* child = getFirstChild(); child; child = child->getNextSibling())
-			{
-				child->writeToOstream(output_stream, next_indent, use_type_decorations);
-			}
-		}
-		if (!mValue.empty())
-		{
-			std::string contents = getTextContents();
-			output_stream << indent << "    " << escapeXML(contents) << "\n";
-		}
-		output_stream << indent << "</" << mName->mString << ">\n";
-	}
-=======
-    if (isFullyDefault())
-    {
-        // Don't write out nodes that are an exact match to defaults
-        return;
-    }
-
-    BOOL has_default_type = mDefault.isNull()?FALSE:(mType == mDefault->mType);
-    BOOL has_default_encoding = mDefault.isNull()?FALSE:(mEncoding == mDefault->mEncoding);
-    BOOL has_default_precision = mDefault.isNull()?FALSE:(mPrecision == mDefault->mPrecision);
-    BOOL has_default_length = mDefault.isNull()?FALSE:(mLength == mDefault->mLength);
-
-    // stream the name
-    output_stream << indent << "<" << mName->mString << "\n";
-
-    if (use_type_decorations)
-    {
-        // ID
-        if (mID != "")
-        {
-            output_stream << indent << " id=\"" << mID << "\"\n";
-        }
-
-        // Type
-        if (!has_default_type)
-        {
-            switch (mType)
-            {
-            case TYPE_BOOLEAN:
-                output_stream << indent << " type=\"boolean\"\n";
-                break;
-            case TYPE_INTEGER:
-                output_stream << indent << " type=\"integer\"\n";
-                break;
-            case TYPE_FLOAT:
-                output_stream << indent << " type=\"float\"\n";
-                break;
-            case TYPE_STRING:
-                output_stream << indent << " type=\"string\"\n";
-                break;
-            case TYPE_UUID:
-                output_stream << indent << " type=\"uuid\"\n";
-                break;
-            case TYPE_NODEREF:
-                output_stream << indent << " type=\"noderef\"\n";
-                break;
-            default:
-                // default on switch(enum) eliminates a warning on linux
-                break;
-            };
-        }
-
-        // Encoding
-        if (!has_default_encoding)
-        {
-            switch (mEncoding)
-            {
-            case ENCODING_DECIMAL:
-                output_stream << indent << " encoding=\"decimal\"\n";
-                break;
-            case ENCODING_HEX:
-                output_stream << indent << " encoding=\"hex\"\n";
-                break;
-            /*case ENCODING_BASE32:
-                output_stream << indent << " encoding=\"base32\"\n";
-                break;*/
-            default:
-                // default on switch(enum) eliminates a warning on linux
-                break;
-            };
-        }
-
-        // Precision
-        if (!has_default_precision && (mType == TYPE_INTEGER || mType == TYPE_FLOAT))
-        {
-            output_stream << indent << " precision=\"" << mPrecision << "\"\n";
-        }
-
-        // Version
-        if (mVersionMajor > 0 || mVersionMinor > 0)
-        {
-            output_stream << indent << " version=\"" << mVersionMajor << "." << mVersionMinor << "\"\n";
-        }
-
-        // Array length
-        if (!has_default_length && mLength > 0)
-        {
-            output_stream << indent << " length=\"" << mLength << "\"\n";
-        }
-    }
-
-    {
-        // Write out attributes
-        LLXMLAttribList::const_iterator attr_itr;
-        LLXMLAttribList::const_iterator attr_end = mAttributes.end();
-        for (attr_itr = mAttributes.begin(); attr_itr != attr_end; ++attr_itr)
-        {
-            LLXMLNodePtr child = (*attr_itr).second;
-            if (child->mDefault.isNull() || child->mDefault->mValue != child->mValue)
-            {
-                std::string attr = child->mName->mString;
-                if (use_type_decorations
-                    && (attr == "id" ||
-                        attr == "type" ||
-                        attr == "encoding" ||
-                        attr == "precision" ||
-                        attr == "version" ||
-                        attr == "length"))
-                {
-                    continue; // skip built-in attributes
-                }
-
-                std::string attr_str = llformat(" %s=\"%s\"",
-                                             attr.c_str(),
-                                             escapeXML(child->mValue).c_str());
-                output_stream << indent << attr_str << "\n";
-            }
-        }
-    }
-
-    // erase last \n before attaching final > or />
-    output_stream.seekp(-1, std::ios::cur);
-
-    if (mChildren.isNull() && mValue == "")
-    {
-        output_stream << " />\n";
-        return;
-    }
-    else
-    {
-        output_stream << ">\n";
-        if (mChildren.notNull())
-        {
-            // stream non-attributes
-            std::string next_indent = indent + "    ";
-            for (LLXMLNode* child = getFirstChild(); child; child = child->getNextSibling())
-            {
-                child->writeToOstream(output_stream, next_indent, use_type_decorations);
-            }
-        }
-        if (!mValue.empty())
-        {
-            std::string contents = getTextContents();
-            output_stream << indent << "    " << escapeXML(contents) << "\n";
-        }
-        output_stream << indent << "</" << mName->mString << ">\n";
-    }
->>>>>>> e1623bb2
-}
-
-void LLXMLNode::findName(const std::string& name, LLXMLNodeList &results)
-{
-    LLStringTableEntry* name_entry = gStringTable.checkStringEntry(name);
-    if (name_entry == mName)
-    {
-        results.insert(std::make_pair(this->mName->mString, this));
-        return;
-    }
-    if (mChildren.notNull())
-    {
-        LLXMLChildList::const_iterator children_itr;
-        LLXMLChildList::const_iterator children_end = mChildren->map.end();
-        for (children_itr = mChildren->map.begin(); children_itr != children_end; ++children_itr)
-        {
-            LLXMLNodePtr child = (*children_itr).second;
-            child->findName(name_entry, results);
-        }
-    }
-}
-
-void LLXMLNode::findName(LLStringTableEntry* name, LLXMLNodeList &results)
-{
-    if (name == mName)
-    {
-        results.insert(std::make_pair(this->mName->mString, this));
-        return;
-    }
-    if (mChildren.notNull())
-    {
-        LLXMLChildList::const_iterator children_itr;
-        LLXMLChildList::const_iterator children_end = mChildren->map.end();
-        for (children_itr = mChildren->map.begin(); children_itr != children_end; ++children_itr)
-        {
-            LLXMLNodePtr child = (*children_itr).second;
-            child->findName(name, results);
-        }
-    }
-}
-
-void LLXMLNode::findID(const std::string& id, LLXMLNodeList &results)
-{
-    if (id == mID)
-    {
-        results.insert(std::make_pair(this->mName->mString, this));
-        return;
-    }
-    if (mChildren.notNull())
-    {
-        LLXMLChildList::const_iterator children_itr;
-        LLXMLChildList::const_iterator children_end = mChildren->map.end();
-        for (children_itr = mChildren->map.begin(); children_itr != children_end; ++children_itr)
-        {
-            LLXMLNodePtr child = (*children_itr).second;
-            child->findID(id, results);
-        }
-    }
-}
-
-void LLXMLNode::scrubToTree(LLXMLNode *tree)
-{
-    if (!tree || tree->mChildren.isNull())
-    {
-        return;
-    }
-    if (mChildren.notNull())
-    {
-        std::vector<LLXMLNodePtr> to_delete_list;
-        LLXMLChildList::iterator itor = mChildren->map.begin();
-        while (itor != mChildren->map.end())
-        {
-            LLXMLNodePtr child = itor->second;
-            LLXMLNodePtr child_tree = NULL;
-            // Look for this child in the default's children
-            bool found = false;
-            LLXMLChildList::iterator itor2 = tree->mChildren->map.begin();
-            while (itor2 != tree->mChildren->map.end())
-            {
-                if (child->mName == itor2->second->mName)
-                {
-                    child_tree = itor2->second;
-                    found = true;
-                }
-                ++itor2;
-            }
-            if (!found)
-            {
-                to_delete_list.push_back(child);
-            }
-            else
-            {
-                child->scrubToTree(child_tree);
-            }
-            ++itor;
-        }
-        std::vector<LLXMLNodePtr>::iterator itor3;
-        for (itor3=to_delete_list.begin(); itor3!=to_delete_list.end(); ++itor3)
-        {
-            LLXMLNodePtr ptr;
-            (*itor3)->setParent(ptr);
-        }
-    }
-}
-
-bool LLXMLNode::getChild(const char* name, LLXMLNodePtr& node, bool use_default_if_missing)
-{
-    return getChild(gStringTable.checkStringEntry(name), node, use_default_if_missing);
-}
-
-bool LLXMLNode::getChild(const LLStringTableEntry* name, LLXMLNodePtr& node, bool use_default_if_missing)
-{
-<<<<<<< HEAD
-	if (mChildren.notNull())
-	{
-		LLXMLChildList::const_iterator child_itr = mChildren->map.find(name);
-		if (child_itr != mChildren->map.end())
-		{
-			node = (*child_itr).second;
-			return true;
-		}
-	}
-	if (use_default_if_missing && !mDefault.isNull())
-	{
-		return mDefault->getChild(name, node, false);
-	}
-	node = NULL;
-	return false;
-=======
-    if (mChildren.notNull())
-    {
-        LLXMLChildList::const_iterator child_itr = mChildren->map.find(name);
-        if (child_itr != mChildren->map.end())
-        {
-            node = (*child_itr).second;
-            return true;
-        }
-    }
-    if (use_default_if_missing && !mDefault.isNull())
-    {
-        return mDefault->getChild(name, node, FALSE);
-    }
-    node = NULL;
-    return false;
->>>>>>> e1623bb2
-}
-
-void LLXMLNode::getChildren(const char* name, LLXMLNodeList &children, bool use_default_if_missing) const
-{
-    getChildren(gStringTable.checkStringEntry(name), children, use_default_if_missing);
-}
-
-void LLXMLNode::getChildren(const LLStringTableEntry* name, LLXMLNodeList &children, bool use_default_if_missing) const
-{
-<<<<<<< HEAD
-	if (mChildren.notNull())
-	{
-		LLXMLChildList::const_iterator child_itr = mChildren->map.find(name);
-		if (child_itr != mChildren->map.end())
-		{
-			LLXMLChildList::const_iterator children_end = mChildren->map.end();
-			while (child_itr != children_end)
-			{
-				LLXMLNodePtr child = (*child_itr).second;
-				if (name != child->mName)
-				{
-					break;
-				}
-				children.insert(std::make_pair(child->mName->mString, child));
-				child_itr++;
-			}
-		}
-	}
-	if (children.size() == 0 && use_default_if_missing && !mDefault.isNull())
-	{
-		mDefault->getChildren(name, children, false);
-	}
-=======
-    if (mChildren.notNull())
-    {
-        LLXMLChildList::const_iterator child_itr = mChildren->map.find(name);
-        if (child_itr != mChildren->map.end())
-        {
-            LLXMLChildList::const_iterator children_end = mChildren->map.end();
-            while (child_itr != children_end)
-            {
-                LLXMLNodePtr child = (*child_itr).second;
-                if (name != child->mName)
-                {
-                    break;
-                }
-                children.insert(std::make_pair(child->mName->mString, child));
-                child_itr++;
-            }
-        }
-    }
-    if (children.size() == 0 && use_default_if_missing && !mDefault.isNull())
-    {
-        mDefault->getChildren(name, children, FALSE);
-    }
->>>>>>> e1623bb2
-}
-
-// recursively walks the tree and returns all children at all nesting levels matching the name
-void LLXMLNode::getDescendants(const LLStringTableEntry* name, LLXMLNodeList &children) const
-{
-    if (mChildren.notNull())
-    {
-        for (LLXMLChildList::const_iterator child_itr = mChildren->map.begin();
-             child_itr != mChildren->map.end(); ++child_itr)
-        {
-            LLXMLNodePtr child = (*child_itr).second;
-            if (name == child->mName)
-            {
-                children.insert(std::make_pair(child->mName->mString, child));
-            }
-            // and check each child as well
-            child->getDescendants(name, children);
-        }
-    }
-}
-
-bool LLXMLNode::getAttribute(const char* name, LLXMLNodePtr& node, bool use_default_if_missing)
-{
-    return getAttribute(gStringTable.checkStringEntry(name), node, use_default_if_missing);
-}
-
-bool LLXMLNode::getAttribute(const LLStringTableEntry* name, LLXMLNodePtr& node, bool use_default_if_missing)
-{
-<<<<<<< HEAD
-	LLXMLAttribList::const_iterator child_itr = mAttributes.find(name);
-	if (child_itr != mAttributes.end())
-	{
-		node = (*child_itr).second;
-		return true;
-	}
-	if (use_default_if_missing && !mDefault.isNull())
-	{
-		return mDefault->getAttribute(name, node, false);
-	}
-	
-	return false;
-=======
-    LLXMLAttribList::const_iterator child_itr = mAttributes.find(name);
-    if (child_itr != mAttributes.end())
-    {
-        node = (*child_itr).second;
-        return true;
-    }
-    if (use_default_if_missing && !mDefault.isNull())
-    {
-        return mDefault->getAttribute(name, node, FALSE);
-    }
-
-    return false;
->>>>>>> e1623bb2
-}
-
-bool LLXMLNode::setAttributeString(const char* attr, const std::string& value)
-{
-    LLStringTableEntry* name = gStringTable.checkStringEntry(attr);
-    LLXMLAttribList::const_iterator child_itr = mAttributes.find(name);
-    if (child_itr != mAttributes.end())
-    {
-        LLXMLNodePtr node = (*child_itr).second;
-        node->setValue(value);
-        return true;
-    }
-    return false;
-}
-
-bool LLXMLNode::hasAttribute(const char* name )
-{
-    LLXMLNodePtr node;
-    return getAttribute(name, node);
-}
-
-<<<<<<< HEAD
-bool LLXMLNode::getAttributeBOOL(const char* name, bool& value )
-=======
-// the structure of these getAttribute_ functions is ugly, but it's because the
-// underlying system is based on BOOL and LLString; if we change
-// so that they're based on more generic mechanisms, these will be
-// simplified.
-bool LLXMLNode::getAttribute_bool(const char* name, bool& value )
-{
-    LLXMLNodePtr node;
-    if (!getAttribute(name, node))
-    {
-        return false;
-    }
-    BOOL temp;
-    bool retval = node->getBoolValue(1, &temp);
-    value = temp;
-    return retval;
-}
-
-BOOL LLXMLNode::getAttributeBOOL(const char* name, BOOL& value )
->>>>>>> e1623bb2
-{
-    LLXMLNodePtr node;
-    return (getAttribute(name, node) && node->getBoolValue(1, &value));
-}
-
-bool LLXMLNode::getAttributeU8(const char* name, U8& value )
-{
-    LLXMLNodePtr node;
-    return (getAttribute(name, node) && node->getByteValue(1, &value));
-}
-
-bool LLXMLNode::getAttributeS8(const char* name, S8& value )
-{
-    LLXMLNodePtr node;
-    S32 val;
-    if (!(getAttribute(name, node) && node->getIntValue(1, &val)))
-    {
-        return false;
-    }
-    value = val;
-    return true;
-}
-
-bool LLXMLNode::getAttributeU16(const char* name, U16& value )
-{
-    LLXMLNodePtr node;
-    U32 val;
-    if (!(getAttribute(name, node) && node->getUnsignedValue(1, &val)))
-    {
-        return false;
-    }
-    value = val;
-    return true;
-}
-
-bool LLXMLNode::getAttributeS16(const char* name, S16& value )
-{
-    LLXMLNodePtr node;
-    S32 val;
-    if (!(getAttribute(name, node) && node->getIntValue(1, &val)))
-    {
-        return false;
-    }
-    value = val;
-    return true;
-}
-
-bool LLXMLNode::getAttributeU32(const char* name, U32& value )
-{
-    LLXMLNodePtr node;
-    return (getAttribute(name, node) && node->getUnsignedValue(1, &value));
-}
-
-bool LLXMLNode::getAttributeS32(const char* name, S32& value )
-{
-    LLXMLNodePtr node;
-    return (getAttribute(name, node) && node->getIntValue(1, &value));
-}
-
-bool LLXMLNode::getAttributeF32(const char* name, F32& value )
-{
-    LLXMLNodePtr node;
-    return (getAttribute(name, node) && node->getFloatValue(1, &value));
-}
-
-bool LLXMLNode::getAttributeF64(const char* name, F64& value )
-{
-    LLXMLNodePtr node;
-    return (getAttribute(name, node) && node->getDoubleValue(1, &value));
-}
-
-bool LLXMLNode::getAttributeColor(const char* name, LLColor4& value )
-{
-    LLXMLNodePtr node;
-    return (getAttribute(name, node) && node->getFloatValue(4, value.mV));
-}
-
-bool LLXMLNode::getAttributeColor4(const char* name, LLColor4& value )
-{
-    LLXMLNodePtr node;
-    return (getAttribute(name, node) && node->getFloatValue(4, value.mV));
-}
-
-bool LLXMLNode::getAttributeColor4U(const char* name, LLColor4U& value )
-{
-    LLXMLNodePtr node;
-    return (getAttribute(name, node) && node->getByteValue(4, value.mV));
-}
-
-bool LLXMLNode::getAttributeVector3(const char* name, LLVector3& value )
-{
-    LLXMLNodePtr node;
-    return (getAttribute(name, node) && node->getFloatValue(3, value.mV));
-}
-
-bool LLXMLNode::getAttributeVector3d(const char* name, LLVector3d& value )
-{
-    LLXMLNodePtr node;
-    return (getAttribute(name, node) && node->getDoubleValue(3, value.mdV));
-}
-
-bool LLXMLNode::getAttributeQuat(const char* name, LLQuaternion& value )
-{
-    LLXMLNodePtr node;
-    return (getAttribute(name, node) && node->getFloatValue(4, value.mQ));
-}
-
-bool LLXMLNode::getAttributeUUID(const char* name, LLUUID& value )
-{
-    LLXMLNodePtr node;
-    return (getAttribute(name, node) && node->getUUIDValue(1, &value));
-}
-
-bool LLXMLNode::getAttributeString(const char* name, std::string& value )
-{
-    LLXMLNodePtr node;
-    if (!getAttribute(name, node))
-    {
-        return false;
-    }
-    value = node->getValue();
-    return true;
-}
-
-LLXMLNodePtr LLXMLNode::getRoot()
-{
-    if (mParent == NULL)
-    {
-        return this;
-    }
-    return mParent->getRoot();
-}
-
-/*static */
-const char *LLXMLNode::skipWhitespace(const char *str)
-{
-    // skip whitespace characters
-    while (str[0] == ' ' || str[0] == '\t' || str[0] == '\n') ++str;
-    return str;
-}
-
-/*static */
-const char *LLXMLNode::skipNonWhitespace(const char *str)
-{
-    // skip non-whitespace characters
-    while (str[0] != ' ' && str[0] != '\t' && str[0] != '\n' && str[0] != 0) ++str;
-    return str;
-}
-
-/*static */
-const char *LLXMLNode::parseInteger(const char *str, U64 *dest, bool *is_negative, U32 precision, Encoding encoding)
-{
-<<<<<<< HEAD
-	*dest = 0;
-	*is_negative = false;
-
-	str = skipWhitespace(str);
-
-	if (str[0] == 0) return NULL;
-
-	if (encoding == ENCODING_DECIMAL || encoding == ENCODING_DEFAULT)
-	{
-		if (str[0] == '+')
-		{
-			++str;
-		}
-		if (str[0] == '-')
-		{
-			*is_negative = true;
-			++str;
-		}
-
-		str = skipWhitespace(str);
-
-		U64 ret = 0;
-		while (str[0] >= '0' && str[0] <= '9')
-		{
-			ret *= 10;
-			ret += str[0] - '0';
-			++str;
-		}
-
-		if (str[0] == '.')
-		{
-			// If there is a fractional part, skip it
-			str = skipNonWhitespace(str);
-		}
-
-		*dest = ret;
-		return str;
-	}
-	if (encoding == ENCODING_HEX)
-	{
-		U64 ret = 0;
-		str = skipWhitespace(str);
-		for (U32 pos=0; pos<(precision/4); ++pos)
-		{
-			ret <<= 4;
-			str = skipWhitespace(str);
-			if (str[0] >= '0' && str[0] <= '9')
-			{
-				ret += str[0] - '0';
-			} 
-			else if (str[0] >= 'a' && str[0] <= 'f')
-			{
-				ret += str[0] - 'a' + 10;
-			}
-			else if (str[0] >= 'A' && str[0] <= 'F')
-			{
-				ret += str[0] - 'A' + 10;
-			}
-			else
-			{
-				return NULL;
-			}
-			++str;
-		}
-
-		*dest = ret;
-		return str;
-	}
-	return NULL;
-=======
-    *dest = 0;
-    *is_negative = FALSE;
-
-    str = skipWhitespace(str);
-
-    if (str[0] == 0) return NULL;
-
-    if (encoding == ENCODING_DECIMAL || encoding == ENCODING_DEFAULT)
-    {
-        if (str[0] == '+')
-        {
-            ++str;
-        }
-        if (str[0] == '-')
-        {
-            *is_negative = TRUE;
-            ++str;
-        }
-
-        str = skipWhitespace(str);
-
-        U64 ret = 0;
-        while (str[0] >= '0' && str[0] <= '9')
-        {
-            ret *= 10;
-            ret += str[0] - '0';
-            ++str;
-        }
-
-        if (str[0] == '.')
-        {
-            // If there is a fractional part, skip it
-            str = skipNonWhitespace(str);
-        }
-
-        *dest = ret;
-        return str;
-    }
-    if (encoding == ENCODING_HEX)
-    {
-        U64 ret = 0;
-        str = skipWhitespace(str);
-        for (U32 pos=0; pos<(precision/4); ++pos)
-        {
-            ret <<= 4;
-            str = skipWhitespace(str);
-            if (str[0] >= '0' && str[0] <= '9')
-            {
-                ret += str[0] - '0';
-            }
-            else if (str[0] >= 'a' && str[0] <= 'f')
-            {
-                ret += str[0] - 'a' + 10;
-            }
-            else if (str[0] >= 'A' && str[0] <= 'F')
-            {
-                ret += str[0] - 'A' + 10;
-            }
-            else
-            {
-                return NULL;
-            }
-            ++str;
-        }
-
-        *dest = ret;
-        return str;
-    }
-    return NULL;
->>>>>>> e1623bb2
-}
-
-// 25 elements - decimal expansions of 1/(2^n), multiplied by 10 each iteration
-const U64 float_coeff_table[] =
-    { 5, 25, 125, 625, 3125,
-      15625, 78125, 390625, 1953125, 9765625,
-      48828125, 244140625, 1220703125, 6103515625LL, 30517578125LL,
-      152587890625LL, 762939453125LL, 3814697265625LL, 19073486328125LL, 95367431640625LL,
-      476837158203125LL, 2384185791015625LL, 11920928955078125LL, 59604644775390625LL, 298023223876953125LL };
-
-// 36 elements - decimal expansions of 1/(2^n) after the last 28, truncated, no multiply each iteration
-const U64 float_coeff_table_2[] =
-    {  149011611938476562LL,74505805969238281LL,
-       37252902984619140LL, 18626451492309570LL, 9313225746154785LL, 4656612873077392LL,
-       2328306436538696LL,  1164153218269348LL,  582076609134674LL,  291038304567337LL,
-       145519152283668LL,   72759576141834LL,    36379788070917LL,   18189894035458LL,
-       9094947017729LL,     4547473508864LL,     2273736754432LL,    1136868377216LL,
-       568434188608LL,      284217094304LL,      142108547152LL,     71054273576LL,
-       35527136788LL,       17763568394LL,       8881784197LL,       4440892098LL,
-       2220446049LL,        1110223024LL,        555111512LL,        277555756LL,
-       138777878,         69388939,          34694469,         17347234,
-       8673617,           4336808,           2168404,          1084202,
-       542101,            271050,            135525,           67762,
-    };
-
-/*static */
-const char *LLXMLNode::parseFloat(const char *str, F64 *dest, U32 precision, Encoding encoding)
-{
-<<<<<<< HEAD
-	str = skipWhitespace(str);
-
-	if (str[0] == 0) return NULL;
-
-	if (encoding == ENCODING_DECIMAL || encoding == ENCODING_DEFAULT)
-	{
-		str = skipWhitespace(str);
-
-		if (memcmp(str, "inf", 3) == 0)
-		{
-			*(U64 *)dest = 0x7FF0000000000000ll;
-			return str + 3;
-		}
-		if (memcmp(str, "-inf", 4) == 0)
-		{
-			*(U64 *)dest = 0xFFF0000000000000ll;
-			return str + 4;
-		}
-		if (memcmp(str, "1.#INF", 6) == 0)
-		{
-			*(U64 *)dest = 0x7FF0000000000000ll;
-			return str + 6;
-		}
-		if (memcmp(str, "-1.#INF", 7) == 0)
-		{
-			*(U64 *)dest = 0xFFF0000000000000ll;
-			return str + 7;
-		}
-
-		F64 negative = 1.0f;
-		if (str[0] == '+')
-		{
-			++str;
-		}
-		if (str[0] == '-')
-		{
-			negative = -1.0f;
-			++str;
-		}
-
-		const char* base_str = str;
-		str = skipWhitespace(str);
-
-		// Parse the integer part of the expression
-		U64 int_part = 0;
-		while (str[0] >= '0' && str[0] <= '9')
-		{
-			int_part *= 10;
-			int_part += U64(str[0] - '0');
-			++str;
-		}
-
-		U64 f_part = 0;//, f_decimal = 1;
-		if (str[0] == '.')
-		{
-			++str;
-			U64 remainder = 0;
-			U32 pos = 0;
-			// Parse the decimal part of the expression
-			while (str[0] >= '0' && str[0] <= '9' && pos < 25)
-			{
-				remainder = (remainder*10) + U64(str[0] - '0');
-				f_part <<= 1;
-				//f_decimal <<= 1;
-				// Check the n'th bit
-				if (remainder >= float_coeff_table[pos])
-				{
-					remainder -= float_coeff_table[pos];
-					f_part |= 1;
-				}
-				++pos;
-				++str;
-			}
-			if (pos == 25)
-			{
-				// Drop any excessive digits
-				while (str[0] >= '0' && str[0] <= '9')
-				{
-					++str;
-				}
-			}
-			else
-			{
-				while (pos < 25)
-				{
-					remainder *= 10;
-					f_part <<= 1;
-					//f_decimal <<= 1;
-					// Check the n'th bit
-					if (remainder >= float_coeff_table[pos])
-					{
-						remainder -= float_coeff_table[pos];
-						f_part |= 1;
-					}
-					++pos;
-				}
-			}
-			pos = 0;
-			while (pos < 36)
-			{
-				f_part <<= 1;
-				//f_decimal <<= 1;
-				if (remainder >= float_coeff_table_2[pos])
-				{
-					remainder -= float_coeff_table_2[pos];
-					f_part |= 1;
-				}
-				++pos;
-			}
-		}
-		
-		F64 ret = F64(int_part) + (F64(f_part)/F64(1LL<<61));
-
-		F64 exponent = 1.f;
-		if (str[0] == 'e')
-		{
-			// Scientific notation!
-			++str;
-			U64 exp;
-			bool is_negative;
-			str = parseInteger(str, &exp, &is_negative, 64, ENCODING_DECIMAL);
-			if (str == NULL)
-			{
-				exp = 1;
-			}
-			F64 exp_d = F64(exp) * (is_negative?-1:1);
-			exponent = pow(10.0, exp_d);
-		}
-
-		if (str == base_str)
-		{
-			// no digits parsed
-			return NULL;
-		}
-		else
-		{
-			*dest = ret*negative*exponent;
-			return str;
-		}
-	}
-	if (encoding == ENCODING_HEX)
-	{
-		U64 bytes_dest;
-		bool is_negative;
-		str = parseInteger(str, (U64 *)&bytes_dest, &is_negative, precision, ENCODING_HEX);
-		// Upcast to F64
-		switch (precision)
-		{
-		case 32:
-			{
-				U32 short_dest = (U32)bytes_dest;
-				F32 ret_val = *(F32 *)&short_dest;
-				*dest = ret_val;
-			}
-			break;
-		case 64:
-			*dest = *(F64 *)&bytes_dest;
-			break;
-		default:
-			return NULL;
-		}
-		return str;
-	}
-	return NULL;
-=======
-    str = skipWhitespace(str);
-
-    if (str[0] == 0) return NULL;
-
-    if (encoding == ENCODING_DECIMAL || encoding == ENCODING_DEFAULT)
-    {
-        str = skipWhitespace(str);
-
-        if (memcmp(str, "inf", 3) == 0)
-        {
-            *(U64 *)dest = 0x7FF0000000000000ll;
-            return str + 3;
-        }
-        if (memcmp(str, "-inf", 4) == 0)
-        {
-            *(U64 *)dest = 0xFFF0000000000000ll;
-            return str + 4;
-        }
-        if (memcmp(str, "1.#INF", 6) == 0)
-        {
-            *(U64 *)dest = 0x7FF0000000000000ll;
-            return str + 6;
-        }
-        if (memcmp(str, "-1.#INF", 7) == 0)
-        {
-            *(U64 *)dest = 0xFFF0000000000000ll;
-            return str + 7;
-        }
-
-        F64 negative = 1.0f;
-        if (str[0] == '+')
-        {
-            ++str;
-        }
-        if (str[0] == '-')
-        {
-            negative = -1.0f;
-            ++str;
-        }
-
-        const char* base_str = str;
-        str = skipWhitespace(str);
-
-        // Parse the integer part of the expression
-        U64 int_part = 0;
-        while (str[0] >= '0' && str[0] <= '9')
-        {
-            int_part *= 10;
-            int_part += U64(str[0] - '0');
-            ++str;
-        }
-
-        U64 f_part = 0;//, f_decimal = 1;
-        if (str[0] == '.')
-        {
-            ++str;
-            U64 remainder = 0;
-            U32 pos = 0;
-            // Parse the decimal part of the expression
-            while (str[0] >= '0' && str[0] <= '9' && pos < 25)
-            {
-                remainder = (remainder*10) + U64(str[0] - '0');
-                f_part <<= 1;
-                //f_decimal <<= 1;
-                // Check the n'th bit
-                if (remainder >= float_coeff_table[pos])
-                {
-                    remainder -= float_coeff_table[pos];
-                    f_part |= 1;
-                }
-                ++pos;
-                ++str;
-            }
-            if (pos == 25)
-            {
-                // Drop any excessive digits
-                while (str[0] >= '0' && str[0] <= '9')
-                {
-                    ++str;
-                }
-            }
-            else
-            {
-                while (pos < 25)
-                {
-                    remainder *= 10;
-                    f_part <<= 1;
-                    //f_decimal <<= 1;
-                    // Check the n'th bit
-                    if (remainder >= float_coeff_table[pos])
-                    {
-                        remainder -= float_coeff_table[pos];
-                        f_part |= 1;
-                    }
-                    ++pos;
-                }
-            }
-            pos = 0;
-            while (pos < 36)
-            {
-                f_part <<= 1;
-                //f_decimal <<= 1;
-                if (remainder >= float_coeff_table_2[pos])
-                {
-                    remainder -= float_coeff_table_2[pos];
-                    f_part |= 1;
-                }
-                ++pos;
-            }
-        }
-
-        F64 ret = F64(int_part) + (F64(f_part)/F64(1LL<<61));
-
-        F64 exponent = 1.f;
-        if (str[0] == 'e')
-        {
-            // Scientific notation!
-            ++str;
-            U64 exp;
-            BOOL is_negative;
-            str = parseInteger(str, &exp, &is_negative, 64, ENCODING_DECIMAL);
-            if (str == NULL)
-            {
-                exp = 1;
-            }
-            F64 exp_d = F64(exp) * (is_negative?-1:1);
-            exponent = pow(10.0, exp_d);
-        }
-
-        if (str == base_str)
-        {
-            // no digits parsed
-            return NULL;
-        }
-        else
-        {
-            *dest = ret*negative*exponent;
-            return str;
-        }
-    }
-    if (encoding == ENCODING_HEX)
-    {
-        U64 bytes_dest;
-        BOOL is_negative;
-        str = parseInteger(str, (U64 *)&bytes_dest, &is_negative, precision, ENCODING_HEX);
-        // Upcast to F64
-        switch (precision)
-        {
-        case 32:
-            {
-                U32 short_dest = (U32)bytes_dest;
-                F32 ret_val = *(F32 *)&short_dest;
-                *dest = ret_val;
-            }
-            break;
-        case 64:
-            *dest = *(F64 *)&bytes_dest;
-            break;
-        default:
-            return NULL;
-        }
-        return str;
-    }
-    return NULL;
->>>>>>> e1623bb2
-}
-
-U32 LLXMLNode::getBoolValue(U32 expected_length, bool *array)
-{
-    llassert(array);
-
-    // Check type - accept booleans or strings
-    if (mType != TYPE_BOOLEAN && mType != TYPE_STRING && mType != TYPE_UNKNOWN)
-    {
-        return 0;
-    }
-
-    std::string *str_array = new std::string[expected_length];
-
-    U32 length = getStringValue(expected_length, str_array);
-
-<<<<<<< HEAD
-	U32 ret_length = 0;
-	for (U32 i=0; i<length; ++i)
-	{
-		LLStringUtil::toLower(str_array[i]);
-		if (str_array[i] == "false")
-		{
-			array[ret_length++] = false;
-		}
-		else if (str_array[i] == "true")
-		{
-			array[ret_length++] = true;
-		}
-	}
-=======
-    U32 ret_length = 0;
-    for (U32 i=0; i<length; ++i)
-    {
-        LLStringUtil::toLower(str_array[i]);
-        if (str_array[i] == "false")
-        {
-            array[ret_length++] = FALSE;
-        }
-        else if (str_array[i] == "true")
-        {
-            array[ret_length++] = TRUE;
-        }
-    }
->>>>>>> e1623bb2
-
-    delete[] str_array;
-
-#if LL_DEBUG
-    if (ret_length != expected_length)
-    {
-        LL_DEBUGS() << "LLXMLNode::getBoolValue() failed for node named '"
-            << mName->mString << "' -- expected " << expected_length << " but "
-            << "only found " << ret_length << LL_ENDL;
-    }
-#endif
-    return ret_length;
-}
-
-U32 LLXMLNode::getByteValue(U32 expected_length, U8 *array, Encoding encoding)
-{
-<<<<<<< HEAD
-	llassert(array);
-
-	// Check type - accept bytes or integers (below 256 only)
-	if (mType != TYPE_INTEGER 
-		&& mType != TYPE_UNKNOWN)
-	{
-		return 0;
-	}
-
-	if (mLength > 0 && mLength != expected_length)
-	{
-		LL_WARNS() << "XMLNode::getByteValue asked for " << expected_length 
-			<< " elements, while node has " << mLength << LL_ENDL;
-		return 0;
-	}
-
-	if (encoding == ENCODING_DEFAULT)
-	{
-		encoding = mEncoding;
-	}
-
-	const char *value_string = mValue.c_str();
-
-	U32 i;
-	for (i=0; i<expected_length; ++i)
-	{
-		U64 value;
-		bool is_negative;
-		value_string = parseInteger(value_string, &value, &is_negative, 8, encoding);
-		if (value_string == NULL)
-		{
-			break;
-		}
-		if (value > 255 || is_negative)
-		{
-			LL_WARNS() << "getByteValue: Value outside of valid range." << LL_ENDL;
-			break;
-		}
-		array[i] = U8(value);
-	}
-=======
-    llassert(array);
-
-    // Check type - accept bytes or integers (below 256 only)
-    if (mType != TYPE_INTEGER
-        && mType != TYPE_UNKNOWN)
-    {
-        return 0;
-    }
-
-    if (mLength > 0 && mLength != expected_length)
-    {
-        LL_WARNS() << "XMLNode::getByteValue asked for " << expected_length
-            << " elements, while node has " << mLength << LL_ENDL;
-        return 0;
-    }
-
-    if (encoding == ENCODING_DEFAULT)
-    {
-        encoding = mEncoding;
-    }
-
-    const char *value_string = mValue.c_str();
-
-    U32 i;
-    for (i=0; i<expected_length; ++i)
-    {
-        U64 value;
-        BOOL is_negative;
-        value_string = parseInteger(value_string, &value, &is_negative, 8, encoding);
-        if (value_string == NULL)
-        {
-            break;
-        }
-        if (value > 255 || is_negative)
-        {
-            LL_WARNS() << "getByteValue: Value outside of valid range." << LL_ENDL;
-            break;
-        }
-        array[i] = U8(value);
-    }
->>>>>>> e1623bb2
-#if LL_DEBUG
-    if (i != expected_length)
-    {
-        LL_DEBUGS() << "LLXMLNode::getByteValue() failed for node named '"
-            << mName->mString << "' -- expected " << expected_length << " but "
-            << "only found " << i << LL_ENDL;
-    }
-#endif
-    return i;
-}
-
-U32 LLXMLNode::getIntValue(U32 expected_length, S32 *array, Encoding encoding)
-{
-<<<<<<< HEAD
-	llassert(array);
-
-	// Check type - accept bytes or integers
-	if (mType != TYPE_INTEGER && mType != TYPE_UNKNOWN)
-	{
-		return 0;
-	}
-
-	if (mLength > 0 && mLength != expected_length)
-	{
-		LL_WARNS() << "XMLNode::getIntValue asked for " << expected_length 
-			<< " elements, while node has " << mLength << LL_ENDL;
-		return 0;
-	}
-
-	if (encoding == ENCODING_DEFAULT)
-	{
-		encoding = mEncoding;
-	}
-
-	const char *value_string = mValue.c_str();
-
-	U32 i = 0;
-	for (i=0; i<expected_length; ++i)
-	{
-		U64 value;
-		bool is_negative;
-		value_string = parseInteger(value_string, &value, &is_negative, 32, encoding);
-		if (value_string == NULL)
-		{
-			break;
-		}
-		if (value > 0x7fffffff)
-		{
-			LL_WARNS() << "getIntValue: Value outside of valid range." << LL_ENDL;
-			break;
-		}
-		array[i] = S32(value) * (is_negative?-1:1);
-	}
-=======
-    llassert(array);
-
-    // Check type - accept bytes or integers
-    if (mType != TYPE_INTEGER && mType != TYPE_UNKNOWN)
-    {
-        return 0;
-    }
-
-    if (mLength > 0 && mLength != expected_length)
-    {
-        LL_WARNS() << "XMLNode::getIntValue asked for " << expected_length
-            << " elements, while node has " << mLength << LL_ENDL;
-        return 0;
-    }
-
-    if (encoding == ENCODING_DEFAULT)
-    {
-        encoding = mEncoding;
-    }
-
-    const char *value_string = mValue.c_str();
-
-    U32 i = 0;
-    for (i=0; i<expected_length; ++i)
-    {
-        U64 value;
-        BOOL is_negative;
-        value_string = parseInteger(value_string, &value, &is_negative, 32, encoding);
-        if (value_string == NULL)
-        {
-            break;
-        }
-        if (value > 0x7fffffff)
-        {
-            LL_WARNS() << "getIntValue: Value outside of valid range." << LL_ENDL;
-            break;
-        }
-        array[i] = S32(value) * (is_negative?-1:1);
-    }
->>>>>>> e1623bb2
-
-#if LL_DEBUG
-    if (i != expected_length)
-    {
-        LL_DEBUGS() << "LLXMLNode::getIntValue() failed for node named '"
-            << mName->mString << "' -- expected " << expected_length << " but "
-            << "only found " << i << LL_ENDL;
-    }
-#endif
-    return i;
-}
-
-U32 LLXMLNode::getUnsignedValue(U32 expected_length, U32 *array, Encoding encoding)
-{
-<<<<<<< HEAD
-	llassert(array);
-
-	// Check type - accept bytes or integers
-	if (mType != TYPE_INTEGER && mType != TYPE_UNKNOWN)
-	{
-		return 0;
-	}
-
-	if (mLength > 0 && mLength != expected_length)
-	{
-		LL_WARNS() << "XMLNode::getUnsignedValue asked for " << expected_length 
-			<< " elements, while node has " << mLength << LL_ENDL;
-		return 0;
-	}
-
-	if (encoding == ENCODING_DEFAULT)
-	{
-		encoding = mEncoding;
-	}
-
-	const char *value_string = mValue.c_str();
-
-	U32 i = 0;
-	// Int type
-	for (i=0; i<expected_length; ++i)
-	{
-		U64 value;
-		bool is_negative;
-		value_string = parseInteger(value_string, &value, &is_negative, 32, encoding);
-		if (value_string == NULL)
-		{
-			break;
-		}
-		if (is_negative || value > 0xffffffff)
-		{
-			LL_WARNS() << "getUnsignedValue: Value outside of valid range." << LL_ENDL;
-			break;
-		}
-		array[i] = U32(value);
-	}
-=======
-    llassert(array);
-
-    // Check type - accept bytes or integers
-    if (mType != TYPE_INTEGER && mType != TYPE_UNKNOWN)
-    {
-        return 0;
-    }
-
-    if (mLength > 0 && mLength != expected_length)
-    {
-        LL_WARNS() << "XMLNode::getUnsignedValue asked for " << expected_length
-            << " elements, while node has " << mLength << LL_ENDL;
-        return 0;
-    }
-
-    if (encoding == ENCODING_DEFAULT)
-    {
-        encoding = mEncoding;
-    }
-
-    const char *value_string = mValue.c_str();
-
-    U32 i = 0;
-    // Int type
-    for (i=0; i<expected_length; ++i)
-    {
-        U64 value;
-        BOOL is_negative;
-        value_string = parseInteger(value_string, &value, &is_negative, 32, encoding);
-        if (value_string == NULL)
-        {
-            break;
-        }
-        if (is_negative || value > 0xffffffff)
-        {
-            LL_WARNS() << "getUnsignedValue: Value outside of valid range." << LL_ENDL;
-            break;
-        }
-        array[i] = U32(value);
-    }
->>>>>>> e1623bb2
-
-#if LL_DEBUG
-    if (i != expected_length)
-    {
-        LL_DEBUGS() << "LLXMLNode::getUnsignedValue() failed for node named '"
-            << mName->mString << "' -- expected " << expected_length << " but "
-            << "only found " << i << LL_ENDL;
-    }
-#endif
-
-    return i;
-}
-
-U32 LLXMLNode::getLongValue(U32 expected_length, U64 *array, Encoding encoding)
-{
-<<<<<<< HEAD
-	llassert(array);
-
-	// Check type - accept bytes or integers
-	if (mType != TYPE_INTEGER && mType != TYPE_UNKNOWN)
-	{
-		return 0;
-	}
-
-	if (mLength > 0 && mLength != expected_length)
-	{
-		LL_WARNS() << "XMLNode::getLongValue asked for " << expected_length << " elements, while node has " << mLength << LL_ENDL;
-		return 0;
-	}
-
-	if (encoding == ENCODING_DEFAULT)
-	{
-		encoding = mEncoding;
-	}
-
-	const char *value_string = mValue.c_str();
-
-	U32 i = 0;
-	// Int type
-	for (i=0; i<expected_length; ++i)
-	{
-		U64 value;
-		bool is_negative;
-		value_string = parseInteger(value_string, &value, &is_negative, 64, encoding);
-		if (value_string == NULL)
-		{
-			break;
-		}
-		if (is_negative)
-		{
-			LL_WARNS() << "getLongValue: Value outside of valid range." << LL_ENDL;
-			break;
-		}
-		array[i] = value;
-	}
-=======
-    llassert(array);
-
-    // Check type - accept bytes or integers
-    if (mType != TYPE_INTEGER && mType != TYPE_UNKNOWN)
-    {
-        return 0;
-    }
-
-    if (mLength > 0 && mLength != expected_length)
-    {
-        LL_WARNS() << "XMLNode::getLongValue asked for " << expected_length << " elements, while node has " << mLength << LL_ENDL;
-        return 0;
-    }
-
-    if (encoding == ENCODING_DEFAULT)
-    {
-        encoding = mEncoding;
-    }
-
-    const char *value_string = mValue.c_str();
-
-    U32 i = 0;
-    // Int type
-    for (i=0; i<expected_length; ++i)
-    {
-        U64 value;
-        BOOL is_negative;
-        value_string = parseInteger(value_string, &value, &is_negative, 64, encoding);
-        if (value_string == NULL)
-        {
-            break;
-        }
-        if (is_negative)
-        {
-            LL_WARNS() << "getLongValue: Value outside of valid range." << LL_ENDL;
-            break;
-        }
-        array[i] = value;
-    }
->>>>>>> e1623bb2
-
-#if LL_DEBUG
-    if (i != expected_length)
-    {
-        LL_DEBUGS() << "LLXMLNode::getLongValue() failed for node named '"
-            << mName->mString << "' -- expected " << expected_length << " but "
-            << "only found " << i << LL_ENDL;
-    }
-#endif
-
-    return i;
-}
-
-U32 LLXMLNode::getFloatValue(U32 expected_length, F32 *array, Encoding encoding)
-{
-    llassert(array);
-
-    // Check type - accept only floats or doubles
-    if (mType != TYPE_FLOAT && mType != TYPE_UNKNOWN)
-    {
-        return 0;
-    }
-
-    if (mLength > 0 && mLength != expected_length)
-    {
-        LL_WARNS() << "XMLNode::getFloatValue asked for " << expected_length << " elements, while node has " << mLength << LL_ENDL;
-        return 0;
-    }
-
-    if (encoding == ENCODING_DEFAULT)
-    {
-        encoding = mEncoding;
-    }
-
-    const char *value_string = mValue.c_str();
-
-    U32 i;
-    for (i=0; i<expected_length; ++i)
-    {
-        F64 value;
-        value_string = parseFloat(value_string, &value, 32, encoding);
-        if (value_string == NULL)
-        {
-            break;
-        }
-        array[i] = F32(value);
-    }
-#if LL_DEBUG
-    if (i != expected_length)
-    {
-        LL_DEBUGS() << "LLXMLNode::getFloatValue() failed for node named '"
-            << mName->mString << "' -- expected " << expected_length << " but "
-            << "only found " << i << LL_ENDL;
-    }
-#endif
-    return i;
-}
-
-U32 LLXMLNode::getDoubleValue(U32 expected_length, F64 *array, Encoding encoding)
-{
-    llassert(array);
-
-    // Check type - accept only floats or doubles
-    if (mType != TYPE_FLOAT && mType != TYPE_UNKNOWN)
-    {
-        return 0;
-    }
-
-    if (mLength > 0 && mLength != expected_length)
-    {
-        LL_WARNS() << "XMLNode::getDoubleValue asked for " << expected_length << " elements, while node has " << mLength << LL_ENDL;
-        return 0;
-    }
-
-    if (encoding == ENCODING_DEFAULT)
-    {
-        encoding = mEncoding;
-    }
-
-    const char *value_string = mValue.c_str();
-
-    U32 i;
-    for (i=0; i<expected_length; ++i)
-    {
-        F64 value;
-        value_string = parseFloat(value_string, &value, 64, encoding);
-        if (value_string == NULL)
-        {
-            break;
-        }
-        array[i] = value;
-    }
-#if LL_DEBUG
-    if (i != expected_length)
-    {
-        LL_DEBUGS() << "LLXMLNode::getDoubleValue() failed for node named '"
-            << mName->mString << "' -- expected " << expected_length << " but "
-            << "only found " << i << LL_ENDL;
-    }
-#endif
-    return i;
-}
-
-U32 LLXMLNode::getStringValue(U32 expected_length, std::string *array)
-{
-    llassert(array);
-
-    // Can always return any value as a string
-
-    if (mLength > 0 && mLength != expected_length)
-    {
-        LL_WARNS() << "XMLNode::getStringValue asked for " << expected_length << " elements, while node has " << mLength << LL_ENDL;
-        return 0;
-    }
-
-    U32 num_returned_strings = 0;
-
-    // Array of strings is whitespace-separated
-    const std::string sep(" \n\t");
-
-    std::string::size_type n = 0;
-    std::string::size_type m = 0;
-    while(1)
-    {
-        if (num_returned_strings >= expected_length)
-        {
-            break;
-        }
-        n = mValue.find_first_not_of(sep, m);
-        m = mValue.find_first_of(sep, n);
-        if (m == std::string::npos)
-        {
-            break;
-        }
-        array[num_returned_strings++] = mValue.substr(n,m-n);
-    }
-    if (n != std::string::npos && num_returned_strings < expected_length)
-    {
-        array[num_returned_strings++] = mValue.substr(n);
-    }
-#if LL_DEBUG
-    if (num_returned_strings != expected_length)
-    {
-        LL_DEBUGS() << "LLXMLNode::getStringValue() failed for node named '"
-            << mName->mString << "' -- expected " << expected_length << " but "
-            << "only found " << num_returned_strings << LL_ENDL;
-    }
-#endif
-
-    return num_returned_strings;
-}
-
-U32 LLXMLNode::getUUIDValue(U32 expected_length, LLUUID *array)
-{
-    llassert(array);
-
-    // Check type
-    if (mType != TYPE_UUID && mType != TYPE_UNKNOWN)
-    {
-        return 0;
-    }
-
-    const char *value_string = mValue.c_str();
-
-    U32 i;
-    for (i=0; i<expected_length; ++i)
-    {
-        LLUUID uuid_value;
-        value_string = skipWhitespace(value_string);
-
-        if (strlen(value_string) < (UUID_STR_LENGTH-1))     /* Flawfinder: ignore */
-        {
-            break;
-        }
-        char uuid_string[UUID_STR_LENGTH];      /* Flawfinder: ignore */
-        memcpy(uuid_string, value_string, (UUID_STR_LENGTH-1));     /* Flawfinder: ignore */
-        uuid_string[(UUID_STR_LENGTH-1)] = 0;
-
-        if (!LLUUID::parseUUID(std::string(uuid_string), &uuid_value))
-        {
-            break;
-        }
-        value_string = &value_string[(UUID_STR_LENGTH-1)];
-        array[i] = uuid_value;
-    }
-#if LL_DEBUG
-    if (i != expected_length)
-    {
-        LL_DEBUGS() << "LLXMLNode::getUUIDValue() failed for node named '"
-            << mName->mString << "' -- expected " << expected_length << " but "
-            << "only found " << i << LL_ENDL;
-    }
-#endif
-    return i;
-}
-
-U32 LLXMLNode::getNodeRefValue(U32 expected_length, LLXMLNode **array)
-{
-    llassert(array);
-
-    // Check type
-    if (mType != TYPE_NODEREF && mType != TYPE_UNKNOWN)
-    {
-        return 0;
-    }
-
-    std::string *string_array = new std::string[expected_length];
-
-    U32 num_strings = getStringValue(expected_length, string_array);
-
-    U32 num_returned_refs = 0;
-
-    LLXMLNodePtr root = getRoot();
-    for (U32 strnum=0; strnum<num_strings; ++strnum)
-    {
-        LLXMLNodeList node_list;
-        root->findID(string_array[strnum], node_list);
-        if (node_list.empty())
-        {
-            LL_WARNS() << "XML: Could not find node ID: " << string_array[strnum] << LL_ENDL;
-        }
-        else if (node_list.size() > 1)
-        {
-            LL_WARNS() << "XML: Node ID not unique: " << string_array[strnum] << LL_ENDL;
-        }
-        else
-        {
-            LLXMLNodeList::const_iterator list_itr = node_list.begin();
-            if (list_itr != node_list.end())
-            {
-                LLXMLNode* child = (*list_itr).second;
-
-                array[num_returned_refs++] = child;
-            }
-        }
-    }
-
-    delete[] string_array;
-
-    return num_returned_refs;
-}
-
-void LLXMLNode::setBoolValue(U32 length, const bool *array)
-{
-    if (length == 0) return;
-
-    std::string new_value;
-    for (U32 pos=0; pos<length; ++pos)
-    {
-        if (pos > 0)
-        {
-            new_value = llformat("%s %s", new_value.c_str(), array[pos]?"true":"false");
-        }
-        else
-        {
-            new_value = array[pos]?"true":"false";
-        }
-    }
-
-    mValue = new_value;
-    mEncoding = ENCODING_DEFAULT;
-    mLength = length;
-    mType = TYPE_BOOLEAN;
-}
-
-void LLXMLNode::setByteValue(U32 length, const U8* const array, Encoding encoding)
-{
-    if (length == 0) return;
-
-    std::string new_value;
-    if (encoding == ENCODING_DEFAULT || encoding == ENCODING_DECIMAL)
-    {
-        for (U32 pos=0; pos<length; ++pos)
-        {
-            if (pos > 0)
-            {
-                new_value.append(llformat(" %u", array[pos]));
-            }
-            else
-            {
-                new_value = llformat("%u", array[pos]);
-            }
-        }
-    }
-    if (encoding == ENCODING_HEX)
-    {
-        for (U32 pos=0; pos<length; ++pos)
-        {
-            if (pos > 0 && pos % 16 == 0)
-            {
-                new_value.append(llformat(" %02X", array[pos]));
-            }
-            else
-            {
-                new_value.append(llformat("%02X", array[pos]));
-            }
-        }
-    }
-    // TODO -- Handle Base32
-
-    mValue = new_value;
-    mEncoding = encoding;
-    mLength = length;
-    mType = TYPE_INTEGER;
-    mPrecision = 8;
-}
-
-
-void LLXMLNode::setIntValue(U32 length, const S32 *array, Encoding encoding)
-{
-    if (length == 0) return;
-
-    std::string new_value;
-    if (encoding == ENCODING_DEFAULT || encoding == ENCODING_DECIMAL)
-    {
-        for (U32 pos=0; pos<length; ++pos)
-        {
-            if (pos > 0)
-            {
-                new_value.append(llformat(" %d", array[pos]));
-            }
-            else
-            {
-                new_value = llformat("%d", array[pos]);
-            }
-        }
-        mValue = new_value;
-    }
-    else if (encoding == ENCODING_HEX)
-    {
-        for (U32 pos=0; pos<length; ++pos)
-        {
-            if (pos > 0 && pos % 16 == 0)
-            {
-                new_value.append(llformat(" %08X", ((U32 *)array)[pos]));
-            }
-            else
-            {
-                new_value.append(llformat("%08X", ((U32 *)array)[pos]));
-            }
-        }
-        mValue = new_value;
-    }
-    else
-    {
-        mValue = new_value;
-    }
-    // TODO -- Handle Base32
-
-    mEncoding = encoding;
-    mLength = length;
-    mType = TYPE_INTEGER;
-    mPrecision = 32;
-}
-
-void LLXMLNode::setUnsignedValue(U32 length, const U32* array, Encoding encoding)
-{
-    if (length == 0) return;
-
-    std::string new_value;
-    if (encoding == ENCODING_DEFAULT || encoding == ENCODING_DECIMAL)
-    {
-        for (U32 pos=0; pos<length; ++pos)
-        {
-            if (pos > 0)
-            {
-                new_value.append(llformat(" %u", array[pos]));
-            }
-            else
-            {
-                new_value = llformat("%u", array[pos]);
-            }
-        }
-    }
-    if (encoding == ENCODING_HEX)
-    {
-        for (U32 pos=0; pos<length; ++pos)
-        {
-            if (pos > 0 && pos % 16 == 0)
-            {
-                new_value.append(llformat(" %08X", array[pos]));
-            }
-            else
-            {
-                new_value.append(llformat("%08X", array[pos]));
-            }
-        }
-        mValue = new_value;
-    }
-    // TODO -- Handle Base32
-
-    mValue = new_value;
-    mEncoding = encoding;
-    mLength = length;
-    mType = TYPE_INTEGER;
-    mPrecision = 32;
-}
-
-#if LL_WINDOWS
-#define PU64 "I64u"
-#else
-#define PU64 "llu"
-#endif
-
-void LLXMLNode::setLongValue(U32 length, const U64* array, Encoding encoding)
-{
-    if (length == 0) return;
-
-    std::string new_value;
-    if (encoding == ENCODING_DEFAULT || encoding == ENCODING_DECIMAL)
-    {
-        for (U32 pos=0; pos<length; ++pos)
-        {
-            if (pos > 0)
-            {
-                new_value.append(llformat(" %" PU64, array[pos]));
-            }
-            else
-            {
-                new_value = llformat("%" PU64, array[pos]);
-            }
-        }
-        mValue = new_value;
-    }
-    if (encoding == ENCODING_HEX)
-    {
-        for (U32 pos=0; pos<length; ++pos)
-        {
-            U32 upper_32 = U32(array[pos]>>32);
-            U32 lower_32 = U32(array[pos]&0xffffffff);
-            if (pos > 0 && pos % 8 == 0)
-            {
-                new_value.append(llformat(" %08X%08X", upper_32, lower_32));
-            }
-            else
-            {
-                new_value.append(llformat("%08X%08X", upper_32, lower_32));
-            }
-        }
-        mValue = new_value;
-    }
-    else
-    {
-        mValue = new_value;
-    }
-    // TODO -- Handle Base32
-
-    mEncoding = encoding;
-    mLength = length;
-    mType = TYPE_INTEGER;
-    mPrecision = 64;
-}
-
-void LLXMLNode::setFloatValue(U32 length, const F32 *array, Encoding encoding, U32 precision)
-{
-    if (length == 0) return;
-
-    std::string new_value;
-    if (encoding == ENCODING_DEFAULT || encoding == ENCODING_DECIMAL)
-    {
-        std::string format_string;
-        if (precision > 0)
-        {
-            if (precision > 25)
-            {
-                precision = 25;
-            }
-            format_string = llformat( "%%.%dg", precision);
-        }
-        else
-        {
-            format_string = llformat( "%%g");
-        }
-
-        for (U32 pos=0; pos<length; ++pos)
-        {
-            if (pos > 0)
-            {
-                new_value.append(" ");
-                new_value.append(llformat(format_string.c_str(), array[pos]));
-            }
-            else
-            {
-                new_value.assign(llformat(format_string.c_str(), array[pos]));
-            }
-        }
-        mValue = new_value;
-    }
-    else if (encoding == ENCODING_HEX)
-    {
-        U32 *byte_array = (U32 *)array;
-        setUnsignedValue(length, byte_array, ENCODING_HEX);
-    }
-    else
-    {
-        mValue = new_value;
-    }
-
-    mEncoding = encoding;
-    mLength = length;
-    mType = TYPE_FLOAT;
-    mPrecision = 32;
-}
-
-void LLXMLNode::setDoubleValue(U32 length, const F64 *array, Encoding encoding, U32 precision)
-{
-    if (length == 0) return;
-
-    std::string new_value;
-    if (encoding == ENCODING_DEFAULT || encoding == ENCODING_DECIMAL)
-    {
-        std::string format_string;
-        if (precision > 0)
-        {
-            if (precision > 25)
-            {
-                precision = 25;
-            }
-            format_string = llformat( "%%.%dg", precision);
-        }
-        else
-        {
-            format_string = llformat( "%%g");
-        }
-        for (U32 pos=0; pos<length; ++pos)
-        {
-            if (pos > 0)
-            {
-                new_value.append(" ");
-                new_value.append(llformat(format_string.c_str(), array[pos]));
-            }
-            else
-            {
-                new_value.assign(llformat(format_string.c_str(), array[pos]));
-            }
-        }
-        mValue = new_value;
-    }
-    if (encoding == ENCODING_HEX)
-    {
-        U64 *byte_array = (U64 *)array;
-        setLongValue(length, byte_array, ENCODING_HEX);
-    }
-    else
-    {
-        mValue = new_value;
-    }
-    // TODO -- Handle Base32
-
-    mEncoding = encoding;
-    mLength = length;
-    mType = TYPE_FLOAT;
-    mPrecision = 64;
-}
-
-// static
-std::string LLXMLNode::escapeXML(const std::string& xml)
-{
-    std::string out;
-    for (std::string::size_type i = 0; i < xml.size(); ++i)
-    {
-        char c = xml[i];
-        switch(c)
-        {
-        case '"':   out.append("&quot;");   break;
-        case '\'':  out.append("&apos;");   break;
-        case '&':   out.append("&amp;");    break;
-        case '<':   out.append("&lt;");     break;
-        case '>':   out.append("&gt;");     break;
-        default:    out.push_back(c);       break;
-        }
-    }
-    return out;
-}
-
-void LLXMLNode::setStringValue(U32 length, const std::string *strings)
-{
-    if (length == 0) return;
-
-    std::string new_value;
-    for (U32 pos=0; pos<length; ++pos)
-    {
-        // *NOTE: Do not escape strings here - do it on output
-        new_value.append( strings[pos] );
-        if (pos < length-1) new_value.append(" ");
-    }
-
-    mValue = new_value;
-    mEncoding = ENCODING_DEFAULT;
-    mLength = length;
-    mType = TYPE_STRING;
-}
-
-void LLXMLNode::setUUIDValue(U32 length, const LLUUID *array)
-{
-    if (length == 0) return;
-
-    std::string new_value;
-    for (U32 pos=0; pos<length; ++pos)
-    {
-        new_value.append(array[pos].asString());
-        if (pos < length-1) new_value.append(" ");
-    }
-
-    mValue = new_value;
-    mEncoding = ENCODING_DEFAULT;
-    mLength = length;
-    mType = TYPE_UUID;
-}
-
-void LLXMLNode::setNodeRefValue(U32 length, const LLXMLNode **array)
-{
-    if (length == 0) return;
-
-    std::string new_value;
-    for (U32 pos=0; pos<length; ++pos)
-    {
-        if (array[pos]->mID != "")
-        {
-            new_value.append(array[pos]->mID);
-        }
-        else
-        {
-            new_value.append("(null)");
-        }
-        if (pos < length-1) new_value.append(" ");
-    }
-
-    mValue = new_value;
-    mEncoding = ENCODING_DEFAULT;
-    mLength = length;
-    mType = TYPE_NODEREF;
-}
-
-void LLXMLNode::setValue(const std::string& value)
-{
-    if (TYPE_CONTAINER == mType)
-    {
-        mType = TYPE_UNKNOWN;
-    }
-    mValue = value;
-}
-
-void LLXMLNode::setDefault(LLXMLNode *default_node)
-{
-    mDefault = default_node;
-}
-
-void LLXMLNode::findDefault(LLXMLNode *defaults_list)
-{
-    if (defaults_list)
-    {
-        LLXMLNodeList children;
-        defaults_list->getChildren(mName->mString, children);
-
-        LLXMLNodeList::const_iterator children_itr;
-        LLXMLNodeList::const_iterator children_end = children.end();
-        for (children_itr = children.begin(); children_itr != children_end; ++children_itr)
-        {
-            LLXMLNode* child = (*children_itr).second;
-            if (child->mVersionMajor == mVersionMajor &&
-                child->mVersionMinor == mVersionMinor)
-            {
-                mDefault = child;
-                return;
-            }
-        }
-    }
-    mDefault = NULL;
-}
-
-bool LLXMLNode::deleteChildren(const std::string& name)
-{
-<<<<<<< HEAD
-	U32 removed_count = 0;
-	LLXMLNodeList node_list;
-	findName(name, node_list);
-	if (!node_list.empty())
-	{
-		// TODO -- use multimap::find()
-		// TODO -- need to watch out for invalid iterators
-		LLXMLNodeList::iterator children_itr;
-		for (children_itr = node_list.begin(); children_itr != node_list.end(); ++children_itr)
-		{ 
-			LLXMLNode* child = (*children_itr).second;
-			if (deleteChild(child))
-			{
-				removed_count++;
-			}
-		}
-	}
-	return removed_count > 0;
-=======
-    U32 removed_count = 0;
-    LLXMLNodeList node_list;
-    findName(name, node_list);
-    if (!node_list.empty())
-    {
-        // TODO -- use multimap::find()
-        // TODO -- need to watch out for invalid iterators
-        LLXMLNodeList::iterator children_itr;
-        for (children_itr = node_list.begin(); children_itr != node_list.end(); ++children_itr)
-        {
-            LLXMLNode* child = (*children_itr).second;
-            if (deleteChild(child))
-            {
-                removed_count++;
-            }
-        }
-    }
-    return removed_count > 0 ? TRUE : FALSE;
->>>>>>> e1623bb2
-}
-
-bool LLXMLNode::deleteChildren(LLStringTableEntry* name)
-{
-<<<<<<< HEAD
-	U32 removed_count = 0;
-	LLXMLNodeList node_list;
-	findName(name, node_list);
-	if (!node_list.empty())
-	{
-		// TODO -- use multimap::find()
-		// TODO -- need to watch out for invalid iterators
-		LLXMLNodeList::iterator children_itr;
-		for (children_itr = node_list.begin(); children_itr != node_list.end(); ++children_itr)
-		{ 
-			LLXMLNode* child = (*children_itr).second;
-			if (deleteChild(child))
-			{
-				removed_count++;
-			}
-		}
-	}
-	return removed_count > 0;
-=======
-    U32 removed_count = 0;
-    LLXMLNodeList node_list;
-    findName(name, node_list);
-    if (!node_list.empty())
-    {
-        // TODO -- use multimap::find()
-        // TODO -- need to watch out for invalid iterators
-        LLXMLNodeList::iterator children_itr;
-        for (children_itr = node_list.begin(); children_itr != node_list.end(); ++children_itr)
-        {
-            LLXMLNode* child = (*children_itr).second;
-            if (deleteChild(child))
-            {
-                removed_count++;
-            }
-        }
-    }
-    return removed_count > 0 ? TRUE : FALSE;
->>>>>>> e1623bb2
-}
-
-void LLXMLNode::setAttributes(LLXMLNode::ValueType type, U32 precision, LLXMLNode::Encoding encoding, U32 length)
-{
-    mType = type;
-    mEncoding = encoding;
-    mPrecision = precision;
-    mLength = length;
-}
-
-void LLXMLNode::setName(const std::string& name)
-{
-    setName(gStringTable.addStringEntry(name));
-}
-
-void LLXMLNode::setName(LLStringTableEntry* name)
-{
-    LLXMLNode* old_parent = mParent;
-    if (mParent)
-    {
-        // we need to remove and re-add to the parent so that
-        // the multimap key agrees with this node's name
-        mParent->removeChild(this);
-    }
-    mName = name;
-    if (old_parent)
-    {
-        LLXMLNodePtr this_ptr(this);
-        old_parent->addChild(this_ptr);
-    }
-}
-
-// Unused
-// void LLXMLNode::appendValue(const std::string& value)
-// {
-//  mValue.append(value);
-// }
-
-U32 LLXMLNode::getChildCount() const
-{
-    if (mChildren.notNull())
-    {
-        return mChildren->map.size();
-    }
-    return 0;
-}
-
-//***************************************************
-//  UNIT TESTING
-//***************************************************
-
-U32 get_rand(U32 max_value)
-{
-    U32 random_num = rand() + ((U32)rand() << 16);
-    return (random_num % max_value);
-}
-
-LLXMLNode *get_rand_node(LLXMLNode *node)
-{
-    if (node->mChildren.notNull())
-    {
-        U32 num_children = node->mChildren->map.size();
-        if (get_rand(2) == 0)
-        {
-            while (true)
-            {
-                S32 child_num = S32(get_rand(num_children*2)) - num_children;
-                LLXMLChildList::iterator itor = node->mChildren->map.begin();
-                while (child_num > 0)
-                {
-                    --child_num;
-                    ++itor;
-                }
-                if (!itor->second->mIsAttribute)
-                {
-                    return get_rand_node(itor->second);
-                }
-            }
-        }
-    }
-    return node;
-}
-
-void LLXMLNode::createUnitTest(S32 max_num_children)
-{
-<<<<<<< HEAD
-	// Random ID
-	std::string rand_id;
-	U32 rand_id_len = get_rand(10)+5;
-	for (U32 pos = 0; pos<rand_id_len; ++pos)
-	{
-		char c = 'a' + get_rand(26);
-		rand_id.append(1, c);
-	}
-	mID = rand_id;
-
-	if (max_num_children < 2)
-	{
-		setStringValue(1, &mID);
-		return;
-	}
-
-	// Checksums
-	U32 integer_checksum = 0;
-	U64 long_checksum = 0;
-	U32 bool_true_count = 0;
-	LLUUID uuid_checksum;
-	U32 noderef_checksum = 0;
-	U32 float_checksum = 0;
-
-	// Create a random number of children
-	U32 num_children = get_rand(max_num_children)+1;
-	for (U32 child_num=0; child_num<num_children; ++child_num)
-	{
-		// Random Name
-		std::string child_name;
-		U32 child_name_len = get_rand(10)+5;
-		for (U32 pos = 0; pos<child_name_len; ++pos)
-		{
-			char c = 'a' + get_rand(26);
-			child_name.append(1, c);
-		}
-
-		LLXMLNode *new_child = createChild(child_name.c_str(), false);
-
-		// Random ID
-		std::string child_id;
-		U32 child_id_len = get_rand(10)+5;
-		for (U32 pos=0; pos<child_id_len; ++pos)
-		{
-			char c = 'a' + get_rand(26);
-			child_id.append(1, c);
-		}
-		new_child->mID = child_id;
-
-		// Random Length
-		U32 array_size = get_rand(28)+1;
-
-		// Random Encoding
-		Encoding new_encoding = get_rand(2)?ENCODING_DECIMAL:ENCODING_HEX;
-
-		// Random Type
-		int type = get_rand(8);
-		switch (type)
-		{
-		case 0: // TYPE_CONTAINER
-			new_child->createUnitTest(max_num_children/2);
-			break;
-		case 1: // TYPE_BOOLEAN
-			{
-				bool random_bool_values[30];
-				for (U32 value=0; value<array_size; ++value)
-				{
-					random_bool_values[value] = get_rand(2);
-					if (random_bool_values[value])
-					{
-						++bool_true_count;
-					}
-				}
-				new_child->setBoolValue(array_size, random_bool_values);
-			}
-			break;
-		case 2: // TYPE_INTEGER (32-bit)
-			{
-				U32 random_int_values[30];
-				for (U32 value=0; value<array_size; ++value)
-				{
-					random_int_values[value] = get_rand(0xffffffff);
-					integer_checksum ^= random_int_values[value];
-				}
-				new_child->setUnsignedValue(array_size, random_int_values, new_encoding);
-			}
-			break;
-		case 3: // TYPE_INTEGER (64-bit)
-			{
-				U64 random_int_values[30];
-				for (U64 value=0; value<array_size; ++value)
-				{
-					random_int_values[value] = (U64(get_rand(0xffffffff)) << 32) + get_rand(0xffffffff);
-					long_checksum ^= random_int_values[value];
-				}
-				new_child->setLongValue(array_size, random_int_values, new_encoding);
-			}
-			break;
-		case 4: // TYPE_FLOAT (32-bit)
-			{
-				F32 random_float_values[30];
-				for (U32 value=0; value<array_size; ++value)
-				{
-					S32 exponent = get_rand(256) - 128;
-					S32 fractional_part = get_rand(0xffffffff);
-					S32 sign = get_rand(2) * 2 - 1;
-					random_float_values[value] = F32(fractional_part) / F32(0xffffffff) * exp(F32(exponent)) * F32(sign);
-
-					U32 *float_bits = &((U32 *)random_float_values)[value];
-					if (*float_bits == 0x80000000)
-					{
-						*float_bits = 0x00000000;
-					}
-					float_checksum ^= (*float_bits & 0xfffff000);
-				}
-				new_child->setFloatValue(array_size, random_float_values, new_encoding, 12);
-			}
-			break;
-		case 5: // TYPE_FLOAT (64-bit)
-			{
-				F64 random_float_values[30];
-				for (U32 value=0; value<array_size; ++value)
-				{
-					S32 exponent = get_rand(2048) - 1024;
-					S32 fractional_part = get_rand(0xffffffff);
-					S32 sign = get_rand(2) * 2 - 1;
-					random_float_values[value] = F64(fractional_part) / F64(0xffffffff) * exp(F64(exponent)) * F64(sign);
-
-					U64 *float_bits = &((U64 *)random_float_values)[value];
-					if (*float_bits == 0x8000000000000000ll)
-					{
-						*float_bits = 0x0000000000000000ll;
-					}
-					float_checksum ^= ((*float_bits & 0xfffffff000000000ll) >> 32);
-				}
-				new_child->setDoubleValue(array_size, random_float_values, new_encoding, 12);
-			}
-			break;
-		case 6: // TYPE_UUID
-			{
-				LLUUID random_uuid_values[30];
-				for (U32 value=0; value<array_size; ++value)
-				{
-					random_uuid_values[value].generate();
-					for (S32 byte=0; byte<UUID_BYTES; ++byte)
-					{
-						uuid_checksum.mData[byte] ^= random_uuid_values[value].mData[byte];
-					}
-				}
-				new_child->setUUIDValue(array_size, random_uuid_values);
-			}
-			break;
-		case 7: // TYPE_NODEREF
-			{
-				LLXMLNode *random_node_array[30];
-				LLXMLNode *root = getRoot();
-				for (U32 value=0; value<array_size; ++value)
-				{
-					random_node_array[value] = get_rand_node(root);
-					const char *node_name = random_node_array[value]->mName->mString;
-					for (U32 pos=0; pos<strlen(node_name); ++pos)		/* Flawfinder: ignore */
-					{
-						U32 hash_contrib = U32(node_name[pos]) << ((pos % 4) * 8);
-						noderef_checksum ^= hash_contrib;
-					}
-				}
-				new_child->setNodeRefValue(array_size, (const LLXMLNode **)random_node_array);
-			}
-			break;
-		}
-	}
-
-	createChild("integer_checksum", true)->setUnsignedValue(1, &integer_checksum, LLXMLNode::ENCODING_HEX);
-	createChild("long_checksum", true)->setLongValue(1, &long_checksum, LLXMLNode::ENCODING_HEX);
-	createChild("bool_true_count", true)->setUnsignedValue(1, &bool_true_count, LLXMLNode::ENCODING_HEX);
-	createChild("uuid_checksum", true)->setUUIDValue(1, &uuid_checksum);
-	createChild("noderef_checksum", true)->setUnsignedValue(1, &noderef_checksum, LLXMLNode::ENCODING_HEX);
-	createChild("float_checksum", true)->setUnsignedValue(1, &float_checksum, LLXMLNode::ENCODING_HEX);
-=======
-    // Random ID
-    std::string rand_id;
-    U32 rand_id_len = get_rand(10)+5;
-    for (U32 pos = 0; pos<rand_id_len; ++pos)
-    {
-        char c = 'a' + get_rand(26);
-        rand_id.append(1, c);
-    }
-    mID = rand_id;
-
-    if (max_num_children < 2)
-    {
-        setStringValue(1, &mID);
-        return;
-    }
-
-    // Checksums
-    U32 integer_checksum = 0;
-    U64 long_checksum = 0;
-    U32 bool_true_count = 0;
-    LLUUID uuid_checksum;
-    U32 noderef_checksum = 0;
-    U32 float_checksum = 0;
-
-    // Create a random number of children
-    U32 num_children = get_rand(max_num_children)+1;
-    for (U32 child_num=0; child_num<num_children; ++child_num)
-    {
-        // Random Name
-        std::string child_name;
-        U32 child_name_len = get_rand(10)+5;
-        for (U32 pos = 0; pos<child_name_len; ++pos)
-        {
-            char c = 'a' + get_rand(26);
-            child_name.append(1, c);
-        }
-
-        LLXMLNode *new_child = createChild(child_name.c_str(), FALSE);
-
-        // Random ID
-        std::string child_id;
-        U32 child_id_len = get_rand(10)+5;
-        for (U32 pos=0; pos<child_id_len; ++pos)
-        {
-            char c = 'a' + get_rand(26);
-            child_id.append(1, c);
-        }
-        new_child->mID = child_id;
-
-        // Random Length
-        U32 array_size = get_rand(28)+1;
-
-        // Random Encoding
-        Encoding new_encoding = get_rand(2)?ENCODING_DECIMAL:ENCODING_HEX;
-
-        // Random Type
-        int type = get_rand(8);
-        switch (type)
-        {
-        case 0: // TYPE_CONTAINER
-            new_child->createUnitTest(max_num_children/2);
-            break;
-        case 1: // TYPE_BOOLEAN
-            {
-                BOOL random_bool_values[30];
-                for (U32 value=0; value<array_size; ++value)
-                {
-                    random_bool_values[value] = get_rand(2);
-                    if (random_bool_values[value])
-                    {
-                        ++bool_true_count;
-                    }
-                }
-                new_child->setBoolValue(array_size, random_bool_values);
-            }
-            break;
-        case 2: // TYPE_INTEGER (32-bit)
-            {
-                U32 random_int_values[30];
-                for (U32 value=0; value<array_size; ++value)
-                {
-                    random_int_values[value] = get_rand(0xffffffff);
-                    integer_checksum ^= random_int_values[value];
-                }
-                new_child->setUnsignedValue(array_size, random_int_values, new_encoding);
-            }
-            break;
-        case 3: // TYPE_INTEGER (64-bit)
-            {
-                U64 random_int_values[30];
-                for (U64 value=0; value<array_size; ++value)
-                {
-                    random_int_values[value] = (U64(get_rand(0xffffffff)) << 32) + get_rand(0xffffffff);
-                    long_checksum ^= random_int_values[value];
-                }
-                new_child->setLongValue(array_size, random_int_values, new_encoding);
-            }
-            break;
-        case 4: // TYPE_FLOAT (32-bit)
-            {
-                F32 random_float_values[30];
-                for (U32 value=0; value<array_size; ++value)
-                {
-                    S32 exponent = get_rand(256) - 128;
-                    S32 fractional_part = get_rand(0xffffffff);
-                    S32 sign = get_rand(2) * 2 - 1;
-                    random_float_values[value] = F32(fractional_part) / F32(0xffffffff) * exp(F32(exponent)) * F32(sign);
-
-                    U32 *float_bits = &((U32 *)random_float_values)[value];
-                    if (*float_bits == 0x80000000)
-                    {
-                        *float_bits = 0x00000000;
-                    }
-                    float_checksum ^= (*float_bits & 0xfffff000);
-                }
-                new_child->setFloatValue(array_size, random_float_values, new_encoding, 12);
-            }
-            break;
-        case 5: // TYPE_FLOAT (64-bit)
-            {
-                F64 random_float_values[30];
-                for (U32 value=0; value<array_size; ++value)
-                {
-                    S32 exponent = get_rand(2048) - 1024;
-                    S32 fractional_part = get_rand(0xffffffff);
-                    S32 sign = get_rand(2) * 2 - 1;
-                    random_float_values[value] = F64(fractional_part) / F64(0xffffffff) * exp(F64(exponent)) * F64(sign);
-
-                    U64 *float_bits = &((U64 *)random_float_values)[value];
-                    if (*float_bits == 0x8000000000000000ll)
-                    {
-                        *float_bits = 0x0000000000000000ll;
-                    }
-                    float_checksum ^= ((*float_bits & 0xfffffff000000000ll) >> 32);
-                }
-                new_child->setDoubleValue(array_size, random_float_values, new_encoding, 12);
-            }
-            break;
-        case 6: // TYPE_UUID
-            {
-                LLUUID random_uuid_values[30];
-                for (U32 value=0; value<array_size; ++value)
-                {
-                    random_uuid_values[value].generate();
-                    for (S32 byte=0; byte<UUID_BYTES; ++byte)
-                    {
-                        uuid_checksum.mData[byte] ^= random_uuid_values[value].mData[byte];
-                    }
-                }
-                new_child->setUUIDValue(array_size, random_uuid_values);
-            }
-            break;
-        case 7: // TYPE_NODEREF
-            {
-                LLXMLNode *random_node_array[30];
-                LLXMLNode *root = getRoot();
-                for (U32 value=0; value<array_size; ++value)
-                {
-                    random_node_array[value] = get_rand_node(root);
-                    const char *node_name = random_node_array[value]->mName->mString;
-                    for (U32 pos=0; pos<strlen(node_name); ++pos)       /* Flawfinder: ignore */
-                    {
-                        U32 hash_contrib = U32(node_name[pos]) << ((pos % 4) * 8);
-                        noderef_checksum ^= hash_contrib;
-                    }
-                }
-                new_child->setNodeRefValue(array_size, (const LLXMLNode **)random_node_array);
-            }
-            break;
-        }
-    }
-
-    createChild("integer_checksum", TRUE)->setUnsignedValue(1, &integer_checksum, LLXMLNode::ENCODING_HEX);
-    createChild("long_checksum", TRUE)->setLongValue(1, &long_checksum, LLXMLNode::ENCODING_HEX);
-    createChild("bool_true_count", TRUE)->setUnsignedValue(1, &bool_true_count, LLXMLNode::ENCODING_HEX);
-    createChild("uuid_checksum", TRUE)->setUUIDValue(1, &uuid_checksum);
-    createChild("noderef_checksum", TRUE)->setUnsignedValue(1, &noderef_checksum, LLXMLNode::ENCODING_HEX);
-    createChild("float_checksum", TRUE)->setUnsignedValue(1, &float_checksum, LLXMLNode::ENCODING_HEX);
->>>>>>> e1623bb2
-}
-
-bool LLXMLNode::performUnitTest(std::string &error_buffer)
-{
-<<<<<<< HEAD
-	if (mChildren.isNull())
-	{
-		error_buffer.append(llformat("ERROR Node %s: No children found.\n", mName->mString));
-		return false;
-	}
-
-	// Checksums
-	U32 integer_checksum = 0;
-	U32 bool_true_count = 0;
-	LLUUID uuid_checksum;
-	U32 noderef_checksum = 0;
-	U32 float_checksum = 0;
-	U64 long_checksum = 0;
-
-	LLXMLChildList::iterator itor;
-	for (itor=mChildren->map.begin(); itor!=mChildren->map.end(); ++itor)
-	{
-		LLXMLNode *node = itor->second;
-		if (node->mIsAttribute)
-		{
-			continue;
-		}
-		if (node->mType == TYPE_CONTAINER)
-		{
-			if (!node->performUnitTest(error_buffer))
-			{
-				error_buffer.append(llformat("Child test failed for %s.\n", mName->mString));
-				//return false;
-			}
-			continue;
-		}
-		if (node->mLength < 1 || node->mLength > 30)
-		{
-			error_buffer.append(llformat("ERROR Node %s: Invalid array length %d, child %s.\n", mName->mString, node->mLength, node->mName->mString));
-			return false;
-		}
-		switch (node->mType)
-		{
-		case TYPE_CONTAINER:
-		case TYPE_UNKNOWN:
-			break;
-		case TYPE_BOOLEAN:
-			{
-				bool bool_array[30];
-				if (node->getBoolValue(node->mLength, bool_array) < node->mLength)
-				{
-					error_buffer.append(llformat("ERROR Node %s: Could not read boolean array, child %s.\n", mName->mString, node->mName->mString));
-					return false;
-				}
-				for (U32 pos=0; pos<(U32)node->mLength; ++pos)
-				{
-					if (bool_array[pos])
-					{
-						++bool_true_count;
-					}
-				}
-			}
-			break;
-		case TYPE_INTEGER:
-			{
-				if (node->mPrecision == 32)
-				{
-					U32 integer_array[30];
-					if (node->getUnsignedValue(node->mLength, integer_array, node->mEncoding) < node->mLength)
-					{
-						error_buffer.append(llformat("ERROR Node %s: Could not read integer array, child %s.\n", mName->mString, node->mName->mString));
-						return false;
-					}
-					for (U32 pos=0; pos<(U32)node->mLength; ++pos)
-					{
-						integer_checksum ^= integer_array[pos];
-					}
-				}
-				else
-				{
-					U64 integer_array[30];
-					if (node->getLongValue(node->mLength, integer_array, node->mEncoding) < node->mLength)
-					{
-						error_buffer.append(llformat("ERROR Node %s: Could not read long integer array, child %s.\n", mName->mString, node->mName->mString));
-						return false;
-					}
-					for (U32 pos=0; pos<(U32)node->mLength; ++pos)
-					{
-						long_checksum ^= integer_array[pos];
-					}
-				}
-			}
-			break;
-		case TYPE_FLOAT:
-			{
-				if (node->mPrecision == 32)
-				{
-					F32 float_array[30];
-					if (node->getFloatValue(node->mLength, float_array, node->mEncoding) < node->mLength)
-					{
-						error_buffer.append(llformat("ERROR Node %s: Could not read float array, child %s.\n", mName->mString, node->mName->mString));
-						return false;
-					}
-					for (U32 pos=0; pos<(U32)node->mLength; ++pos)
-					{
-						U32 float_bits = ((U32 *)float_array)[pos];
-						float_checksum ^= (float_bits & 0xfffff000);
-					}
-				}
-				else
-				{
-					F64 float_array[30];
-					if (node->getDoubleValue(node->mLength, float_array, node->mEncoding) < node->mLength)
-					{
-						error_buffer.append(llformat("ERROR Node %s: Could not read float array, child %s.\n", mName->mString, node->mName->mString));
-						return false;
-					}
-					for (U32 pos=0; pos<(U32)node->mLength; ++pos)
-					{
-						U64 float_bits = ((U64 *)float_array)[pos];
-						float_checksum ^= ((float_bits & 0xfffffff000000000ll) >> 32);
-					}
-				}
-			}
-			break;
-		case TYPE_STRING:
-			break;
-		case TYPE_UUID:
-			{
-				LLUUID uuid_array[30];
-				if (node->getUUIDValue(node->mLength, uuid_array) < node->mLength)
-				{
-					error_buffer.append(llformat("ERROR Node %s: Could not read uuid array, child %s.\n", mName->mString, node->mName->mString));
-					return false;
-				}
-				for (U32 pos=0; pos<(U32)node->mLength; ++pos)
-				{
-					for (S32 byte=0; byte<UUID_BYTES; ++byte)
-					{
-						uuid_checksum.mData[byte] ^= uuid_array[pos].mData[byte];
-					}
-				}
-			}
-			break;
-		case TYPE_NODEREF:
-			{
-				LLXMLNode *node_array[30];
-				if (node->getNodeRefValue(node->mLength, node_array) < node->mLength)
-				{
-					error_buffer.append(llformat("ERROR Node %s: Could not read node ref array, child %s.\n", mName->mString, node->mName->mString));
-					return false;
-				}
-				for (U32 pos=0; pos<node->mLength; ++pos)
-				{
-					const char *node_name = node_array[pos]->mName->mString;
-					for (U32 pos2=0; pos2<strlen(node_name); ++pos2)		/* Flawfinder: ignore */
-					{
-						U32 hash_contrib = U32(node_name[pos2]) << ((pos2 % 4) * 8);
-						noderef_checksum ^= hash_contrib;
-					}
-				}
-			}
-			break;
-		}
-	}
-
-	LLXMLNodePtr checksum_node;
-
-	// Compare checksums
-	{
-		U32 node_integer_checksum = 0;
-		if (!getAttribute("integer_checksum", checksum_node, false) || 
-			checksum_node->getUnsignedValue(1, &node_integer_checksum, ENCODING_HEX) != 1)
-		{
-			error_buffer.append(llformat("ERROR Node %s: Integer checksum missing.\n", mName->mString));
-			return false;
-		}
-		if (node_integer_checksum != integer_checksum)
-		{
-			error_buffer.append(llformat("ERROR Node %s: Integer checksum mismatch: read %X / calc %X.\n", mName->mString, node_integer_checksum, integer_checksum));
-			return false;
-		}
-	}
-
-	{
-		U64 node_long_checksum = 0;
-		if (!getAttribute("long_checksum", checksum_node, false) || 
-			checksum_node->getLongValue(1, &node_long_checksum, ENCODING_HEX) != 1)
-		{
-			error_buffer.append(llformat("ERROR Node %s: Long Integer checksum missing.\n", mName->mString));
-			return false;
-		}
-		if (node_long_checksum != long_checksum)
-		{
-			U32 *pp1 = (U32 *)&node_long_checksum;
-			U32 *pp2 = (U32 *)&long_checksum;
-			error_buffer.append(llformat("ERROR Node %s: Long Integer checksum mismatch: read %08X%08X / calc %08X%08X.\n", mName->mString, pp1[1], pp1[0], pp2[1], pp2[0]));
-			return false;
-		}
-	}
-
-	{
-		U32 node_bool_true_count = 0;
-		if (!getAttribute("bool_true_count", checksum_node, false) || 
-			checksum_node->getUnsignedValue(1, &node_bool_true_count, ENCODING_HEX) != 1)
-		{
-			error_buffer.append(llformat("ERROR Node %s: Boolean checksum missing.\n", mName->mString));
-			return false;
-		}
-		if (node_bool_true_count != bool_true_count)
-		{
-			error_buffer.append(llformat("ERROR Node %s: Boolean checksum mismatch: read %X / calc %X.\n", mName->mString, node_bool_true_count, bool_true_count));
-			return false;
-		}
-	}
-
-	{
-		LLUUID node_uuid_checksum;
-		if (!getAttribute("uuid_checksum", checksum_node, false) || 
-			checksum_node->getUUIDValue(1, &node_uuid_checksum) != 1)
-		{
-			error_buffer.append(llformat("ERROR Node %s: UUID checksum missing.\n", mName->mString));
-			return false;
-		}
-		if (node_uuid_checksum != uuid_checksum)
-		{
-			error_buffer.append(llformat("ERROR Node %s: UUID checksum mismatch: read %s / calc %s.\n", mName->mString, node_uuid_checksum.asString().c_str(), uuid_checksum.asString().c_str()));
-			return false;
-		}
-	}
-
-	{
-		U32 node_noderef_checksum = 0;
-		if (!getAttribute("noderef_checksum", checksum_node, false) || 
-			checksum_node->getUnsignedValue(1, &node_noderef_checksum, ENCODING_HEX) != 1)
-		{
-			error_buffer.append(llformat("ERROR Node %s: Node Ref checksum missing.\n", mName->mString));
-			return false;
-		}
-		if (node_noderef_checksum != noderef_checksum)
-		{
-			error_buffer.append(llformat("ERROR Node %s: Node Ref checksum mismatch: read %X / calc %X.\n", mName->mString, node_noderef_checksum, noderef_checksum));
-			return false;
-		}
-	}
-
-	{
-		U32 node_float_checksum = 0;
-		if (!getAttribute("float_checksum", checksum_node, false) || 
-			checksum_node->getUnsignedValue(1, &node_float_checksum, ENCODING_HEX) != 1)
-		{
-			error_buffer.append(llformat("ERROR Node %s: Float checksum missing.\n", mName->mString));
-			return false;
-		}
-		if (node_float_checksum != float_checksum)
-		{
-			error_buffer.append(llformat("ERROR Node %s: Float checksum mismatch: read %X / calc %X.\n", mName->mString, node_float_checksum, float_checksum));
-			return false;
-		}
-	}
-
-	return true;
-=======
-    if (mChildren.isNull())
-    {
-        error_buffer.append(llformat("ERROR Node %s: No children found.\n", mName->mString));
-        return FALSE;
-    }
-
-    // Checksums
-    U32 integer_checksum = 0;
-    U32 bool_true_count = 0;
-    LLUUID uuid_checksum;
-    U32 noderef_checksum = 0;
-    U32 float_checksum = 0;
-    U64 long_checksum = 0;
-
-    LLXMLChildList::iterator itor;
-    for (itor=mChildren->map.begin(); itor!=mChildren->map.end(); ++itor)
-    {
-        LLXMLNode *node = itor->second;
-        if (node->mIsAttribute)
-        {
-            continue;
-        }
-        if (node->mType == TYPE_CONTAINER)
-        {
-            if (!node->performUnitTest(error_buffer))
-            {
-                error_buffer.append(llformat("Child test failed for %s.\n", mName->mString));
-                //return FALSE;
-            }
-            continue;
-        }
-        if (node->mLength < 1 || node->mLength > 30)
-        {
-            error_buffer.append(llformat("ERROR Node %s: Invalid array length %d, child %s.\n", mName->mString, node->mLength, node->mName->mString));
-            return FALSE;
-        }
-        switch (node->mType)
-        {
-        case TYPE_CONTAINER:
-        case TYPE_UNKNOWN:
-            break;
-        case TYPE_BOOLEAN:
-            {
-                BOOL bool_array[30];
-                if (node->getBoolValue(node->mLength, bool_array) < node->mLength)
-                {
-                    error_buffer.append(llformat("ERROR Node %s: Could not read boolean array, child %s.\n", mName->mString, node->mName->mString));
-                    return FALSE;
-                }
-                for (U32 pos=0; pos<(U32)node->mLength; ++pos)
-                {
-                    if (bool_array[pos])
-                    {
-                        ++bool_true_count;
-                    }
-                }
-            }
-            break;
-        case TYPE_INTEGER:
-            {
-                if (node->mPrecision == 32)
-                {
-                    U32 integer_array[30];
-                    if (node->getUnsignedValue(node->mLength, integer_array, node->mEncoding) < node->mLength)
-                    {
-                        error_buffer.append(llformat("ERROR Node %s: Could not read integer array, child %s.\n", mName->mString, node->mName->mString));
-                        return FALSE;
-                    }
-                    for (U32 pos=0; pos<(U32)node->mLength; ++pos)
-                    {
-                        integer_checksum ^= integer_array[pos];
-                    }
-                }
-                else
-                {
-                    U64 integer_array[30];
-                    if (node->getLongValue(node->mLength, integer_array, node->mEncoding) < node->mLength)
-                    {
-                        error_buffer.append(llformat("ERROR Node %s: Could not read long integer array, child %s.\n", mName->mString, node->mName->mString));
-                        return FALSE;
-                    }
-                    for (U32 pos=0; pos<(U32)node->mLength; ++pos)
-                    {
-                        long_checksum ^= integer_array[pos];
-                    }
-                }
-            }
-            break;
-        case TYPE_FLOAT:
-            {
-                if (node->mPrecision == 32)
-                {
-                    F32 float_array[30];
-                    if (node->getFloatValue(node->mLength, float_array, node->mEncoding) < node->mLength)
-                    {
-                        error_buffer.append(llformat("ERROR Node %s: Could not read float array, child %s.\n", mName->mString, node->mName->mString));
-                        return FALSE;
-                    }
-                    for (U32 pos=0; pos<(U32)node->mLength; ++pos)
-                    {
-                        U32 float_bits = ((U32 *)float_array)[pos];
-                        float_checksum ^= (float_bits & 0xfffff000);
-                    }
-                }
-                else
-                {
-                    F64 float_array[30];
-                    if (node->getDoubleValue(node->mLength, float_array, node->mEncoding) < node->mLength)
-                    {
-                        error_buffer.append(llformat("ERROR Node %s: Could not read float array, child %s.\n", mName->mString, node->mName->mString));
-                        return FALSE;
-                    }
-                    for (U32 pos=0; pos<(U32)node->mLength; ++pos)
-                    {
-                        U64 float_bits = ((U64 *)float_array)[pos];
-                        float_checksum ^= ((float_bits & 0xfffffff000000000ll) >> 32);
-                    }
-                }
-            }
-            break;
-        case TYPE_STRING:
-            break;
-        case TYPE_UUID:
-            {
-                LLUUID uuid_array[30];
-                if (node->getUUIDValue(node->mLength, uuid_array) < node->mLength)
-                {
-                    error_buffer.append(llformat("ERROR Node %s: Could not read uuid array, child %s.\n", mName->mString, node->mName->mString));
-                    return FALSE;
-                }
-                for (U32 pos=0; pos<(U32)node->mLength; ++pos)
-                {
-                    for (S32 byte=0; byte<UUID_BYTES; ++byte)
-                    {
-                        uuid_checksum.mData[byte] ^= uuid_array[pos].mData[byte];
-                    }
-                }
-            }
-            break;
-        case TYPE_NODEREF:
-            {
-                LLXMLNode *node_array[30];
-                if (node->getNodeRefValue(node->mLength, node_array) < node->mLength)
-                {
-                    error_buffer.append(llformat("ERROR Node %s: Could not read node ref array, child %s.\n", mName->mString, node->mName->mString));
-                    return FALSE;
-                }
-                for (U32 pos=0; pos<node->mLength; ++pos)
-                {
-                    const char *node_name = node_array[pos]->mName->mString;
-                    for (U32 pos2=0; pos2<strlen(node_name); ++pos2)        /* Flawfinder: ignore */
-                    {
-                        U32 hash_contrib = U32(node_name[pos2]) << ((pos2 % 4) * 8);
-                        noderef_checksum ^= hash_contrib;
-                    }
-                }
-            }
-            break;
-        }
-    }
-
-    LLXMLNodePtr checksum_node;
-
-    // Compare checksums
-    {
-        U32 node_integer_checksum = 0;
-        if (!getAttribute("integer_checksum", checksum_node, FALSE) ||
-            checksum_node->getUnsignedValue(1, &node_integer_checksum, ENCODING_HEX) != 1)
-        {
-            error_buffer.append(llformat("ERROR Node %s: Integer checksum missing.\n", mName->mString));
-            return FALSE;
-        }
-        if (node_integer_checksum != integer_checksum)
-        {
-            error_buffer.append(llformat("ERROR Node %s: Integer checksum mismatch: read %X / calc %X.\n", mName->mString, node_integer_checksum, integer_checksum));
-            return FALSE;
-        }
-    }
-
-    {
-        U64 node_long_checksum = 0;
-        if (!getAttribute("long_checksum", checksum_node, FALSE) ||
-            checksum_node->getLongValue(1, &node_long_checksum, ENCODING_HEX) != 1)
-        {
-            error_buffer.append(llformat("ERROR Node %s: Long Integer checksum missing.\n", mName->mString));
-            return FALSE;
-        }
-        if (node_long_checksum != long_checksum)
-        {
-            U32 *pp1 = (U32 *)&node_long_checksum;
-            U32 *pp2 = (U32 *)&long_checksum;
-            error_buffer.append(llformat("ERROR Node %s: Long Integer checksum mismatch: read %08X%08X / calc %08X%08X.\n", mName->mString, pp1[1], pp1[0], pp2[1], pp2[0]));
-            return FALSE;
-        }
-    }
-
-    {
-        U32 node_bool_true_count = 0;
-        if (!getAttribute("bool_true_count", checksum_node, FALSE) ||
-            checksum_node->getUnsignedValue(1, &node_bool_true_count, ENCODING_HEX) != 1)
-        {
-            error_buffer.append(llformat("ERROR Node %s: Boolean checksum missing.\n", mName->mString));
-            return FALSE;
-        }
-        if (node_bool_true_count != bool_true_count)
-        {
-            error_buffer.append(llformat("ERROR Node %s: Boolean checksum mismatch: read %X / calc %X.\n", mName->mString, node_bool_true_count, bool_true_count));
-            return FALSE;
-        }
-    }
-
-    {
-        LLUUID node_uuid_checksum;
-        if (!getAttribute("uuid_checksum", checksum_node, FALSE) ||
-            checksum_node->getUUIDValue(1, &node_uuid_checksum) != 1)
-        {
-            error_buffer.append(llformat("ERROR Node %s: UUID checksum missing.\n", mName->mString));
-            return FALSE;
-        }
-        if (node_uuid_checksum != uuid_checksum)
-        {
-            error_buffer.append(llformat("ERROR Node %s: UUID checksum mismatch: read %s / calc %s.\n", mName->mString, node_uuid_checksum.asString().c_str(), uuid_checksum.asString().c_str()));
-            return FALSE;
-        }
-    }
-
-    {
-        U32 node_noderef_checksum = 0;
-        if (!getAttribute("noderef_checksum", checksum_node, FALSE) ||
-            checksum_node->getUnsignedValue(1, &node_noderef_checksum, ENCODING_HEX) != 1)
-        {
-            error_buffer.append(llformat("ERROR Node %s: Node Ref checksum missing.\n", mName->mString));
-            return FALSE;
-        }
-        if (node_noderef_checksum != noderef_checksum)
-        {
-            error_buffer.append(llformat("ERROR Node %s: Node Ref checksum mismatch: read %X / calc %X.\n", mName->mString, node_noderef_checksum, noderef_checksum));
-            return FALSE;
-        }
-    }
-
-    {
-        U32 node_float_checksum = 0;
-        if (!getAttribute("float_checksum", checksum_node, FALSE) ||
-            checksum_node->getUnsignedValue(1, &node_float_checksum, ENCODING_HEX) != 1)
-        {
-            error_buffer.append(llformat("ERROR Node %s: Float checksum missing.\n", mName->mString));
-            return FALSE;
-        }
-        if (node_float_checksum != float_checksum)
-        {
-            error_buffer.append(llformat("ERROR Node %s: Float checksum mismatch: read %X / calc %X.\n", mName->mString, node_float_checksum, float_checksum));
-            return FALSE;
-        }
-    }
-
-    return TRUE;
->>>>>>> e1623bb2
-}
-
-LLXMLNodePtr LLXMLNode::getFirstChild() const
-{
-    if (mChildren.isNull()) return NULL;
-    LLXMLNodePtr ret = mChildren->head;
-    return ret;
-}
-
-LLXMLNodePtr LLXMLNode::getNextSibling() const
-{
-    LLXMLNodePtr ret = mNext;
-    return ret;
-}
-
-std::string LLXMLNode::getSanitizedValue() const
-{
-    if (mIsAttribute)
-    {
-        return getValue() ;
-    }
-    else
-    {
-        return getTextContents();
-    }
-}
-
-
-std::string LLXMLNode::getTextContents() const
-{
-    std::string msg;
-    std::string contents = mValue;
-    std::string::size_type n = contents.find_first_not_of(" \t\n");
-    if (n != std::string::npos && contents[n] == '\"')
-    {
-        // Case 1: node has quoted text
-        S32 num_lines = 0;
-        while(1)
-        {
-            // mContents[n] == '"'
-            ++n;
-            std::string::size_type t = n;
-            std::string::size_type m = 0;
-            // fix-up escaped characters
-            while(1)
-            {
-                m = contents.find_first_of("\\\"", t); // find first \ or "
-                if ((m == std::string::npos) || (contents[m] == '\"'))
-                {
-                    break;
-                }
-                contents.erase(m,1);
-                t = m+1;
-            }
-            if (m == std::string::npos)
-            {
-                break;
-            }
-            // mContents[m] == '"'
-            num_lines++;
-            msg += contents.substr(n,m-n) + "\n";
-            n = contents.find_first_of("\"", m+1);
-            if (n == std::string::npos)
-            {
-                if (num_lines == 1)
-                {
-                    msg.erase(msg.size()-1); // remove "\n" if only one line
-                }
-                break;
-            }
-        }
-    }
-    else
-    {
-        // Case 2: node has embedded text (beginning and trailing whitespace trimmed)
-        std::string::size_type start = mValue.find_first_not_of(" \t\n");
-        if (start != mValue.npos)
-        {
-            std::string::size_type end = mValue.find_last_not_of(" \t\n");
-            if (end != mValue.npos)
-            {
-                msg = mValue.substr(start, end+1-start);
-            }
-            else
-            {
-                msg = mValue.substr(start);
-            }
-        }
-        // Convert any internal CR to LF
-        msg = utf8str_removeCRLF(msg);
-    }
-    return msg;
-}
-
-void LLXMLNode::setLineNumber(S32 line_number)
-{
-    mLineNumber = line_number;
-}
-
-S32 LLXMLNode::getLineNumber()
-{
-    return mLineNumber;
-}+/**
+ * @file llxmlnode.cpp
+ * @author Tom Yedwab
+ * @brief LLXMLNode implementation
+ *
+ * $LicenseInfo:firstyear=2005&license=viewerlgpl$
+ * Second Life Viewer Source Code
+ * Copyright (C) 2010, Linden Research, Inc.
+ *
+ * This library is free software; you can redistribute it and/or
+ * modify it under the terms of the GNU Lesser General Public
+ * License as published by the Free Software Foundation;
+ * version 2.1 of the License only.
+ *
+ * This library is distributed in the hope that it will be useful,
+ * but WITHOUT ANY WARRANTY; without even the implied warranty of
+ * MERCHANTABILITY or FITNESS FOR A PARTICULAR PURPOSE.  See the GNU
+ * Lesser General Public License for more details.
+ *
+ * You should have received a copy of the GNU Lesser General Public
+ * License along with this library; if not, write to the Free Software
+ * Foundation, Inc., 51 Franklin Street, Fifth Floor, Boston, MA  02110-1301  USA
+ *
+ * Linden Research, Inc., 945 Battery Street, San Francisco, CA  94111  USA
+ * $/LicenseInfo$
+ */
+
+#include "linden_common.h"
+
+#include <iostream>
+#include <map>
+
+#include "llxmlnode.h"
+
+#include "v3color.h"
+#include "v4color.h"
+#include "v4coloru.h"
+#include "v3math.h"
+#include "v3dmath.h"
+#include "v4math.h"
+#include "llquaternion.h"
+#include "llstring.h"
+#include "lluuid.h"
+#include "lldir.h"
+
+// static
+bool LLXMLNode::sStripEscapedStrings = true;
+bool LLXMLNode::sStripWhitespaceValues = false;
+
+LLXMLNode::LLXMLNode() :
+    mID(""),
+    mParser(NULL),
+    mIsAttribute(false),
+    mVersionMajor(0),
+    mVersionMinor(0),
+    mLength(0),
+    mPrecision(64),
+    mType(TYPE_CONTAINER),
+    mEncoding(ENCODING_DEFAULT),
+    mLineNumber(-1),
+    mParent(NULL),
+    mChildren(NULL),
+    mAttributes(),
+    mPrev(NULL),
+    mNext(NULL),
+    mName(NULL),
+    mValue(""),
+    mDefault(NULL)
+{
+}
+
+LLXMLNode::LLXMLNode(const char* name, bool is_attribute) :
+    mID(""),
+    mParser(NULL),
+    mIsAttribute(is_attribute),
+    mVersionMajor(0),
+    mVersionMinor(0),
+    mLength(0),
+    mPrecision(64),
+    mType(TYPE_CONTAINER),
+    mEncoding(ENCODING_DEFAULT),
+    mLineNumber(-1),
+    mParent(NULL),
+    mChildren(NULL),
+    mAttributes(),
+    mPrev(NULL),
+    mNext(NULL),
+    mValue(""),
+    mDefault(NULL)
+{
+    mName = gStringTable.addStringEntry(name);
+}
+
+LLXMLNode::LLXMLNode(LLStringTableEntry* name, bool is_attribute) :
+    mID(""),
+    mParser(NULL),
+    mIsAttribute(is_attribute),
+    mVersionMajor(0),
+    mVersionMinor(0),
+    mLength(0),
+    mPrecision(64),
+    mType(TYPE_CONTAINER),
+    mEncoding(ENCODING_DEFAULT),
+    mLineNumber(-1),
+    mParent(NULL),
+    mChildren(NULL),
+    mAttributes(),
+    mPrev(NULL),
+    mNext(NULL),
+    mName(name),
+    mValue(""),
+    mDefault(NULL)
+{
+}
+
+// copy constructor (except for the children)
+LLXMLNode::LLXMLNode(const LLXMLNode& rhs) :
+    mID(rhs.mID),
+    mIsAttribute(rhs.mIsAttribute),
+    mVersionMajor(rhs.mVersionMajor),
+    mVersionMinor(rhs.mVersionMinor),
+    mLength(rhs.mLength),
+    mPrecision(rhs.mPrecision),
+    mType(rhs.mType),
+    mEncoding(rhs.mEncoding),
+    mLineNumber(0),
+    mParser(NULL),
+    mParent(NULL),
+    mChildren(NULL),
+    mAttributes(),
+    mPrev(NULL),
+    mNext(NULL),
+    mName(rhs.mName),
+    mValue(rhs.mValue),
+    mDefault(rhs.mDefault)
+{
+}
+
+// returns a new copy of this node and all its children
+LLXMLNodePtr LLXMLNode::deepCopy()
+{
+    LLXMLNodePtr newnode = LLXMLNodePtr(new LLXMLNode(*this));
+    if (mChildren.notNull())
+    {
+        for (LLXMLChildList::iterator iter = mChildren->map.begin();
+             iter != mChildren->map.end(); ++iter)
+        {
+            LLXMLNodePtr temp_ptr_for_gcc(iter->second->deepCopy());
+            newnode->addChild(temp_ptr_for_gcc);
+        }
+    }
+    for (LLXMLAttribList::iterator iter = mAttributes.begin();
+         iter != mAttributes.end(); ++iter)
+    {
+        LLXMLNodePtr temp_ptr_for_gcc(iter->second->deepCopy());
+        newnode->addChild(temp_ptr_for_gcc);
+    }
+
+    return newnode;
+}
+
+// virtual
+LLXMLNode::~LLXMLNode()
+{
+    // Strictly speaking none of this should be required execept 'delete mChildren'...
+    // Sadly, that's only true if we hadn't had reference-counted smart pointers linked
+    // in three different directions. This entire class is a frightening, hard-to-maintain
+    // mess.
+    if (mChildren.notNull())
+    {
+        for (LLXMLChildList::iterator iter = mChildren->map.begin();
+             iter != mChildren->map.end(); ++iter)
+        {
+            LLXMLNodePtr child = iter->second;
+            child->mParent = NULL;
+            child->mNext = NULL;
+            child->mPrev = NULL;
+        }
+        mChildren->map.clear();
+        mChildren->head = NULL;
+        mChildren->tail = NULL;
+        mChildren = NULL;
+    }
+    for (LLXMLAttribList::iterator iter = mAttributes.begin();
+         iter != mAttributes.end(); ++iter)
+    {
+        LLXMLNodePtr attr = iter->second;
+        attr->mParent = NULL;
+        attr->mNext = NULL;
+        attr->mPrev = NULL;
+    }
+    llassert(mParent == NULL);
+    mDefault = NULL;
+}
+
+bool LLXMLNode::isNull()
+{
+    return (mName == NULL);
+}
+
+// protected
+bool LLXMLNode::removeChild(LLXMLNode *target_child)
+{
+    if (!target_child)
+    {
+        return false;
+    }
+    if (target_child->mIsAttribute)
+    {
+        LLXMLAttribList::iterator children_itr = mAttributes.find(target_child->mName);
+        if (children_itr != mAttributes.end())
+        {
+            target_child->mParent = NULL;
+            mAttributes.erase(children_itr);
+            return true;
+        }
+    }
+    else if (mChildren.notNull())
+    {
+        LLXMLChildList::iterator children_itr = mChildren->map.find(target_child->mName);
+        while (children_itr != mChildren->map.end())
+        {
+            if (target_child == children_itr->second)
+            {
+                if (target_child == mChildren->head)
+                {
+                    mChildren->head = target_child->mNext;
+                }
+                if (target_child == mChildren->tail)
+                {
+                    mChildren->tail = target_child->mPrev;
+                }
+
+                LLXMLNodePtr prev = target_child->mPrev;
+                LLXMLNodePtr next = target_child->mNext;
+                if (prev.notNull()) prev->mNext = next;
+                if (next.notNull()) next->mPrev = prev;
+
+                target_child->mPrev = NULL;
+                target_child->mNext = NULL;
+                target_child->mParent = NULL;
+                mChildren->map.erase(children_itr);
+                if (mChildren->map.empty())
+                {
+                    mChildren = NULL;
+                }
+                return true;
+            }
+            else if (children_itr->first != target_child->mName)
+            {
+                break;
+            }
+            else
+            {
+                ++children_itr;
+            }
+        }
+    }
+    return false;
+}
+
+void LLXMLNode::addChild(LLXMLNodePtr& new_child)
+{
+    if (new_child->mParent != NULL)
+    {
+        if (new_child->mParent == this)
+        {
+            return;
+        }
+        new_child->mParent->removeChild(new_child);
+    }
+
+    new_child->mParent = this;
+    if (new_child->mIsAttribute)
+    {
+        LLXMLAttribList::iterator found_it = mAttributes.find(new_child->mName);
+        if (found_it != mAttributes.end())
+        {
+            removeChild(found_it->second);
+        }
+        mAttributes.insert(std::make_pair(new_child->mName, new_child));
+    }
+    else
+    {
+        if (mChildren.isNull())
+        {
+            mChildren = new LLXMLChildren();
+            mChildren->head = new_child;
+            mChildren->tail = new_child;
+        }
+        mChildren->map.insert(std::make_pair(new_child->mName, new_child));
+
+        if (mChildren->tail != new_child)
+        {
+            mChildren->tail->mNext = new_child;
+            new_child->mPrev = mChildren->tail;
+            mChildren->tail = new_child;
+        }
+    }
+
+    new_child->updateDefault();
+}
+
+// virtual
+LLXMLNodePtr LLXMLNode::createChild(const char* name, bool is_attribute)
+{
+    return createChild(gStringTable.addStringEntry(name), is_attribute);
+}
+
+// virtual
+LLXMLNodePtr LLXMLNode::createChild(LLStringTableEntry* name, bool is_attribute)
+{
+    LLXMLNodePtr ret(new LLXMLNode(name, is_attribute));
+    ret->mID.clear();
+
+    addChild(ret);
+    return ret;
+}
+
+bool LLXMLNode::deleteChild(LLXMLNode *child)
+{
+    if (removeChild(child))
+    {
+        return true;
+    }
+    return false;
+}
+
+void LLXMLNode::setParent(LLXMLNodePtr& new_parent)
+{
+    if (new_parent.notNull())
+    {
+        LLXMLNodePtr this_ptr(this);
+        new_parent->addChild(this_ptr);
+    }
+    else
+    {
+        if (mParent != NULL)
+        {
+            LLXMLNodePtr old_parent = mParent;
+            mParent = NULL;
+            old_parent->removeChild(this);
+        }
+    }
+}
+
+
+void LLXMLNode::updateDefault()
+{
+    if (mParent != NULL && !mParent->mDefault.isNull())
+    {
+        mDefault = NULL;
+
+        // Find default value in parent's default tree
+        if (!mParent->mDefault.isNull())
+        {
+            findDefault(mParent->mDefault);
+        }
+    }
+
+    if (mChildren.notNull())
+    {
+        LLXMLChildList::const_iterator children_itr;
+        LLXMLChildList::const_iterator children_end = mChildren->map.end();
+        for (children_itr = mChildren->map.begin(); children_itr != children_end; ++children_itr)
+        {
+            LLXMLNodePtr child = (*children_itr).second;
+            child->updateDefault();
+        }
+    }
+}
+
+void XMLCALL StartXMLNode(void *userData,
+                          const XML_Char *name,
+                          const XML_Char **atts)
+{
+    // Create a new node
+    LLXMLNode *new_node_ptr = new LLXMLNode(name, false);
+
+    LLXMLNodePtr new_node = new_node_ptr;
+    new_node->mID.clear();
+    LLXMLNodePtr ptr_new_node = new_node;
+
+    // Set the parent-child relationship with the current active node
+    LLXMLNode* parent = (LLXMLNode *)userData;
+
+    if (NULL == parent)
+    {
+        LL_WARNS() << "parent (userData) is NULL; aborting function" << LL_ENDL;
+        return;
+    }
+
+    new_node_ptr->mParser = parent->mParser;
+    new_node_ptr->setLineNumber(XML_GetCurrentLineNumber(*new_node_ptr->mParser));
+
+    // Set the current active node to the new node
+    XML_Parser *parser = parent->mParser;
+    XML_SetUserData(*parser, (void *)new_node_ptr);
+
+    // Parse attributes
+    U32 pos = 0;
+    while (atts[pos] != NULL)
+    {
+        std::string attr_name = atts[pos];
+        std::string attr_value = atts[pos+1];
+
+        // Special cases
+        if ('i' == attr_name[0] && "id" == attr_name)
+        {
+            new_node->mID = attr_value;
+        }
+        else if ('v' == attr_name[0] && "version" == attr_name)
+        {
+            U32 version_major = 0;
+            U32 version_minor = 0;
+            if (sscanf(attr_value.c_str(), "%d.%d", &version_major, &version_minor) > 0)
+            {
+                new_node->mVersionMajor = version_major;
+                new_node->mVersionMinor = version_minor;
+            }
+        }
+        else if (('s' == attr_name[0] && "size" == attr_name) || ('l' == attr_name[0] && "length" == attr_name))
+        {
+            U32 length;
+            if (sscanf(attr_value.c_str(), "%d", &length) > 0)
+            {
+                new_node->mLength = length;
+            }
+        }
+        else if ('p' == attr_name[0] && "precision" == attr_name)
+        {
+            U32 precision;
+            if (sscanf(attr_value.c_str(), "%d", &precision) > 0)
+            {
+                new_node->mPrecision = precision;
+            }
+        }
+        else if ('t' == attr_name[0] && "type" == attr_name)
+        {
+            if ("boolean" == attr_value)
+            {
+                new_node->mType = LLXMLNode::TYPE_BOOLEAN;
+            }
+            else if ("integer" == attr_value)
+            {
+                new_node->mType = LLXMLNode::TYPE_INTEGER;
+            }
+            else if ("float" == attr_value)
+            {
+                new_node->mType = LLXMLNode::TYPE_FLOAT;
+            }
+            else if ("string" == attr_value)
+            {
+                new_node->mType = LLXMLNode::TYPE_STRING;
+            }
+            else if ("uuid" == attr_value)
+            {
+                new_node->mType = LLXMLNode::TYPE_UUID;
+            }
+            else if ("noderef" == attr_value)
+            {
+                new_node->mType = LLXMLNode::TYPE_NODEREF;
+            }
+        }
+        else if ('e' == attr_name[0] && "encoding" == attr_name)
+        {
+            if ("decimal" == attr_value)
+            {
+                new_node->mEncoding = LLXMLNode::ENCODING_DECIMAL;
+            }
+            else if ("hex" == attr_value)
+            {
+                new_node->mEncoding = LLXMLNode::ENCODING_HEX;
+            }
+            /*else if (attr_value == "base32")
+            {
+                new_node->mEncoding = LLXMLNode::ENCODING_BASE32;
+            }*/
+        }
+
+        // only one attribute child per description
+        LLXMLNodePtr attr_node;
+        if (!new_node->getAttribute(attr_name.c_str(), attr_node, false))
+        {
+            attr_node = new LLXMLNode(attr_name.c_str(), true);
+            attr_node->setLineNumber(XML_GetCurrentLineNumber(*new_node_ptr->mParser));
+        }
+        attr_node->setValue(attr_value);
+        new_node->addChild(attr_node);
+
+        pos += 2;
+    }
+
+    if (parent)
+    {
+        parent->addChild(new_node);
+    }
+}
+
+void XMLCALL EndXMLNode(void *userData,
+                        const XML_Char *name)
+{
+    // [FUGLY] Set the current active node to the current node's parent
+    LLXMLNode *node = (LLXMLNode *)userData;
+    XML_Parser *parser = node->mParser;
+    XML_SetUserData(*parser, (void *)node->mParent);
+    // SJB: total hack:
+    if (LLXMLNode::sStripWhitespaceValues)
+    {
+        std::string value = node->getValue();
+        bool is_empty = true;
+        for (std::string::size_type s = 0; s < value.length(); s++)
+        {
+            char c = value[s];
+            if (c != ' ' && c != '\t' && c != '\n')
+            {
+                is_empty = false;
+                break;
+            }
+        }
+        if (is_empty)
+        {
+            value.clear();
+            node->setValue(value);
+        }
+    }
+}
+
+void XMLCALL XMLData(void *userData,
+                     const XML_Char *s,
+                     int len)
+{
+    LLXMLNode* current_node = (LLXMLNode *)userData;
+    std::string value = current_node->getValue();
+    if (LLXMLNode::sStripEscapedStrings)
+    {
+        if (s[0] == '\"' && s[len-1] == '\"')
+        {
+            // Special-case: Escaped string.
+            std::string unescaped_string;
+            for (S32 pos=1; pos<len-1; ++pos)
+            {
+                if (s[pos] == '\\' && s[pos+1] == '\\')
+                {
+                    unescaped_string.append("\\");
+                    ++pos;
+                }
+                else if (s[pos] == '\\' && s[pos+1] == '\"')
+                {
+                    unescaped_string.append("\"");
+                    ++pos;
+                }
+                else
+                {
+                    unescaped_string.append(&s[pos], 1);
+                }
+            }
+            value.append(unescaped_string);
+            current_node->setValue(value);
+            return;
+        }
+    }
+    value.append(std::string(s, len));
+    current_node->setValue(value);
+}
+
+
+
+// static
+bool LLXMLNode::updateNode(
+    LLXMLNodePtr& node,
+    LLXMLNodePtr& update_node)
+{
+
+    if (!node || !update_node)
+    {
+        LL_WARNS() << "Node invalid" << LL_ENDL;
+        return false;
+    }
+
+    //update the node value
+    node->mValue = update_node->mValue;
+
+    //update all attribute values
+    LLXMLAttribList::const_iterator itor;
+
+    for(itor = update_node->mAttributes.begin(); itor != update_node->mAttributes.end(); ++itor)
+    {
+        const LLStringTableEntry* attribNameEntry = (*itor).first;
+        LLXMLNodePtr updateAttribNode = (*itor).second;
+
+        LLXMLNodePtr attribNode;
+
+        node->getAttribute(attribNameEntry, attribNode, 0);
+
+        if (attribNode)
+        {
+            attribNode->mValue = updateAttribNode->mValue;
+        }
+    }
+
+    //update all of node's children with updateNodes children that match name
+    LLXMLNodePtr child = node->getFirstChild();
+    LLXMLNodePtr last_child = child;
+    LLXMLNodePtr updateChild;
+
+    for (updateChild = update_node->getFirstChild(); updateChild.notNull();
+         updateChild = updateChild->getNextSibling())
+    {
+        while(child.notNull())
+        {
+            std::string nodeName;
+            std::string updateName;
+
+            updateChild->getAttributeString("name", updateName);
+            child->getAttributeString("name", nodeName);
+
+
+            //if it's a combobox there's no name, but there is a value
+            if (updateName.empty())
+            {
+                updateChild->getAttributeString("value", updateName);
+                child->getAttributeString("value", nodeName);
+            }
+
+            if ((nodeName != "") && (updateName == nodeName))
+            {
+                updateNode(child, updateChild);
+                last_child = child;
+                child = child->getNextSibling();
+                if (child.isNull())
+                {
+                    child = node->getFirstChild();
+                }
+                break;
+            }
+
+            child = child->getNextSibling();
+            if (child.isNull())
+            {
+                child = node->getFirstChild();
+            }
+            if (child == last_child)
+            {
+                break;
+            }
+        }
+    }
+
+    return true;
+}
+
+// static
+bool LLXMLNode::parseFile(const std::string& filename, LLXMLNodePtr& node, LLXMLNode* defaults_tree)
+{
+    // Read file
+    LL_DEBUGS("XMLNode") << "parsing XML file: " << filename << LL_ENDL;
+    LLFILE* fp = LLFile::fopen(filename, "rb");     /* Flawfinder: ignore */
+    if (fp == NULL)
+    {
+        node = NULL ;
+        return false;
+    }
+    fseek(fp, 0, SEEK_END);
+    U32 length = ftell(fp);
+    fseek(fp, 0, SEEK_SET);
+
+    U8* buffer = new U8[length+1];
+    size_t nread = fread(buffer, 1, length, fp);
+    buffer[nread] = 0;
+    fclose(fp);
+
+    bool rv = parseBuffer(buffer, nread, node, defaults_tree);
+    delete [] buffer;
+    return rv;
+}
+
+// static
+bool LLXMLNode::parseBuffer(
+    U8* buffer,
+    U32 length,
+    LLXMLNodePtr& node,
+    LLXMLNode* defaults)
+{
+    // Init
+    XML_Parser my_parser = XML_ParserCreate(NULL);
+    XML_SetElementHandler(my_parser, StartXMLNode, EndXMLNode);
+    XML_SetCharacterDataHandler(my_parser, XMLData);
+
+    // Create a root node
+    LLXMLNode *file_node_ptr = new LLXMLNode("XML", false);
+    LLXMLNodePtr file_node = file_node_ptr;
+
+    file_node->mParser = &my_parser;
+
+    XML_SetUserData(my_parser, (void *)file_node_ptr);
+
+    // Do the parsing
+    if (XML_Parse(my_parser, (const char *)buffer, length, true) != XML_STATUS_OK)
+    {
+        LL_WARNS() << "Error parsing xml error code: "
+                << XML_ErrorString(XML_GetErrorCode(my_parser))
+                << " on line " << XML_GetCurrentLineNumber(my_parser)
+                << LL_ENDL;
+    }
+
+    // Deinit
+    XML_ParserFree(my_parser);
+
+    if (!file_node->mChildren || file_node->mChildren->map.size() != 1)
+    {
+        LL_WARNS() << "Parse failure - wrong number of top-level nodes xml."
+                << LL_ENDL;
+        node = NULL ;
+        return false;
+    }
+
+    LLXMLNode *return_node = file_node->mChildren->map.begin()->second;
+
+    return_node->setDefault(defaults);
+    return_node->updateDefault();
+
+    node = return_node;
+    return true;
+}
+
+// static
+bool LLXMLNode::parseStream(
+    std::istream& str,
+    LLXMLNodePtr& node,
+    LLXMLNode* defaults)
+{
+    // Init
+    XML_Parser my_parser = XML_ParserCreate(NULL);
+    XML_SetElementHandler(my_parser, StartXMLNode, EndXMLNode);
+    XML_SetCharacterDataHandler(my_parser, XMLData);
+
+    // Create a root node
+    LLXMLNode *file_node_ptr = new LLXMLNode("XML", false);
+    LLXMLNodePtr file_node = file_node_ptr;
+
+    file_node->mParser = &my_parser;
+
+    XML_SetUserData(my_parser, (void *)file_node_ptr);
+
+    const int BUFSIZE = 1024;
+    U8* buffer = new U8[BUFSIZE];
+
+    while(str.good())
+    {
+        str.read((char*)buffer, BUFSIZE);
+        int count = (int)str.gcount();
+
+        if (XML_Parse(my_parser, (const char *)buffer, count, !str.good()) != XML_STATUS_OK)
+        {
+            LL_WARNS() << "Error parsing xml error code: "
+                    << XML_ErrorString(XML_GetErrorCode(my_parser))
+                    << " on lne " << XML_GetCurrentLineNumber(my_parser)
+                    << LL_ENDL;
+            break;
+        }
+    }
+
+    delete [] buffer;
+
+    // Deinit
+    XML_ParserFree(my_parser);
+
+    if (!file_node->mChildren || file_node->mChildren->map.size() != 1)
+    {
+        LL_WARNS() << "Parse failure - wrong number of top-level nodes xml."
+                << LL_ENDL;
+        node = NULL;
+        return false;
+    }
+
+    LLXMLNode *return_node = file_node->mChildren->map.begin()->second;
+
+    return_node->setDefault(defaults);
+    return_node->updateDefault();
+
+    node = return_node;
+    return true;
+}
+
+
+bool LLXMLNode::isFullyDefault()
+{
+    if (mDefault.isNull())
+    {
+        return false;
+    }
+    bool has_default_value = (mValue == mDefault->mValue);
+    bool has_default_attribute = (mIsAttribute == mDefault->mIsAttribute);
+    bool has_default_type = mIsAttribute || (mType == mDefault->mType);
+    bool has_default_encoding = mIsAttribute || (mEncoding == mDefault->mEncoding);
+    bool has_default_precision = mIsAttribute || (mPrecision == mDefault->mPrecision);
+    bool has_default_length = mIsAttribute || (mLength == mDefault->mLength);
+
+    if (has_default_value
+        && has_default_type
+        && has_default_encoding
+        && has_default_precision
+        && has_default_length
+        && has_default_attribute)
+    {
+        if (mChildren.notNull())
+        {
+            LLXMLChildList::const_iterator children_itr;
+            LLXMLChildList::const_iterator children_end = mChildren->map.end();
+            for (children_itr = mChildren->map.begin(); children_itr != children_end; ++children_itr)
+            {
+                LLXMLNodePtr child = (*children_itr).second;
+                if (!child->isFullyDefault())
+                {
+                    return false;
+                }
+            }
+        }
+        return true;
+    }
+
+    return false;
+}
+
+// static
+bool LLXMLNode::getLayeredXMLNode(LLXMLNodePtr& root,
+                                  const std::vector<std::string>& paths)
+{
+    if (paths.empty()) return false;
+
+    std::string filename = paths.front();
+    if (filename.empty())
+    {
+        return false;
+    }
+
+    if (!LLXMLNode::parseFile(filename, root, NULL))
+    {
+        LL_WARNS() << "Problem reading UI description file: " << filename << " " << errno << LL_ENDL;
+        return false;
+    }
+
+    LLXMLNodePtr updateRoot;
+
+    std::vector<std::string>::const_iterator itor;
+
+    // We've already dealt with the first item, skip that one
+    for (itor = paths.begin() + 1; itor != paths.end(); ++itor)
+    {
+        std::string layer_filename = *itor;
+        if(layer_filename.empty() || layer_filename == filename)
+        {
+            // no localized version of this file, that's ok, keep looking
+            continue;
+        }
+
+        if (!LLXMLNode::parseFile(layer_filename, updateRoot, NULL))
+        {
+            LL_WARNS() << "Problem reading localized UI description file: " << layer_filename << LL_ENDL;
+            return false;
+        }
+
+        std::string nodeName;
+        std::string updateName;
+
+        updateRoot->getAttributeString("name", updateName);
+        root->getAttributeString("name", nodeName);
+
+        if (updateName == nodeName)
+        {
+            LLXMLNode::updateNode(root, updateRoot);
+        }
+    }
+
+    return true;
+}
+
+// static
+void LLXMLNode::writeHeaderToFile(LLFILE *out_file)
+{
+    fprintf(out_file, "<?xml version=\"1.0\" encoding=\"utf-8\" standalone=\"yes\" ?>\n");
+}
+
+void LLXMLNode::writeToFile(LLFILE *out_file, const std::string& indent, bool use_type_decorations)
+{
+    if (isFullyDefault())
+    {
+        // Don't write out nodes that are an exact match to defaults
+        return;
+    }
+
+    std::ostringstream ostream;
+    writeToOstream(ostream, indent, use_type_decorations);
+    std::string outstring = ostream.str();
+    size_t written = fwrite(outstring.c_str(), 1, outstring.length(), out_file);
+    if (written != outstring.length())
+    {
+        LL_WARNS() << "Short write" << LL_ENDL;
+    }
+}
+
+void LLXMLNode::writeToOstream(std::ostream& output_stream, const std::string& indent, bool use_type_decorations)
+{
+    if (isFullyDefault())
+    {
+        // Don't write out nodes that are an exact match to defaults
+        return;
+    }
+
+    bool has_default_type = mDefault.isNull()?false:(mType == mDefault->mType);
+    bool has_default_encoding = mDefault.isNull()?false:(mEncoding == mDefault->mEncoding);
+    bool has_default_precision = mDefault.isNull()?false:(mPrecision == mDefault->mPrecision);
+    bool has_default_length = mDefault.isNull()?false:(mLength == mDefault->mLength);
+
+    // stream the name
+    output_stream << indent << "<" << mName->mString << "\n";
+
+    if (use_type_decorations)
+    {
+        // ID
+        if (mID != "")
+        {
+            output_stream << indent << " id=\"" << mID << "\"\n";
+        }
+
+        // Type
+        if (!has_default_type)
+        {
+            switch (mType)
+            {
+            case TYPE_BOOLEAN:
+                output_stream << indent << " type=\"boolean\"\n";
+                break;
+            case TYPE_INTEGER:
+                output_stream << indent << " type=\"integer\"\n";
+                break;
+            case TYPE_FLOAT:
+                output_stream << indent << " type=\"float\"\n";
+                break;
+            case TYPE_STRING:
+                output_stream << indent << " type=\"string\"\n";
+                break;
+            case TYPE_UUID:
+                output_stream << indent << " type=\"uuid\"\n";
+                break;
+            case TYPE_NODEREF:
+                output_stream << indent << " type=\"noderef\"\n";
+                break;
+            default:
+                // default on switch(enum) eliminates a warning on linux
+                break;
+            };
+        }
+
+        // Encoding
+        if (!has_default_encoding)
+        {
+            switch (mEncoding)
+            {
+            case ENCODING_DECIMAL:
+                output_stream << indent << " encoding=\"decimal\"\n";
+                break;
+            case ENCODING_HEX:
+                output_stream << indent << " encoding=\"hex\"\n";
+                break;
+            /*case ENCODING_BASE32:
+                output_stream << indent << " encoding=\"base32\"\n";
+                break;*/
+            default:
+                // default on switch(enum) eliminates a warning on linux
+                break;
+            };
+        }
+
+        // Precision
+        if (!has_default_precision && (mType == TYPE_INTEGER || mType == TYPE_FLOAT))
+        {
+            output_stream << indent << " precision=\"" << mPrecision << "\"\n";
+        }
+
+        // Version
+        if (mVersionMajor > 0 || mVersionMinor > 0)
+        {
+            output_stream << indent << " version=\"" << mVersionMajor << "." << mVersionMinor << "\"\n";
+        }
+
+        // Array length
+        if (!has_default_length && mLength > 0)
+        {
+            output_stream << indent << " length=\"" << mLength << "\"\n";
+        }
+    }
+
+    {
+        // Write out attributes
+        LLXMLAttribList::const_iterator attr_itr;
+        LLXMLAttribList::const_iterator attr_end = mAttributes.end();
+        for (attr_itr = mAttributes.begin(); attr_itr != attr_end; ++attr_itr)
+        {
+            LLXMLNodePtr child = (*attr_itr).second;
+            if (child->mDefault.isNull() || child->mDefault->mValue != child->mValue)
+            {
+                std::string attr = child->mName->mString;
+                if (use_type_decorations
+                    && (attr == "id" ||
+                        attr == "type" ||
+                        attr == "encoding" ||
+                        attr == "precision" ||
+                        attr == "version" ||
+                        attr == "length"))
+                {
+                    continue; // skip built-in attributes
+                }
+
+                std::string attr_str = llformat(" %s=\"%s\"",
+                                             attr.c_str(),
+                                             escapeXML(child->mValue).c_str());
+                output_stream << indent << attr_str << "\n";
+            }
+        }
+    }
+
+    // erase last \n before attaching final > or />
+    output_stream.seekp(-1, std::ios::cur);
+
+    if (mChildren.isNull() && mValue == "")
+    {
+        output_stream << " />\n";
+        return;
+    }
+    else
+    {
+        output_stream << ">\n";
+        if (mChildren.notNull())
+        {
+            // stream non-attributes
+            std::string next_indent = indent + "    ";
+            for (LLXMLNode* child = getFirstChild(); child; child = child->getNextSibling())
+            {
+                child->writeToOstream(output_stream, next_indent, use_type_decorations);
+            }
+        }
+        if (!mValue.empty())
+        {
+            std::string contents = getTextContents();
+            output_stream << indent << "    " << escapeXML(contents) << "\n";
+        }
+        output_stream << indent << "</" << mName->mString << ">\n";
+    }
+}
+
+void LLXMLNode::findName(const std::string& name, LLXMLNodeList &results)
+{
+    LLStringTableEntry* name_entry = gStringTable.checkStringEntry(name);
+    if (name_entry == mName)
+    {
+        results.insert(std::make_pair(this->mName->mString, this));
+        return;
+    }
+    if (mChildren.notNull())
+    {
+        LLXMLChildList::const_iterator children_itr;
+        LLXMLChildList::const_iterator children_end = mChildren->map.end();
+        for (children_itr = mChildren->map.begin(); children_itr != children_end; ++children_itr)
+        {
+            LLXMLNodePtr child = (*children_itr).second;
+            child->findName(name_entry, results);
+        }
+    }
+}
+
+void LLXMLNode::findName(LLStringTableEntry* name, LLXMLNodeList &results)
+{
+    if (name == mName)
+    {
+        results.insert(std::make_pair(this->mName->mString, this));
+        return;
+    }
+    if (mChildren.notNull())
+    {
+        LLXMLChildList::const_iterator children_itr;
+        LLXMLChildList::const_iterator children_end = mChildren->map.end();
+        for (children_itr = mChildren->map.begin(); children_itr != children_end; ++children_itr)
+        {
+            LLXMLNodePtr child = (*children_itr).second;
+            child->findName(name, results);
+        }
+    }
+}
+
+void LLXMLNode::findID(const std::string& id, LLXMLNodeList &results)
+{
+    if (id == mID)
+    {
+        results.insert(std::make_pair(this->mName->mString, this));
+        return;
+    }
+    if (mChildren.notNull())
+    {
+        LLXMLChildList::const_iterator children_itr;
+        LLXMLChildList::const_iterator children_end = mChildren->map.end();
+        for (children_itr = mChildren->map.begin(); children_itr != children_end; ++children_itr)
+        {
+            LLXMLNodePtr child = (*children_itr).second;
+            child->findID(id, results);
+        }
+    }
+}
+
+void LLXMLNode::scrubToTree(LLXMLNode *tree)
+{
+    if (!tree || tree->mChildren.isNull())
+    {
+        return;
+    }
+    if (mChildren.notNull())
+    {
+        std::vector<LLXMLNodePtr> to_delete_list;
+        LLXMLChildList::iterator itor = mChildren->map.begin();
+        while (itor != mChildren->map.end())
+        {
+            LLXMLNodePtr child = itor->second;
+            LLXMLNodePtr child_tree = NULL;
+            // Look for this child in the default's children
+            bool found = false;
+            LLXMLChildList::iterator itor2 = tree->mChildren->map.begin();
+            while (itor2 != tree->mChildren->map.end())
+            {
+                if (child->mName == itor2->second->mName)
+                {
+                    child_tree = itor2->second;
+                    found = true;
+                }
+                ++itor2;
+            }
+            if (!found)
+            {
+                to_delete_list.push_back(child);
+            }
+            else
+            {
+                child->scrubToTree(child_tree);
+            }
+            ++itor;
+        }
+        std::vector<LLXMLNodePtr>::iterator itor3;
+        for (itor3=to_delete_list.begin(); itor3!=to_delete_list.end(); ++itor3)
+        {
+            LLXMLNodePtr ptr;
+            (*itor3)->setParent(ptr);
+        }
+    }
+}
+
+bool LLXMLNode::getChild(const char* name, LLXMLNodePtr& node, bool use_default_if_missing)
+{
+    return getChild(gStringTable.checkStringEntry(name), node, use_default_if_missing);
+}
+
+bool LLXMLNode::getChild(const LLStringTableEntry* name, LLXMLNodePtr& node, bool use_default_if_missing)
+{
+    if (mChildren.notNull())
+    {
+        LLXMLChildList::const_iterator child_itr = mChildren->map.find(name);
+        if (child_itr != mChildren->map.end())
+        {
+            node = (*child_itr).second;
+            return true;
+        }
+    }
+    if (use_default_if_missing && !mDefault.isNull())
+    {
+        return mDefault->getChild(name, node, false);
+    }
+    node = NULL;
+    return false;
+}
+
+void LLXMLNode::getChildren(const char* name, LLXMLNodeList &children, bool use_default_if_missing) const
+{
+    getChildren(gStringTable.checkStringEntry(name), children, use_default_if_missing);
+}
+
+void LLXMLNode::getChildren(const LLStringTableEntry* name, LLXMLNodeList &children, bool use_default_if_missing) const
+{
+    if (mChildren.notNull())
+    {
+        LLXMLChildList::const_iterator child_itr = mChildren->map.find(name);
+        if (child_itr != mChildren->map.end())
+        {
+            LLXMLChildList::const_iterator children_end = mChildren->map.end();
+            while (child_itr != children_end)
+            {
+                LLXMLNodePtr child = (*child_itr).second;
+                if (name != child->mName)
+                {
+                    break;
+                }
+                children.insert(std::make_pair(child->mName->mString, child));
+                child_itr++;
+            }
+        }
+    }
+    if (children.size() == 0 && use_default_if_missing && !mDefault.isNull())
+    {
+        mDefault->getChildren(name, children, false);
+    }
+}
+
+// recursively walks the tree and returns all children at all nesting levels matching the name
+void LLXMLNode::getDescendants(const LLStringTableEntry* name, LLXMLNodeList &children) const
+{
+    if (mChildren.notNull())
+    {
+        for (LLXMLChildList::const_iterator child_itr = mChildren->map.begin();
+             child_itr != mChildren->map.end(); ++child_itr)
+        {
+            LLXMLNodePtr child = (*child_itr).second;
+            if (name == child->mName)
+            {
+                children.insert(std::make_pair(child->mName->mString, child));
+            }
+            // and check each child as well
+            child->getDescendants(name, children);
+        }
+    }
+}
+
+bool LLXMLNode::getAttribute(const char* name, LLXMLNodePtr& node, bool use_default_if_missing)
+{
+    return getAttribute(gStringTable.checkStringEntry(name), node, use_default_if_missing);
+}
+
+bool LLXMLNode::getAttribute(const LLStringTableEntry* name, LLXMLNodePtr& node, bool use_default_if_missing)
+{
+    LLXMLAttribList::const_iterator child_itr = mAttributes.find(name);
+    if (child_itr != mAttributes.end())
+    {
+        node = (*child_itr).second;
+        return true;
+    }
+    if (use_default_if_missing && !mDefault.isNull())
+    {
+        return mDefault->getAttribute(name, node, false);
+    }
+
+    return false;
+}
+
+bool LLXMLNode::setAttributeString(const char* attr, const std::string& value)
+{
+    LLStringTableEntry* name = gStringTable.checkStringEntry(attr);
+    LLXMLAttribList::const_iterator child_itr = mAttributes.find(name);
+    if (child_itr != mAttributes.end())
+    {
+        LLXMLNodePtr node = (*child_itr).second;
+        node->setValue(value);
+        return true;
+    }
+    return false;
+}
+
+bool LLXMLNode::hasAttribute(const char* name )
+{
+    LLXMLNodePtr node;
+    return getAttribute(name, node);
+}
+
+bool LLXMLNode::getAttributeBOOL(const char* name, bool& value )
+{
+    LLXMLNodePtr node;
+    return (getAttribute(name, node) && node->getBoolValue(1, &value));
+}
+
+bool LLXMLNode::getAttributeU8(const char* name, U8& value )
+{
+    LLXMLNodePtr node;
+    return (getAttribute(name, node) && node->getByteValue(1, &value));
+}
+
+bool LLXMLNode::getAttributeS8(const char* name, S8& value )
+{
+    LLXMLNodePtr node;
+    S32 val;
+    if (!(getAttribute(name, node) && node->getIntValue(1, &val)))
+    {
+        return false;
+    }
+    value = val;
+    return true;
+}
+
+bool LLXMLNode::getAttributeU16(const char* name, U16& value )
+{
+    LLXMLNodePtr node;
+    U32 val;
+    if (!(getAttribute(name, node) && node->getUnsignedValue(1, &val)))
+    {
+        return false;
+    }
+    value = val;
+    return true;
+}
+
+bool LLXMLNode::getAttributeS16(const char* name, S16& value )
+{
+    LLXMLNodePtr node;
+    S32 val;
+    if (!(getAttribute(name, node) && node->getIntValue(1, &val)))
+    {
+        return false;
+    }
+    value = val;
+    return true;
+}
+
+bool LLXMLNode::getAttributeU32(const char* name, U32& value )
+{
+    LLXMLNodePtr node;
+    return (getAttribute(name, node) && node->getUnsignedValue(1, &value));
+}
+
+bool LLXMLNode::getAttributeS32(const char* name, S32& value )
+{
+    LLXMLNodePtr node;
+    return (getAttribute(name, node) && node->getIntValue(1, &value));
+}
+
+bool LLXMLNode::getAttributeF32(const char* name, F32& value )
+{
+    LLXMLNodePtr node;
+    return (getAttribute(name, node) && node->getFloatValue(1, &value));
+}
+
+bool LLXMLNode::getAttributeF64(const char* name, F64& value )
+{
+    LLXMLNodePtr node;
+    return (getAttribute(name, node) && node->getDoubleValue(1, &value));
+}
+
+bool LLXMLNode::getAttributeColor(const char* name, LLColor4& value )
+{
+    LLXMLNodePtr node;
+    return (getAttribute(name, node) && node->getFloatValue(4, value.mV));
+}
+
+bool LLXMLNode::getAttributeColor4(const char* name, LLColor4& value )
+{
+    LLXMLNodePtr node;
+    return (getAttribute(name, node) && node->getFloatValue(4, value.mV));
+}
+
+bool LLXMLNode::getAttributeColor4U(const char* name, LLColor4U& value )
+{
+    LLXMLNodePtr node;
+    return (getAttribute(name, node) && node->getByteValue(4, value.mV));
+}
+
+bool LLXMLNode::getAttributeVector3(const char* name, LLVector3& value )
+{
+    LLXMLNodePtr node;
+    return (getAttribute(name, node) && node->getFloatValue(3, value.mV));
+}
+
+bool LLXMLNode::getAttributeVector3d(const char* name, LLVector3d& value )
+{
+    LLXMLNodePtr node;
+    return (getAttribute(name, node) && node->getDoubleValue(3, value.mdV));
+}
+
+bool LLXMLNode::getAttributeQuat(const char* name, LLQuaternion& value )
+{
+    LLXMLNodePtr node;
+    return (getAttribute(name, node) && node->getFloatValue(4, value.mQ));
+}
+
+bool LLXMLNode::getAttributeUUID(const char* name, LLUUID& value )
+{
+    LLXMLNodePtr node;
+    return (getAttribute(name, node) && node->getUUIDValue(1, &value));
+}
+
+bool LLXMLNode::getAttributeString(const char* name, std::string& value )
+{
+    LLXMLNodePtr node;
+    if (!getAttribute(name, node))
+    {
+        return false;
+    }
+    value = node->getValue();
+    return true;
+}
+
+LLXMLNodePtr LLXMLNode::getRoot()
+{
+    if (mParent == NULL)
+    {
+        return this;
+    }
+    return mParent->getRoot();
+}
+
+/*static */
+const char *LLXMLNode::skipWhitespace(const char *str)
+{
+    // skip whitespace characters
+    while (str[0] == ' ' || str[0] == '\t' || str[0] == '\n') ++str;
+    return str;
+}
+
+/*static */
+const char *LLXMLNode::skipNonWhitespace(const char *str)
+{
+    // skip non-whitespace characters
+    while (str[0] != ' ' && str[0] != '\t' && str[0] != '\n' && str[0] != 0) ++str;
+    return str;
+}
+
+/*static */
+const char *LLXMLNode::parseInteger(const char *str, U64 *dest, bool *is_negative, U32 precision, Encoding encoding)
+{
+    *dest = 0;
+    *is_negative = false;
+
+    str = skipWhitespace(str);
+
+    if (str[0] == 0) return NULL;
+
+    if (encoding == ENCODING_DECIMAL || encoding == ENCODING_DEFAULT)
+    {
+        if (str[0] == '+')
+        {
+            ++str;
+        }
+        if (str[0] == '-')
+        {
+            *is_negative = true;
+            ++str;
+        }
+
+        str = skipWhitespace(str);
+
+        U64 ret = 0;
+        while (str[0] >= '0' && str[0] <= '9')
+        {
+            ret *= 10;
+            ret += str[0] - '0';
+            ++str;
+        }
+
+        if (str[0] == '.')
+        {
+            // If there is a fractional part, skip it
+            str = skipNonWhitespace(str);
+        }
+
+        *dest = ret;
+        return str;
+    }
+    if (encoding == ENCODING_HEX)
+    {
+        U64 ret = 0;
+        str = skipWhitespace(str);
+        for (U32 pos=0; pos<(precision/4); ++pos)
+        {
+            ret <<= 4;
+            str = skipWhitespace(str);
+            if (str[0] >= '0' && str[0] <= '9')
+            {
+                ret += str[0] - '0';
+            }
+            else if (str[0] >= 'a' && str[0] <= 'f')
+            {
+                ret += str[0] - 'a' + 10;
+            }
+            else if (str[0] >= 'A' && str[0] <= 'F')
+            {
+                ret += str[0] - 'A' + 10;
+            }
+            else
+            {
+                return NULL;
+            }
+            ++str;
+        }
+
+        *dest = ret;
+        return str;
+    }
+    return NULL;
+}
+
+// 25 elements - decimal expansions of 1/(2^n), multiplied by 10 each iteration
+const U64 float_coeff_table[] =
+    { 5, 25, 125, 625, 3125,
+      15625, 78125, 390625, 1953125, 9765625,
+      48828125, 244140625, 1220703125, 6103515625LL, 30517578125LL,
+      152587890625LL, 762939453125LL, 3814697265625LL, 19073486328125LL, 95367431640625LL,
+      476837158203125LL, 2384185791015625LL, 11920928955078125LL, 59604644775390625LL, 298023223876953125LL };
+
+// 36 elements - decimal expansions of 1/(2^n) after the last 28, truncated, no multiply each iteration
+const U64 float_coeff_table_2[] =
+    {  149011611938476562LL,74505805969238281LL,
+       37252902984619140LL, 18626451492309570LL, 9313225746154785LL, 4656612873077392LL,
+       2328306436538696LL,  1164153218269348LL,  582076609134674LL,  291038304567337LL,
+       145519152283668LL,   72759576141834LL,    36379788070917LL,   18189894035458LL,
+       9094947017729LL,     4547473508864LL,     2273736754432LL,    1136868377216LL,
+       568434188608LL,      284217094304LL,      142108547152LL,     71054273576LL,
+       35527136788LL,       17763568394LL,       8881784197LL,       4440892098LL,
+       2220446049LL,        1110223024LL,        555111512LL,        277555756LL,
+       138777878,         69388939,          34694469,         17347234,
+       8673617,           4336808,           2168404,          1084202,
+       542101,            271050,            135525,           67762,
+    };
+
+/*static */
+const char *LLXMLNode::parseFloat(const char *str, F64 *dest, U32 precision, Encoding encoding)
+{
+    str = skipWhitespace(str);
+
+    if (str[0] == 0) return NULL;
+
+    if (encoding == ENCODING_DECIMAL || encoding == ENCODING_DEFAULT)
+    {
+        str = skipWhitespace(str);
+
+        if (memcmp(str, "inf", 3) == 0)
+        {
+            *(U64 *)dest = 0x7FF0000000000000ll;
+            return str + 3;
+        }
+        if (memcmp(str, "-inf", 4) == 0)
+        {
+            *(U64 *)dest = 0xFFF0000000000000ll;
+            return str + 4;
+        }
+        if (memcmp(str, "1.#INF", 6) == 0)
+        {
+            *(U64 *)dest = 0x7FF0000000000000ll;
+            return str + 6;
+        }
+        if (memcmp(str, "-1.#INF", 7) == 0)
+        {
+            *(U64 *)dest = 0xFFF0000000000000ll;
+            return str + 7;
+        }
+
+        F64 negative = 1.0f;
+        if (str[0] == '+')
+        {
+            ++str;
+        }
+        if (str[0] == '-')
+        {
+            negative = -1.0f;
+            ++str;
+        }
+
+        const char* base_str = str;
+        str = skipWhitespace(str);
+
+        // Parse the integer part of the expression
+        U64 int_part = 0;
+        while (str[0] >= '0' && str[0] <= '9')
+        {
+            int_part *= 10;
+            int_part += U64(str[0] - '0');
+            ++str;
+        }
+
+        U64 f_part = 0;//, f_decimal = 1;
+        if (str[0] == '.')
+        {
+            ++str;
+            U64 remainder = 0;
+            U32 pos = 0;
+            // Parse the decimal part of the expression
+            while (str[0] >= '0' && str[0] <= '9' && pos < 25)
+            {
+                remainder = (remainder*10) + U64(str[0] - '0');
+                f_part <<= 1;
+                //f_decimal <<= 1;
+                // Check the n'th bit
+                if (remainder >= float_coeff_table[pos])
+                {
+                    remainder -= float_coeff_table[pos];
+                    f_part |= 1;
+                }
+                ++pos;
+                ++str;
+            }
+            if (pos == 25)
+            {
+                // Drop any excessive digits
+                while (str[0] >= '0' && str[0] <= '9')
+                {
+                    ++str;
+                }
+            }
+            else
+            {
+                while (pos < 25)
+                {
+                    remainder *= 10;
+                    f_part <<= 1;
+                    //f_decimal <<= 1;
+                    // Check the n'th bit
+                    if (remainder >= float_coeff_table[pos])
+                    {
+                        remainder -= float_coeff_table[pos];
+                        f_part |= 1;
+                    }
+                    ++pos;
+                }
+            }
+            pos = 0;
+            while (pos < 36)
+            {
+                f_part <<= 1;
+                //f_decimal <<= 1;
+                if (remainder >= float_coeff_table_2[pos])
+                {
+                    remainder -= float_coeff_table_2[pos];
+                    f_part |= 1;
+                }
+                ++pos;
+            }
+        }
+
+        F64 ret = F64(int_part) + (F64(f_part)/F64(1LL<<61));
+
+        F64 exponent = 1.f;
+        if (str[0] == 'e')
+        {
+            // Scientific notation!
+            ++str;
+            U64 exp;
+            bool is_negative;
+            str = parseInteger(str, &exp, &is_negative, 64, ENCODING_DECIMAL);
+            if (str == NULL)
+            {
+                exp = 1;
+            }
+            F64 exp_d = F64(exp) * (is_negative?-1:1);
+            exponent = pow(10.0, exp_d);
+        }
+
+        if (str == base_str)
+        {
+            // no digits parsed
+            return NULL;
+        }
+        else
+        {
+            *dest = ret*negative*exponent;
+            return str;
+        }
+    }
+    if (encoding == ENCODING_HEX)
+    {
+        U64 bytes_dest;
+        bool is_negative;
+        str = parseInteger(str, (U64 *)&bytes_dest, &is_negative, precision, ENCODING_HEX);
+        // Upcast to F64
+        switch (precision)
+        {
+        case 32:
+            {
+                U32 short_dest = (U32)bytes_dest;
+                F32 ret_val = *(F32 *)&short_dest;
+                *dest = ret_val;
+            }
+            break;
+        case 64:
+            *dest = *(F64 *)&bytes_dest;
+            break;
+        default:
+            return NULL;
+        }
+        return str;
+    }
+    return NULL;
+}
+
+U32 LLXMLNode::getBoolValue(U32 expected_length, bool *array)
+{
+    llassert(array);
+
+    // Check type - accept booleans or strings
+    if (mType != TYPE_BOOLEAN && mType != TYPE_STRING && mType != TYPE_UNKNOWN)
+    {
+        return 0;
+    }
+
+    std::string *str_array = new std::string[expected_length];
+
+    U32 length = getStringValue(expected_length, str_array);
+
+    U32 ret_length = 0;
+    for (U32 i=0; i<length; ++i)
+    {
+        LLStringUtil::toLower(str_array[i]);
+        if (str_array[i] == "false")
+        {
+            array[ret_length++] = false;
+        }
+        else if (str_array[i] == "true")
+        {
+            array[ret_length++] = true;
+        }
+    }
+
+    delete[] str_array;
+
+#if LL_DEBUG
+    if (ret_length != expected_length)
+    {
+        LL_DEBUGS() << "LLXMLNode::getBoolValue() failed for node named '"
+            << mName->mString << "' -- expected " << expected_length << " but "
+            << "only found " << ret_length << LL_ENDL;
+    }
+#endif
+    return ret_length;
+}
+
+U32 LLXMLNode::getByteValue(U32 expected_length, U8 *array, Encoding encoding)
+{
+    llassert(array);
+
+    // Check type - accept bytes or integers (below 256 only)
+    if (mType != TYPE_INTEGER
+        && mType != TYPE_UNKNOWN)
+    {
+        return 0;
+    }
+
+    if (mLength > 0 && mLength != expected_length)
+    {
+        LL_WARNS() << "XMLNode::getByteValue asked for " << expected_length
+            << " elements, while node has " << mLength << LL_ENDL;
+        return 0;
+    }
+
+    if (encoding == ENCODING_DEFAULT)
+    {
+        encoding = mEncoding;
+    }
+
+    const char *value_string = mValue.c_str();
+
+    U32 i;
+    for (i=0; i<expected_length; ++i)
+    {
+        U64 value;
+        bool is_negative;
+        value_string = parseInteger(value_string, &value, &is_negative, 8, encoding);
+        if (value_string == NULL)
+        {
+            break;
+        }
+        if (value > 255 || is_negative)
+        {
+            LL_WARNS() << "getByteValue: Value outside of valid range." << LL_ENDL;
+            break;
+        }
+        array[i] = U8(value);
+    }
+#if LL_DEBUG
+    if (i != expected_length)
+    {
+        LL_DEBUGS() << "LLXMLNode::getByteValue() failed for node named '"
+            << mName->mString << "' -- expected " << expected_length << " but "
+            << "only found " << i << LL_ENDL;
+    }
+#endif
+    return i;
+}
+
+U32 LLXMLNode::getIntValue(U32 expected_length, S32 *array, Encoding encoding)
+{
+    llassert(array);
+
+    // Check type - accept bytes or integers
+    if (mType != TYPE_INTEGER && mType != TYPE_UNKNOWN)
+    {
+        return 0;
+    }
+
+    if (mLength > 0 && mLength != expected_length)
+    {
+        LL_WARNS() << "XMLNode::getIntValue asked for " << expected_length
+            << " elements, while node has " << mLength << LL_ENDL;
+        return 0;
+    }
+
+    if (encoding == ENCODING_DEFAULT)
+    {
+        encoding = mEncoding;
+    }
+
+    const char *value_string = mValue.c_str();
+
+    U32 i = 0;
+    for (i=0; i<expected_length; ++i)
+    {
+        U64 value;
+        bool is_negative;
+        value_string = parseInteger(value_string, &value, &is_negative, 32, encoding);
+        if (value_string == NULL)
+        {
+            break;
+        }
+        if (value > 0x7fffffff)
+        {
+            LL_WARNS() << "getIntValue: Value outside of valid range." << LL_ENDL;
+            break;
+        }
+        array[i] = S32(value) * (is_negative?-1:1);
+    }
+
+#if LL_DEBUG
+    if (i != expected_length)
+    {
+        LL_DEBUGS() << "LLXMLNode::getIntValue() failed for node named '"
+            << mName->mString << "' -- expected " << expected_length << " but "
+            << "only found " << i << LL_ENDL;
+    }
+#endif
+    return i;
+}
+
+U32 LLXMLNode::getUnsignedValue(U32 expected_length, U32 *array, Encoding encoding)
+{
+    llassert(array);
+
+    // Check type - accept bytes or integers
+    if (mType != TYPE_INTEGER && mType != TYPE_UNKNOWN)
+    {
+        return 0;
+    }
+
+    if (mLength > 0 && mLength != expected_length)
+    {
+        LL_WARNS() << "XMLNode::getUnsignedValue asked for " << expected_length
+            << " elements, while node has " << mLength << LL_ENDL;
+        return 0;
+    }
+
+    if (encoding == ENCODING_DEFAULT)
+    {
+        encoding = mEncoding;
+    }
+
+    const char *value_string = mValue.c_str();
+
+    U32 i = 0;
+    // Int type
+    for (i=0; i<expected_length; ++i)
+    {
+        U64 value;
+        bool is_negative;
+        value_string = parseInteger(value_string, &value, &is_negative, 32, encoding);
+        if (value_string == NULL)
+        {
+            break;
+        }
+        if (is_negative || value > 0xffffffff)
+        {
+            LL_WARNS() << "getUnsignedValue: Value outside of valid range." << LL_ENDL;
+            break;
+        }
+        array[i] = U32(value);
+    }
+
+#if LL_DEBUG
+    if (i != expected_length)
+    {
+        LL_DEBUGS() << "LLXMLNode::getUnsignedValue() failed for node named '"
+            << mName->mString << "' -- expected " << expected_length << " but "
+            << "only found " << i << LL_ENDL;
+    }
+#endif
+
+    return i;
+}
+
+U32 LLXMLNode::getLongValue(U32 expected_length, U64 *array, Encoding encoding)
+{
+    llassert(array);
+
+    // Check type - accept bytes or integers
+    if (mType != TYPE_INTEGER && mType != TYPE_UNKNOWN)
+    {
+        return 0;
+    }
+
+    if (mLength > 0 && mLength != expected_length)
+    {
+        LL_WARNS() << "XMLNode::getLongValue asked for " << expected_length << " elements, while node has " << mLength << LL_ENDL;
+        return 0;
+    }
+
+    if (encoding == ENCODING_DEFAULT)
+    {
+        encoding = mEncoding;
+    }
+
+    const char *value_string = mValue.c_str();
+
+    U32 i = 0;
+    // Int type
+    for (i=0; i<expected_length; ++i)
+    {
+        U64 value;
+        bool is_negative;
+        value_string = parseInteger(value_string, &value, &is_negative, 64, encoding);
+        if (value_string == NULL)
+        {
+            break;
+        }
+        if (is_negative)
+        {
+            LL_WARNS() << "getLongValue: Value outside of valid range." << LL_ENDL;
+            break;
+        }
+        array[i] = value;
+    }
+
+#if LL_DEBUG
+    if (i != expected_length)
+    {
+        LL_DEBUGS() << "LLXMLNode::getLongValue() failed for node named '"
+            << mName->mString << "' -- expected " << expected_length << " but "
+            << "only found " << i << LL_ENDL;
+    }
+#endif
+
+    return i;
+}
+
+U32 LLXMLNode::getFloatValue(U32 expected_length, F32 *array, Encoding encoding)
+{
+    llassert(array);
+
+    // Check type - accept only floats or doubles
+    if (mType != TYPE_FLOAT && mType != TYPE_UNKNOWN)
+    {
+        return 0;
+    }
+
+    if (mLength > 0 && mLength != expected_length)
+    {
+        LL_WARNS() << "XMLNode::getFloatValue asked for " << expected_length << " elements, while node has " << mLength << LL_ENDL;
+        return 0;
+    }
+
+    if (encoding == ENCODING_DEFAULT)
+    {
+        encoding = mEncoding;
+    }
+
+    const char *value_string = mValue.c_str();
+
+    U32 i;
+    for (i=0; i<expected_length; ++i)
+    {
+        F64 value;
+        value_string = parseFloat(value_string, &value, 32, encoding);
+        if (value_string == NULL)
+        {
+            break;
+        }
+        array[i] = F32(value);
+    }
+#if LL_DEBUG
+    if (i != expected_length)
+    {
+        LL_DEBUGS() << "LLXMLNode::getFloatValue() failed for node named '"
+            << mName->mString << "' -- expected " << expected_length << " but "
+            << "only found " << i << LL_ENDL;
+    }
+#endif
+    return i;
+}
+
+U32 LLXMLNode::getDoubleValue(U32 expected_length, F64 *array, Encoding encoding)
+{
+    llassert(array);
+
+    // Check type - accept only floats or doubles
+    if (mType != TYPE_FLOAT && mType != TYPE_UNKNOWN)
+    {
+        return 0;
+    }
+
+    if (mLength > 0 && mLength != expected_length)
+    {
+        LL_WARNS() << "XMLNode::getDoubleValue asked for " << expected_length << " elements, while node has " << mLength << LL_ENDL;
+        return 0;
+    }
+
+    if (encoding == ENCODING_DEFAULT)
+    {
+        encoding = mEncoding;
+    }
+
+    const char *value_string = mValue.c_str();
+
+    U32 i;
+    for (i=0; i<expected_length; ++i)
+    {
+        F64 value;
+        value_string = parseFloat(value_string, &value, 64, encoding);
+        if (value_string == NULL)
+        {
+            break;
+        }
+        array[i] = value;
+    }
+#if LL_DEBUG
+    if (i != expected_length)
+    {
+        LL_DEBUGS() << "LLXMLNode::getDoubleValue() failed for node named '"
+            << mName->mString << "' -- expected " << expected_length << " but "
+            << "only found " << i << LL_ENDL;
+    }
+#endif
+    return i;
+}
+
+U32 LLXMLNode::getStringValue(U32 expected_length, std::string *array)
+{
+    llassert(array);
+
+    // Can always return any value as a string
+
+    if (mLength > 0 && mLength != expected_length)
+    {
+        LL_WARNS() << "XMLNode::getStringValue asked for " << expected_length << " elements, while node has " << mLength << LL_ENDL;
+        return 0;
+    }
+
+    U32 num_returned_strings = 0;
+
+    // Array of strings is whitespace-separated
+    const std::string sep(" \n\t");
+
+    std::string::size_type n = 0;
+    std::string::size_type m = 0;
+    while(1)
+    {
+        if (num_returned_strings >= expected_length)
+        {
+            break;
+        }
+        n = mValue.find_first_not_of(sep, m);
+        m = mValue.find_first_of(sep, n);
+        if (m == std::string::npos)
+        {
+            break;
+        }
+        array[num_returned_strings++] = mValue.substr(n,m-n);
+    }
+    if (n != std::string::npos && num_returned_strings < expected_length)
+    {
+        array[num_returned_strings++] = mValue.substr(n);
+    }
+#if LL_DEBUG
+    if (num_returned_strings != expected_length)
+    {
+        LL_DEBUGS() << "LLXMLNode::getStringValue() failed for node named '"
+            << mName->mString << "' -- expected " << expected_length << " but "
+            << "only found " << num_returned_strings << LL_ENDL;
+    }
+#endif
+
+    return num_returned_strings;
+}
+
+U32 LLXMLNode::getUUIDValue(U32 expected_length, LLUUID *array)
+{
+    llassert(array);
+
+    // Check type
+    if (mType != TYPE_UUID && mType != TYPE_UNKNOWN)
+    {
+        return 0;
+    }
+
+    const char *value_string = mValue.c_str();
+
+    U32 i;
+    for (i=0; i<expected_length; ++i)
+    {
+        LLUUID uuid_value;
+        value_string = skipWhitespace(value_string);
+
+        if (strlen(value_string) < (UUID_STR_LENGTH-1))     /* Flawfinder: ignore */
+        {
+            break;
+        }
+        char uuid_string[UUID_STR_LENGTH];      /* Flawfinder: ignore */
+        memcpy(uuid_string, value_string, (UUID_STR_LENGTH-1));     /* Flawfinder: ignore */
+        uuid_string[(UUID_STR_LENGTH-1)] = 0;
+
+        if (!LLUUID::parseUUID(std::string(uuid_string), &uuid_value))
+        {
+            break;
+        }
+        value_string = &value_string[(UUID_STR_LENGTH-1)];
+        array[i] = uuid_value;
+    }
+#if LL_DEBUG
+    if (i != expected_length)
+    {
+        LL_DEBUGS() << "LLXMLNode::getUUIDValue() failed for node named '"
+            << mName->mString << "' -- expected " << expected_length << " but "
+            << "only found " << i << LL_ENDL;
+    }
+#endif
+    return i;
+}
+
+U32 LLXMLNode::getNodeRefValue(U32 expected_length, LLXMLNode **array)
+{
+    llassert(array);
+
+    // Check type
+    if (mType != TYPE_NODEREF && mType != TYPE_UNKNOWN)
+    {
+        return 0;
+    }
+
+    std::string *string_array = new std::string[expected_length];
+
+    U32 num_strings = getStringValue(expected_length, string_array);
+
+    U32 num_returned_refs = 0;
+
+    LLXMLNodePtr root = getRoot();
+    for (U32 strnum=0; strnum<num_strings; ++strnum)
+    {
+        LLXMLNodeList node_list;
+        root->findID(string_array[strnum], node_list);
+        if (node_list.empty())
+        {
+            LL_WARNS() << "XML: Could not find node ID: " << string_array[strnum] << LL_ENDL;
+        }
+        else if (node_list.size() > 1)
+        {
+            LL_WARNS() << "XML: Node ID not unique: " << string_array[strnum] << LL_ENDL;
+        }
+        else
+        {
+            LLXMLNodeList::const_iterator list_itr = node_list.begin();
+            if (list_itr != node_list.end())
+            {
+                LLXMLNode* child = (*list_itr).second;
+
+                array[num_returned_refs++] = child;
+            }
+        }
+    }
+
+    delete[] string_array;
+
+    return num_returned_refs;
+}
+
+void LLXMLNode::setBoolValue(U32 length, const bool *array)
+{
+    if (length == 0) return;
+
+    std::string new_value;
+    for (U32 pos=0; pos<length; ++pos)
+    {
+        if (pos > 0)
+        {
+            new_value = llformat("%s %s", new_value.c_str(), array[pos]?"true":"false");
+        }
+        else
+        {
+            new_value = array[pos]?"true":"false";
+        }
+    }
+
+    mValue = new_value;
+    mEncoding = ENCODING_DEFAULT;
+    mLength = length;
+    mType = TYPE_BOOLEAN;
+}
+
+void LLXMLNode::setByteValue(U32 length, const U8* const array, Encoding encoding)
+{
+    if (length == 0) return;
+
+    std::string new_value;
+    if (encoding == ENCODING_DEFAULT || encoding == ENCODING_DECIMAL)
+    {
+        for (U32 pos=0; pos<length; ++pos)
+        {
+            if (pos > 0)
+            {
+                new_value.append(llformat(" %u", array[pos]));
+            }
+            else
+            {
+                new_value = llformat("%u", array[pos]);
+            }
+        }
+    }
+    if (encoding == ENCODING_HEX)
+    {
+        for (U32 pos=0; pos<length; ++pos)
+        {
+            if (pos > 0 && pos % 16 == 0)
+            {
+                new_value.append(llformat(" %02X", array[pos]));
+            }
+            else
+            {
+                new_value.append(llformat("%02X", array[pos]));
+            }
+        }
+    }
+    // TODO -- Handle Base32
+
+    mValue = new_value;
+    mEncoding = encoding;
+    mLength = length;
+    mType = TYPE_INTEGER;
+    mPrecision = 8;
+}
+
+
+void LLXMLNode::setIntValue(U32 length, const S32 *array, Encoding encoding)
+{
+    if (length == 0) return;
+
+    std::string new_value;
+    if (encoding == ENCODING_DEFAULT || encoding == ENCODING_DECIMAL)
+    {
+        for (U32 pos=0; pos<length; ++pos)
+        {
+            if (pos > 0)
+            {
+                new_value.append(llformat(" %d", array[pos]));
+            }
+            else
+            {
+                new_value = llformat("%d", array[pos]);
+            }
+        }
+        mValue = new_value;
+    }
+    else if (encoding == ENCODING_HEX)
+    {
+        for (U32 pos=0; pos<length; ++pos)
+        {
+            if (pos > 0 && pos % 16 == 0)
+            {
+                new_value.append(llformat(" %08X", ((U32 *)array)[pos]));
+            }
+            else
+            {
+                new_value.append(llformat("%08X", ((U32 *)array)[pos]));
+            }
+        }
+        mValue = new_value;
+    }
+    else
+    {
+        mValue = new_value;
+    }
+    // TODO -- Handle Base32
+
+    mEncoding = encoding;
+    mLength = length;
+    mType = TYPE_INTEGER;
+    mPrecision = 32;
+}
+
+void LLXMLNode::setUnsignedValue(U32 length, const U32* array, Encoding encoding)
+{
+    if (length == 0) return;
+
+    std::string new_value;
+    if (encoding == ENCODING_DEFAULT || encoding == ENCODING_DECIMAL)
+    {
+        for (U32 pos=0; pos<length; ++pos)
+        {
+            if (pos > 0)
+            {
+                new_value.append(llformat(" %u", array[pos]));
+            }
+            else
+            {
+                new_value = llformat("%u", array[pos]);
+            }
+        }
+    }
+    if (encoding == ENCODING_HEX)
+    {
+        for (U32 pos=0; pos<length; ++pos)
+        {
+            if (pos > 0 && pos % 16 == 0)
+            {
+                new_value.append(llformat(" %08X", array[pos]));
+            }
+            else
+            {
+                new_value.append(llformat("%08X", array[pos]));
+            }
+        }
+        mValue = new_value;
+    }
+    // TODO -- Handle Base32
+
+    mValue = new_value;
+    mEncoding = encoding;
+    mLength = length;
+    mType = TYPE_INTEGER;
+    mPrecision = 32;
+}
+
+#if LL_WINDOWS
+#define PU64 "I64u"
+#else
+#define PU64 "llu"
+#endif
+
+void LLXMLNode::setLongValue(U32 length, const U64* array, Encoding encoding)
+{
+    if (length == 0) return;
+
+    std::string new_value;
+    if (encoding == ENCODING_DEFAULT || encoding == ENCODING_DECIMAL)
+    {
+        for (U32 pos=0; pos<length; ++pos)
+        {
+            if (pos > 0)
+            {
+                new_value.append(llformat(" %" PU64, array[pos]));
+            }
+            else
+            {
+                new_value = llformat("%" PU64, array[pos]);
+            }
+        }
+        mValue = new_value;
+    }
+    if (encoding == ENCODING_HEX)
+    {
+        for (U32 pos=0; pos<length; ++pos)
+        {
+            U32 upper_32 = U32(array[pos]>>32);
+            U32 lower_32 = U32(array[pos]&0xffffffff);
+            if (pos > 0 && pos % 8 == 0)
+            {
+                new_value.append(llformat(" %08X%08X", upper_32, lower_32));
+            }
+            else
+            {
+                new_value.append(llformat("%08X%08X", upper_32, lower_32));
+            }
+        }
+        mValue = new_value;
+    }
+    else
+    {
+        mValue = new_value;
+    }
+    // TODO -- Handle Base32
+
+    mEncoding = encoding;
+    mLength = length;
+    mType = TYPE_INTEGER;
+    mPrecision = 64;
+}
+
+void LLXMLNode::setFloatValue(U32 length, const F32 *array, Encoding encoding, U32 precision)
+{
+    if (length == 0) return;
+
+    std::string new_value;
+    if (encoding == ENCODING_DEFAULT || encoding == ENCODING_DECIMAL)
+    {
+        std::string format_string;
+        if (precision > 0)
+        {
+            if (precision > 25)
+            {
+                precision = 25;
+            }
+            format_string = llformat( "%%.%dg", precision);
+        }
+        else
+        {
+            format_string = llformat( "%%g");
+        }
+
+        for (U32 pos=0; pos<length; ++pos)
+        {
+            if (pos > 0)
+            {
+                new_value.append(" ");
+                new_value.append(llformat(format_string.c_str(), array[pos]));
+            }
+            else
+            {
+                new_value.assign(llformat(format_string.c_str(), array[pos]));
+            }
+        }
+        mValue = new_value;
+    }
+    else if (encoding == ENCODING_HEX)
+    {
+        U32 *byte_array = (U32 *)array;
+        setUnsignedValue(length, byte_array, ENCODING_HEX);
+    }
+    else
+    {
+        mValue = new_value;
+    }
+
+    mEncoding = encoding;
+    mLength = length;
+    mType = TYPE_FLOAT;
+    mPrecision = 32;
+}
+
+void LLXMLNode::setDoubleValue(U32 length, const F64 *array, Encoding encoding, U32 precision)
+{
+    if (length == 0) return;
+
+    std::string new_value;
+    if (encoding == ENCODING_DEFAULT || encoding == ENCODING_DECIMAL)
+    {
+        std::string format_string;
+        if (precision > 0)
+        {
+            if (precision > 25)
+            {
+                precision = 25;
+            }
+            format_string = llformat( "%%.%dg", precision);
+        }
+        else
+        {
+            format_string = llformat( "%%g");
+        }
+        for (U32 pos=0; pos<length; ++pos)
+        {
+            if (pos > 0)
+            {
+                new_value.append(" ");
+                new_value.append(llformat(format_string.c_str(), array[pos]));
+            }
+            else
+            {
+                new_value.assign(llformat(format_string.c_str(), array[pos]));
+            }
+        }
+        mValue = new_value;
+    }
+    if (encoding == ENCODING_HEX)
+    {
+        U64 *byte_array = (U64 *)array;
+        setLongValue(length, byte_array, ENCODING_HEX);
+    }
+    else
+    {
+        mValue = new_value;
+    }
+    // TODO -- Handle Base32
+
+    mEncoding = encoding;
+    mLength = length;
+    mType = TYPE_FLOAT;
+    mPrecision = 64;
+}
+
+// static
+std::string LLXMLNode::escapeXML(const std::string& xml)
+{
+    std::string out;
+    for (std::string::size_type i = 0; i < xml.size(); ++i)
+    {
+        char c = xml[i];
+        switch(c)
+        {
+        case '"':   out.append("&quot;");   break;
+        case '\'':  out.append("&apos;");   break;
+        case '&':   out.append("&amp;");    break;
+        case '<':   out.append("&lt;");     break;
+        case '>':   out.append("&gt;");     break;
+        default:    out.push_back(c);       break;
+        }
+    }
+    return out;
+}
+
+void LLXMLNode::setStringValue(U32 length, const std::string *strings)
+{
+    if (length == 0) return;
+
+    std::string new_value;
+    for (U32 pos=0; pos<length; ++pos)
+    {
+        // *NOTE: Do not escape strings here - do it on output
+        new_value.append( strings[pos] );
+        if (pos < length-1) new_value.append(" ");
+    }
+
+    mValue = new_value;
+    mEncoding = ENCODING_DEFAULT;
+    mLength = length;
+    mType = TYPE_STRING;
+}
+
+void LLXMLNode::setUUIDValue(U32 length, const LLUUID *array)
+{
+    if (length == 0) return;
+
+    std::string new_value;
+    for (U32 pos=0; pos<length; ++pos)
+    {
+        new_value.append(array[pos].asString());
+        if (pos < length-1) new_value.append(" ");
+    }
+
+    mValue = new_value;
+    mEncoding = ENCODING_DEFAULT;
+    mLength = length;
+    mType = TYPE_UUID;
+}
+
+void LLXMLNode::setNodeRefValue(U32 length, const LLXMLNode **array)
+{
+    if (length == 0) return;
+
+    std::string new_value;
+    for (U32 pos=0; pos<length; ++pos)
+    {
+        if (array[pos]->mID != "")
+        {
+            new_value.append(array[pos]->mID);
+        }
+        else
+        {
+            new_value.append("(null)");
+        }
+        if (pos < length-1) new_value.append(" ");
+    }
+
+    mValue = new_value;
+    mEncoding = ENCODING_DEFAULT;
+    mLength = length;
+    mType = TYPE_NODEREF;
+}
+
+void LLXMLNode::setValue(const std::string& value)
+{
+    if (TYPE_CONTAINER == mType)
+    {
+        mType = TYPE_UNKNOWN;
+    }
+    mValue = value;
+}
+
+void LLXMLNode::setDefault(LLXMLNode *default_node)
+{
+    mDefault = default_node;
+}
+
+void LLXMLNode::findDefault(LLXMLNode *defaults_list)
+{
+    if (defaults_list)
+    {
+        LLXMLNodeList children;
+        defaults_list->getChildren(mName->mString, children);
+
+        LLXMLNodeList::const_iterator children_itr;
+        LLXMLNodeList::const_iterator children_end = children.end();
+        for (children_itr = children.begin(); children_itr != children_end; ++children_itr)
+        {
+            LLXMLNode* child = (*children_itr).second;
+            if (child->mVersionMajor == mVersionMajor &&
+                child->mVersionMinor == mVersionMinor)
+            {
+                mDefault = child;
+                return;
+            }
+        }
+    }
+    mDefault = NULL;
+}
+
+bool LLXMLNode::deleteChildren(const std::string& name)
+{
+    U32 removed_count = 0;
+    LLXMLNodeList node_list;
+    findName(name, node_list);
+    if (!node_list.empty())
+    {
+        // TODO -- use multimap::find()
+        // TODO -- need to watch out for invalid iterators
+        LLXMLNodeList::iterator children_itr;
+        for (children_itr = node_list.begin(); children_itr != node_list.end(); ++children_itr)
+        {
+            LLXMLNode* child = (*children_itr).second;
+            if (deleteChild(child))
+            {
+                removed_count++;
+            }
+        }
+    }
+    return removed_count > 0;
+}
+
+bool LLXMLNode::deleteChildren(LLStringTableEntry* name)
+{
+    U32 removed_count = 0;
+    LLXMLNodeList node_list;
+    findName(name, node_list);
+    if (!node_list.empty())
+    {
+        // TODO -- use multimap::find()
+        // TODO -- need to watch out for invalid iterators
+        LLXMLNodeList::iterator children_itr;
+        for (children_itr = node_list.begin(); children_itr != node_list.end(); ++children_itr)
+        {
+            LLXMLNode* child = (*children_itr).second;
+            if (deleteChild(child))
+            {
+                removed_count++;
+            }
+        }
+    }
+    return removed_count > 0;
+}
+
+void LLXMLNode::setAttributes(LLXMLNode::ValueType type, U32 precision, LLXMLNode::Encoding encoding, U32 length)
+{
+    mType = type;
+    mEncoding = encoding;
+    mPrecision = precision;
+    mLength = length;
+}
+
+void LLXMLNode::setName(const std::string& name)
+{
+    setName(gStringTable.addStringEntry(name));
+}
+
+void LLXMLNode::setName(LLStringTableEntry* name)
+{
+    LLXMLNode* old_parent = mParent;
+    if (mParent)
+    {
+        // we need to remove and re-add to the parent so that
+        // the multimap key agrees with this node's name
+        mParent->removeChild(this);
+    }
+    mName = name;
+    if (old_parent)
+    {
+        LLXMLNodePtr this_ptr(this);
+        old_parent->addChild(this_ptr);
+    }
+}
+
+// Unused
+// void LLXMLNode::appendValue(const std::string& value)
+// {
+//  mValue.append(value);
+// }
+
+U32 LLXMLNode::getChildCount() const
+{
+    if (mChildren.notNull())
+    {
+        return mChildren->map.size();
+    }
+    return 0;
+}
+
+//***************************************************
+//  UNIT TESTING
+//***************************************************
+
+U32 get_rand(U32 max_value)
+{
+    U32 random_num = rand() + ((U32)rand() << 16);
+    return (random_num % max_value);
+}
+
+LLXMLNode *get_rand_node(LLXMLNode *node)
+{
+    if (node->mChildren.notNull())
+    {
+        U32 num_children = node->mChildren->map.size();
+        if (get_rand(2) == 0)
+        {
+            while (true)
+            {
+                S32 child_num = S32(get_rand(num_children*2)) - num_children;
+                LLXMLChildList::iterator itor = node->mChildren->map.begin();
+                while (child_num > 0)
+                {
+                    --child_num;
+                    ++itor;
+                }
+                if (!itor->second->mIsAttribute)
+                {
+                    return get_rand_node(itor->second);
+                }
+            }
+        }
+    }
+    return node;
+}
+
+void LLXMLNode::createUnitTest(S32 max_num_children)
+{
+    // Random ID
+    std::string rand_id;
+    U32 rand_id_len = get_rand(10)+5;
+    for (U32 pos = 0; pos<rand_id_len; ++pos)
+    {
+        char c = 'a' + get_rand(26);
+        rand_id.append(1, c);
+    }
+    mID = rand_id;
+
+    if (max_num_children < 2)
+    {
+        setStringValue(1, &mID);
+        return;
+    }
+
+    // Checksums
+    U32 integer_checksum = 0;
+    U64 long_checksum = 0;
+    U32 bool_true_count = 0;
+    LLUUID uuid_checksum;
+    U32 noderef_checksum = 0;
+    U32 float_checksum = 0;
+
+    // Create a random number of children
+    U32 num_children = get_rand(max_num_children)+1;
+    for (U32 child_num=0; child_num<num_children; ++child_num)
+    {
+        // Random Name
+        std::string child_name;
+        U32 child_name_len = get_rand(10)+5;
+        for (U32 pos = 0; pos<child_name_len; ++pos)
+        {
+            char c = 'a' + get_rand(26);
+            child_name.append(1, c);
+        }
+
+        LLXMLNode *new_child = createChild(child_name.c_str(), false);
+
+        // Random ID
+        std::string child_id;
+        U32 child_id_len = get_rand(10)+5;
+        for (U32 pos=0; pos<child_id_len; ++pos)
+        {
+            char c = 'a' + get_rand(26);
+            child_id.append(1, c);
+        }
+        new_child->mID = child_id;
+
+        // Random Length
+        U32 array_size = get_rand(28)+1;
+
+        // Random Encoding
+        Encoding new_encoding = get_rand(2)?ENCODING_DECIMAL:ENCODING_HEX;
+
+        // Random Type
+        int type = get_rand(8);
+        switch (type)
+        {
+        case 0: // TYPE_CONTAINER
+            new_child->createUnitTest(max_num_children/2);
+            break;
+        case 1: // TYPE_BOOLEAN
+            {
+                bool random_bool_values[30];
+                for (U32 value=0; value<array_size; ++value)
+                {
+                    random_bool_values[value] = get_rand(2);
+                    if (random_bool_values[value])
+                    {
+                        ++bool_true_count;
+                    }
+                }
+                new_child->setBoolValue(array_size, random_bool_values);
+            }
+            break;
+        case 2: // TYPE_INTEGER (32-bit)
+            {
+                U32 random_int_values[30];
+                for (U32 value=0; value<array_size; ++value)
+                {
+                    random_int_values[value] = get_rand(0xffffffff);
+                    integer_checksum ^= random_int_values[value];
+                }
+                new_child->setUnsignedValue(array_size, random_int_values, new_encoding);
+            }
+            break;
+        case 3: // TYPE_INTEGER (64-bit)
+            {
+                U64 random_int_values[30];
+                for (U64 value=0; value<array_size; ++value)
+                {
+                    random_int_values[value] = (U64(get_rand(0xffffffff)) << 32) + get_rand(0xffffffff);
+                    long_checksum ^= random_int_values[value];
+                }
+                new_child->setLongValue(array_size, random_int_values, new_encoding);
+            }
+            break;
+        case 4: // TYPE_FLOAT (32-bit)
+            {
+                F32 random_float_values[30];
+                for (U32 value=0; value<array_size; ++value)
+                {
+                    S32 exponent = get_rand(256) - 128;
+                    S32 fractional_part = get_rand(0xffffffff);
+                    S32 sign = get_rand(2) * 2 - 1;
+                    random_float_values[value] = F32(fractional_part) / F32(0xffffffff) * exp(F32(exponent)) * F32(sign);
+
+                    U32 *float_bits = &((U32 *)random_float_values)[value];
+                    if (*float_bits == 0x80000000)
+                    {
+                        *float_bits = 0x00000000;
+                    }
+                    float_checksum ^= (*float_bits & 0xfffff000);
+                }
+                new_child->setFloatValue(array_size, random_float_values, new_encoding, 12);
+            }
+            break;
+        case 5: // TYPE_FLOAT (64-bit)
+            {
+                F64 random_float_values[30];
+                for (U32 value=0; value<array_size; ++value)
+                {
+                    S32 exponent = get_rand(2048) - 1024;
+                    S32 fractional_part = get_rand(0xffffffff);
+                    S32 sign = get_rand(2) * 2 - 1;
+                    random_float_values[value] = F64(fractional_part) / F64(0xffffffff) * exp(F64(exponent)) * F64(sign);
+
+                    U64 *float_bits = &((U64 *)random_float_values)[value];
+                    if (*float_bits == 0x8000000000000000ll)
+                    {
+                        *float_bits = 0x0000000000000000ll;
+                    }
+                    float_checksum ^= ((*float_bits & 0xfffffff000000000ll) >> 32);
+                }
+                new_child->setDoubleValue(array_size, random_float_values, new_encoding, 12);
+            }
+            break;
+        case 6: // TYPE_UUID
+            {
+                LLUUID random_uuid_values[30];
+                for (U32 value=0; value<array_size; ++value)
+                {
+                    random_uuid_values[value].generate();
+                    for (S32 byte=0; byte<UUID_BYTES; ++byte)
+                    {
+                        uuid_checksum.mData[byte] ^= random_uuid_values[value].mData[byte];
+                    }
+                }
+                new_child->setUUIDValue(array_size, random_uuid_values);
+            }
+            break;
+        case 7: // TYPE_NODEREF
+            {
+                LLXMLNode *random_node_array[30];
+                LLXMLNode *root = getRoot();
+                for (U32 value=0; value<array_size; ++value)
+                {
+                    random_node_array[value] = get_rand_node(root);
+                    const char *node_name = random_node_array[value]->mName->mString;
+                    for (U32 pos=0; pos<strlen(node_name); ++pos)       /* Flawfinder: ignore */
+                    {
+                        U32 hash_contrib = U32(node_name[pos]) << ((pos % 4) * 8);
+                        noderef_checksum ^= hash_contrib;
+                    }
+                }
+                new_child->setNodeRefValue(array_size, (const LLXMLNode **)random_node_array);
+            }
+            break;
+        }
+    }
+
+    createChild("integer_checksum", true)->setUnsignedValue(1, &integer_checksum, LLXMLNode::ENCODING_HEX);
+    createChild("long_checksum", true)->setLongValue(1, &long_checksum, LLXMLNode::ENCODING_HEX);
+    createChild("bool_true_count", true)->setUnsignedValue(1, &bool_true_count, LLXMLNode::ENCODING_HEX);
+    createChild("uuid_checksum", true)->setUUIDValue(1, &uuid_checksum);
+    createChild("noderef_checksum", true)->setUnsignedValue(1, &noderef_checksum, LLXMLNode::ENCODING_HEX);
+    createChild("float_checksum", true)->setUnsignedValue(1, &float_checksum, LLXMLNode::ENCODING_HEX);
+}
+
+bool LLXMLNode::performUnitTest(std::string &error_buffer)
+{
+    if (mChildren.isNull())
+    {
+        error_buffer.append(llformat("ERROR Node %s: No children found.\n", mName->mString));
+        return false;
+    }
+
+    // Checksums
+    U32 integer_checksum = 0;
+    U32 bool_true_count = 0;
+    LLUUID uuid_checksum;
+    U32 noderef_checksum = 0;
+    U32 float_checksum = 0;
+    U64 long_checksum = 0;
+
+    LLXMLChildList::iterator itor;
+    for (itor=mChildren->map.begin(); itor!=mChildren->map.end(); ++itor)
+    {
+        LLXMLNode *node = itor->second;
+        if (node->mIsAttribute)
+        {
+            continue;
+        }
+        if (node->mType == TYPE_CONTAINER)
+        {
+            if (!node->performUnitTest(error_buffer))
+            {
+                error_buffer.append(llformat("Child test failed for %s.\n", mName->mString));
+                //return false;
+            }
+            continue;
+        }
+        if (node->mLength < 1 || node->mLength > 30)
+        {
+            error_buffer.append(llformat("ERROR Node %s: Invalid array length %d, child %s.\n", mName->mString, node->mLength, node->mName->mString));
+            return false;
+        }
+        switch (node->mType)
+        {
+        case TYPE_CONTAINER:
+        case TYPE_UNKNOWN:
+            break;
+        case TYPE_BOOLEAN:
+            {
+                bool bool_array[30];
+                if (node->getBoolValue(node->mLength, bool_array) < node->mLength)
+                {
+                    error_buffer.append(llformat("ERROR Node %s: Could not read boolean array, child %s.\n", mName->mString, node->mName->mString));
+                    return false;
+                }
+                for (U32 pos=0; pos<(U32)node->mLength; ++pos)
+                {
+                    if (bool_array[pos])
+                    {
+                        ++bool_true_count;
+                    }
+                }
+            }
+            break;
+        case TYPE_INTEGER:
+            {
+                if (node->mPrecision == 32)
+                {
+                    U32 integer_array[30];
+                    if (node->getUnsignedValue(node->mLength, integer_array, node->mEncoding) < node->mLength)
+                    {
+                        error_buffer.append(llformat("ERROR Node %s: Could not read integer array, child %s.\n", mName->mString, node->mName->mString));
+                        return false;
+                    }
+                    for (U32 pos=0; pos<(U32)node->mLength; ++pos)
+                    {
+                        integer_checksum ^= integer_array[pos];
+                    }
+                }
+                else
+                {
+                    U64 integer_array[30];
+                    if (node->getLongValue(node->mLength, integer_array, node->mEncoding) < node->mLength)
+                    {
+                        error_buffer.append(llformat("ERROR Node %s: Could not read long integer array, child %s.\n", mName->mString, node->mName->mString));
+                        return false;
+                    }
+                    for (U32 pos=0; pos<(U32)node->mLength; ++pos)
+                    {
+                        long_checksum ^= integer_array[pos];
+                    }
+                }
+            }
+            break;
+        case TYPE_FLOAT:
+            {
+                if (node->mPrecision == 32)
+                {
+                    F32 float_array[30];
+                    if (node->getFloatValue(node->mLength, float_array, node->mEncoding) < node->mLength)
+                    {
+                        error_buffer.append(llformat("ERROR Node %s: Could not read float array, child %s.\n", mName->mString, node->mName->mString));
+                        return false;
+                    }
+                    for (U32 pos=0; pos<(U32)node->mLength; ++pos)
+                    {
+                        U32 float_bits = ((U32 *)float_array)[pos];
+                        float_checksum ^= (float_bits & 0xfffff000);
+                    }
+                }
+                else
+                {
+                    F64 float_array[30];
+                    if (node->getDoubleValue(node->mLength, float_array, node->mEncoding) < node->mLength)
+                    {
+                        error_buffer.append(llformat("ERROR Node %s: Could not read float array, child %s.\n", mName->mString, node->mName->mString));
+                        return false;
+                    }
+                    for (U32 pos=0; pos<(U32)node->mLength; ++pos)
+                    {
+                        U64 float_bits = ((U64 *)float_array)[pos];
+                        float_checksum ^= ((float_bits & 0xfffffff000000000ll) >> 32);
+                    }
+                }
+            }
+            break;
+        case TYPE_STRING:
+            break;
+        case TYPE_UUID:
+            {
+                LLUUID uuid_array[30];
+                if (node->getUUIDValue(node->mLength, uuid_array) < node->mLength)
+                {
+                    error_buffer.append(llformat("ERROR Node %s: Could not read uuid array, child %s.\n", mName->mString, node->mName->mString));
+                    return false;
+                }
+                for (U32 pos=0; pos<(U32)node->mLength; ++pos)
+                {
+                    for (S32 byte=0; byte<UUID_BYTES; ++byte)
+                    {
+                        uuid_checksum.mData[byte] ^= uuid_array[pos].mData[byte];
+                    }
+                }
+            }
+            break;
+        case TYPE_NODEREF:
+            {
+                LLXMLNode *node_array[30];
+                if (node->getNodeRefValue(node->mLength, node_array) < node->mLength)
+                {
+                    error_buffer.append(llformat("ERROR Node %s: Could not read node ref array, child %s.\n", mName->mString, node->mName->mString));
+                    return false;
+                }
+                for (U32 pos=0; pos<node->mLength; ++pos)
+                {
+                    const char *node_name = node_array[pos]->mName->mString;
+                    for (U32 pos2=0; pos2<strlen(node_name); ++pos2)        /* Flawfinder: ignore */
+                    {
+                        U32 hash_contrib = U32(node_name[pos2]) << ((pos2 % 4) * 8);
+                        noderef_checksum ^= hash_contrib;
+                    }
+                }
+            }
+            break;
+        }
+    }
+
+    LLXMLNodePtr checksum_node;
+
+    // Compare checksums
+    {
+        U32 node_integer_checksum = 0;
+        if (!getAttribute("integer_checksum", checksum_node, false) ||
+            checksum_node->getUnsignedValue(1, &node_integer_checksum, ENCODING_HEX) != 1)
+        {
+            error_buffer.append(llformat("ERROR Node %s: Integer checksum missing.\n", mName->mString));
+            return false;
+        }
+        if (node_integer_checksum != integer_checksum)
+        {
+            error_buffer.append(llformat("ERROR Node %s: Integer checksum mismatch: read %X / calc %X.\n", mName->mString, node_integer_checksum, integer_checksum));
+            return false;
+        }
+    }
+
+    {
+        U64 node_long_checksum = 0;
+        if (!getAttribute("long_checksum", checksum_node, false) ||
+            checksum_node->getLongValue(1, &node_long_checksum, ENCODING_HEX) != 1)
+        {
+            error_buffer.append(llformat("ERROR Node %s: Long Integer checksum missing.\n", mName->mString));
+            return false;
+        }
+        if (node_long_checksum != long_checksum)
+        {
+            U32 *pp1 = (U32 *)&node_long_checksum;
+            U32 *pp2 = (U32 *)&long_checksum;
+            error_buffer.append(llformat("ERROR Node %s: Long Integer checksum mismatch: read %08X%08X / calc %08X%08X.\n", mName->mString, pp1[1], pp1[0], pp2[1], pp2[0]));
+            return false;
+        }
+    }
+
+    {
+        U32 node_bool_true_count = 0;
+        if (!getAttribute("bool_true_count", checksum_node, false) ||
+            checksum_node->getUnsignedValue(1, &node_bool_true_count, ENCODING_HEX) != 1)
+        {
+            error_buffer.append(llformat("ERROR Node %s: Boolean checksum missing.\n", mName->mString));
+            return false;
+        }
+        if (node_bool_true_count != bool_true_count)
+        {
+            error_buffer.append(llformat("ERROR Node %s: Boolean checksum mismatch: read %X / calc %X.\n", mName->mString, node_bool_true_count, bool_true_count));
+            return false;
+        }
+    }
+
+    {
+        LLUUID node_uuid_checksum;
+        if (!getAttribute("uuid_checksum", checksum_node, false) ||
+            checksum_node->getUUIDValue(1, &node_uuid_checksum) != 1)
+        {
+            error_buffer.append(llformat("ERROR Node %s: UUID checksum missing.\n", mName->mString));
+            return false;
+        }
+        if (node_uuid_checksum != uuid_checksum)
+        {
+            error_buffer.append(llformat("ERROR Node %s: UUID checksum mismatch: read %s / calc %s.\n", mName->mString, node_uuid_checksum.asString().c_str(), uuid_checksum.asString().c_str()));
+            return false;
+        }
+    }
+
+    {
+        U32 node_noderef_checksum = 0;
+        if (!getAttribute("noderef_checksum", checksum_node, false) ||
+            checksum_node->getUnsignedValue(1, &node_noderef_checksum, ENCODING_HEX) != 1)
+        {
+            error_buffer.append(llformat("ERROR Node %s: Node Ref checksum missing.\n", mName->mString));
+            return false;
+        }
+        if (node_noderef_checksum != noderef_checksum)
+        {
+            error_buffer.append(llformat("ERROR Node %s: Node Ref checksum mismatch: read %X / calc %X.\n", mName->mString, node_noderef_checksum, noderef_checksum));
+            return false;
+        }
+    }
+
+    {
+        U32 node_float_checksum = 0;
+        if (!getAttribute("float_checksum", checksum_node, false) ||
+            checksum_node->getUnsignedValue(1, &node_float_checksum, ENCODING_HEX) != 1)
+        {
+            error_buffer.append(llformat("ERROR Node %s: Float checksum missing.\n", mName->mString));
+            return false;
+        }
+        if (node_float_checksum != float_checksum)
+        {
+            error_buffer.append(llformat("ERROR Node %s: Float checksum mismatch: read %X / calc %X.\n", mName->mString, node_float_checksum, float_checksum));
+            return false;
+        }
+    }
+
+    return true;
+}
+
+LLXMLNodePtr LLXMLNode::getFirstChild() const
+{
+    if (mChildren.isNull()) return NULL;
+    LLXMLNodePtr ret = mChildren->head;
+    return ret;
+}
+
+LLXMLNodePtr LLXMLNode::getNextSibling() const
+{
+    LLXMLNodePtr ret = mNext;
+    return ret;
+}
+
+std::string LLXMLNode::getSanitizedValue() const
+{
+    if (mIsAttribute)
+    {
+        return getValue() ;
+    }
+    else
+    {
+        return getTextContents();
+    }
+}
+
+
+std::string LLXMLNode::getTextContents() const
+{
+    std::string msg;
+    std::string contents = mValue;
+    std::string::size_type n = contents.find_first_not_of(" \t\n");
+    if (n != std::string::npos && contents[n] == '\"')
+    {
+        // Case 1: node has quoted text
+        S32 num_lines = 0;
+        while(1)
+        {
+            // mContents[n] == '"'
+            ++n;
+            std::string::size_type t = n;
+            std::string::size_type m = 0;
+            // fix-up escaped characters
+            while(1)
+            {
+                m = contents.find_first_of("\\\"", t); // find first \ or "
+                if ((m == std::string::npos) || (contents[m] == '\"'))
+                {
+                    break;
+                }
+                contents.erase(m,1);
+                t = m+1;
+            }
+            if (m == std::string::npos)
+            {
+                break;
+            }
+            // mContents[m] == '"'
+            num_lines++;
+            msg += contents.substr(n,m-n) + "\n";
+            n = contents.find_first_of("\"", m+1);
+            if (n == std::string::npos)
+            {
+                if (num_lines == 1)
+                {
+                    msg.erase(msg.size()-1); // remove "\n" if only one line
+                }
+                break;
+            }
+        }
+    }
+    else
+    {
+        // Case 2: node has embedded text (beginning and trailing whitespace trimmed)
+        std::string::size_type start = mValue.find_first_not_of(" \t\n");
+        if (start != mValue.npos)
+        {
+            std::string::size_type end = mValue.find_last_not_of(" \t\n");
+            if (end != mValue.npos)
+            {
+                msg = mValue.substr(start, end+1-start);
+            }
+            else
+            {
+                msg = mValue.substr(start);
+            }
+        }
+        // Convert any internal CR to LF
+        msg = utf8str_removeCRLF(msg);
+    }
+    return msg;
+}
+
+void LLXMLNode::setLineNumber(S32 line_number)
+{
+    mLineNumber = line_number;
+}
+
+S32 LLXMLNode::getLineNumber()
+{
+    return mLineNumber;
+}