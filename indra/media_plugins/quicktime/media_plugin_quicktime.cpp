<<<<<<< HEAD
/**
 * @file media_plugin_quicktime.cpp
 * @brief QuickTime plugin for LLMedia API plugin system
 *
 * $LicenseInfo:firstyear=2008&license=viewergpl$
 *
 * Copyright (c) 2008, Linden Research, Inc.
 *
 * Second Life Viewer Source Code
 * The source code in this file ("Source Code") is provided by Linden Lab
 * to you under the terms of the GNU General Public License, version 2.0
 * ("GPL"), unless you have obtained a separate licensing agreement
 * ("Other License"), formally executed by you and Linden Lab.  Terms of
 * the GPL can be found in doc/GPL-license.txt in this distribution, or
 * online at http://secondlife.com/developers/opensource/gplv2
 *
 * There are special exceptions to the terms and conditions of the GPL as
 * it is applied to this Source Code. View the full text of the exception
 * in the file doc/FLOSS-exception.txt in this software distribution, or
 * online at http://secondlife.com/developers/opensource/flossexception
 *
 * By copying, modifying or distributing this software, you acknowledge
 * that you have read and understood your obligations described above,
 * and agree to abide by those obligations.
 *
 * ALL LINDEN LAB SOURCE CODE IS PROVIDED "AS IS." LINDEN LAB MAKES NO
 * WARRANTIES, EXPRESS, IMPLIED OR OTHERWISE, REGARDING ITS ACCURACY,
 * COMPLETENESS OR PERFORMANCE.
 * $/LicenseInfo$
 */

#include "linden_common.h"

#include "llgl.h"

#include "llplugininstance.h"
#include "llpluginmessage.h"
#include "llpluginmessageclasses.h"
#include "media_plugin_base.h"

#if LL_QUICKTIME_ENABLED

#if defined(LL_DARWIN)
	#include <QuickTime/QuickTime.h>
#elif defined(LL_WINDOWS)
	#include "MacTypes.h"
	#include "QTML.h"
	#include "Movies.h"
	#include "QDoffscreen.h"
	#include "FixMath.h"
	#include "QTLoadLibraryUtils.h"
#endif

// TODO: Make sure that the only symbol exported from this library is LLPluginInitEntryPoint
////////////////////////////////////////////////////////////////////////////////
//
class MediaPluginQuickTime : public MediaPluginBase
{
public:
	MediaPluginQuickTime(LLPluginInstance::sendMessageFunction host_send_func, void *host_user_data);
	~MediaPluginQuickTime();

	/* virtual */ void receiveMessage(const char *message_string);

private:

	int mNaturalWidth;
	int mNaturalHeight;
	Movie mMovieHandle;
	GWorldPtr mGWorldHandle;
	ComponentInstance mMovieController;
	int mCurVolume;
	bool mMediaSizeChanging;
	bool mIsLooping;
	std::string mMovieTitle;
	bool mReceivedTitle;
	const int mMinWidth;
	const int mMaxWidth;
	const int mMinHeight;
	const int mMaxHeight;
	F64 mPlayRate;
	std::string mNavigateURL;

	enum ECommand {
		COMMAND_NONE,
		COMMAND_STOP,
		COMMAND_PLAY,
		COMMAND_FAST_FORWARD,
		COMMAND_FAST_REWIND,
		COMMAND_PAUSE,
		COMMAND_SEEK,
	};
	ECommand mCommand;

	// Override this to add current time and duration to the message
	/*virtual*/ void setDirty(int left, int top, int right, int bottom)
	{
		LLPluginMessage message(LLPLUGIN_MESSAGE_CLASS_MEDIA, "updated");

		message.setValueS32("left", left);
		message.setValueS32("top", top);
		message.setValueS32("right", right);
		message.setValueS32("bottom", bottom);

		if(mMovieHandle)
		{
			message.setValueReal("current_time", getCurrentTime());
			message.setValueReal("duration", getDuration());
			message.setValueReal("current_rate", Fix2X(GetMovieRate(mMovieHandle)));
		}

		sendMessage(message);
	}


	static Rect rectFromSize(int width, int height)
	{
		Rect result;


		result.left = 0;
		result.top = 0;
		result.right = width;
		result.bottom = height;

		return result;
	}

	Fixed getPlayRate(void)
	{
		Fixed result;
		if(mPlayRate == 0.0f)
		{
			// Default to the movie's preferred rate
			result = GetMoviePreferredRate(mMovieHandle);
			if(result == 0)
			{
				// Don't return a 0 play rate, ever.
				std::cerr << "Movie's preferred rate is 0, forcing to 1.0." << std::endl;
				result = X2Fix(1.0f);
			}
		}
		else
		{
			result = X2Fix(mPlayRate);
		}

		return result;
	}

	void load( const std::string url )
	{

		if ( url.empty() )
			return;

		// Stop and unload any existing movie before starting another one.
		unload();

		setStatus(STATUS_LOADING);

		//In case std::string::c_str() makes a copy of the url data,
		//make sure there is memory to hold it before allocating memory for handle.
		//if fails, NewHandleClear(...) should return NULL.
		const char* url_string = url.c_str() ;
		Handle handle = NewHandleClear( ( Size )( url.length() + 1 ) );

		if ( NULL == handle || noErr != MemError() || NULL == *handle )
		{
			setStatus(STATUS_ERROR);
			return;
		}

		BlockMove( url_string, *handle, ( Size )( url.length() + 1 ) );

		OSErr err = NewMovieFromDataRef( &mMovieHandle, newMovieActive | newMovieDontInteractWithUser | newMovieAsyncOK | newMovieIdleImportOK, nil, handle, URLDataHandlerSubType );
		DisposeHandle( handle );
		if ( noErr != err )
		{
			setStatus(STATUS_ERROR);
			return;
		};
		
		mNavigateURL = url;
		LLPluginMessage message(LLPLUGIN_MESSAGE_CLASS_MEDIA_BROWSER, "navigate_begin");
		message.setValue("uri", mNavigateURL);
		sendMessage(message);

		// do pre-roll actions (typically fired for streaming movies but not always)
		PrePrerollMovie( mMovieHandle, 0, getPlayRate(), moviePrePrerollCompleteCallback, ( void * )this );

		Rect movie_rect = rectFromSize(mWidth, mHeight);

		// make a new movie controller
		mMovieController = NewMovieController( mMovieHandle, &movie_rect, mcNotVisible | mcTopLeftMovie );

		// movie controller
		MCSetActionFilterWithRefCon( mMovieController, mcActionFilterCallBack, ( long )this );

		SetMoviePlayHints( mMovieHandle, hintsAllowDynamicResize, hintsAllowDynamicResize );

		// function that gets called when a frame is drawn
		SetMovieDrawingCompleteProc( mMovieHandle, movieDrawingCallWhenChanged, movieDrawingCompleteCallback, ( long )this );

		setStatus(STATUS_LOADED);

		sizeChanged();
	};

	bool unload()
	{
		// new movie and have to get title again
		mReceivedTitle = false;

		if ( mMovieHandle )
		{
			StopMovie( mMovieHandle );
			if ( mMovieController )
			{
				MCMovieChanged( mMovieController, mMovieHandle );
			};
		};

		if ( mMovieController )
		{
			MCSetActionFilterWithRefCon( mMovieController, NULL, (long)this );
			DisposeMovieController( mMovieController );
			mMovieController = NULL;
		};

		if ( mMovieHandle )
		{
			SetMovieDrawingCompleteProc( mMovieHandle, movieDrawingCallWhenChanged, nil, ( long )this );
			DisposeMovie( mMovieHandle );
			mMovieHandle = NULL;
		};

		if ( mGWorldHandle )
		{
			DisposeGWorld( mGWorldHandle );
			mGWorldHandle = NULL;
		};

		setStatus(STATUS_NONE);

		return true;
	}

	bool navigateTo( const std::string url )
	{
		unload();
		load( url );

		return true;
	};

	bool sizeChanged()
	{
		if ( ! mMovieHandle )
			return false;

		// Check to see whether the movie's natural size has updated
		{
			int width, height;
			getMovieNaturalSize(&width, &height);
			if((width != 0) && (height != 0) && ((width != mNaturalWidth) || (height != mNaturalHeight)))
			{
				mNaturalWidth = width;
				mNaturalHeight = height;

				LLPluginMessage message(LLPLUGIN_MESSAGE_CLASS_MEDIA, "size_change_request");
				message.setValue("name", mTextureSegmentName);
				message.setValueS32("width", width);
				message.setValueS32("height", height);
				sendMessage(message);
				//std::cerr << "<--- Sending size change request to application with name: " << mTextureSegmentName << " - size is " << width << " x " << height << std::endl;
			}
		}

		// sanitize destination size
		Rect dest_rect = rectFromSize(mWidth, mHeight);

		// media depth won't change
		int depth_bits = mDepth * 8;
		long rowbytes = mDepth * mTextureWidth;

		GWorldPtr old_gworld_handle = mGWorldHandle;

		if(mPixels != NULL)
		{
			// We have pixels.  Set up a GWorld pointing at the texture.
			OSErr result = NewGWorldFromPtr( &mGWorldHandle, depth_bits, &dest_rect, NULL, NULL, 0, (Ptr)mPixels, rowbytes);
			if ( noErr != result )
			{
				// TODO: unrecoverable??  throw exception?  return something?
				return false;
			}
		}
		else
		{
			// We don't have pixels. Create a fake GWorld we can point the movie at when it's not safe to render normally.
			Rect tempRect = rectFromSize(1, 1);
			OSErr result = NewGWorld( &mGWorldHandle, depth_bits, &tempRect, NULL, NULL, 0);
			if ( noErr != result )
			{
				// TODO: unrecoverable??  throw exception?  return something?
				return false;
			}
		}

		SetMovieGWorld( mMovieHandle, mGWorldHandle, GetGWorldDevice( mGWorldHandle ) );

		// If the GWorld was already set up, delete it.
		if(old_gworld_handle != NULL)
		{
			DisposeGWorld( old_gworld_handle );
		}

		// Set up the movie display matrix
		{
			// scale movie to fit rect and invert vertically to match opengl image format
			MatrixRecord transform;
			SetIdentityMatrix( &transform );	// transforms are additive so start from identify matrix
			double scaleX = (double) mWidth / mNaturalWidth;
			double scaleY = -1.0 * (double) mHeight / mNaturalHeight;
			double centerX = mWidth / 2.0;
			double centerY = mHeight / 2.0;
			ScaleMatrix( &transform, X2Fix( scaleX ), X2Fix( scaleY ), X2Fix( centerX ), X2Fix( centerY ) );
			SetMovieMatrix( mMovieHandle, &transform );
		}

		// update movie controller
		if ( mMovieController )
		{
			MCSetControllerPort( mMovieController, mGWorldHandle );
			MCPositionController( mMovieController, &dest_rect, &dest_rect,
								  mcTopLeftMovie | mcPositionDontInvalidate );
			MCMovieChanged( mMovieController, mMovieHandle );
		}


		// Emit event with size change so the calling app knows about it too
		// TODO:
		//LLMediaEvent event( this );
		//mEventEmitter.update( &LLMediaObserver::onMediaSizeChange, event );

		return true;
	}
	static Boolean mcActionFilterCallBack( MovieController mc, short action, void *params, long ref )
	{
		Boolean result = false;

		MediaPluginQuickTime* self = ( MediaPluginQuickTime* )ref;

		switch( action )
		{
			// handle window resizing
			case mcActionControllerSizeChanged:
				// Ensure that the movie draws correctly at the new size
				self->sizeChanged();
				break;

			// Block any movie controller actions that open URLs.
			case mcActionLinkToURL:
			case mcActionGetNextURL:
			case mcActionLinkToURLExtended:
				// Prevent the movie controller from handling the message
				result = true;
				break;

			default:
				break;
		};

		return result;
	};

	static OSErr movieDrawingCompleteCallback( Movie call_back_movie, long ref )
	{
		MediaPluginQuickTime* self = ( MediaPluginQuickTime* )ref;

		// IMPORTANT: typically, a consumer who is observing this event will set a flag
		// when this event is fired then render later. Be aware that the media stream
		// can change during this period - dimensions, depth, format etc.
		//LLMediaEvent event( self );
//		self->updateQuickTime();
		// TODO ^^^


		if ( self->mWidth > 0 && self->mHeight > 0 )
			self->setDirty( 0, 0, self->mWidth, self->mHeight );

		return noErr;
	};

	static void moviePrePrerollCompleteCallback( Movie movie, OSErr preroll_err, void *ref )
	{
		MediaPluginQuickTime* self = ( MediaPluginQuickTime* )ref;

		// TODO:
		//LLMediaEvent event( self );
		//self->mEventEmitter.update( &LLMediaObserver::onMediaPreroll, event );
		
		// Send a "navigate complete" event.
		LLPluginMessage message(LLPLUGIN_MESSAGE_CLASS_MEDIA_BROWSER, "navigate_complete");
		message.setValue("uri", self->mNavigateURL);
		message.setValueS32("result_code", 200);
		message.setValue("result_string", "OK");
		self->sendMessage(message);
	};


	void rewind()
	{
		GoToBeginningOfMovie( mMovieHandle );
		MCMovieChanged( mMovieController, mMovieHandle );
	};

	bool processState()
	{
		if ( mCommand == COMMAND_PLAY )
		{
			if ( mStatus == STATUS_LOADED || mStatus == STATUS_PAUSED || mStatus == STATUS_PLAYING || mStatus == STATUS_DONE )
			{
				long state = GetMovieLoadState( mMovieHandle );

				if ( state >= kMovieLoadStatePlaythroughOK )
				{
					// if the movie is at the end (generally because it reached it naturally)
					// and we play is requested, jump back to the start of the movie.
					// note: this is different from having loop flag set.
					if ( IsMovieDone( mMovieHandle ) )
					{
						Fixed rate = X2Fix( 0.0 );
						MCDoAction( mMovieController, mcActionPlay, (void*)rate );
						rewind();
					};

					MCDoAction( mMovieController, mcActionPrerollAndPlay, (void*)getPlayRate() );
					MCDoAction( mMovieController, mcActionSetVolume, (void*)mCurVolume );
					setStatus(STATUS_PLAYING);
					mCommand = COMMAND_NONE;
				};
			};
		}
		else
		if ( mCommand == COMMAND_STOP )
		{
			if ( mStatus == STATUS_PLAYING || mStatus == STATUS_PAUSED || mStatus == STATUS_DONE )
			{
				if ( GetMovieLoadState( mMovieHandle ) >= kMovieLoadStatePlaythroughOK )
				{
					Fixed rate = X2Fix( 0.0 );
					MCDoAction( mMovieController, mcActionPlay, (void*)rate );
					rewind();

					setStatus(STATUS_LOADED);
					mCommand = COMMAND_NONE;
				};
			};
		}
		else
		if ( mCommand == COMMAND_PAUSE )
		{
			if ( mStatus == STATUS_PLAYING )
			{
				if ( GetMovieLoadState( mMovieHandle ) >= kMovieLoadStatePlaythroughOK )
				{
					Fixed rate = X2Fix( 0.0 );
					MCDoAction( mMovieController, mcActionPlay, (void*)rate );
					setStatus(STATUS_PAUSED);
					mCommand = COMMAND_NONE;
				};
			};
		};

		return true;
	};

	void play(F64 rate)
	{
		mPlayRate = rate;
		mCommand = COMMAND_PLAY;
	};

	void stop()
	{
		mCommand = COMMAND_STOP;
	};

	void pause()
	{
		mCommand = COMMAND_PAUSE;
	};

	void getMovieNaturalSize(int *movie_width, int *movie_height)
	{
		Rect rect;

		GetMovieNaturalBoundsRect( mMovieHandle, &rect );

		int width  = ( rect.right - rect.left );
		int height = ( rect.bottom - rect.top );

		// make sure width and height fall in valid range
		if ( width < mMinWidth )
			width = mMinWidth;

		if ( width > mMaxWidth )
			width = mMaxWidth;

		if ( height < mMinHeight )
			height = mMinHeight;

		if ( height > mMaxHeight )
			height = mMaxHeight;

		// return the new rect
		*movie_width = width;
		*movie_height = height;
	}

	void updateQuickTime(int milliseconds)
	{
		if ( ! mMovieHandle )
			return;

		if ( ! mMovieController )
			return;

		// this wasn't required in 1.xx viewer but we have to manually 
		// work the Windows message pump now
		#if defined( LL_WINDOWS )
		MSG msg;
		while ( PeekMessage( &msg, NULL, 0, 0, PM_NOREMOVE ) ) 
		{
			GetMessage( &msg, NULL, 0, 0 );
			TranslateMessage( &msg );
			DispatchMessage( &msg );
		};
		#endif

		MCIdle( mMovieController );

		if ( ! mGWorldHandle )
			return;

		if ( mMediaSizeChanging )
			return;

		// update state machine
		processState();

		// see if title arrived and if so, update member variable with contents
		checkTitle();
		
		// QT call to see if we are at the end - can't do with controller
		if ( IsMovieDone( mMovieHandle ) )
		{
			// special code for looping - need to rewind at the end of the movie
			if ( mIsLooping )
			{
				// go back to start
				rewind();

				if ( mMovieController )
				{
					// kick off new play
					MCDoAction( mMovieController, mcActionPrerollAndPlay, (void*)getPlayRate() );

					// set the volume
					MCDoAction( mMovieController, mcActionSetVolume, (void*)mCurVolume );
				};
			}
			else
			{
				if(mStatus == STATUS_PLAYING)
				{
					setStatus(STATUS_DONE);
				}
			}
		}

	};

	int getDataWidth() const
	{
		if ( mGWorldHandle )
		{
			int depth = mDepth;

			if (depth < 1)
				depth = 1;

			// ALWAYS use the row bytes from the PixMap if we have a GWorld because
			// sometimes it's not the same as mMediaDepth * mMediaWidth !
			PixMapHandle pix_map_handle = GetGWorldPixMap( mGWorldHandle );
			return QTGetPixMapHandleRowBytes( pix_map_handle ) / depth;
		}
		else
		{
			// TODO :   return LLMediaImplCommon::getaDataWidth();
			return 0;
		}
	};

	void seek( F64 time )
	{
		if ( mMovieController )
		{
			TimeRecord when;
			when.scale = GetMovieTimeScale( mMovieHandle );
			when.base = 0;

			// 'time' is in (floating point) seconds.  The timebase time will be in 'units', where
			// there are 'scale' units per second.
			SInt64 raw_time = ( SInt64 )( time * (double)( when.scale ) );

			when.value.hi = ( SInt32 )( raw_time >> 32 );
			when.value.lo = ( SInt32 )( ( raw_time & 0x00000000FFFFFFFF ) );

			MCDoAction( mMovieController, mcActionGoToTime, &when );
		};
	};

	F64 getLoadedDuration() 	  	 
	{ 	  	 
		TimeValue duration; 	  	 
		if(GetMaxLoadedTimeInMovie( mMovieHandle, &duration ) != noErr) 	  	 
		{ 	  	 
			// If GetMaxLoadedTimeInMovie returns an error, return the full duration of the movie. 	  	 
			duration = GetMovieDuration( mMovieHandle ); 	  	 
		} 	  	 
		TimeValue scale = GetMovieTimeScale( mMovieHandle ); 	  	 

		return (F64)duration / (F64)scale; 	  	 
	}; 	  	 

	F64 getDuration()
	{
		TimeValue duration = GetMovieDuration( mMovieHandle );
		TimeValue scale = GetMovieTimeScale( mMovieHandle );

		return (F64)duration / (F64)scale;
	};

	F64 getCurrentTime()
	{
		TimeValue curr_time = GetMovieTime( mMovieHandle, 0 );
		TimeValue scale = GetMovieTimeScale( mMovieHandle );

		return (F64)curr_time / (F64)scale;
	};

	void setVolume( F64 volume )
	{
		mCurVolume = (short)(volume * ( double ) 0x100 );

		if ( mMovieController )
		{
			MCDoAction( mMovieController, mcActionSetVolume, (void*)mCurVolume );
		};
	};

	////////////////////////////////////////////////////////////////////////////////
	//
	void update(int milliseconds = 0)
	{
		updateQuickTime(milliseconds);
	};

	////////////////////////////////////////////////////////////////////////////////
	//
	void mouseDown( int x, int y )
	{
	};

	////////////////////////////////////////////////////////////////////////////////
	//
	void mouseUp( int x, int y )
	{
	};

	////////////////////////////////////////////////////////////////////////////////
	//
	void mouseMove( int x, int y )
	{
	};

	////////////////////////////////////////////////////////////////////////////////
	//
	void keyPress( unsigned char key )
	{
	};

	////////////////////////////////////////////////////////////////////////////////
	// Grab movie title into mMovieTitle - should be called repeatedly
	// until it returns true since movie title takes a while to become 
	// available.
	const bool getMovieTitle()
	{
		// grab meta data from movie
		QTMetaDataRef media_data_ref;
		OSErr result = QTCopyMovieMetaData( mMovieHandle, &media_data_ref );
		if ( noErr != result ) 
			return false;

		// look up "Display Name" in meta data
		OSType meta_data_key = kQTMetaDataCommonKeyDisplayName;
		QTMetaDataItem item = kQTMetaDataItemUninitialized;
		result = QTMetaDataGetNextItem( media_data_ref, kQTMetaDataStorageFormatWildcard, 
										0, kQTMetaDataKeyFormatCommon, 
										(const UInt8 *)&meta_data_key, 
										sizeof( meta_data_key ), &item );
		if ( noErr != result ) 
			return false;

		// find the size of the title
		ByteCount size;
		result = QTMetaDataGetItemValue( media_data_ref, item, NULL, 0, &size );
		if ( noErr != result || size <= 0 ) 
			return false;

		// allocate some space and grab it
		UInt8* item_data = new UInt8( size );
		memset( item_data, 0, size * sizeof( UInt8* ) );
		result = QTMetaDataGetItemValue( media_data_ref, item, item_data, size, NULL );
		if ( noErr != result ) 
			return false;

		// save it
		mMovieTitle = std::string( (char* )item_data );

		// clean up
		delete [] item_data;

		return true;
	};

	// called regularly to see if title changed
	void checkTitle()
	{
		// we did already receive title so keep checking
		if ( ! mReceivedTitle )
		{
			// grab title from movie meta data
			if ( getMovieTitle() )
			{
				// pass back to host application
				LLPluginMessage message(LLPLUGIN_MESSAGE_CLASS_MEDIA, "name_text");
				message.setValue("name", mMovieTitle );
				sendMessage( message );

				// stop looking once we find a title for this movie.
				// TODO: this may to be reset if movie title changes
				// during playback but this is okay for now
				mReceivedTitle = true;
			};
		};
	};
};

MediaPluginQuickTime::MediaPluginQuickTime(
	LLPluginInstance::sendMessageFunction host_send_func,
	void *host_user_data ) :
	MediaPluginBase(host_send_func, host_user_data),
	mMinWidth( 0 ),
	mMaxWidth( 2048 ),
	mMinHeight( 0 ),
	mMaxHeight( 2048 )
{
//	std::cerr << "MediaPluginQuickTime constructor" << std::endl;

	mNaturalWidth = -1;
	mNaturalHeight = -1;
	mMovieHandle = 0;
	mGWorldHandle = 0;
	mMovieController = 0;
	mCurVolume = 0x99;
	mMediaSizeChanging = false;
	mIsLooping = false;
	mMovieTitle = std::string();
	mReceivedTitle = false;
	mCommand = COMMAND_NONE;
	mPlayRate = 0.0f;
	mStatus = STATUS_NONE;
}

MediaPluginQuickTime::~MediaPluginQuickTime()
{
//	std::cerr << "MediaPluginQuickTime destructor" << std::endl;

	ExitMovies();

#ifdef LL_WINDOWS
	TerminateQTML();
//		std::cerr << "QuickTime closing down" << std::endl;
#endif
}


void MediaPluginQuickTime::receiveMessage(const char *message_string)
{
//	std::cerr << "MediaPluginQuickTime::receiveMessage: received message: \"" << message_string << "\"" << std::endl;
	LLPluginMessage message_in;

	if(message_in.parse(message_string) >= 0)
	{
		std::string message_class = message_in.getClass();
		std::string message_name = message_in.getName();
		if(message_class == LLPLUGIN_MESSAGE_CLASS_BASE)
		{
			if(message_name == "init")
			{
				LLPluginMessage message("base", "init_response");
				LLSD versions = LLSD::emptyMap();
				versions[LLPLUGIN_MESSAGE_CLASS_BASE] = LLPLUGIN_MESSAGE_CLASS_BASE_VERSION;
				versions[LLPLUGIN_MESSAGE_CLASS_MEDIA] = LLPLUGIN_MESSAGE_CLASS_MEDIA_VERSION;
				// Normally a plugin would only specify one of these two subclasses, but this is a demo...
				versions[LLPLUGIN_MESSAGE_CLASS_MEDIA_TIME] = LLPLUGIN_MESSAGE_CLASS_MEDIA_TIME_VERSION;
				message.setValueLLSD("versions", versions);

				#ifdef LL_WINDOWS

				// QuickTime 7.6.4 has an issue (that was not present in 7.6.2) with initializing QuickTime
				// according to this article: http://lists.apple.com/archives/QuickTime-API/2009/Sep/msg00097.html
				// The solution presented there appears to work.
				QTLoadLibrary("qtcf.dll");

				// main initialization for QuickTime - only required on Windows
				OSErr result = InitializeQTML( 0L );
				if ( result != noErr )
				{
					//TODO: If no QT on Windows, this fails - respond accordingly.
				}
				else
				{
					//std::cerr << "QuickTime initialized" << std::endl;
				};
				#endif

				// required for both Windows and Mac
				EnterMovies();

				std::string plugin_version = "QuickTime media plugin, QuickTime version ";

				long version = 0;
				Gestalt( gestaltQuickTimeVersion, &version );
				std::ostringstream codec( "" );
				codec << std::hex << version << std::dec;
				plugin_version += codec.str();
				message.setValue("plugin_version", plugin_version);
				sendMessage(message);

				// Plugin gets to decide the texture parameters to use.
				message.setMessage(LLPLUGIN_MESSAGE_CLASS_MEDIA, "texture_params");
				#if defined(LL_WINDOWS)
					// Values for Windows
					mDepth = 3;
					message.setValueU32("format", GL_RGB);
					message.setValueU32("type", GL_UNSIGNED_BYTE);

					// We really want to pad the texture width to a multiple of 32 bytes, but since we're using 3-byte pixels, it doesn't come out even.
					// Padding to a multiple of 3*32 guarantees it'll divide out properly.
					message.setValueU32("padding", 32 * 3);
				#else
					// Values for Mac
					mDepth = 4;
					message.setValueU32("format", GL_BGRA_EXT);
					#ifdef __BIG_ENDIAN__
						message.setValueU32("type", GL_UNSIGNED_INT_8_8_8_8_REV );
					#else
						message.setValueU32("type", GL_UNSIGNED_INT_8_8_8_8);
					#endif

					// Pad texture width to a multiple of 32 bytes, to line up with cache lines.
					message.setValueU32("padding", 32);
				#endif
				message.setValueS32("depth", mDepth);
				message.setValueU32("internalformat", GL_RGB);
				message.setValueBoolean("coords_opengl", true);	// true == use OpenGL-style coordinates, false == (0,0) is upper left.
				message.setValueBoolean("allow_downsample", true);
				sendMessage(message);
			}
			else if(message_name == "idle")
			{
				// no response is necessary here.
				F64 time = message_in.getValueReal("time");

				// Convert time to milliseconds for update()
				update((int)(time * 1000.0f));
			}
			else if(message_name == "cleanup")
			{
				// TODO: clean up here
			}
			else if(message_name == "shm_added")
			{
				SharedSegmentInfo info;
				info.mAddress = message_in.getValuePointer("address");
				info.mSize = (size_t)message_in.getValueS32("size");
				std::string name = message_in.getValue("name");
//				std::cerr << "MediaPluginQuickTime::receiveMessage: shared memory added, name: " << name
//					<< ", size: " << info.mSize
//					<< ", address: " << info.mAddress
//					<< std::endl;

				mSharedSegments.insert(SharedSegmentMap::value_type(name, info));

			}
			else if(message_name == "shm_remove")
			{
				std::string name = message_in.getValue("name");

//				std::cerr << "MediaPluginQuickTime::receiveMessage: shared memory remove, name = " << name << std::endl;

				SharedSegmentMap::iterator iter = mSharedSegments.find(name);
				if(iter != mSharedSegments.end())
				{
					if(mPixels == iter->second.mAddress)
					{
						// This is the currently active pixel buffer.  Make sure we stop drawing to it.
						mPixels = NULL;
						mTextureSegmentName.clear();

						// Make sure the movie GWorld is no longer pointed at the shared segment.
						sizeChanged();
					}
					mSharedSegments.erase(iter);
				}
				else
				{
//					std::cerr << "MediaPluginQuickTime::receiveMessage: unknown shared memory region!" << std::endl;
				}

				// Send the response so it can be cleaned up.
				LLPluginMessage message("base", "shm_remove_response");
				message.setValue("name", name);
				sendMessage(message);
			}
			else
			{
//				std::cerr << "MediaPluginQuickTime::receiveMessage: unknown base message: " << message_name << std::endl;
			}
		}
		else if(message_class == LLPLUGIN_MESSAGE_CLASS_MEDIA)
		{
			if(message_name == "size_change")
			{
				std::string name = message_in.getValue("name");
				S32 width = message_in.getValueS32("width");
				S32 height = message_in.getValueS32("height");
				S32 texture_width = message_in.getValueS32("texture_width");
				S32 texture_height = message_in.getValueS32("texture_height");

				//std::cerr << "---->Got size change instruction from application with name: " << name << " - size is " << width << " x " << height << std::endl;

				LLPluginMessage message(LLPLUGIN_MESSAGE_CLASS_MEDIA, "size_change_response");
				message.setValue("name", name);
				message.setValueS32("width", width);
				message.setValueS32("height", height);
				message.setValueS32("texture_width", texture_width);
				message.setValueS32("texture_height", texture_height);
				sendMessage(message);

				if(!name.empty())
				{
					// Find the shared memory region with this name
					SharedSegmentMap::iterator iter = mSharedSegments.find(name);
					if(iter != mSharedSegments.end())
					{
//						std::cerr << "%%% Got size change, new size is " << width << " by " << height << std::endl;
//						std::cerr << "%%%%  texture size is " << texture_width << " by " << texture_height << std::endl;

						mPixels = (unsigned char*)iter->second.mAddress;
						mTextureSegmentName = name;
						mWidth = width;
						mHeight = height;

						mTextureWidth = texture_width;
						mTextureHeight = texture_height;

						mMediaSizeChanging = false;

						sizeChanged();

						update();
					};
				};
			}
			else if(message_name == "load_uri")
			{
				std::string uri = message_in.getValue("uri");
				load( uri );
				sendStatus();
			}
			else if(message_name == "mouse_event")
			{
				std::string event = message_in.getValue("event");
				S32 x = message_in.getValueS32("x");
				S32 y = message_in.getValueS32("y");

				if(event == "down")
				{
					mouseDown(x, y);
				}
				else if(event == "up")
				{
					mouseUp(x, y);
				}
				else if(event == "move")
				{
					mouseMove(x, y);
				};
			};
		}
		else if(message_class == LLPLUGIN_MESSAGE_CLASS_MEDIA_TIME)
		{
			if(message_name == "stop")
			{
				stop();
			}
			else if(message_name == "start")
			{
				F64 rate = 0.0;
				if(message_in.hasValue("rate"))
				{
					rate = message_in.getValueReal("rate");
				}
				play(rate);
			}
			else if(message_name == "pause")
			{
				pause();
			}
			else if(message_name == "seek")
			{
				F64 time = message_in.getValueReal("time");
				seek(time);
			}
			else if(message_name == "set_loop")
			{
				bool loop = message_in.getValueBoolean("loop");
				mIsLooping = loop;
			}
			else if(message_name == "set_volume")
			{
				F64 volume = message_in.getValueReal("volume");
				setVolume(volume);
			}
		}
		else
		{
//			std::cerr << "MediaPluginQuickTime::receiveMessage: unknown message class: " << message_class << std::endl;
		};
	};
}

int init_media_plugin(LLPluginInstance::sendMessageFunction host_send_func, void *host_user_data, LLPluginInstance::sendMessageFunction *plugin_send_func, void **plugin_user_data)
{
	MediaPluginQuickTime *self = new MediaPluginQuickTime(host_send_func, host_user_data);
	*plugin_send_func = MediaPluginQuickTime::staticReceiveMessage;
	*plugin_user_data = (void*)self;

	return 0;
}

#else // LL_QUICKTIME_ENABLED

// Stubbed-out class with constructor/destructor (necessary or windows linker
// will just think its dead code and optimize it all out)
class MediaPluginQuickTime : public MediaPluginBase
{
public:
	MediaPluginQuickTime(LLPluginInstance::sendMessageFunction host_send_func, void *host_user_data);
	~MediaPluginQuickTime();
	/* virtual */ void receiveMessage(const char *message_string);
};

MediaPluginQuickTime::MediaPluginQuickTime(
	LLPluginInstance::sendMessageFunction host_send_func,
	void *host_user_data ) :
	MediaPluginBase(host_send_func, host_user_data)
{
    // no-op
}

MediaPluginQuickTime::~MediaPluginQuickTime()
{
    // no-op
}

void MediaPluginQuickTime::receiveMessage(const char *message_string)
{
    // no-op
}

// We're building without quicktime enabled.  Just refuse to initialize.
int init_media_plugin(LLPluginInstance::sendMessageFunction host_send_func, void *host_user_data, LLPluginInstance::sendMessageFunction *plugin_send_func, void **plugin_user_data)
{
    return -1;
}

#endif // LL_QUICKTIME_ENABLED
=======
/**
 * @file media_plugin_quicktime.cpp
 * @brief QuickTime plugin for LLMedia API plugin system
 *
 * $LicenseInfo:firstyear=2008&license=viewergpl$
 *
 * Copyright (c) 2008, Linden Research, Inc.
 *
 * Second Life Viewer Source Code
 * The source code in this file ("Source Code") is provided by Linden Lab
 * to you under the terms of the GNU General Public License, version 2.0
 * ("GPL"), unless you have obtained a separate licensing agreement
 * ("Other License"), formally executed by you and Linden Lab.  Terms of
 * the GPL can be found in doc/GPL-license.txt in this distribution, or
 * online at http://secondlife.com/developers/opensource/gplv2
 *
 * There are special exceptions to the terms and conditions of the GPL as
 * it is applied to this Source Code. View the full text of the exception
 * in the file doc/FLOSS-exception.txt in this software distribution, or
 * online at http://secondlife.com/developers/opensource/flossexception
 *
 * By copying, modifying or distributing this software, you acknowledge
 * that you have read and understood your obligations described above,
 * and agree to abide by those obligations.
 *
 * ALL LINDEN LAB SOURCE CODE IS PROVIDED "AS IS." LINDEN LAB MAKES NO
 * WARRANTIES, EXPRESS, IMPLIED OR OTHERWISE, REGARDING ITS ACCURACY,
 * COMPLETENESS OR PERFORMANCE.
 * $/LicenseInfo$
 */

#include "linden_common.h"

#include "llgl.h"

#include "llplugininstance.h"
#include "llpluginmessage.h"
#include "llpluginmessageclasses.h"
#include "media_plugin_base.h"

#if LL_QUICKTIME_ENABLED

#if defined(LL_DARWIN)
	#include <QuickTime/QuickTime.h>
#elif defined(LL_WINDOWS)
	#include "MacTypes.h"
	#include "QTML.h"
	#include "Movies.h"
	#include "QDoffscreen.h"
	#include "FixMath.h"
	#include "QTLoadLibraryUtils.h"
#endif

// TODO: Make sure that the only symbol exported from this library is LLPluginInitEntryPoint
////////////////////////////////////////////////////////////////////////////////
//
class MediaPluginQuickTime : public MediaPluginBase
{
public:
	MediaPluginQuickTime(LLPluginInstance::sendMessageFunction host_send_func, void *host_user_data);
	~MediaPluginQuickTime();

	/* virtual */ void receiveMessage(const char *message_string);

private:

	int mNaturalWidth;
	int mNaturalHeight;
	Movie mMovieHandle;
	GWorldPtr mGWorldHandle;
	ComponentInstance mMovieController;
	int mCurVolume;
	bool mMediaSizeChanging;
	bool mIsLooping;
	std::string mMovieTitle;
	bool mReceivedTitle;
	const int mMinWidth;
	const int mMaxWidth;
	const int mMinHeight;
	const int mMaxHeight;
	F64 mPlayRate;
	std::string mNavigateURL;

	enum ECommand {
		COMMAND_NONE,
		COMMAND_STOP,
		COMMAND_PLAY,
		COMMAND_FAST_FORWARD,
		COMMAND_FAST_REWIND,
		COMMAND_PAUSE,
		COMMAND_SEEK,
	};
	ECommand mCommand;

	// Override this to add current time and duration to the message
	/*virtual*/ void setDirty(int left, int top, int right, int bottom)
	{
		LLPluginMessage message(LLPLUGIN_MESSAGE_CLASS_MEDIA, "updated");

		message.setValueS32("left", left);
		message.setValueS32("top", top);
		message.setValueS32("right", right);
		message.setValueS32("bottom", bottom);

		if(mMovieHandle)
		{
			message.setValueReal("current_time", getCurrentTime());
			message.setValueReal("duration", getDuration());
			message.setValueReal("current_rate", Fix2X(GetMovieRate(mMovieHandle)));
		}

		sendMessage(message);
	}


	static Rect rectFromSize(int width, int height)
	{
		Rect result;


		result.left = 0;
		result.top = 0;
		result.right = width;
		result.bottom = height;

		return result;
	}

	Fixed getPlayRate(void)
	{
		Fixed result;
		if(mPlayRate == 0.0f)
		{
			// Default to the movie's preferred rate
			result = GetMoviePreferredRate(mMovieHandle);
			if(result == 0)
			{
				// Don't return a 0 play rate, ever.
				std::cerr << "Movie's preferred rate is 0, forcing to 1.0." << std::endl;
				result = X2Fix(1.0f);
			}
		}
		else
		{
			result = X2Fix(mPlayRate);
		}

		return result;
	}

	void load( const std::string url )
	{

		if ( url.empty() )
			return;

		// Stop and unload any existing movie before starting another one.
		unload();

		setStatus(STATUS_LOADING);

		//In case std::string::c_str() makes a copy of the url data,
		//make sure there is memory to hold it before allocating memory for handle.
		//if fails, NewHandleClear(...) should return NULL.
		const char* url_string = url.c_str() ;
		Handle handle = NewHandleClear( ( Size )( url.length() + 1 ) );

		if ( NULL == handle || noErr != MemError() || NULL == *handle )
		{
			setStatus(STATUS_ERROR);
			return;
		}

		BlockMove( url_string, *handle, ( Size )( url.length() + 1 ) );

		OSErr err = NewMovieFromDataRef( &mMovieHandle, newMovieActive | newMovieDontInteractWithUser | newMovieAsyncOK | newMovieIdleImportOK, nil, handle, URLDataHandlerSubType );
		DisposeHandle( handle );
		if ( noErr != err )
		{
			setStatus(STATUS_ERROR);
			return;
		};
		
		mNavigateURL = url;
		LLPluginMessage message(LLPLUGIN_MESSAGE_CLASS_MEDIA_BROWSER, "navigate_begin");
		message.setValue("uri", mNavigateURL);
		sendMessage(message);

		// do pre-roll actions (typically fired for streaming movies but not always)
		PrePrerollMovie( mMovieHandle, 0, getPlayRate(), moviePrePrerollCompleteCallback, ( void * )this );

		Rect movie_rect = rectFromSize(mWidth, mHeight);

		// make a new movie controller
		mMovieController = NewMovieController( mMovieHandle, &movie_rect, mcNotVisible | mcTopLeftMovie );

		// movie controller
		MCSetActionFilterWithRefCon( mMovieController, mcActionFilterCallBack, ( long )this );

		SetMoviePlayHints( mMovieHandle, hintsAllowDynamicResize, hintsAllowDynamicResize );

		// function that gets called when a frame is drawn
		SetMovieDrawingCompleteProc( mMovieHandle, movieDrawingCallWhenChanged, movieDrawingCompleteCallback, ( long )this );

		setStatus(STATUS_LOADED);

		sizeChanged();
	};

	bool unload()
	{
		// new movie and have to get title again
		mReceivedTitle = false;

		if ( mMovieHandle )
		{
			StopMovie( mMovieHandle );
			if ( mMovieController )
			{
				MCMovieChanged( mMovieController, mMovieHandle );
			};
		};

		if ( mMovieController )
		{
			MCSetActionFilterWithRefCon( mMovieController, NULL, (long)this );
			DisposeMovieController( mMovieController );
			mMovieController = NULL;
		};

		if ( mMovieHandle )
		{
			SetMovieDrawingCompleteProc( mMovieHandle, movieDrawingCallWhenChanged, nil, ( long )this );
			DisposeMovie( mMovieHandle );
			mMovieHandle = NULL;
		};

		if ( mGWorldHandle )
		{
			DisposeGWorld( mGWorldHandle );
			mGWorldHandle = NULL;
		};

		setStatus(STATUS_NONE);

		return true;
	}

	bool navigateTo( const std::string url )
	{
		unload();
		load( url );

		return true;
	};

	bool sizeChanged()
	{
		if ( ! mMovieHandle )
			return false;

		// Check to see whether the movie's natural size has updated
		{
			int width, height;
			getMovieNaturalSize(&width, &height);
			if((width != 0) && (height != 0) && ((width != mNaturalWidth) || (height != mNaturalHeight)))
			{
				mNaturalWidth = width;
				mNaturalHeight = height;

				LLPluginMessage message(LLPLUGIN_MESSAGE_CLASS_MEDIA, "size_change_request");
				message.setValue("name", mTextureSegmentName);
				message.setValueS32("width", width);
				message.setValueS32("height", height);
				sendMessage(message);
				//std::cerr << "<--- Sending size change request to application with name: " << mTextureSegmentName << " - size is " << width << " x " << height << std::endl;
			}
		}

		// sanitize destination size
		Rect dest_rect = rectFromSize(mWidth, mHeight);

		// media depth won't change
		int depth_bits = mDepth * 8;
		long rowbytes = mDepth * mTextureWidth;

		GWorldPtr old_gworld_handle = mGWorldHandle;

		if(mPixels != NULL)
		{
			// We have pixels.  Set up a GWorld pointing at the texture.
			OSErr result = NewGWorldFromPtr( &mGWorldHandle, depth_bits, &dest_rect, NULL, NULL, 0, (Ptr)mPixels, rowbytes);
			if ( noErr != result )
			{
				// TODO: unrecoverable??  throw exception?  return something?
				return false;
			}
		}
		else
		{
			// We don't have pixels. Create a fake GWorld we can point the movie at when it's not safe to render normally.
			Rect tempRect = rectFromSize(1, 1);
			OSErr result = NewGWorld( &mGWorldHandle, depth_bits, &tempRect, NULL, NULL, 0);
			if ( noErr != result )
			{
				// TODO: unrecoverable??  throw exception?  return something?
				return false;
			}
		}

		SetMovieGWorld( mMovieHandle, mGWorldHandle, GetGWorldDevice( mGWorldHandle ) );

		// If the GWorld was already set up, delete it.
		if(old_gworld_handle != NULL)
		{
			DisposeGWorld( old_gworld_handle );
		}

		// Set up the movie display matrix
		{
			// scale movie to fit rect and invert vertically to match opengl image format
			MatrixRecord transform;
			SetIdentityMatrix( &transform );	// transforms are additive so start from identify matrix
			double scaleX = (double) mWidth / mNaturalWidth;
			double scaleY = -1.0 * (double) mHeight / mNaturalHeight;
			double centerX = mWidth / 2.0;
			double centerY = mHeight / 2.0;
			ScaleMatrix( &transform, X2Fix( scaleX ), X2Fix( scaleY ), X2Fix( centerX ), X2Fix( centerY ) );
			SetMovieMatrix( mMovieHandle, &transform );
		}

		// update movie controller
		if ( mMovieController )
		{
			MCSetControllerPort( mMovieController, mGWorldHandle );
			MCPositionController( mMovieController, &dest_rect, &dest_rect,
								  mcTopLeftMovie | mcPositionDontInvalidate );
			MCMovieChanged( mMovieController, mMovieHandle );
		}


		// Emit event with size change so the calling app knows about it too
		// TODO:
		//LLMediaEvent event( this );
		//mEventEmitter.update( &LLMediaObserver::onMediaSizeChange, event );

		return true;
	}
	static Boolean mcActionFilterCallBack( MovieController mc, short action, void *params, long ref )
	{
		Boolean result = false;

		MediaPluginQuickTime* self = ( MediaPluginQuickTime* )ref;

		switch( action )
		{
			// handle window resizing
			case mcActionControllerSizeChanged:
				// Ensure that the movie draws correctly at the new size
				self->sizeChanged();
				break;

			// Block any movie controller actions that open URLs.
			case mcActionLinkToURL:
			case mcActionGetNextURL:
			case mcActionLinkToURLExtended:
				// Prevent the movie controller from handling the message
				result = true;
				break;

			default:
				break;
		};

		return result;
	};

	static OSErr movieDrawingCompleteCallback( Movie call_back_movie, long ref )
	{
		MediaPluginQuickTime* self = ( MediaPluginQuickTime* )ref;

		// IMPORTANT: typically, a consumer who is observing this event will set a flag
		// when this event is fired then render later. Be aware that the media stream
		// can change during this period - dimensions, depth, format etc.
		//LLMediaEvent event( self );
//		self->updateQuickTime();
		// TODO ^^^


		if ( self->mWidth > 0 && self->mHeight > 0 )
			self->setDirty( 0, 0, self->mWidth, self->mHeight );

		return noErr;
	};

	static void moviePrePrerollCompleteCallback( Movie movie, OSErr preroll_err, void *ref )
	{
		MediaPluginQuickTime* self = ( MediaPluginQuickTime* )ref;

		// TODO:
		//LLMediaEvent event( self );
		//self->mEventEmitter.update( &LLMediaObserver::onMediaPreroll, event );
		
		// Send a "navigate complete" event.
		LLPluginMessage message(LLPLUGIN_MESSAGE_CLASS_MEDIA_BROWSER, "navigate_complete");
		message.setValue("uri", self->mNavigateURL);
		message.setValueS32("result_code", 200);
		message.setValue("result_string", "OK");
		self->sendMessage(message);
	};


	void rewind()
	{
		GoToBeginningOfMovie( mMovieHandle );
		MCMovieChanged( mMovieController, mMovieHandle );
	};

	bool processState()
	{
		if ( mCommand == COMMAND_PLAY )
		{
			if ( mStatus == STATUS_LOADED || mStatus == STATUS_PAUSED || mStatus == STATUS_PLAYING || mStatus == STATUS_DONE )
			{
				long state = GetMovieLoadState( mMovieHandle );

				if ( state >= kMovieLoadStatePlaythroughOK )
				{
					// if the movie is at the end (generally because it reached it naturally)
					// and we play is requested, jump back to the start of the movie.
					// note: this is different from having loop flag set.
					if ( IsMovieDone( mMovieHandle ) )
					{
						Fixed rate = X2Fix( 0.0 );
						MCDoAction( mMovieController, mcActionPlay, (void*)rate );
						rewind();
					};

					MCDoAction( mMovieController, mcActionPrerollAndPlay, (void*)getPlayRate() );
					MCDoAction( mMovieController, mcActionSetVolume, (void*)mCurVolume );
					setStatus(STATUS_PLAYING);
					mCommand = COMMAND_NONE;
				};
			};
		}
		else
		if ( mCommand == COMMAND_STOP )
		{
			if ( mStatus == STATUS_PLAYING || mStatus == STATUS_PAUSED || mStatus == STATUS_DONE )
			{
				if ( GetMovieLoadState( mMovieHandle ) >= kMovieLoadStatePlaythroughOK )
				{
					Fixed rate = X2Fix( 0.0 );
					MCDoAction( mMovieController, mcActionPlay, (void*)rate );
					rewind();

					setStatus(STATUS_LOADED);
					mCommand = COMMAND_NONE;
				};
			};
		}
		else
		if ( mCommand == COMMAND_PAUSE )
		{
			if ( mStatus == STATUS_PLAYING )
			{
				if ( GetMovieLoadState( mMovieHandle ) >= kMovieLoadStatePlaythroughOK )
				{
					Fixed rate = X2Fix( 0.0 );
					MCDoAction( mMovieController, mcActionPlay, (void*)rate );
					setStatus(STATUS_PAUSED);
					mCommand = COMMAND_NONE;
				};
			};
		};

		return true;
	};

	void play(F64 rate)
	{
		mPlayRate = rate;
		mCommand = COMMAND_PLAY;
	};

	void stop()
	{
		mCommand = COMMAND_STOP;
	};

	void pause()
	{
		mCommand = COMMAND_PAUSE;
	};

	void getMovieNaturalSize(int *movie_width, int *movie_height)
	{
		Rect rect;

		GetMovieNaturalBoundsRect( mMovieHandle, &rect );

		int width  = ( rect.right - rect.left );
		int height = ( rect.bottom - rect.top );

		// make sure width and height fall in valid range
		if ( width < mMinWidth )
			width = mMinWidth;

		if ( width > mMaxWidth )
			width = mMaxWidth;

		if ( height < mMinHeight )
			height = mMinHeight;

		if ( height > mMaxHeight )
			height = mMaxHeight;

		// return the new rect
		*movie_width = width;
		*movie_height = height;
	}

	void updateQuickTime(int milliseconds)
	{
		if ( ! mMovieHandle )
			return;

		if ( ! mMovieController )
			return;

		// this wasn't required in 1.xx viewer but we have to manually 
		// work the Windows message pump now
		#if defined( LL_WINDOWS )
		MSG msg;
		while ( PeekMessage( &msg, NULL, 0, 0, PM_NOREMOVE ) ) 
		{
			GetMessage( &msg, NULL, 0, 0 );
			TranslateMessage( &msg );
			DispatchMessage( &msg );
		};
		#endif

		MCIdle( mMovieController );

		if ( ! mGWorldHandle )
			return;

		if ( mMediaSizeChanging )
			return;

		// update state machine
		processState();

		// see if title arrived and if so, update member variable with contents
		checkTitle();
		
		// QT call to see if we are at the end - can't do with controller
		if ( IsMovieDone( mMovieHandle ) )
		{
			// special code for looping - need to rewind at the end of the movie
			if ( mIsLooping )
			{
				// go back to start
				rewind();

				if ( mMovieController )
				{
					// kick off new play
					MCDoAction( mMovieController, mcActionPrerollAndPlay, (void*)getPlayRate() );

					// set the volume
					MCDoAction( mMovieController, mcActionSetVolume, (void*)mCurVolume );
				};
			}
			else
			{
				if(mStatus == STATUS_PLAYING)
				{
					setStatus(STATUS_DONE);
				}
			}
		}

	};

	int getDataWidth() const
	{
		if ( mGWorldHandle )
		{
			int depth = mDepth;

			if (depth < 1)
				depth = 1;

			// ALWAYS use the row bytes from the PixMap if we have a GWorld because
			// sometimes it's not the same as mMediaDepth * mMediaWidth !
			PixMapHandle pix_map_handle = GetGWorldPixMap( mGWorldHandle );
			return QTGetPixMapHandleRowBytes( pix_map_handle ) / depth;
		}
		else
		{
			// TODO :   return LLMediaImplCommon::getaDataWidth();
			return 0;
		}
	};

	void seek( F64 time )
	{
		if ( mMovieController )
		{
			TimeRecord when;
			when.scale = GetMovieTimeScale( mMovieHandle );
			when.base = 0;

			// 'time' is in (floating point) seconds.  The timebase time will be in 'units', where
			// there are 'scale' units per second.
			SInt64 raw_time = ( SInt64 )( time * (double)( when.scale ) );

			when.value.hi = ( SInt32 )( raw_time >> 32 );
			when.value.lo = ( SInt32 )( ( raw_time & 0x00000000FFFFFFFF ) );

			MCDoAction( mMovieController, mcActionGoToTime, &when );
		};
	};

	F64 getLoadedDuration() 	  	 
	{ 	  	 
		TimeValue duration; 	  	 
		if(GetMaxLoadedTimeInMovie( mMovieHandle, &duration ) != noErr) 	  	 
		{ 	  	 
			// If GetMaxLoadedTimeInMovie returns an error, return the full duration of the movie. 	  	 
			duration = GetMovieDuration( mMovieHandle ); 	  	 
		} 	  	 
		TimeValue scale = GetMovieTimeScale( mMovieHandle ); 	  	 

		return (F64)duration / (F64)scale; 	  	 
	}; 	  	 

	F64 getDuration()
	{
		TimeValue duration = GetMovieDuration( mMovieHandle );
		TimeValue scale = GetMovieTimeScale( mMovieHandle );

		return (F64)duration / (F64)scale;
	};

	F64 getCurrentTime()
	{
		TimeValue curr_time = GetMovieTime( mMovieHandle, 0 );
		TimeValue scale = GetMovieTimeScale( mMovieHandle );

		return (F64)curr_time / (F64)scale;
	};

	void setVolume( F64 volume )
	{
		mCurVolume = (short)(volume * ( double ) 0x100 );

		if ( mMovieController )
		{
			MCDoAction( mMovieController, mcActionSetVolume, (void*)mCurVolume );
		};
	};

	////////////////////////////////////////////////////////////////////////////////
	//
	void update(int milliseconds = 0)
	{
		updateQuickTime(milliseconds);
	};

	////////////////////////////////////////////////////////////////////////////////
	//
	void mouseDown( int x, int y )
	{
	};

	////////////////////////////////////////////////////////////////////////////////
	//
	void mouseUp( int x, int y )
	{
	};

	////////////////////////////////////////////////////////////////////////////////
	//
	void mouseMove( int x, int y )
	{
	};

	////////////////////////////////////////////////////////////////////////////////
	//
	void keyPress( unsigned char key )
	{
	};

	////////////////////////////////////////////////////////////////////////////////
	// Grab movie title into mMovieTitle - should be called repeatedly
	// until it returns true since movie title takes a while to become 
	// available.
	const bool getMovieTitle()
	{
		// grab meta data from movie
		QTMetaDataRef media_data_ref;
		OSErr result = QTCopyMovieMetaData( mMovieHandle, &media_data_ref );
		if ( noErr != result ) 
			return false;

		// look up "Display Name" in meta data
		OSType meta_data_key = kQTMetaDataCommonKeyDisplayName;
		QTMetaDataItem item = kQTMetaDataItemUninitialized;
		result = QTMetaDataGetNextItem( media_data_ref, kQTMetaDataStorageFormatWildcard, 
										0, kQTMetaDataKeyFormatCommon, 
										(const UInt8 *)&meta_data_key, 
										sizeof( meta_data_key ), &item );
		if ( noErr != result ) 
			return false;

		// find the size of the title
		ByteCount size;
		result = QTMetaDataGetItemValue( media_data_ref, item, NULL, 0, &size );
		if ( noErr != result || size <= 0 /*|| size > 1024  FIXME: arbitrary limit */ ) 
			return false;

		// allocate some space and grab it
		UInt8* item_data = new UInt8( size + 1 );
		memset( item_data, 0, ( size + 1 ) * sizeof( UInt8* ) );
		result = QTMetaDataGetItemValue( media_data_ref, item, item_data, size, NULL );
		if ( noErr != result ) 
		{
			delete [] item_data;
			return false;
		};

		// save it
		if ( strlen( (char*)item_data ) )
			mMovieTitle = std::string( (char* )item_data );
		else
			mMovieTitle = "";

		// clean up
		delete [] item_data;

		return true;
	};

	// called regularly to see if title changed
	void checkTitle()
	{
		// we did already receive title so keep checking
		if ( ! mReceivedTitle )
		{
			// grab title from movie meta data
			if ( getMovieTitle() )
			{
				// pass back to host application
				LLPluginMessage message(LLPLUGIN_MESSAGE_CLASS_MEDIA, "name_text");
				message.setValue("name", mMovieTitle );
				sendMessage( message );

				// stop looking once we find a title for this movie.
				// TODO: this may to be reset if movie title changes
				// during playback but this is okay for now
				mReceivedTitle = true;
			};
		};
	};
};

MediaPluginQuickTime::MediaPluginQuickTime(
	LLPluginInstance::sendMessageFunction host_send_func,
	void *host_user_data ) :
	MediaPluginBase(host_send_func, host_user_data),
	mMinWidth( 0 ),
	mMaxWidth( 2048 ),
	mMinHeight( 0 ),
	mMaxHeight( 2048 )
{
//	std::cerr << "MediaPluginQuickTime constructor" << std::endl;

	mNaturalWidth = -1;
	mNaturalHeight = -1;
	mMovieHandle = 0;
	mGWorldHandle = 0;
	mMovieController = 0;
	mCurVolume = 0x99;
	mMediaSizeChanging = false;
	mIsLooping = false;
	mMovieTitle = std::string();
	mReceivedTitle = false;
	mCommand = COMMAND_NONE;
	mPlayRate = 0.0f;
	mStatus = STATUS_NONE;
}

MediaPluginQuickTime::~MediaPluginQuickTime()
{
//	std::cerr << "MediaPluginQuickTime destructor" << std::endl;

	ExitMovies();

#ifdef LL_WINDOWS
	TerminateQTML();
//		std::cerr << "QuickTime closing down" << std::endl;
#endif
}


void MediaPluginQuickTime::receiveMessage(const char *message_string)
{
//	std::cerr << "MediaPluginQuickTime::receiveMessage: received message: \"" << message_string << "\"" << std::endl;
	LLPluginMessage message_in;

	if(message_in.parse(message_string) >= 0)
	{
		std::string message_class = message_in.getClass();
		std::string message_name = message_in.getName();
		if(message_class == LLPLUGIN_MESSAGE_CLASS_BASE)
		{
			if(message_name == "init")
			{
				LLPluginMessage message("base", "init_response");
				LLSD versions = LLSD::emptyMap();
				versions[LLPLUGIN_MESSAGE_CLASS_BASE] = LLPLUGIN_MESSAGE_CLASS_BASE_VERSION;
				versions[LLPLUGIN_MESSAGE_CLASS_MEDIA] = LLPLUGIN_MESSAGE_CLASS_MEDIA_VERSION;
				// Normally a plugin would only specify one of these two subclasses, but this is a demo...
				versions[LLPLUGIN_MESSAGE_CLASS_MEDIA_TIME] = LLPLUGIN_MESSAGE_CLASS_MEDIA_TIME_VERSION;
				message.setValueLLSD("versions", versions);

				#ifdef LL_WINDOWS

				// QuickTime 7.6.4 has an issue (that was not present in 7.6.2) with initializing QuickTime
				// according to this article: http://lists.apple.com/archives/QuickTime-API/2009/Sep/msg00097.html
				// The solution presented there appears to work.
				QTLoadLibrary("qtcf.dll");

				// main initialization for QuickTime - only required on Windows
				OSErr result = InitializeQTML( 0L );
				if ( result != noErr )
				{
					//TODO: If no QT on Windows, this fails - respond accordingly.
				}
				else
				{
					//std::cerr << "QuickTime initialized" << std::endl;
				};
				#endif

				// required for both Windows and Mac
				EnterMovies();

				std::string plugin_version = "QuickTime media plugin, QuickTime version ";

				long version = 0;
				Gestalt( gestaltQuickTimeVersion, &version );
				std::ostringstream codec( "" );
				codec << std::hex << version << std::dec;
				plugin_version += codec.str();
				message.setValue("plugin_version", plugin_version);
				sendMessage(message);

				// Plugin gets to decide the texture parameters to use.
				message.setMessage(LLPLUGIN_MESSAGE_CLASS_MEDIA, "texture_params");
				#if defined(LL_WINDOWS)
					// Values for Windows
					mDepth = 3;
					message.setValueU32("format", GL_RGB);
					message.setValueU32("type", GL_UNSIGNED_BYTE);

					// We really want to pad the texture width to a multiple of 32 bytes, but since we're using 3-byte pixels, it doesn't come out even.
					// Padding to a multiple of 3*32 guarantees it'll divide out properly.
					message.setValueU32("padding", 32 * 3);
				#else
					// Values for Mac
					mDepth = 4;
					message.setValueU32("format", GL_BGRA_EXT);
					#ifdef __BIG_ENDIAN__
						message.setValueU32("type", GL_UNSIGNED_INT_8_8_8_8_REV );
					#else
						message.setValueU32("type", GL_UNSIGNED_INT_8_8_8_8);
					#endif

					// Pad texture width to a multiple of 32 bytes, to line up with cache lines.
					message.setValueU32("padding", 32);
				#endif
				message.setValueS32("depth", mDepth);
				message.setValueU32("internalformat", GL_RGB);
				message.setValueBoolean("coords_opengl", true);	// true == use OpenGL-style coordinates, false == (0,0) is upper left.
				message.setValueBoolean("allow_downsample", true);
				sendMessage(message);
			}
			else if(message_name == "idle")
			{
				// no response is necessary here.
				F64 time = message_in.getValueReal("time");

				// Convert time to milliseconds for update()
				update((int)(time * 1000.0f));
			}
			else if(message_name == "cleanup")
			{
				// TODO: clean up here
			}
			else if(message_name == "shm_added")
			{
				SharedSegmentInfo info;
				info.mAddress = message_in.getValuePointer("address");
				info.mSize = (size_t)message_in.getValueS32("size");
				std::string name = message_in.getValue("name");
//				std::cerr << "MediaPluginQuickTime::receiveMessage: shared memory added, name: " << name
//					<< ", size: " << info.mSize
//					<< ", address: " << info.mAddress
//					<< std::endl;

				mSharedSegments.insert(SharedSegmentMap::value_type(name, info));

			}
			else if(message_name == "shm_remove")
			{
				std::string name = message_in.getValue("name");

//				std::cerr << "MediaPluginQuickTime::receiveMessage: shared memory remove, name = " << name << std::endl;

				SharedSegmentMap::iterator iter = mSharedSegments.find(name);
				if(iter != mSharedSegments.end())
				{
					if(mPixels == iter->second.mAddress)
					{
						// This is the currently active pixel buffer.  Make sure we stop drawing to it.
						mPixels = NULL;
						mTextureSegmentName.clear();

						// Make sure the movie GWorld is no longer pointed at the shared segment.
						sizeChanged();
					}
					mSharedSegments.erase(iter);
				}
				else
				{
//					std::cerr << "MediaPluginQuickTime::receiveMessage: unknown shared memory region!" << std::endl;
				}

				// Send the response so it can be cleaned up.
				LLPluginMessage message("base", "shm_remove_response");
				message.setValue("name", name);
				sendMessage(message);
			}
			else
			{
//				std::cerr << "MediaPluginQuickTime::receiveMessage: unknown base message: " << message_name << std::endl;
			}
		}
		else if(message_class == LLPLUGIN_MESSAGE_CLASS_MEDIA)
		{
			if(message_name == "size_change")
			{
				std::string name = message_in.getValue("name");
				S32 width = message_in.getValueS32("width");
				S32 height = message_in.getValueS32("height");
				S32 texture_width = message_in.getValueS32("texture_width");
				S32 texture_height = message_in.getValueS32("texture_height");

				//std::cerr << "---->Got size change instruction from application with name: " << name << " - size is " << width << " x " << height << std::endl;

				LLPluginMessage message(LLPLUGIN_MESSAGE_CLASS_MEDIA, "size_change_response");
				message.setValue("name", name);
				message.setValueS32("width", width);
				message.setValueS32("height", height);
				message.setValueS32("texture_width", texture_width);
				message.setValueS32("texture_height", texture_height);
				sendMessage(message);

				if(!name.empty())
				{
					// Find the shared memory region with this name
					SharedSegmentMap::iterator iter = mSharedSegments.find(name);
					if(iter != mSharedSegments.end())
					{
//						std::cerr << "%%% Got size change, new size is " << width << " by " << height << std::endl;
//						std::cerr << "%%%%  texture size is " << texture_width << " by " << texture_height << std::endl;

						mPixels = (unsigned char*)iter->second.mAddress;
						mTextureSegmentName = name;
						mWidth = width;
						mHeight = height;

						mTextureWidth = texture_width;
						mTextureHeight = texture_height;

						mMediaSizeChanging = false;

						sizeChanged();

						update();
					};
				};
			}
			else if(message_name == "load_uri")
			{
				std::string uri = message_in.getValue("uri");
				load( uri );
				sendStatus();
			}
			else if(message_name == "mouse_event")
			{
				std::string event = message_in.getValue("event");
				S32 x = message_in.getValueS32("x");
				S32 y = message_in.getValueS32("y");

				if(event == "down")
				{
					mouseDown(x, y);
				}
				else if(event == "up")
				{
					mouseUp(x, y);
				}
				else if(event == "move")
				{
					mouseMove(x, y);
				};
			};
		}
		else if(message_class == LLPLUGIN_MESSAGE_CLASS_MEDIA_TIME)
		{
			if(message_name == "stop")
			{
				stop();
			}
			else if(message_name == "start")
			{
				F64 rate = 0.0;
				if(message_in.hasValue("rate"))
				{
					rate = message_in.getValueReal("rate");
				}
				play(rate);
			}
			else if(message_name == "pause")
			{
				pause();
			}
			else if(message_name == "seek")
			{
				F64 time = message_in.getValueReal("time");
				seek(time);
			}
			else if(message_name == "set_loop")
			{
				bool loop = message_in.getValueBoolean("loop");
				mIsLooping = loop;
			}
			else if(message_name == "set_volume")
			{
				F64 volume = message_in.getValueReal("volume");
				setVolume(volume);
			}
		}
		else
		{
//			std::cerr << "MediaPluginQuickTime::receiveMessage: unknown message class: " << message_class << std::endl;
		};
	};
}

int init_media_plugin(LLPluginInstance::sendMessageFunction host_send_func, void *host_user_data, LLPluginInstance::sendMessageFunction *plugin_send_func, void **plugin_user_data)
{
	MediaPluginQuickTime *self = new MediaPluginQuickTime(host_send_func, host_user_data);
	*plugin_send_func = MediaPluginQuickTime::staticReceiveMessage;
	*plugin_user_data = (void*)self;

	return 0;
}

#else // LL_QUICKTIME_ENABLED

// Stubbed-out class with constructor/destructor (necessary or windows linker
// will just think its dead code and optimize it all out)
class MediaPluginQuickTime : public MediaPluginBase
{
public:
	MediaPluginQuickTime(LLPluginInstance::sendMessageFunction host_send_func, void *host_user_data);
	~MediaPluginQuickTime();
	/* virtual */ void receiveMessage(const char *message_string);
};

MediaPluginQuickTime::MediaPluginQuickTime(
	LLPluginInstance::sendMessageFunction host_send_func,
	void *host_user_data ) :
	MediaPluginBase(host_send_func, host_user_data)
{
    // no-op
}

MediaPluginQuickTime::~MediaPluginQuickTime()
{
    // no-op
}

void MediaPluginQuickTime::receiveMessage(const char *message_string)
{
    // no-op
}

// We're building without quicktime enabled.  Just refuse to initialize.
int init_media_plugin(LLPluginInstance::sendMessageFunction host_send_func, void *host_user_data, LLPluginInstance::sendMessageFunction *plugin_send_func, void **plugin_user_data)
{
    return -1;
}

#endif // LL_QUICKTIME_ENABLED
>>>>>>> 2365dbcd
<|MERGE_RESOLUTION|>--- conflicted
+++ resolved
@@ -1,4 +1,3 @@
-<<<<<<< HEAD
 /**
  * @file media_plugin_quicktime.cpp
  * @brief QuickTime plugin for LLMedia API plugin system
@@ -532,13 +531,13 @@
 		// this wasn't required in 1.xx viewer but we have to manually 
 		// work the Windows message pump now
 		#if defined( LL_WINDOWS )
-		MSG msg;
-		while ( PeekMessage( &msg, NULL, 0, 0, PM_NOREMOVE ) ) 
-		{
-			GetMessage( &msg, NULL, 0, 0 );
-			TranslateMessage( &msg );
-			DispatchMessage( &msg );
-		};
+		MSG msg;
+		while ( PeekMessage( &msg, NULL, 0, 0, PM_NOREMOVE ) ) 
+		{
+			GetMessage( &msg, NULL, 0, 0 );
+			TranslateMessage( &msg );
+			DispatchMessage( &msg );
+		};
 		#endif
 
 		MCIdle( mMovieController );
@@ -719,18 +718,24 @@
 		// find the size of the title
 		ByteCount size;
 		result = QTMetaDataGetItemValue( media_data_ref, item, NULL, 0, &size );
-		if ( noErr != result || size <= 0 ) 
+		if ( noErr != result || size <= 0 /*|| size > 1024  FIXME: arbitrary limit */ ) 
 			return false;
 
 		// allocate some space and grab it
-		UInt8* item_data = new UInt8( size );
-		memset( item_data, 0, size * sizeof( UInt8* ) );
+		UInt8* item_data = new UInt8( size + 1 );
+		memset( item_data, 0, ( size + 1 ) * sizeof( UInt8* ) );
 		result = QTMetaDataGetItemValue( media_data_ref, item, item_data, size, NULL );
 		if ( noErr != result ) 
+		{
+			delete [] item_data;
 			return false;
+		};
 
 		// save it
-		mMovieTitle = std::string( (char* )item_data );
+		if ( strlen( (char*)item_data ) )
+			mMovieTitle = std::string( (char* )item_data );
+		else
+			mMovieTitle = "";
 
 		// clean up
 		delete [] item_data;
@@ -1102,1116 +1107,4 @@
     return -1;
 }
 
-#endif // LL_QUICKTIME_ENABLED
-=======
-/**
- * @file media_plugin_quicktime.cpp
- * @brief QuickTime plugin for LLMedia API plugin system
- *
- * $LicenseInfo:firstyear=2008&license=viewergpl$
- *
- * Copyright (c) 2008, Linden Research, Inc.
- *
- * Second Life Viewer Source Code
- * The source code in this file ("Source Code") is provided by Linden Lab
- * to you under the terms of the GNU General Public License, version 2.0
- * ("GPL"), unless you have obtained a separate licensing agreement
- * ("Other License"), formally executed by you and Linden Lab.  Terms of
- * the GPL can be found in doc/GPL-license.txt in this distribution, or
- * online at http://secondlife.com/developers/opensource/gplv2
- *
- * There are special exceptions to the terms and conditions of the GPL as
- * it is applied to this Source Code. View the full text of the exception
- * in the file doc/FLOSS-exception.txt in this software distribution, or
- * online at http://secondlife.com/developers/opensource/flossexception
- *
- * By copying, modifying or distributing this software, you acknowledge
- * that you have read and understood your obligations described above,
- * and agree to abide by those obligations.
- *
- * ALL LINDEN LAB SOURCE CODE IS PROVIDED "AS IS." LINDEN LAB MAKES NO
- * WARRANTIES, EXPRESS, IMPLIED OR OTHERWISE, REGARDING ITS ACCURACY,
- * COMPLETENESS OR PERFORMANCE.
- * $/LicenseInfo$
- */
-
-#include "linden_common.h"
-
-#include "llgl.h"
-
-#include "llplugininstance.h"
-#include "llpluginmessage.h"
-#include "llpluginmessageclasses.h"
-#include "media_plugin_base.h"
-
-#if LL_QUICKTIME_ENABLED
-
-#if defined(LL_DARWIN)
-	#include <QuickTime/QuickTime.h>
-#elif defined(LL_WINDOWS)
-	#include "MacTypes.h"
-	#include "QTML.h"
-	#include "Movies.h"
-	#include "QDoffscreen.h"
-	#include "FixMath.h"
-	#include "QTLoadLibraryUtils.h"
-#endif
-
-// TODO: Make sure that the only symbol exported from this library is LLPluginInitEntryPoint
-////////////////////////////////////////////////////////////////////////////////
-//
-class MediaPluginQuickTime : public MediaPluginBase
-{
-public:
-	MediaPluginQuickTime(LLPluginInstance::sendMessageFunction host_send_func, void *host_user_data);
-	~MediaPluginQuickTime();
-
-	/* virtual */ void receiveMessage(const char *message_string);
-
-private:
-
-	int mNaturalWidth;
-	int mNaturalHeight;
-	Movie mMovieHandle;
-	GWorldPtr mGWorldHandle;
-	ComponentInstance mMovieController;
-	int mCurVolume;
-	bool mMediaSizeChanging;
-	bool mIsLooping;
-	std::string mMovieTitle;
-	bool mReceivedTitle;
-	const int mMinWidth;
-	const int mMaxWidth;
-	const int mMinHeight;
-	const int mMaxHeight;
-	F64 mPlayRate;
-	std::string mNavigateURL;
-
-	enum ECommand {
-		COMMAND_NONE,
-		COMMAND_STOP,
-		COMMAND_PLAY,
-		COMMAND_FAST_FORWARD,
-		COMMAND_FAST_REWIND,
-		COMMAND_PAUSE,
-		COMMAND_SEEK,
-	};
-	ECommand mCommand;
-
-	// Override this to add current time and duration to the message
-	/*virtual*/ void setDirty(int left, int top, int right, int bottom)
-	{
-		LLPluginMessage message(LLPLUGIN_MESSAGE_CLASS_MEDIA, "updated");
-
-		message.setValueS32("left", left);
-		message.setValueS32("top", top);
-		message.setValueS32("right", right);
-		message.setValueS32("bottom", bottom);
-
-		if(mMovieHandle)
-		{
-			message.setValueReal("current_time", getCurrentTime());
-			message.setValueReal("duration", getDuration());
-			message.setValueReal("current_rate", Fix2X(GetMovieRate(mMovieHandle)));
-		}
-
-		sendMessage(message);
-	}
-
-
-	static Rect rectFromSize(int width, int height)
-	{
-		Rect result;
-
-
-		result.left = 0;
-		result.top = 0;
-		result.right = width;
-		result.bottom = height;
-
-		return result;
-	}
-
-	Fixed getPlayRate(void)
-	{
-		Fixed result;
-		if(mPlayRate == 0.0f)
-		{
-			// Default to the movie's preferred rate
-			result = GetMoviePreferredRate(mMovieHandle);
-			if(result == 0)
-			{
-				// Don't return a 0 play rate, ever.
-				std::cerr << "Movie's preferred rate is 0, forcing to 1.0." << std::endl;
-				result = X2Fix(1.0f);
-			}
-		}
-		else
-		{
-			result = X2Fix(mPlayRate);
-		}
-
-		return result;
-	}
-
-	void load( const std::string url )
-	{
-
-		if ( url.empty() )
-			return;
-
-		// Stop and unload any existing movie before starting another one.
-		unload();
-
-		setStatus(STATUS_LOADING);
-
-		//In case std::string::c_str() makes a copy of the url data,
-		//make sure there is memory to hold it before allocating memory for handle.
-		//if fails, NewHandleClear(...) should return NULL.
-		const char* url_string = url.c_str() ;
-		Handle handle = NewHandleClear( ( Size )( url.length() + 1 ) );
-
-		if ( NULL == handle || noErr != MemError() || NULL == *handle )
-		{
-			setStatus(STATUS_ERROR);
-			return;
-		}
-
-		BlockMove( url_string, *handle, ( Size )( url.length() + 1 ) );
-
-		OSErr err = NewMovieFromDataRef( &mMovieHandle, newMovieActive | newMovieDontInteractWithUser | newMovieAsyncOK | newMovieIdleImportOK, nil, handle, URLDataHandlerSubType );
-		DisposeHandle( handle );
-		if ( noErr != err )
-		{
-			setStatus(STATUS_ERROR);
-			return;
-		};
-		
-		mNavigateURL = url;
-		LLPluginMessage message(LLPLUGIN_MESSAGE_CLASS_MEDIA_BROWSER, "navigate_begin");
-		message.setValue("uri", mNavigateURL);
-		sendMessage(message);
-
-		// do pre-roll actions (typically fired for streaming movies but not always)
-		PrePrerollMovie( mMovieHandle, 0, getPlayRate(), moviePrePrerollCompleteCallback, ( void * )this );
-
-		Rect movie_rect = rectFromSize(mWidth, mHeight);
-
-		// make a new movie controller
-		mMovieController = NewMovieController( mMovieHandle, &movie_rect, mcNotVisible | mcTopLeftMovie );
-
-		// movie controller
-		MCSetActionFilterWithRefCon( mMovieController, mcActionFilterCallBack, ( long )this );
-
-		SetMoviePlayHints( mMovieHandle, hintsAllowDynamicResize, hintsAllowDynamicResize );
-
-		// function that gets called when a frame is drawn
-		SetMovieDrawingCompleteProc( mMovieHandle, movieDrawingCallWhenChanged, movieDrawingCompleteCallback, ( long )this );
-
-		setStatus(STATUS_LOADED);
-
-		sizeChanged();
-	};
-
-	bool unload()
-	{
-		// new movie and have to get title again
-		mReceivedTitle = false;
-
-		if ( mMovieHandle )
-		{
-			StopMovie( mMovieHandle );
-			if ( mMovieController )
-			{
-				MCMovieChanged( mMovieController, mMovieHandle );
-			};
-		};
-
-		if ( mMovieController )
-		{
-			MCSetActionFilterWithRefCon( mMovieController, NULL, (long)this );
-			DisposeMovieController( mMovieController );
-			mMovieController = NULL;
-		};
-
-		if ( mMovieHandle )
-		{
-			SetMovieDrawingCompleteProc( mMovieHandle, movieDrawingCallWhenChanged, nil, ( long )this );
-			DisposeMovie( mMovieHandle );
-			mMovieHandle = NULL;
-		};
-
-		if ( mGWorldHandle )
-		{
-			DisposeGWorld( mGWorldHandle );
-			mGWorldHandle = NULL;
-		};
-
-		setStatus(STATUS_NONE);
-
-		return true;
-	}
-
-	bool navigateTo( const std::string url )
-	{
-		unload();
-		load( url );
-
-		return true;
-	};
-
-	bool sizeChanged()
-	{
-		if ( ! mMovieHandle )
-			return false;
-
-		// Check to see whether the movie's natural size has updated
-		{
-			int width, height;
-			getMovieNaturalSize(&width, &height);
-			if((width != 0) && (height != 0) && ((width != mNaturalWidth) || (height != mNaturalHeight)))
-			{
-				mNaturalWidth = width;
-				mNaturalHeight = height;
-
-				LLPluginMessage message(LLPLUGIN_MESSAGE_CLASS_MEDIA, "size_change_request");
-				message.setValue("name", mTextureSegmentName);
-				message.setValueS32("width", width);
-				message.setValueS32("height", height);
-				sendMessage(message);
-				//std::cerr << "<--- Sending size change request to application with name: " << mTextureSegmentName << " - size is " << width << " x " << height << std::endl;
-			}
-		}
-
-		// sanitize destination size
-		Rect dest_rect = rectFromSize(mWidth, mHeight);
-
-		// media depth won't change
-		int depth_bits = mDepth * 8;
-		long rowbytes = mDepth * mTextureWidth;
-
-		GWorldPtr old_gworld_handle = mGWorldHandle;
-
-		if(mPixels != NULL)
-		{
-			// We have pixels.  Set up a GWorld pointing at the texture.
-			OSErr result = NewGWorldFromPtr( &mGWorldHandle, depth_bits, &dest_rect, NULL, NULL, 0, (Ptr)mPixels, rowbytes);
-			if ( noErr != result )
-			{
-				// TODO: unrecoverable??  throw exception?  return something?
-				return false;
-			}
-		}
-		else
-		{
-			// We don't have pixels. Create a fake GWorld we can point the movie at when it's not safe to render normally.
-			Rect tempRect = rectFromSize(1, 1);
-			OSErr result = NewGWorld( &mGWorldHandle, depth_bits, &tempRect, NULL, NULL, 0);
-			if ( noErr != result )
-			{
-				// TODO: unrecoverable??  throw exception?  return something?
-				return false;
-			}
-		}
-
-		SetMovieGWorld( mMovieHandle, mGWorldHandle, GetGWorldDevice( mGWorldHandle ) );
-
-		// If the GWorld was already set up, delete it.
-		if(old_gworld_handle != NULL)
-		{
-			DisposeGWorld( old_gworld_handle );
-		}
-
-		// Set up the movie display matrix
-		{
-			// scale movie to fit rect and invert vertically to match opengl image format
-			MatrixRecord transform;
-			SetIdentityMatrix( &transform );	// transforms are additive so start from identify matrix
-			double scaleX = (double) mWidth / mNaturalWidth;
-			double scaleY = -1.0 * (double) mHeight / mNaturalHeight;
-			double centerX = mWidth / 2.0;
-			double centerY = mHeight / 2.0;
-			ScaleMatrix( &transform, X2Fix( scaleX ), X2Fix( scaleY ), X2Fix( centerX ), X2Fix( centerY ) );
-			SetMovieMatrix( mMovieHandle, &transform );
-		}
-
-		// update movie controller
-		if ( mMovieController )
-		{
-			MCSetControllerPort( mMovieController, mGWorldHandle );
-			MCPositionController( mMovieController, &dest_rect, &dest_rect,
-								  mcTopLeftMovie | mcPositionDontInvalidate );
-			MCMovieChanged( mMovieController, mMovieHandle );
-		}
-
-
-		// Emit event with size change so the calling app knows about it too
-		// TODO:
-		//LLMediaEvent event( this );
-		//mEventEmitter.update( &LLMediaObserver::onMediaSizeChange, event );
-
-		return true;
-	}
-	static Boolean mcActionFilterCallBack( MovieController mc, short action, void *params, long ref )
-	{
-		Boolean result = false;
-
-		MediaPluginQuickTime* self = ( MediaPluginQuickTime* )ref;
-
-		switch( action )
-		{
-			// handle window resizing
-			case mcActionControllerSizeChanged:
-				// Ensure that the movie draws correctly at the new size
-				self->sizeChanged();
-				break;
-
-			// Block any movie controller actions that open URLs.
-			case mcActionLinkToURL:
-			case mcActionGetNextURL:
-			case mcActionLinkToURLExtended:
-				// Prevent the movie controller from handling the message
-				result = true;
-				break;
-
-			default:
-				break;
-		};
-
-		return result;
-	};
-
-	static OSErr movieDrawingCompleteCallback( Movie call_back_movie, long ref )
-	{
-		MediaPluginQuickTime* self = ( MediaPluginQuickTime* )ref;
-
-		// IMPORTANT: typically, a consumer who is observing this event will set a flag
-		// when this event is fired then render later. Be aware that the media stream
-		// can change during this period - dimensions, depth, format etc.
-		//LLMediaEvent event( self );
-//		self->updateQuickTime();
-		// TODO ^^^
-
-
-		if ( self->mWidth > 0 && self->mHeight > 0 )
-			self->setDirty( 0, 0, self->mWidth, self->mHeight );
-
-		return noErr;
-	};
-
-	static void moviePrePrerollCompleteCallback( Movie movie, OSErr preroll_err, void *ref )
-	{
-		MediaPluginQuickTime* self = ( MediaPluginQuickTime* )ref;
-
-		// TODO:
-		//LLMediaEvent event( self );
-		//self->mEventEmitter.update( &LLMediaObserver::onMediaPreroll, event );
-		
-		// Send a "navigate complete" event.
-		LLPluginMessage message(LLPLUGIN_MESSAGE_CLASS_MEDIA_BROWSER, "navigate_complete");
-		message.setValue("uri", self->mNavigateURL);
-		message.setValueS32("result_code", 200);
-		message.setValue("result_string", "OK");
-		self->sendMessage(message);
-	};
-
-
-	void rewind()
-	{
-		GoToBeginningOfMovie( mMovieHandle );
-		MCMovieChanged( mMovieController, mMovieHandle );
-	};
-
-	bool processState()
-	{
-		if ( mCommand == COMMAND_PLAY )
-		{
-			if ( mStatus == STATUS_LOADED || mStatus == STATUS_PAUSED || mStatus == STATUS_PLAYING || mStatus == STATUS_DONE )
-			{
-				long state = GetMovieLoadState( mMovieHandle );
-
-				if ( state >= kMovieLoadStatePlaythroughOK )
-				{
-					// if the movie is at the end (generally because it reached it naturally)
-					// and we play is requested, jump back to the start of the movie.
-					// note: this is different from having loop flag set.
-					if ( IsMovieDone( mMovieHandle ) )
-					{
-						Fixed rate = X2Fix( 0.0 );
-						MCDoAction( mMovieController, mcActionPlay, (void*)rate );
-						rewind();
-					};
-
-					MCDoAction( mMovieController, mcActionPrerollAndPlay, (void*)getPlayRate() );
-					MCDoAction( mMovieController, mcActionSetVolume, (void*)mCurVolume );
-					setStatus(STATUS_PLAYING);
-					mCommand = COMMAND_NONE;
-				};
-			};
-		}
-		else
-		if ( mCommand == COMMAND_STOP )
-		{
-			if ( mStatus == STATUS_PLAYING || mStatus == STATUS_PAUSED || mStatus == STATUS_DONE )
-			{
-				if ( GetMovieLoadState( mMovieHandle ) >= kMovieLoadStatePlaythroughOK )
-				{
-					Fixed rate = X2Fix( 0.0 );
-					MCDoAction( mMovieController, mcActionPlay, (void*)rate );
-					rewind();
-
-					setStatus(STATUS_LOADED);
-					mCommand = COMMAND_NONE;
-				};
-			};
-		}
-		else
-		if ( mCommand == COMMAND_PAUSE )
-		{
-			if ( mStatus == STATUS_PLAYING )
-			{
-				if ( GetMovieLoadState( mMovieHandle ) >= kMovieLoadStatePlaythroughOK )
-				{
-					Fixed rate = X2Fix( 0.0 );
-					MCDoAction( mMovieController, mcActionPlay, (void*)rate );
-					setStatus(STATUS_PAUSED);
-					mCommand = COMMAND_NONE;
-				};
-			};
-		};
-
-		return true;
-	};
-
-	void play(F64 rate)
-	{
-		mPlayRate = rate;
-		mCommand = COMMAND_PLAY;
-	};
-
-	void stop()
-	{
-		mCommand = COMMAND_STOP;
-	};
-
-	void pause()
-	{
-		mCommand = COMMAND_PAUSE;
-	};
-
-	void getMovieNaturalSize(int *movie_width, int *movie_height)
-	{
-		Rect rect;
-
-		GetMovieNaturalBoundsRect( mMovieHandle, &rect );
-
-		int width  = ( rect.right - rect.left );
-		int height = ( rect.bottom - rect.top );
-
-		// make sure width and height fall in valid range
-		if ( width < mMinWidth )
-			width = mMinWidth;
-
-		if ( width > mMaxWidth )
-			width = mMaxWidth;
-
-		if ( height < mMinHeight )
-			height = mMinHeight;
-
-		if ( height > mMaxHeight )
-			height = mMaxHeight;
-
-		// return the new rect
-		*movie_width = width;
-		*movie_height = height;
-	}
-
-	void updateQuickTime(int milliseconds)
-	{
-		if ( ! mMovieHandle )
-			return;
-
-		if ( ! mMovieController )
-			return;
-
-		// this wasn't required in 1.xx viewer but we have to manually 
-		// work the Windows message pump now
-		#if defined( LL_WINDOWS )
-		MSG msg;
-		while ( PeekMessage( &msg, NULL, 0, 0, PM_NOREMOVE ) ) 
-		{
-			GetMessage( &msg, NULL, 0, 0 );
-			TranslateMessage( &msg );
-			DispatchMessage( &msg );
-		};
-		#endif
-
-		MCIdle( mMovieController );
-
-		if ( ! mGWorldHandle )
-			return;
-
-		if ( mMediaSizeChanging )
-			return;
-
-		// update state machine
-		processState();
-
-		// see if title arrived and if so, update member variable with contents
-		checkTitle();
-		
-		// QT call to see if we are at the end - can't do with controller
-		if ( IsMovieDone( mMovieHandle ) )
-		{
-			// special code for looping - need to rewind at the end of the movie
-			if ( mIsLooping )
-			{
-				// go back to start
-				rewind();
-
-				if ( mMovieController )
-				{
-					// kick off new play
-					MCDoAction( mMovieController, mcActionPrerollAndPlay, (void*)getPlayRate() );
-
-					// set the volume
-					MCDoAction( mMovieController, mcActionSetVolume, (void*)mCurVolume );
-				};
-			}
-			else
-			{
-				if(mStatus == STATUS_PLAYING)
-				{
-					setStatus(STATUS_DONE);
-				}
-			}
-		}
-
-	};
-
-	int getDataWidth() const
-	{
-		if ( mGWorldHandle )
-		{
-			int depth = mDepth;
-
-			if (depth < 1)
-				depth = 1;
-
-			// ALWAYS use the row bytes from the PixMap if we have a GWorld because
-			// sometimes it's not the same as mMediaDepth * mMediaWidth !
-			PixMapHandle pix_map_handle = GetGWorldPixMap( mGWorldHandle );
-			return QTGetPixMapHandleRowBytes( pix_map_handle ) / depth;
-		}
-		else
-		{
-			// TODO :   return LLMediaImplCommon::getaDataWidth();
-			return 0;
-		}
-	};
-
-	void seek( F64 time )
-	{
-		if ( mMovieController )
-		{
-			TimeRecord when;
-			when.scale = GetMovieTimeScale( mMovieHandle );
-			when.base = 0;
-
-			// 'time' is in (floating point) seconds.  The timebase time will be in 'units', where
-			// there are 'scale' units per second.
-			SInt64 raw_time = ( SInt64 )( time * (double)( when.scale ) );
-
-			when.value.hi = ( SInt32 )( raw_time >> 32 );
-			when.value.lo = ( SInt32 )( ( raw_time & 0x00000000FFFFFFFF ) );
-
-			MCDoAction( mMovieController, mcActionGoToTime, &when );
-		};
-	};
-
-	F64 getLoadedDuration() 	  	 
-	{ 	  	 
-		TimeValue duration; 	  	 
-		if(GetMaxLoadedTimeInMovie( mMovieHandle, &duration ) != noErr) 	  	 
-		{ 	  	 
-			// If GetMaxLoadedTimeInMovie returns an error, return the full duration of the movie. 	  	 
-			duration = GetMovieDuration( mMovieHandle ); 	  	 
-		} 	  	 
-		TimeValue scale = GetMovieTimeScale( mMovieHandle ); 	  	 
-
-		return (F64)duration / (F64)scale; 	  	 
-	}; 	  	 
-
-	F64 getDuration()
-	{
-		TimeValue duration = GetMovieDuration( mMovieHandle );
-		TimeValue scale = GetMovieTimeScale( mMovieHandle );
-
-		return (F64)duration / (F64)scale;
-	};
-
-	F64 getCurrentTime()
-	{
-		TimeValue curr_time = GetMovieTime( mMovieHandle, 0 );
-		TimeValue scale = GetMovieTimeScale( mMovieHandle );
-
-		return (F64)curr_time / (F64)scale;
-	};
-
-	void setVolume( F64 volume )
-	{
-		mCurVolume = (short)(volume * ( double ) 0x100 );
-
-		if ( mMovieController )
-		{
-			MCDoAction( mMovieController, mcActionSetVolume, (void*)mCurVolume );
-		};
-	};
-
-	////////////////////////////////////////////////////////////////////////////////
-	//
-	void update(int milliseconds = 0)
-	{
-		updateQuickTime(milliseconds);
-	};
-
-	////////////////////////////////////////////////////////////////////////////////
-	//
-	void mouseDown( int x, int y )
-	{
-	};
-
-	////////////////////////////////////////////////////////////////////////////////
-	//
-	void mouseUp( int x, int y )
-	{
-	};
-
-	////////////////////////////////////////////////////////////////////////////////
-	//
-	void mouseMove( int x, int y )
-	{
-	};
-
-	////////////////////////////////////////////////////////////////////////////////
-	//
-	void keyPress( unsigned char key )
-	{
-	};
-
-	////////////////////////////////////////////////////////////////////////////////
-	// Grab movie title into mMovieTitle - should be called repeatedly
-	// until it returns true since movie title takes a while to become 
-	// available.
-	const bool getMovieTitle()
-	{
-		// grab meta data from movie
-		QTMetaDataRef media_data_ref;
-		OSErr result = QTCopyMovieMetaData( mMovieHandle, &media_data_ref );
-		if ( noErr != result ) 
-			return false;
-
-		// look up "Display Name" in meta data
-		OSType meta_data_key = kQTMetaDataCommonKeyDisplayName;
-		QTMetaDataItem item = kQTMetaDataItemUninitialized;
-		result = QTMetaDataGetNextItem( media_data_ref, kQTMetaDataStorageFormatWildcard, 
-										0, kQTMetaDataKeyFormatCommon, 
-										(const UInt8 *)&meta_data_key, 
-										sizeof( meta_data_key ), &item );
-		if ( noErr != result ) 
-			return false;
-
-		// find the size of the title
-		ByteCount size;
-		result = QTMetaDataGetItemValue( media_data_ref, item, NULL, 0, &size );
-		if ( noErr != result || size <= 0 /*|| size > 1024  FIXME: arbitrary limit */ ) 
-			return false;
-
-		// allocate some space and grab it
-		UInt8* item_data = new UInt8( size + 1 );
-		memset( item_data, 0, ( size + 1 ) * sizeof( UInt8* ) );
-		result = QTMetaDataGetItemValue( media_data_ref, item, item_data, size, NULL );
-		if ( noErr != result ) 
-		{
-			delete [] item_data;
-			return false;
-		};
-
-		// save it
-		if ( strlen( (char*)item_data ) )
-			mMovieTitle = std::string( (char* )item_data );
-		else
-			mMovieTitle = "";
-
-		// clean up
-		delete [] item_data;
-
-		return true;
-	};
-
-	// called regularly to see if title changed
-	void checkTitle()
-	{
-		// we did already receive title so keep checking
-		if ( ! mReceivedTitle )
-		{
-			// grab title from movie meta data
-			if ( getMovieTitle() )
-			{
-				// pass back to host application
-				LLPluginMessage message(LLPLUGIN_MESSAGE_CLASS_MEDIA, "name_text");
-				message.setValue("name", mMovieTitle );
-				sendMessage( message );
-
-				// stop looking once we find a title for this movie.
-				// TODO: this may to be reset if movie title changes
-				// during playback but this is okay for now
-				mReceivedTitle = true;
-			};
-		};
-	};
-};
-
-MediaPluginQuickTime::MediaPluginQuickTime(
-	LLPluginInstance::sendMessageFunction host_send_func,
-	void *host_user_data ) :
-	MediaPluginBase(host_send_func, host_user_data),
-	mMinWidth( 0 ),
-	mMaxWidth( 2048 ),
-	mMinHeight( 0 ),
-	mMaxHeight( 2048 )
-{
-//	std::cerr << "MediaPluginQuickTime constructor" << std::endl;
-
-	mNaturalWidth = -1;
-	mNaturalHeight = -1;
-	mMovieHandle = 0;
-	mGWorldHandle = 0;
-	mMovieController = 0;
-	mCurVolume = 0x99;
-	mMediaSizeChanging = false;
-	mIsLooping = false;
-	mMovieTitle = std::string();
-	mReceivedTitle = false;
-	mCommand = COMMAND_NONE;
-	mPlayRate = 0.0f;
-	mStatus = STATUS_NONE;
-}
-
-MediaPluginQuickTime::~MediaPluginQuickTime()
-{
-//	std::cerr << "MediaPluginQuickTime destructor" << std::endl;
-
-	ExitMovies();
-
-#ifdef LL_WINDOWS
-	TerminateQTML();
-//		std::cerr << "QuickTime closing down" << std::endl;
-#endif
-}
-
-
-void MediaPluginQuickTime::receiveMessage(const char *message_string)
-{
-//	std::cerr << "MediaPluginQuickTime::receiveMessage: received message: \"" << message_string << "\"" << std::endl;
-	LLPluginMessage message_in;
-
-	if(message_in.parse(message_string) >= 0)
-	{
-		std::string message_class = message_in.getClass();
-		std::string message_name = message_in.getName();
-		if(message_class == LLPLUGIN_MESSAGE_CLASS_BASE)
-		{
-			if(message_name == "init")
-			{
-				LLPluginMessage message("base", "init_response");
-				LLSD versions = LLSD::emptyMap();
-				versions[LLPLUGIN_MESSAGE_CLASS_BASE] = LLPLUGIN_MESSAGE_CLASS_BASE_VERSION;
-				versions[LLPLUGIN_MESSAGE_CLASS_MEDIA] = LLPLUGIN_MESSAGE_CLASS_MEDIA_VERSION;
-				// Normally a plugin would only specify one of these two subclasses, but this is a demo...
-				versions[LLPLUGIN_MESSAGE_CLASS_MEDIA_TIME] = LLPLUGIN_MESSAGE_CLASS_MEDIA_TIME_VERSION;
-				message.setValueLLSD("versions", versions);
-
-				#ifdef LL_WINDOWS
-
-				// QuickTime 7.6.4 has an issue (that was not present in 7.6.2) with initializing QuickTime
-				// according to this article: http://lists.apple.com/archives/QuickTime-API/2009/Sep/msg00097.html
-				// The solution presented there appears to work.
-				QTLoadLibrary("qtcf.dll");
-
-				// main initialization for QuickTime - only required on Windows
-				OSErr result = InitializeQTML( 0L );
-				if ( result != noErr )
-				{
-					//TODO: If no QT on Windows, this fails - respond accordingly.
-				}
-				else
-				{
-					//std::cerr << "QuickTime initialized" << std::endl;
-				};
-				#endif
-
-				// required for both Windows and Mac
-				EnterMovies();
-
-				std::string plugin_version = "QuickTime media plugin, QuickTime version ";
-
-				long version = 0;
-				Gestalt( gestaltQuickTimeVersion, &version );
-				std::ostringstream codec( "" );
-				codec << std::hex << version << std::dec;
-				plugin_version += codec.str();
-				message.setValue("plugin_version", plugin_version);
-				sendMessage(message);
-
-				// Plugin gets to decide the texture parameters to use.
-				message.setMessage(LLPLUGIN_MESSAGE_CLASS_MEDIA, "texture_params");
-				#if defined(LL_WINDOWS)
-					// Values for Windows
-					mDepth = 3;
-					message.setValueU32("format", GL_RGB);
-					message.setValueU32("type", GL_UNSIGNED_BYTE);
-
-					// We really want to pad the texture width to a multiple of 32 bytes, but since we're using 3-byte pixels, it doesn't come out even.
-					// Padding to a multiple of 3*32 guarantees it'll divide out properly.
-					message.setValueU32("padding", 32 * 3);
-				#else
-					// Values for Mac
-					mDepth = 4;
-					message.setValueU32("format", GL_BGRA_EXT);
-					#ifdef __BIG_ENDIAN__
-						message.setValueU32("type", GL_UNSIGNED_INT_8_8_8_8_REV );
-					#else
-						message.setValueU32("type", GL_UNSIGNED_INT_8_8_8_8);
-					#endif
-
-					// Pad texture width to a multiple of 32 bytes, to line up with cache lines.
-					message.setValueU32("padding", 32);
-				#endif
-				message.setValueS32("depth", mDepth);
-				message.setValueU32("internalformat", GL_RGB);
-				message.setValueBoolean("coords_opengl", true);	// true == use OpenGL-style coordinates, false == (0,0) is upper left.
-				message.setValueBoolean("allow_downsample", true);
-				sendMessage(message);
-			}
-			else if(message_name == "idle")
-			{
-				// no response is necessary here.
-				F64 time = message_in.getValueReal("time");
-
-				// Convert time to milliseconds for update()
-				update((int)(time * 1000.0f));
-			}
-			else if(message_name == "cleanup")
-			{
-				// TODO: clean up here
-			}
-			else if(message_name == "shm_added")
-			{
-				SharedSegmentInfo info;
-				info.mAddress = message_in.getValuePointer("address");
-				info.mSize = (size_t)message_in.getValueS32("size");
-				std::string name = message_in.getValue("name");
-//				std::cerr << "MediaPluginQuickTime::receiveMessage: shared memory added, name: " << name
-//					<< ", size: " << info.mSize
-//					<< ", address: " << info.mAddress
-//					<< std::endl;
-
-				mSharedSegments.insert(SharedSegmentMap::value_type(name, info));
-
-			}
-			else if(message_name == "shm_remove")
-			{
-				std::string name = message_in.getValue("name");
-
-//				std::cerr << "MediaPluginQuickTime::receiveMessage: shared memory remove, name = " << name << std::endl;
-
-				SharedSegmentMap::iterator iter = mSharedSegments.find(name);
-				if(iter != mSharedSegments.end())
-				{
-					if(mPixels == iter->second.mAddress)
-					{
-						// This is the currently active pixel buffer.  Make sure we stop drawing to it.
-						mPixels = NULL;
-						mTextureSegmentName.clear();
-
-						// Make sure the movie GWorld is no longer pointed at the shared segment.
-						sizeChanged();
-					}
-					mSharedSegments.erase(iter);
-				}
-				else
-				{
-//					std::cerr << "MediaPluginQuickTime::receiveMessage: unknown shared memory region!" << std::endl;
-				}
-
-				// Send the response so it can be cleaned up.
-				LLPluginMessage message("base", "shm_remove_response");
-				message.setValue("name", name);
-				sendMessage(message);
-			}
-			else
-			{
-//				std::cerr << "MediaPluginQuickTime::receiveMessage: unknown base message: " << message_name << std::endl;
-			}
-		}
-		else if(message_class == LLPLUGIN_MESSAGE_CLASS_MEDIA)
-		{
-			if(message_name == "size_change")
-			{
-				std::string name = message_in.getValue("name");
-				S32 width = message_in.getValueS32("width");
-				S32 height = message_in.getValueS32("height");
-				S32 texture_width = message_in.getValueS32("texture_width");
-				S32 texture_height = message_in.getValueS32("texture_height");
-
-				//std::cerr << "---->Got size change instruction from application with name: " << name << " - size is " << width << " x " << height << std::endl;
-
-				LLPluginMessage message(LLPLUGIN_MESSAGE_CLASS_MEDIA, "size_change_response");
-				message.setValue("name", name);
-				message.setValueS32("width", width);
-				message.setValueS32("height", height);
-				message.setValueS32("texture_width", texture_width);
-				message.setValueS32("texture_height", texture_height);
-				sendMessage(message);
-
-				if(!name.empty())
-				{
-					// Find the shared memory region with this name
-					SharedSegmentMap::iterator iter = mSharedSegments.find(name);
-					if(iter != mSharedSegments.end())
-					{
-//						std::cerr << "%%% Got size change, new size is " << width << " by " << height << std::endl;
-//						std::cerr << "%%%%  texture size is " << texture_width << " by " << texture_height << std::endl;
-
-						mPixels = (unsigned char*)iter->second.mAddress;
-						mTextureSegmentName = name;
-						mWidth = width;
-						mHeight = height;
-
-						mTextureWidth = texture_width;
-						mTextureHeight = texture_height;
-
-						mMediaSizeChanging = false;
-
-						sizeChanged();
-
-						update();
-					};
-				};
-			}
-			else if(message_name == "load_uri")
-			{
-				std::string uri = message_in.getValue("uri");
-				load( uri );
-				sendStatus();
-			}
-			else if(message_name == "mouse_event")
-			{
-				std::string event = message_in.getValue("event");
-				S32 x = message_in.getValueS32("x");
-				S32 y = message_in.getValueS32("y");
-
-				if(event == "down")
-				{
-					mouseDown(x, y);
-				}
-				else if(event == "up")
-				{
-					mouseUp(x, y);
-				}
-				else if(event == "move")
-				{
-					mouseMove(x, y);
-				};
-			};
-		}
-		else if(message_class == LLPLUGIN_MESSAGE_CLASS_MEDIA_TIME)
-		{
-			if(message_name == "stop")
-			{
-				stop();
-			}
-			else if(message_name == "start")
-			{
-				F64 rate = 0.0;
-				if(message_in.hasValue("rate"))
-				{
-					rate = message_in.getValueReal("rate");
-				}
-				play(rate);
-			}
-			else if(message_name == "pause")
-			{
-				pause();
-			}
-			else if(message_name == "seek")
-			{
-				F64 time = message_in.getValueReal("time");
-				seek(time);
-			}
-			else if(message_name == "set_loop")
-			{
-				bool loop = message_in.getValueBoolean("loop");
-				mIsLooping = loop;
-			}
-			else if(message_name == "set_volume")
-			{
-				F64 volume = message_in.getValueReal("volume");
-				setVolume(volume);
-			}
-		}
-		else
-		{
-//			std::cerr << "MediaPluginQuickTime::receiveMessage: unknown message class: " << message_class << std::endl;
-		};
-	};
-}
-
-int init_media_plugin(LLPluginInstance::sendMessageFunction host_send_func, void *host_user_data, LLPluginInstance::sendMessageFunction *plugin_send_func, void **plugin_user_data)
-{
-	MediaPluginQuickTime *self = new MediaPluginQuickTime(host_send_func, host_user_data);
-	*plugin_send_func = MediaPluginQuickTime::staticReceiveMessage;
-	*plugin_user_data = (void*)self;
-
-	return 0;
-}
-
-#else // LL_QUICKTIME_ENABLED
-
-// Stubbed-out class with constructor/destructor (necessary or windows linker
-// will just think its dead code and optimize it all out)
-class MediaPluginQuickTime : public MediaPluginBase
-{
-public:
-	MediaPluginQuickTime(LLPluginInstance::sendMessageFunction host_send_func, void *host_user_data);
-	~MediaPluginQuickTime();
-	/* virtual */ void receiveMessage(const char *message_string);
-};
-
-MediaPluginQuickTime::MediaPluginQuickTime(
-	LLPluginInstance::sendMessageFunction host_send_func,
-	void *host_user_data ) :
-	MediaPluginBase(host_send_func, host_user_data)
-{
-    // no-op
-}
-
-MediaPluginQuickTime::~MediaPluginQuickTime()
-{
-    // no-op
-}
-
-void MediaPluginQuickTime::receiveMessage(const char *message_string)
-{
-    // no-op
-}
-
-// We're building without quicktime enabled.  Just refuse to initialize.
-int init_media_plugin(LLPluginInstance::sendMessageFunction host_send_func, void *host_user_data, LLPluginInstance::sendMessageFunction *plugin_send_func, void **plugin_user_data)
-{
-    return -1;
-}
-
-#endif // LL_QUICKTIME_ENABLED
->>>>>>> 2365dbcd
+#endif // LL_QUICKTIME_ENABLED