--- conflicted
+++ resolved
@@ -903,7 +903,6 @@
 
                 keyEvent(key_event, native_key_data);
 #endif
-<<<<<<< HEAD
 			}
 			else if (message_name == "enable_media_plugin_debugging")
 			{
@@ -920,45 +919,6 @@
 			{
 				LLSD file_list_llsd = message_in.getValueLLSD("file_list");
 
-				LLSD::array_const_iterator iter = file_list_llsd.beginArray();
-				LLSD::array_const_iterator end = file_list_llsd.endArray();
-				for (; iter != end; ++iter)
-				{
-					mPickedFiles.push_back(((*iter).asString()));
-				}
-			}
-			if (message_name == "auth_response")
-			{
-				authResponse(message_in);
-			}
-			if (message_name == "edit_cut")
-			{
-				mCEFLib->editCut();
-			}
-			if (message_name == "edit_copy")
-			{
-				mCEFLib->editCopy();
-			}
-			if (message_name == "edit_paste")
-			{
-				mCEFLib->editPaste();
-			}
-		}
-		else if (message_class == LLPLUGIN_MESSAGE_CLASS_MEDIA_BROWSER)
-		{
-			if (message_name == "set_page_zoom_factor")
-			{
-				F32 factor = (F32)message_in.getValueReal("factor");
-=======
-            }
-            else if (message_name == "enable_media_plugin_debugging")
-            {
-                mEnableMediaPluginDebugging = message_in.getValueBoolean("enable");
-            }
-            if (message_name == "pick_file_response")
-            {
-                LLSD file_list_llsd = message_in.getValueLLSD("file_list");
-
                 LLSD::array_const_iterator iter = file_list_llsd.beginArray();
                 LLSD::array_const_iterator end = file_list_llsd.endArray();
                 for (; iter != end; ++iter)
@@ -988,7 +948,6 @@
             if (message_name == "set_page_zoom_factor")
             {
                 F32 factor = (F32)message_in.getValueReal("factor");
->>>>>>> 2f25f87e
 #if LL_DARWIN
                 //temporary fix for SL-10473: issue with displaying checkboxes on Mojave
                 factor*=1.001;
