--- conflicted
+++ resolved
@@ -887,23 +887,6 @@
                 keyEvent(key_event, native_key_data);
 
 #else
-<<<<<<< HEAD
-				std::string event = message_in.getValue("event");
-				LLSD native_key_data = message_in.getValueLLSD("native_key_data");
-
-				// Treat unknown events as key-up for safety.
-				dullahan::EKeyEvent key_event = dullahan::KE_KEY_UP;
-				if (event == "down")
-				{
-					key_event = dullahan::KE_KEY_DOWN;
-				}
-				else if (event == "repeat")
-				{
-					key_event = dullahan::KE_KEY_REPEAT;
-				}
-
-				keyEvent(key_event, native_key_data);
-=======
                 std::string event = message_in.getValue("event");
                 LLSD native_key_data = message_in.getValueLLSD("native_key_data");
 
@@ -919,7 +902,6 @@
                 }
 
                 keyEvent(key_event, native_key_data);
->>>>>>> b31789c1
 #endif
             }
             else if (message_name == "enable_media_plugin_debugging")
@@ -1071,25 +1053,6 @@
 
 #if LL_LINUX
 
-<<<<<<< HEAD
-	uint32_t native_virtual_key = (uint32_t)(native_key_data["virtual_key"].asInteger());		// this is actually the SDL event.key.keysym.sym;
-	uint32_t native_virtual_key_win = (uint32_t)(native_key_data["virtual_key_win"].asInteger());
-	uint32_t native_modifiers = (uint32_t)(native_key_data["modifiers"].asInteger());
-
-	// only for non-printable keysyms, the actual text input is done in unicodeInput() below
-	if (native_virtual_key <= 0x1b || native_virtual_key >= 0x7f)
-	{
-		// set keypad flag, not sure if this even does anything
-		bool keypad = false;
-		if (native_virtual_key_win >= 0x60 && native_virtual_key_win <= 0x6f)
-		{
-			keypad = true;
-		}
-
-		// yes, we send native_virtual_key_win twice because native_virtual_key breaks it
-		mCEFLib->nativeKeyboardEventSDL2(key_event, native_virtual_key, native_modifiers, keypad);
-	}
-=======
     uint32_t native_virtual_key = (uint32_t)(native_key_data["virtual_key"].asInteger());       // this is actually the SDL event.key.keysym.sym;
     uint32_t native_virtual_key_win = (uint32_t)(native_key_data["virtual_key_win"].asInteger());
     uint32_t native_modifiers = (uint32_t)(native_key_data["modifiers"].asInteger());
@@ -1107,7 +1070,6 @@
         // yes, we send native_virtual_key_win twice because native_virtual_key breaks it
         mCEFLib->nativeKeyboardEventSDL2(key_event, native_virtual_key, native_modifiers, keypad);
     }
->>>>>>> b31789c1
 
 #endif // LL_LINUX
 };
@@ -1143,19 +1105,11 @@
 
 #if LL_LINUX
 
-<<<<<<< HEAD
-	uint32_t native_scan_code = (uint32_t)(native_key_data["sdl_sym"].asInteger());
-	uint32_t native_virtual_key = (uint32_t)(native_key_data["virtual_key"].asInteger());
-	uint32_t native_modifiers = (uint32_t)(native_key_data["modifiers"].asInteger());
-
-	mCEFLib->nativeKeyboardEvent(dullahan::KE_KEY_DOWN, native_scan_code, native_virtual_key, native_modifiers);
-=======
     uint32_t native_scan_code = (uint32_t)(native_key_data["sdl_sym"].asInteger());
     uint32_t native_virtual_key = (uint32_t)(native_key_data["virtual_key"].asInteger());
     uint32_t native_modifiers = (uint32_t)(native_key_data["modifiers"].asInteger());
 
     mCEFLib->nativeKeyboardEvent(dullahan::KE_KEY_DOWN, native_scan_code, native_virtual_key, native_modifiers);
->>>>>>> b31789c1
 
 #endif // LL_LINUX
 };
