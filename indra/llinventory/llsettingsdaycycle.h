/**
* @file llsettingsdaycycle.h
* @author optional
* @brief A base class for asset based settings groups.
*
* $LicenseInfo:2011&license=viewerlgpl$
* Second Life Viewer Source Code
* Copyright (C) 2017, Linden Research, Inc.
*
* This library is free software; you can redistribute it and/or
* modify it under the terms of the GNU Lesser General Public
* License as published by the Free Software Foundation;
* version 2.1 of the License only.
*
* This library is distributed in the hope that it will be useful,
* but WITHOUT ANY WARRANTY; without even the implied warranty of
* MERCHANTABILITY or FITNESS FOR A PARTICULAR PURPOSE.  See the GNU
* Lesser General Public License for more details.
*
* You should have received a copy of the GNU Lesser General Public
* License along with this library; if not, write to the Free Software
* Foundation, Inc., 51 Franklin Street, Fifth Floor, Boston, MA  02110-1301  USA
*
* Linden Research, Inc., 945 Battery Street, San Francisco, CA  94111  USA
* $/LicenseInfo$
*/

#ifndef LL_SETTINGS_DAYCYCLE_H
#define LL_SETTINGS_DAYCYCLE_H

#include "llsettingsbase.h"

class LLSettingsWater;
class LLSettingsSky;

// These are alias for LLSettingsWater::ptr_t and LLSettingsSky::ptr_t respectively.
// Here for definitions only.
typedef PTR_NAMESPACE::shared_ptr<LLSettingsWater> LLSettingsWaterPtr_t;
typedef PTR_NAMESPACE::shared_ptr<LLSettingsSky> LLSettingsSkyPtr_t;

class LLSettingsDay : public LLSettingsBase
{
public:
    // 32-bit as LLSD only supports that width at present
    typedef S32Seconds Seconds;

    static const std::string    SETTING_KEYID;
    static const std::string    SETTING_KEYNAME;
    static const std::string    SETTING_KEYKFRAME;
    static const std::string    SETTING_KEYHASH;
    static const std::string    SETTING_TRACKS;
    static const std::string    SETTING_FRAMES;

    static const Seconds MINIMUM_DAYLENGTH;
    static const Seconds DEFAULT_DAYLENGTH;
    static const Seconds MAXIMUM_DAYLENGTH;

    static const Seconds MINIMUM_DAYOFFSET;
    static const Seconds DEFAULT_DAYOFFSET;
    static const Seconds MAXIMUM_DAYOFFSET;

    static const S32     TRACK_WATER;
    static const S32     TRACK_MAX;
    static const S32     FRAME_MAX;

    typedef std::map<LLSettingsBase::TrackPosition, LLSettingsBase::ptr_t>  CycleTrack_t;
    typedef std::vector<CycleTrack_t>                                       CycleList_t;
    typedef PTR_NAMESPACE::shared_ptr<LLSettingsDay>                        ptr_t;
    typedef PTR_NAMESPACE::weak_ptr<LLSettingsDay>                          wptr_t;
    typedef std::vector<LLSettingsBase::TrackPosition>                      KeyframeList_t;
    typedef std::pair<CycleTrack_t::iterator, CycleTrack_t::iterator>       TrackBound_t;

    //---------------------------------------------------------------------
    LLSettingsDay(const LLSD &data);
    virtual ~LLSettingsDay() { };

    bool                        initialize();

    virtual ptr_t               buildClone() = 0;
    virtual LLSD                getSettings() const SETTINGS_OVERRIDE;
    virtual LLSettingsType::type_e  getSettingTypeValue() const SETTINGS_OVERRIDE { return LLSettingsType::ST_DAYCYCLE; }


    //---------------------------------------------------------------------
    virtual std::string         getSettingType() const SETTINGS_OVERRIDE { return std::string("daycycle"); }

    // Settings status 
    virtual void                blend(const LLSettingsBase::ptr_t &other, F64 mix) SETTINGS_OVERRIDE;

    static LLSD                 defaults();

    //---------------------------------------------------------------------
    KeyframeList_t              getTrackKeyframes(S32 track);
<<<<<<< HEAD
    bool                        moveTrackKeyframe(S32 track, const LLSettingsBase::TrackPosition& old_frame, const LLSettingsBase::TrackPosition& new_frame);
    bool                        removeTrackKeyframe(S32 track, const LLSettingsBase::TrackPosition& frame);

    void                        setWaterAtKeyframe(const LLSettingsWaterPtr_t &water, const LLSettingsBase::TrackPosition& keyframe);
    LLSettingsWaterPtr_t        getWaterAtKeyframe(const LLSettingsBase::TrackPosition& keyframe) const;
    void                        setSkyAtKeyframe(const LLSettingsSkyPtr_t &sky, const LLSettingsBase::TrackPosition& keyframe, S32 track);
    LLSettingsSkyPtr_t          getSkyAtKeyframe(const LLSettingsBase::TrackPosition& keyframe, S32 track) const;
    void                        setSettingsAtKeyframe(const LLSettingsBase::ptr_t &settings, const LLSettingsBase::TrackPosition& keyframe, S32 track);
    LLSettingsBase::ptr_t       getSettingsAtKeyframe(const LLSettingsBase::TrackPosition& keyframe, S32 track) const;
=======
    bool                        moveTrackKeyframe(S32 track, F32 old_frame, F32 new_frame);
    bool                        removeTrackKeyframe(S32 track, F32 frame);

    void                        setWaterAtKeyframe(const LLSettingsWaterPtr_t &water, F32 keyframe);
    LLSettingsWaterPtr_t        getWaterAtKeyframe(F32 keyframe) const;
    void                        setSkyAtKeyframe(const LLSettingsSkyPtr_t &sky, F32 keyframe, S32 track);
    LLSettingsSkyPtr_t          getSkyAtKeyframe(F32 keyframe, S32 track) const;
    void                        setSettingsAtKeyframe(const LLSettingsBase::ptr_t &settings, F32 keyframe, S32 track);
    LLSettingsBase::ptr_t       getSettingsAtKeyframe(F32 keyframe, S32 track) const;
    void                        clearTrack(S32 track);
>>>>>>> b0680322
        //---------------------------------------------------------------------
    void                        startDayCycle();

    virtual LLSettingsSkyPtr_t  getDefaultSky() const = 0;
    virtual LLSettingsWaterPtr_t getDefaultWater() const = 0;

    virtual LLSettingsSkyPtr_t  buildSky(LLSD) const = 0;
    virtual LLSettingsWaterPtr_t buildWater(LLSD) const = 0;

    void                        setInitialized(bool value = true) { mInitialized = value; }
    CycleTrack_t &              getCycleTrack(S32 track);

    virtual validation_list_t   getValidationList() const SETTINGS_OVERRIDE;
    static validation_list_t    validationList();

    virtual LLSettingsBase::ptr_t buildDerivedClone() SETTINGS_OVERRIDE { return buildClone(); }
	
    LLSettingsBase::TrackPosition getUpperBoundFrame(S32 track, const LLSettingsBase::TrackPosition& keyframe);
    LLSettingsBase::TrackPosition getLowerBoundFrame(S32 track, const LLSettingsBase::TrackPosition& keyframe);

    static LLUUID GetDefaultAssetId();

protected:
    LLSettingsDay();

    virtual void                updateSettings() SETTINGS_OVERRIDE;

    bool                        mInitialized;

private:
    CycleList_t                 mDayTracks;

    LLSettingsBase::Seconds     mLastUpdateTime;

    void                        parseFromLLSD(LLSD &data);

    static CycleTrack_t::iterator   getEntryAtOrBefore(CycleTrack_t &track, const LLSettingsBase::TrackPosition& keyframe);
    static CycleTrack_t::iterator   getEntryAtOrAfter(CycleTrack_t &track, const LLSettingsBase::TrackPosition& keyframe);
    TrackBound_t                    getBoundingEntries(CycleTrack_t &track, const LLSettingsBase::TrackPosition& keyframe);
};

#endif<|MERGE_RESOLUTION|>--- conflicted
+++ resolved
@@ -91,7 +91,6 @@
 
     //---------------------------------------------------------------------
     KeyframeList_t              getTrackKeyframes(S32 track);
-<<<<<<< HEAD
     bool                        moveTrackKeyframe(S32 track, const LLSettingsBase::TrackPosition& old_frame, const LLSettingsBase::TrackPosition& new_frame);
     bool                        removeTrackKeyframe(S32 track, const LLSettingsBase::TrackPosition& frame);
 
@@ -101,18 +100,8 @@
     LLSettingsSkyPtr_t          getSkyAtKeyframe(const LLSettingsBase::TrackPosition& keyframe, S32 track) const;
     void                        setSettingsAtKeyframe(const LLSettingsBase::ptr_t &settings, const LLSettingsBase::TrackPosition& keyframe, S32 track);
     LLSettingsBase::ptr_t       getSettingsAtKeyframe(const LLSettingsBase::TrackPosition& keyframe, S32 track) const;
-=======
-    bool                        moveTrackKeyframe(S32 track, F32 old_frame, F32 new_frame);
-    bool                        removeTrackKeyframe(S32 track, F32 frame);
+    void                        clearTrack(S32 track);
 
-    void                        setWaterAtKeyframe(const LLSettingsWaterPtr_t &water, F32 keyframe);
-    LLSettingsWaterPtr_t        getWaterAtKeyframe(F32 keyframe) const;
-    void                        setSkyAtKeyframe(const LLSettingsSkyPtr_t &sky, F32 keyframe, S32 track);
-    LLSettingsSkyPtr_t          getSkyAtKeyframe(F32 keyframe, S32 track) const;
-    void                        setSettingsAtKeyframe(const LLSettingsBase::ptr_t &settings, F32 keyframe, S32 track);
-    LLSettingsBase::ptr_t       getSettingsAtKeyframe(F32 keyframe, S32 track) const;
-    void                        clearTrack(S32 track);
->>>>>>> b0680322
         //---------------------------------------------------------------------
     void                        startDayCycle();
 
