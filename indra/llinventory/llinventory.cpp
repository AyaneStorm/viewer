/** 
 * @file llinventory.cpp
 * @brief Implementation of the inventory system.
 *
 * $LicenseInfo:firstyear=2001&license=viewergpl$
 * 
 * Copyright (c) 2001-2009, Linden Research, Inc.
 * 
 * Second Life Viewer Source Code
 * The source code in this file ("Source Code") is provided by Linden Lab
 * to you under the terms of the GNU General Public License, version 2.0
 * ("GPL"), unless you have obtained a separate licensing agreement
 * ("Other License"), formally executed by you and Linden Lab.  Terms of
 * the GPL can be found in doc/GPL-license.txt in this distribution, or
 * online at http://secondlifegrid.net/programs/open_source/licensing/gplv2
 * 
 * There are special exceptions to the terms and conditions of the GPL as
 * it is applied to this Source Code. View the full text of the exception
 * in the file doc/FLOSS-exception.txt in this software distribution, or
 * online at
 * http://secondlifegrid.net/programs/open_source/licensing/flossexception
 * 
 * By copying, modifying or distributing this software, you acknowledge
 * that you have read and understood your obligations described above,
 * and agree to abide by those obligations.
 * 
 * ALL LINDEN LAB SOURCE CODE IS PROVIDED "AS IS." LINDEN LAB MAKES NO
 * WARRANTIES, EXPRESS, IMPLIED OR OTHERWISE, REGARDING ITS ACCURACY,
 * COMPLETENESS OR PERFORMANCE.
 * $/LicenseInfo$
 */

#include "linden_common.h"

#include "llinventory.h"

#include "lldbstrings.h"
#include "llxorcipher.h"
#include "llsd.h"
#include "message.h"
#include <boost/tokenizer.hpp>

#include "llsdutil.h"

///----------------------------------------------------------------------------
/// exported functions
///----------------------------------------------------------------------------

static const std::string INV_ITEM_ID_LABEL("item_id");
static const std::string INV_FOLDER_ID_LABEL("folder_id");
static const std::string INV_PARENT_ID_LABEL("parent_id");
static const std::string INV_ASSET_TYPE_LABEL("type");
static const std::string INV_PREFERRED_TYPE_LABEL("preferred_type");
static const std::string INV_INVENTORY_TYPE_LABEL("inv_type");
static const std::string INV_NAME_LABEL("name");
static const std::string INV_DESC_LABEL("desc");
static const std::string INV_PERMISSIONS_LABEL("permissions");
static const std::string INV_SHADOW_ID_LABEL("shadow_id");
static const std::string INV_ASSET_ID_LABEL("asset_id");
static const std::string INV_SALE_INFO_LABEL("sale_info");
static const std::string INV_FLAGS_LABEL("flags");
static const std::string INV_CREATION_DATE_LABEL("created_at");

// key used by agent-inventory-service
static const std::string INV_ASSET_TYPE_LABEL_WS("type_default");
static const std::string INV_FOLDER_ID_LABEL_WS("category_id");
///----------------------------------------------------------------------------
/// Local function declarations, constants, enums, and typedefs
///----------------------------------------------------------------------------

const U8 TASK_INVENTORY_ITEM_KEY = 0;
const U8 TASK_INVENTORY_ASSET_KEY = 1;

const LLUUID MAGIC_ID("3c115e51-04f4-523c-9fa6-98aff1034730");	
	

///----------------------------------------------------------------------------
/// Class LLInventoryObject
///----------------------------------------------------------------------------

LLInventoryObject::LLInventoryObject(
	const LLUUID& uuid,
	const LLUUID& parent_uuid,
	LLAssetType::EType type,
	const std::string& name) :
	mUUID(uuid),
	mParentUUID(parent_uuid),
	mType(type),
	mName(name)
{
	LLStringUtil::replaceNonstandardASCII(mName, ' ');
	LLStringUtil::replaceChar(mName, '|', ' ');
	LLStringUtil::trim(mName);
	LLStringUtil::truncate(mName, DB_INV_ITEM_NAME_STR_LEN);
}

LLInventoryObject::LLInventoryObject() :
	mType(LLAssetType::AT_NONE)
{
}

LLInventoryObject::~LLInventoryObject( void )
{
}

void LLInventoryObject::copyObject(const LLInventoryObject* other)
{
	mUUID = other->mUUID;
	mParentUUID = other->mParentUUID;
	mType = other->mType;
	mName = other->mName;
}

const LLUUID& LLInventoryObject::getUUID() const
{
	return mUUID;
}

const LLUUID& LLInventoryObject::getParentUUID() const
{
	return mParentUUID;
}

const std::string& LLInventoryObject::getName() const
{
	return mName;
}

// To bypass linked items, since llviewerinventory's getType
// will return the linked-to item's type instead of this object's type.
LLAssetType::EType LLInventoryObject::getActualType() const
{
	return mType;
}

<<<<<<< HEAD
=======
BOOL LLInventoryObject::getIsLinkType() const
{
	return LLAssetType::lookupIsLinkType(mType);
}

>>>>>>> 3ac3a4b2
// See LLInventoryItem override.
// virtual
const LLUUID& LLInventoryObject::getLinkedUUID() const
{
	return mUUID;
}

LLAssetType::EType LLInventoryObject::getType() const
{
	return mType;
}

void LLInventoryObject::setUUID(const LLUUID& new_uuid)
{
	mUUID = new_uuid;
}

void LLInventoryObject::rename(const std::string& n)
{
	std::string new_name(n);
	LLStringUtil::replaceNonstandardASCII(new_name, ' ');
	LLStringUtil::replaceChar(new_name, '|', ' ');
	LLStringUtil::trim(new_name);
	LLStringUtil::truncate(new_name, DB_INV_ITEM_NAME_STR_LEN);

	if( new_name != mName )
	{
		mName = new_name;
	}
}

void LLInventoryObject::setParent(const LLUUID& new_parent)
{
	mParentUUID = new_parent;
}

void LLInventoryObject::setType(LLAssetType::EType type)
{
	mType = type;
}


// virtual
BOOL LLInventoryObject::importLegacyStream(std::istream& input_stream)
{
	// *NOTE: Changing the buffer size will require changing the scanf
	// calls below.
	char buffer[MAX_STRING];	/* Flawfinder: ignore */
	char keyword[MAX_STRING];	/* Flawfinder: ignore */
	char valuestr[MAX_STRING];	/* Flawfinder: ignore */

	keyword[0] = '\0';
	valuestr[0] = '\0';
	while(input_stream.good())
	{
		input_stream.getline(buffer, MAX_STRING);
		sscanf(buffer, " %254s %254s", keyword, valuestr);	/* Flawfinder: ignore */
		if(0 == strcmp("{",keyword))
		{
			continue;
		}
		if(0 == strcmp("}", keyword))
		{
			break;
		}
		else if(0 == strcmp("obj_id", keyword))
		{
			mUUID.set(valuestr);
		}
		else if(0 == strcmp("parent_id", keyword))
		{
			mParentUUID.set(valuestr);
		}
		else if(0 == strcmp("type", keyword))
		{
			mType = LLAssetType::lookup(valuestr);
		}
		else if(0 == strcmp("name", keyword))
		{
			//strcpy(valuestr, buffer + strlen(keyword) + 3);
			// *NOTE: Not ANSI C, but widely supported.
			sscanf(	/* Flawfinder: ignore */
				buffer,
				" %254s %254[^|]",
				keyword, valuestr);
			mName.assign(valuestr);
			LLStringUtil::replaceNonstandardASCII(mName, ' ');
			LLStringUtil::replaceChar(mName, '|', ' ');
			LLStringUtil::trim(mName);
			LLStringUtil::truncate(mName, DB_INV_ITEM_NAME_STR_LEN);
		}
		else
		{
			llwarns << "unknown keyword '" << keyword
					<< "' in LLInventoryObject::importLegacyStream() for object " << mUUID << llendl;
		}
	}
	return TRUE;
}

// exportFile should be replaced with exportLegacyStream
// not sure whether exportLegacyStream(llofstream(fp)) would work, fp may need to get icramented...
BOOL LLInventoryObject::exportFile(LLFILE* fp, BOOL) const
{
	std::string uuid_str;
	fprintf(fp, "\tinv_object\t0\n\t{\n");
	mUUID.toString(uuid_str);
	fprintf(fp, "\t\tobj_id\t%s\n", uuid_str.c_str());
	mParentUUID.toString(uuid_str);
	fprintf(fp, "\t\tparent_id\t%s\n", uuid_str.c_str());
	fprintf(fp, "\t\ttype\t%s\n", LLAssetType::lookup(mType));
	fprintf(fp, "\t\tname\t%s|\n", mName.c_str());
	fprintf(fp,"\t}\n");
	return TRUE;
}

BOOL LLInventoryObject::exportLegacyStream(std::ostream& output_stream, BOOL) const
{
	std::string uuid_str;
	output_stream <<  "\tinv_object\t0\n\t{\n";
	mUUID.toString(uuid_str);
	output_stream << "\t\tobj_id\t" << uuid_str << "\n";
	mParentUUID.toString(uuid_str);
	output_stream << "\t\tparent_id\t" << uuid_str << "\n";
	output_stream << "\t\ttype\t" << LLAssetType::lookup(mType) << "\n";
	output_stream << "\t\tname\t" << mName.c_str() << "|\n";
	output_stream << "\t}\n";
	return TRUE;
}


void LLInventoryObject::removeFromServer()
{
	// don't do nothin'
	llwarns << "LLInventoryObject::removeFromServer() called.  Doesn't do anything." << llendl;
}

void LLInventoryObject::updateParentOnServer(BOOL) const
{
	// don't do nothin'
	llwarns << "LLInventoryObject::updateParentOnServer() called.  Doesn't do anything." << llendl;
}

void LLInventoryObject::updateServer(BOOL) const
{
	// don't do nothin'
	llwarns << "LLInventoryObject::updateServer() called.  Doesn't do anything." << llendl;
}


///----------------------------------------------------------------------------
/// Class LLInventoryItem
///----------------------------------------------------------------------------

LLInventoryItem::LLInventoryItem(
	const LLUUID& uuid,
	const LLUUID& parent_uuid,
	const LLPermissions& permissions,
	const LLUUID& asset_uuid,
	LLAssetType::EType type,
	LLInventoryType::EType inv_type,
	const std::string& name, 
	const std::string& desc,
	const LLSaleInfo& sale_info,
	U32 flags,
	S32 creation_date_utc) :
	LLInventoryObject(uuid, parent_uuid, type, name),
	mPermissions(permissions),
	mAssetUUID(asset_uuid),
	mDescription(desc),
	mSaleInfo(sale_info),
	mInventoryType(inv_type),
	mFlags(flags),
	mCreationDate(creation_date_utc)
{
	LLStringUtil::replaceNonstandardASCII(mDescription, ' ');
	LLStringUtil::replaceChar(mDescription, '|', ' ');
	mPermissions.initMasks(inv_type);
}

LLInventoryItem::LLInventoryItem() :
	LLInventoryObject(),
	mPermissions(),
	mAssetUUID(),
	mDescription(),
	mSaleInfo(),
	mInventoryType(LLInventoryType::IT_NONE),
	mFlags(0),
	mCreationDate(0)
{
}

LLInventoryItem::LLInventoryItem(const LLInventoryItem* other) :
	LLInventoryObject()
{
	copyItem(other);
}

LLInventoryItem::~LLInventoryItem()
{
}

// virtual
void LLInventoryItem::copyItem(const LLInventoryItem* other)
{
	copyObject(other);
	mPermissions = other->mPermissions;
	mAssetUUID = other->mAssetUUID;
	mDescription = other->mDescription;
	mSaleInfo = other->mSaleInfo;
	mInventoryType = other->mInventoryType;
	mFlags = other->mFlags;
	mCreationDate = other->mCreationDate;
}

// If this is a linked item, then the UUID of the base object is
// this item's assetID.
// virtual
const LLUUID& LLInventoryItem::getLinkedUUID() const
{
	if (LLAssetType::lookupIsLinkType(getActualType()))
	{
		return mAssetUUID;
	}

	return LLInventoryObject::getLinkedUUID();
}

const LLPermissions& LLInventoryItem::getPermissions() const
{
	return mPermissions;
}

const LLUUID& LLInventoryItem::getCreatorUUID() const
{
	return mPermissions.getCreator();
}

const LLUUID& LLInventoryItem::getAssetUUID() const
{
	return mAssetUUID;
}

void LLInventoryItem::setAssetUUID(const LLUUID& asset_id)
{
	mAssetUUID = asset_id;
}


const std::string& LLInventoryItem::getDescription() const
{
	return mDescription;
}

time_t LLInventoryItem::getCreationDate() const
{
	return mCreationDate;
}

U32 LLInventoryItem::getCRC32() const
{
	// *FIX: Not a real crc - more of a checksum.
	// *NOTE: We currently do not validate the name or description,
	// but if they change in transit, it's no big deal.
	U32 crc = mUUID.getCRC32();
	//lldebugs << "1 crc: " << std::hex << crc << std::dec << llendl;
	crc += mParentUUID.getCRC32();
	//lldebugs << "2 crc: " << std::hex << crc << std::dec << llendl;
	crc += mPermissions.getCRC32();
	//lldebugs << "3 crc: " << std::hex << crc << std::dec << llendl;
	crc += mAssetUUID.getCRC32();
	//lldebugs << "4 crc: " << std::hex << crc << std::dec << llendl;
	crc += mType;
	//lldebugs << "5 crc: " << std::hex << crc << std::dec << llendl;
	crc += mInventoryType;
	//lldebugs << "6 crc: " << std::hex << crc << std::dec << llendl;
	crc += mFlags;
	//lldebugs << "7 crc: " << std::hex << crc << std::dec << llendl;
	crc += mSaleInfo.getCRC32();
	//lldebugs << "8 crc: " << std::hex << crc << std::dec << llendl;
	crc += mCreationDate;
	//lldebugs << "9 crc: " << std::hex << crc << std::dec << llendl;
	return crc;
}


void LLInventoryItem::setDescription(const std::string& d)
{
	std::string new_desc(d);
	LLStringUtil::replaceNonstandardASCII(new_desc, ' ');
	LLStringUtil::replaceChar(new_desc, '|', ' ');
	if( new_desc != mDescription )
	{
		mDescription = new_desc;
	}
}

void LLInventoryItem::setPermissions(const LLPermissions& perm)
{
	mPermissions = perm;

	// Override permissions to unrestricted if this is a landmark
	mPermissions.initMasks(mInventoryType);
}

void LLInventoryItem::setInventoryType(LLInventoryType::EType inv_type)
{
	mInventoryType = inv_type;
}

void LLInventoryItem::setFlags(U32 flags)
{
	mFlags = flags;
}

void LLInventoryItem::setCreationDate(time_t creation_date_utc)
{
	mCreationDate = creation_date_utc;
}

void LLInventoryItem::accumulatePermissionSlamBits(const LLInventoryItem& old_item)
{
	// Remove any pre-existing II_FLAGS_PERM_OVERWRITE_MASK flags 
	// because we now detect when they should be set.
	setFlags( old_item.getFlags() | (getFlags() & ~(LLInventoryItem::II_FLAGS_PERM_OVERWRITE_MASK)) );

	// Enforce the PERM_OVERWRITE flags for any masks that are different
	// but only for AT_OBJECT's since that is the only asset type that can 
	// exist in-world (instead of only in-inventory or in-object-contents).
	if (LLAssetType::AT_OBJECT == getType())
	{
		LLPermissions old_permissions = old_item.getPermissions();
		U32 flags_to_be_set = 0;
		if(old_permissions.getMaskNextOwner() != getPermissions().getMaskNextOwner())
		{
			flags_to_be_set |= LLInventoryItem::II_FLAGS_OBJECT_SLAM_PERM;
		}
		if(old_permissions.getMaskEveryone() != getPermissions().getMaskEveryone())
		{
			flags_to_be_set |= LLInventoryItem::II_FLAGS_OBJECT_PERM_OVERWRITE_EVERYONE;
		}
		if(old_permissions.getMaskGroup() != getPermissions().getMaskGroup())
		{
			flags_to_be_set |= LLInventoryItem::II_FLAGS_OBJECT_PERM_OVERWRITE_GROUP;
		}
		LLSaleInfo old_sale_info = old_item.getSaleInfo();
		if(old_sale_info != getSaleInfo())
		{
			flags_to_be_set |= LLInventoryItem::II_FLAGS_OBJECT_SLAM_SALE;
		}
		setFlags(getFlags() | flags_to_be_set);
	}
}

const LLSaleInfo& LLInventoryItem::getSaleInfo() const
{
	return mSaleInfo;
}

void LLInventoryItem::setSaleInfo(const LLSaleInfo& sale_info)
{
	mSaleInfo = sale_info;
}

LLInventoryType::EType LLInventoryItem::getInventoryType() const
{
	return mInventoryType;
}

U32 LLInventoryItem::getFlags() const
{
	return mFlags;
}

// virtual
void LLInventoryItem::packMessage(LLMessageSystem* msg) const
{
	msg->addUUIDFast(_PREHASH_ItemID, mUUID);
	msg->addUUIDFast(_PREHASH_FolderID, mParentUUID);
	mPermissions.packMessage(msg);
	msg->addUUIDFast(_PREHASH_AssetID, mAssetUUID);
	S8 type = static_cast<S8>(mType);
	msg->addS8Fast(_PREHASH_Type, type);
	type = static_cast<S8>(mInventoryType);
	msg->addS8Fast(_PREHASH_InvType, type);
	msg->addU32Fast(_PREHASH_Flags, mFlags);
	mSaleInfo.packMessage(msg);
	msg->addStringFast(_PREHASH_Name, mName);
	msg->addStringFast(_PREHASH_Description, mDescription);
	msg->addS32Fast(_PREHASH_CreationDate, mCreationDate);
	U32 crc = getCRC32();
	msg->addU32Fast(_PREHASH_CRC, crc);
}

// virtual
BOOL LLInventoryItem::unpackMessage(LLMessageSystem* msg, const char* block, S32 block_num)
{
	msg->getUUIDFast(block, _PREHASH_ItemID, mUUID, block_num);
	msg->getUUIDFast(block, _PREHASH_FolderID, mParentUUID, block_num);
	mPermissions.unpackMessage(msg, block, block_num);
	msg->getUUIDFast(block, _PREHASH_AssetID, mAssetUUID, block_num);

	S8 type;
	msg->getS8Fast(block, _PREHASH_Type, type, block_num);
	mType = static_cast<LLAssetType::EType>(type);
	msg->getS8(block, "InvType", type, block_num);
	mInventoryType = static_cast<LLInventoryType::EType>(type);
	mPermissions.initMasks(mInventoryType);

	msg->getU32Fast(block, _PREHASH_Flags, mFlags, block_num);

	mSaleInfo.unpackMultiMessage(msg, block, block_num);

	msg->getStringFast(block, _PREHASH_Name, mName, block_num);
	LLStringUtil::replaceNonstandardASCII(mName, ' ');

	msg->getStringFast(block, _PREHASH_Description, mDescription, block_num);
	LLStringUtil::replaceNonstandardASCII(mDescription, ' ');

	S32 date;
	msg->getS32(block, "CreationDate", date, block_num);
	mCreationDate = date;

	U32 local_crc = getCRC32();
	U32 remote_crc = 0;
	msg->getU32(block, "CRC", remote_crc, block_num);
//#define CRC_CHECK
#ifdef CRC_CHECK
	if(local_crc == remote_crc)
	{
		lldebugs << "crc matches" << llendl;
		return TRUE;
	}
	else
	{
		llwarns << "inventory crc mismatch: local=" << std::hex << local_crc
				<< " remote=" << remote_crc << std::dec << llendl;
		return FALSE;
	}
#else
	return (local_crc == remote_crc);
#endif
}

// virtual
BOOL LLInventoryItem::importFile(LLFILE* fp)
{
	// *NOTE: Changing the buffer size will require changing the scanf
	// calls below.
	char buffer[MAX_STRING];	/* Flawfinder: ignore */
	char keyword[MAX_STRING];	/* Flawfinder: ignore */	
	char valuestr[MAX_STRING];	/* Flawfinder: ignore */
	char junk[MAX_STRING];	/* Flawfinder: ignore */
	BOOL success = TRUE;

	keyword[0] = '\0';
	valuestr[0] = '\0';

	mInventoryType = LLInventoryType::IT_NONE;
	mAssetUUID.setNull();
	while(success && (!feof(fp)))
	{
		if (fgets(buffer, MAX_STRING, fp) == NULL)
		{
			buffer[0] = '\0';
		}
		
		sscanf(buffer, " %254s %254s", keyword, valuestr);	/* Flawfinder: ignore */
		if(0 == strcmp("{",keyword))
		{
			continue;
		}
		if(0 == strcmp("}", keyword))
		{
			break;
		}
		else if(0 == strcmp("item_id", keyword))
		{
			mUUID.set(valuestr);
		}
		else if(0 == strcmp("parent_id", keyword))
		{
			mParentUUID.set(valuestr);
		}
		else if(0 == strcmp("permissions", keyword))
		{
			success = mPermissions.importFile(fp);
		}
		else if(0 == strcmp("sale_info", keyword))
		{
			// Sale info used to contain next owner perm. It is now in
			// the permissions. Thus, we read that out, and fix legacy
			// objects. It's possible this op would fail, but it
			// should pick up the vast majority of the tasks.
			BOOL has_perm_mask = FALSE;
			U32 perm_mask = 0;
			success = mSaleInfo.importFile(fp, has_perm_mask, perm_mask);
			if(has_perm_mask)
			{
				if(perm_mask == PERM_NONE)
				{
					perm_mask = mPermissions.getMaskOwner();
				}
				// fair use fix.
				if(!(perm_mask & PERM_COPY))
				{
					perm_mask |= PERM_TRANSFER;
				}
				mPermissions.setMaskNext(perm_mask);
			}
		}
		else if(0 == strcmp("shadow_id", keyword))
		{
			mAssetUUID.set(valuestr);
			LLXORCipher cipher(MAGIC_ID.mData, UUID_BYTES);
			cipher.decrypt(mAssetUUID.mData, UUID_BYTES);
		}
		else if(0 == strcmp("asset_id", keyword))
		{
			mAssetUUID.set(valuestr);
		}
		else if(0 == strcmp("type", keyword))
		{
			mType = LLAssetType::lookup(valuestr);
		}
		else if(0 == strcmp("inv_type", keyword))
		{
			mInventoryType = LLInventoryType::lookup(std::string(valuestr));
		}
		else if(0 == strcmp("flags", keyword))
		{
			sscanf(valuestr, "%x", &mFlags);
		}
		else if(0 == strcmp("name", keyword))
		{
			//strcpy(valuestr, buffer + strlen(keyword) + 3);
			// *NOTE: Not ANSI C, but widely supported.
			sscanf(	/* Flawfinder: ignore */
				buffer,
				" %254s%254[\t]%254[^|]",
				keyword, junk, valuestr);

			// IW: sscanf chokes and puts | in valuestr if there's no name
			if (valuestr[0] == '|')
			{
				valuestr[0] = '\000';
			}

			mName.assign(valuestr);
			LLStringUtil::replaceNonstandardASCII(mName, ' ');
			LLStringUtil::replaceChar(mName, '|', ' ');
		}
		else if(0 == strcmp("desc", keyword))
		{
			//strcpy(valuestr, buffer + strlen(keyword) + 3);
			// *NOTE: Not ANSI C, but widely supported.
			sscanf(	/* Flawfinder: ignore */
				buffer,
				" %254s%254[\t]%254[^|]",
				keyword, junk, valuestr);

			if (valuestr[0] == '|')
			{
				valuestr[0] = '\000';
			}

			mDescription.assign(valuestr);
			LLStringUtil::replaceNonstandardASCII(mDescription, ' ');
			/* TODO -- ask Ian about this code
			const char *donkey = mDescription.c_str();
			if (donkey[0] == '|')
			{
				llerrs << "Donkey" << llendl;
			}
			*/
		}
		else if(0 == strcmp("creation_date", keyword))
		{
			S32 date;
			sscanf(valuestr, "%d", &date);
			mCreationDate = date;
		}
		else
		{
			llwarns << "unknown keyword '" << keyword
					<< "' in inventory import of item " << mUUID << llendl;
		}
	}

	// Need to convert 1.0 simstate files to a useful inventory type
	// and potentially deal with bad inventory tyes eg, a landmark
	// marked as a texture.
	if((LLInventoryType::IT_NONE == mInventoryType)
	   || !inventory_and_asset_types_match(mInventoryType, mType))
	{
		lldebugs << "Resetting inventory type for " << mUUID << llendl;
		mInventoryType = LLInventoryType::defaultForAssetType(mType);
	}

	mPermissions.initMasks(mInventoryType);

	return success;
}

BOOL LLInventoryItem::exportFile(LLFILE* fp, BOOL include_asset_key) const
{
	std::string uuid_str;
	fprintf(fp, "\tinv_item\t0\n\t{\n");
	mUUID.toString(uuid_str);
	fprintf(fp, "\t\titem_id\t%s\n", uuid_str.c_str());
	mParentUUID.toString(uuid_str);
	fprintf(fp, "\t\tparent_id\t%s\n", uuid_str.c_str());
	mPermissions.exportFile(fp);

	// Check for permissions to see the asset id, and if so write it
	// out as an asset id. Otherwise, apply our cheesy encryption.
	if(include_asset_key)
	{
		U32 mask = mPermissions.getMaskBase();
		if(((mask & PERM_ITEM_UNRESTRICTED) == PERM_ITEM_UNRESTRICTED)
		   || (mAssetUUID.isNull()))
		{
			mAssetUUID.toString(uuid_str);
			fprintf(fp, "\t\tasset_id\t%s\n", uuid_str.c_str());
		}
		else
		{
			LLUUID shadow_id(mAssetUUID);
			LLXORCipher cipher(MAGIC_ID.mData, UUID_BYTES);
			cipher.encrypt(shadow_id.mData, UUID_BYTES);
			shadow_id.toString(uuid_str);
			fprintf(fp, "\t\tshadow_id\t%s\n", uuid_str.c_str());
		}
	}
	else
	{
		LLUUID::null.toString(uuid_str);
		fprintf(fp, "\t\tasset_id\t%s\n", uuid_str.c_str());
	}
	fprintf(fp, "\t\ttype\t%s\n", LLAssetType::lookup(mType));
	const std::string inv_type_str = LLInventoryType::lookup(mInventoryType);
	if(!inv_type_str.empty()) fprintf(fp, "\t\tinv_type\t%s\n", inv_type_str.c_str());
	fprintf(fp, "\t\tflags\t%08x\n", mFlags);
	mSaleInfo.exportFile(fp);
	fprintf(fp, "\t\tname\t%s|\n", mName.c_str());
	fprintf(fp, "\t\tdesc\t%s|\n", mDescription.c_str());
	fprintf(fp, "\t\tcreation_date\t%d\n", (S32) mCreationDate);
	fprintf(fp,"\t}\n");
	return TRUE;
}

// virtual
BOOL LLInventoryItem::importLegacyStream(std::istream& input_stream)
{
	// *NOTE: Changing the buffer size will require changing the scanf
	// calls below.
	char buffer[MAX_STRING];	/* Flawfinder: ignore */
	char keyword[MAX_STRING];	/* Flawfinder: ignore */
	char valuestr[MAX_STRING];	/* Flawfinder: ignore */
	char junk[MAX_STRING];	/* Flawfinder: ignore */
	BOOL success = TRUE;

	keyword[0] = '\0';
	valuestr[0] = '\0';

	mInventoryType = LLInventoryType::IT_NONE;
	mAssetUUID.setNull();
	while(success && input_stream.good())
	{
		input_stream.getline(buffer, MAX_STRING);
		sscanf(	/* Flawfinder: ignore */
			buffer,
			" %254s %254s",
			keyword, valuestr);
		if(0 == strcmp("{",keyword))
		{
			continue;
		}
		if(0 == strcmp("}", keyword))
		{
			break;
		}
		else if(0 == strcmp("item_id", keyword))
		{
			mUUID.set(valuestr);
		}
		else if(0 == strcmp("parent_id", keyword))
		{
			mParentUUID.set(valuestr);
		}
		else if(0 == strcmp("permissions", keyword))
		{
			success = mPermissions.importLegacyStream(input_stream);
		}
		else if(0 == strcmp("sale_info", keyword))
		{
			// Sale info used to contain next owner perm. It is now in
			// the permissions. Thus, we read that out, and fix legacy
			// objects. It's possible this op would fail, but it
			// should pick up the vast majority of the tasks.
			BOOL has_perm_mask = FALSE;
			U32 perm_mask = 0;
			success = mSaleInfo.importLegacyStream(input_stream, has_perm_mask, perm_mask);
			if(has_perm_mask)
			{
				if(perm_mask == PERM_NONE)
				{
					perm_mask = mPermissions.getMaskOwner();
				}
				// fair use fix.
				if(!(perm_mask & PERM_COPY))
				{
					perm_mask |= PERM_TRANSFER;
				}
				mPermissions.setMaskNext(perm_mask);
			}
		}
		else if(0 == strcmp("shadow_id", keyword))
		{
			mAssetUUID.set(valuestr);
			LLXORCipher cipher(MAGIC_ID.mData, UUID_BYTES);
			cipher.decrypt(mAssetUUID.mData, UUID_BYTES);
		}
		else if(0 == strcmp("asset_id", keyword))
		{
			mAssetUUID.set(valuestr);
		}
		else if(0 == strcmp("type", keyword))
		{
			mType = LLAssetType::lookup(valuestr);
		}
		else if(0 == strcmp("inv_type", keyword))
		{
			mInventoryType = LLInventoryType::lookup(std::string(valuestr));
		}
		else if(0 == strcmp("flags", keyword))
		{
			sscanf(valuestr, "%x", &mFlags);
		}
		else if(0 == strcmp("name", keyword))
		{
			//strcpy(valuestr, buffer + strlen(keyword) + 3);
			// *NOTE: Not ANSI C, but widely supported.
			sscanf(	/* Flawfinder: ignore */
				buffer,
				" %254s%254[\t]%254[^|]",
				keyword, junk, valuestr);

			// IW: sscanf chokes and puts | in valuestr if there's no name
			if (valuestr[0] == '|')
			{
				valuestr[0] = '\000';
			}

			mName.assign(valuestr);
			LLStringUtil::replaceNonstandardASCII(mName, ' ');
			LLStringUtil::replaceChar(mName, '|', ' ');
		}
		else if(0 == strcmp("desc", keyword))
		{
			//strcpy(valuestr, buffer + strlen(keyword) + 3);
			// *NOTE: Not ANSI C, but widely supported.
			sscanf(	/* Flawfinder: ignore */
				buffer,
				" %254s%254[\t]%254[^|]",
				keyword, junk, valuestr);

			if (valuestr[0] == '|')
			{
				valuestr[0] = '\000';
			}

			mDescription.assign(valuestr);
			LLStringUtil::replaceNonstandardASCII(mDescription, ' ');
			/* TODO -- ask Ian about this code
			const char *donkey = mDescription.c_str();
			if (donkey[0] == '|')
			{
				llerrs << "Donkey" << llendl;
			}
			*/
		}
		else if(0 == strcmp("creation_date", keyword))
		{
			S32 date;
			sscanf(valuestr, "%d", &date);
			mCreationDate = date;
		}
		else
		{
			llwarns << "unknown keyword '" << keyword
					<< "' in inventory import of item " << mUUID << llendl;
		}
	}

	// Need to convert 1.0 simstate files to a useful inventory type
	// and potentially deal with bad inventory tyes eg, a landmark
	// marked as a texture.
	if((LLInventoryType::IT_NONE == mInventoryType)
	   || !inventory_and_asset_types_match(mInventoryType, mType))
	{
		lldebugs << "Resetting inventory type for " << mUUID << llendl;
		mInventoryType = LLInventoryType::defaultForAssetType(mType);
	}

	mPermissions.initMasks(mInventoryType);

	return success;
}

BOOL LLInventoryItem::exportLegacyStream(std::ostream& output_stream, BOOL include_asset_key) const
{
	std::string uuid_str;
	output_stream << "\tinv_item\t0\n\t{\n";
	mUUID.toString(uuid_str);
	output_stream << "\t\titem_id\t" << uuid_str << "\n";
	mParentUUID.toString(uuid_str);
	output_stream << "\t\tparent_id\t" << uuid_str << "\n";
	mPermissions.exportLegacyStream(output_stream);

	// Check for permissions to see the asset id, and if so write it
	// out as an asset id. Otherwise, apply our cheesy encryption.
	if(include_asset_key)
	{
		U32 mask = mPermissions.getMaskBase();
		if(((mask & PERM_ITEM_UNRESTRICTED) == PERM_ITEM_UNRESTRICTED)
		   || (mAssetUUID.isNull()))
		{
			mAssetUUID.toString(uuid_str);
			output_stream << "\t\tasset_id\t" << uuid_str << "\n";
		}
		else
		{
			LLUUID shadow_id(mAssetUUID);
			LLXORCipher cipher(MAGIC_ID.mData, UUID_BYTES);
			cipher.encrypt(shadow_id.mData, UUID_BYTES);
			shadow_id.toString(uuid_str);
			output_stream << "\t\tshadow_id\t" << uuid_str << "\n";
		}
	}
	else
	{
		LLUUID::null.toString(uuid_str);
		output_stream << "\t\tasset_id\t" << uuid_str << "\n";
	}
	output_stream << "\t\ttype\t" << LLAssetType::lookup(mType) << "\n";
	const std::string inv_type_str = LLInventoryType::lookup(mInventoryType);
	if(!inv_type_str.empty()) 
		output_stream << "\t\tinv_type\t" << inv_type_str << "\n";
	std::string buffer;
	buffer = llformat( "\t\tflags\t%08x\n", mFlags);
	output_stream << buffer;
	mSaleInfo.exportLegacyStream(output_stream);
	output_stream << "\t\tname\t" << mName.c_str() << "|\n";
	output_stream << "\t\tdesc\t" << mDescription.c_str() << "|\n";
	output_stream << "\t\tcreation_date\t" << mCreationDate << "\n";
	output_stream << "\t}\n";
	return TRUE;
}

LLSD LLInventoryItem::asLLSD() const
{
	LLSD sd = LLSD();
	asLLSD(sd);
	return sd;
}

void LLInventoryItem::asLLSD( LLSD& sd ) const
{
	sd[INV_ITEM_ID_LABEL] = mUUID;
	sd[INV_PARENT_ID_LABEL] = mParentUUID;
	sd[INV_PERMISSIONS_LABEL] = ll_create_sd_from_permissions(mPermissions);

	U32 mask = mPermissions.getMaskBase();
	if(((mask & PERM_ITEM_UNRESTRICTED) == PERM_ITEM_UNRESTRICTED)
		|| (mAssetUUID.isNull()))
	{
		sd[INV_ASSET_ID_LABEL] = mAssetUUID;
	}
	else
	{
		// *TODO: get rid of this. Phoenix 2008-01-30
		LLUUID shadow_id(mAssetUUID);
		LLXORCipher cipher(MAGIC_ID.mData, UUID_BYTES);
		cipher.encrypt(shadow_id.mData, UUID_BYTES);
		sd[INV_SHADOW_ID_LABEL] = shadow_id;
	}
	sd[INV_ASSET_TYPE_LABEL] = LLAssetType::lookup(mType);
	sd[INV_INVENTORY_TYPE_LABEL] = mInventoryType;
	const std::string inv_type_str = LLInventoryType::lookup(mInventoryType);
	if(!inv_type_str.empty())
	{
		sd[INV_INVENTORY_TYPE_LABEL] = inv_type_str;
	}
	//sd[INV_FLAGS_LABEL] = (S32)mFlags;
	sd[INV_FLAGS_LABEL] = ll_sd_from_U32(mFlags);
	sd[INV_SALE_INFO_LABEL] = mSaleInfo;
	sd[INV_NAME_LABEL] = mName;
	sd[INV_DESC_LABEL] = mDescription;
	sd[INV_CREATION_DATE_LABEL] = (S32) mCreationDate;
}

bool LLInventoryItem::fromLLSD(const LLSD& sd)
{
	mInventoryType = LLInventoryType::IT_NONE;
	mAssetUUID.setNull();
	std::string w;

	w = INV_ITEM_ID_LABEL;
	if (sd.has(w))
	{
		mUUID = sd[w];
	}
	w = INV_PARENT_ID_LABEL;
	if (sd.has(w))
	{
		mParentUUID = sd[w];
	}
	w = INV_PERMISSIONS_LABEL;
	if (sd.has(w))
	{
		mPermissions = ll_permissions_from_sd(sd[w]);
	}
	w = INV_SALE_INFO_LABEL;
	if (sd.has(w))
	{
		// Sale info used to contain next owner perm. It is now in
		// the permissions. Thus, we read that out, and fix legacy
		// objects. It's possible this op would fail, but it
		// should pick up the vast majority of the tasks.
		BOOL has_perm_mask = FALSE;
		U32 perm_mask = 0;
		if (!mSaleInfo.fromLLSD(sd[w], has_perm_mask, perm_mask))
		{
			goto fail;
		}
		if (has_perm_mask)
		{
			if(perm_mask == PERM_NONE)
			{
				perm_mask = mPermissions.getMaskOwner();
			}
			// fair use fix.
			if(!(perm_mask & PERM_COPY))
			{
				perm_mask |= PERM_TRANSFER;
			}
			mPermissions.setMaskNext(perm_mask);
		}
	}
	w = INV_SHADOW_ID_LABEL;
	if (sd.has(w))
	{
		mAssetUUID = sd[w];
		LLXORCipher cipher(MAGIC_ID.mData, UUID_BYTES);
		cipher.decrypt(mAssetUUID.mData, UUID_BYTES);
	}
	w = INV_ASSET_ID_LABEL;
	if (sd.has(w))
	{
		mAssetUUID = sd[w];
	}
	w = INV_ASSET_TYPE_LABEL;
	if (sd.has(w))
	{
		if (sd[w].isString())
		{
			mType = LLAssetType::lookup(sd[w].asString().c_str());
		}
		else if (sd[w].isInteger())
		{
			S8 type = (U8)sd[w].asInteger();
			mType = static_cast<LLAssetType::EType>(type);
		}
	}
	w = INV_INVENTORY_TYPE_LABEL;
	if (sd.has(w))
	{
		if (sd[w].isString())
		{
			mInventoryType = LLInventoryType::lookup(sd[w].asString().c_str());
		}
		else if (sd[w].isInteger())
		{
			S8 type = (U8)sd[w].asInteger();
			mInventoryType = static_cast<LLInventoryType::EType>(type);
		}
	}
	w = INV_FLAGS_LABEL;
	if (sd.has(w))
	{
		if (sd[w].isBinary())
		{
			mFlags = ll_U32_from_sd(sd[w]);
		}
		else if(sd[w].isInteger())
		{
			mFlags = sd[w].asInteger();
		}
	}
	w = INV_NAME_LABEL;
	if (sd.has(w))
	{
		mName = sd[w].asString();
		LLStringUtil::replaceNonstandardASCII(mName, ' ');
		LLStringUtil::replaceChar(mName, '|', ' ');
	}
	w = INV_DESC_LABEL;
	if (sd.has(w))
	{
		mDescription = sd[w].asString();
		LLStringUtil::replaceNonstandardASCII(mDescription, ' ');
	}
	w = INV_CREATION_DATE_LABEL;
	if (sd.has(w))
	{
		mCreationDate = sd[w].asInteger();
	}

	// Need to convert 1.0 simstate files to a useful inventory type
	// and potentially deal with bad inventory tyes eg, a landmark
	// marked as a texture.
	if((LLInventoryType::IT_NONE == mInventoryType)
	   || !inventory_and_asset_types_match(mInventoryType, mType))
	{
		lldebugs << "Resetting inventory type for " << mUUID << llendl;
		mInventoryType = LLInventoryType::defaultForAssetType(mType);
	}

	mPermissions.initMasks(mInventoryType);

	return true;
fail:
	return false;

}

// Deleted LLInventoryItem::exportFileXML() and LLInventoryItem::importXML()
// because I can't find any non-test code references to it. 2009-05-04 JC

S32 LLInventoryItem::packBinaryBucket(U8* bin_bucket, LLPermissions* perm_override) const
{
	// Figure out which permissions to use.
	LLPermissions perm;
	if (perm_override)
	{
		// Use the permissions override.
		perm = *perm_override;
	}
	else
	{
		// Use the current permissions.
		perm = getPermissions();
	}

	// describe the inventory item
	char* buffer = (char*) bin_bucket;
	std::string creator_id_str;

	perm.getCreator().toString(creator_id_str);
	std::string owner_id_str;
	perm.getOwner().toString(owner_id_str);
	std::string last_owner_id_str;
	perm.getLastOwner().toString(last_owner_id_str);
	std::string group_id_str;
	perm.getGroup().toString(group_id_str);
	std::string asset_id_str;
	getAssetUUID().toString(asset_id_str);
	S32 size = sprintf(buffer,	/* Flawfinder: ignore */
					   "%d|%d|%s|%s|%s|%s|%s|%x|%x|%x|%x|%x|%s|%s|%d|%d|%x",
					   getType(),
					   getInventoryType(),
					   getName().c_str(),
					   creator_id_str.c_str(),
					   owner_id_str.c_str(),
					   last_owner_id_str.c_str(),
					   group_id_str.c_str(),
					   perm.getMaskBase(),
					   perm.getMaskOwner(),
					   perm.getMaskGroup(),
					   perm.getMaskEveryone(),
					   perm.getMaskNextOwner(),
					   asset_id_str.c_str(),
					   getDescription().c_str(),
					   getSaleInfo().getSaleType(),
					   getSaleInfo().getSalePrice(),
					   getFlags()) + 1;

	return size;
}

void LLInventoryItem::unpackBinaryBucket(U8* bin_bucket, S32 bin_bucket_size)
{	
	// Early exit on an empty binary bucket.
	if (bin_bucket_size <= 1) return;

	if (NULL == bin_bucket)
	{
		llerrs << "unpackBinaryBucket failed.  bin_bucket is NULL." << llendl;
		return;
	}

	// Convert the bin_bucket into a string.
	std::vector<char> item_buffer(bin_bucket_size+1);
	memcpy(&item_buffer[0], bin_bucket, bin_bucket_size);	/* Flawfinder: ignore */
	item_buffer[bin_bucket_size] = '\0';
	std::string str(&item_buffer[0]);

	lldebugs << "item buffer: " << str << llendl;

	// Tokenize the string.
	typedef boost::tokenizer<boost::char_separator<char> > tokenizer;
	boost::char_separator<char> sep("|", "", boost::keep_empty_tokens);
	tokenizer tokens(str, sep);
	tokenizer::iterator iter = tokens.begin();

	// Extract all values.
	LLUUID item_id;
	item_id.generate();
	setUUID(item_id);

	LLAssetType::EType type;
	type = (LLAssetType::EType)(atoi((*(iter++)).c_str()));
	setType( type );
	
	LLInventoryType::EType inv_type;
	inv_type = (LLInventoryType::EType)(atoi((*(iter++)).c_str()));
	setInventoryType( inv_type );

	std::string name((*(iter++)).c_str());
	rename( name );
	
	LLUUID creator_id((*(iter++)).c_str());
	LLUUID owner_id((*(iter++)).c_str());
	LLUUID last_owner_id((*(iter++)).c_str());
	LLUUID group_id((*(iter++)).c_str());
	PermissionMask mask_base = strtoul((*(iter++)).c_str(), NULL, 16);
	PermissionMask mask_owner = strtoul((*(iter++)).c_str(), NULL, 16);
	PermissionMask mask_group = strtoul((*(iter++)).c_str(), NULL, 16);
	PermissionMask mask_every = strtoul((*(iter++)).c_str(), NULL, 16);
	PermissionMask mask_next = strtoul((*(iter++)).c_str(), NULL, 16);
	LLPermissions perm;
	perm.init(creator_id, owner_id, last_owner_id, group_id);
	perm.initMasks(mask_base, mask_owner, mask_group, mask_every, mask_next);
	setPermissions(perm);
	//lldebugs << "perm: " << perm << llendl;

	LLUUID asset_id((*(iter++)).c_str());
	setAssetUUID(asset_id);

	std::string desc((*(iter++)).c_str());
	setDescription(desc);
	
	LLSaleInfo::EForSale sale_type;
	sale_type = (LLSaleInfo::EForSale)(atoi((*(iter++)).c_str()));
	S32 price = atoi((*(iter++)).c_str());
	LLSaleInfo sale_info(sale_type, price);
	setSaleInfo(sale_info);
	
	U32 flags = strtoul((*(iter++)).c_str(), NULL, 16);
	setFlags(flags);

	time_t now = time(NULL);
	setCreationDate(now);
}

// returns TRUE if a should appear before b
BOOL item_dictionary_sort( LLInventoryItem* a, LLInventoryItem* b )
{
	return (LLStringUtil::compareDict( a->getName().c_str(), b->getName().c_str() ) < 0);
}

// returns TRUE if a should appear before b
BOOL item_date_sort( LLInventoryItem* a, LLInventoryItem* b )
{
	return a->getCreationDate() < b->getCreationDate();
}


///----------------------------------------------------------------------------
/// Class LLInventoryCategory
///----------------------------------------------------------------------------

LLInventoryCategory::LLInventoryCategory(
	const LLUUID& uuid,
	const LLUUID& parent_uuid,
	LLAssetType::EType preferred_type,
	const std::string& name) :
	LLInventoryObject(uuid, parent_uuid, LLAssetType::AT_CATEGORY, name),
	mPreferredType(preferred_type)
{
}

LLInventoryCategory::LLInventoryCategory() :
	mPreferredType(LLAssetType::AT_NONE)
{
	mType = LLAssetType::AT_CATEGORY;
}

LLInventoryCategory::LLInventoryCategory(const LLInventoryCategory* other) :
	LLInventoryObject()
{
	copyCategory(other);
}

LLInventoryCategory::~LLInventoryCategory()
{
}

// virtual
void LLInventoryCategory::copyCategory(const LLInventoryCategory* other)
{
	copyObject(other);
	mPreferredType = other->mPreferredType;
}

LLAssetType::EType LLInventoryCategory::getPreferredType() const
{
	return mPreferredType;
}

void LLInventoryCategory::setPreferredType(LLAssetType::EType type)
{
	mPreferredType = type;
}

LLSD LLInventoryCategory::asLLSD() const
{
    LLSD sd = LLSD();
    sd["item_id"] = mUUID;
    sd["parent_id"] = mParentUUID;
    S8 type = static_cast<S8>(mPreferredType);
    sd["type"]      = type;
    sd["name"] = mName;

    return sd;
}


// virtual
void LLInventoryCategory::packMessage(LLMessageSystem* msg) const
{
	msg->addUUIDFast(_PREHASH_FolderID, mUUID);
	msg->addUUIDFast(_PREHASH_ParentID, mParentUUID);
	S8 type = static_cast<S8>(mPreferredType);
	msg->addS8Fast(_PREHASH_Type, type);
	msg->addStringFast(_PREHASH_Name, mName);
}

bool LLInventoryCategory::fromLLSD(const LLSD& sd)
{
    std::string w;

    w = INV_FOLDER_ID_LABEL_WS;
    if (sd.has(w))
    {
        mUUID = sd[w];
    }
    w = INV_PARENT_ID_LABEL;
    if (sd.has(w))
    {
        mParentUUID = sd[w];
    }
    w = INV_ASSET_TYPE_LABEL;
    if (sd.has(w))
    {
        S8 type = (U8)sd[w].asInteger();
        mPreferredType = static_cast<LLAssetType::EType>(type);
    }
	w = INV_ASSET_TYPE_LABEL_WS;
	if (sd.has(w))
	{
		S8 type = (U8)sd[w].asInteger();
        mPreferredType = static_cast<LLAssetType::EType>(type);
	}

    w = INV_NAME_LABEL;
    if (sd.has(w))
    {
        mName = sd[w].asString();
        LLStringUtil::replaceNonstandardASCII(mName, ' ');
        LLStringUtil::replaceChar(mName, '|', ' ');
    }
    return true;
}

// virtual
void LLInventoryCategory::unpackMessage(LLMessageSystem* msg,
										const char* block,
										S32 block_num)
{
	msg->getUUIDFast(block, _PREHASH_FolderID, mUUID, block_num);
	msg->getUUIDFast(block, _PREHASH_ParentID, mParentUUID, block_num);
	S8 type;
	msg->getS8Fast(block, _PREHASH_Type, type, block_num);
	mPreferredType = static_cast<LLAssetType::EType>(type);
	msg->getStringFast(block, _PREHASH_Name, mName, block_num);
	LLStringUtil::replaceNonstandardASCII(mName, ' ');
}
	
// virtual
BOOL LLInventoryCategory::importFile(LLFILE* fp)
{
	// *NOTE: Changing the buffer size will require changing the scanf
	// calls below.
	char buffer[MAX_STRING];	/* Flawfinder: ignore */
	char keyword[MAX_STRING];	/* Flawfinder: ignore */
	char valuestr[MAX_STRING];	/* Flawfinder: ignore */

	keyword[0] = '\0';
	valuestr[0] = '\0';
	while(!feof(fp))
	{
		if (fgets(buffer, MAX_STRING, fp) == NULL)
		{
			buffer[0] = '\0';
		}
		
		sscanf(	/* Flawfinder: ignore */
			buffer,
			" %254s %254s",
			keyword, valuestr);
		if(0 == strcmp("{",keyword))
		{
			continue;
		}
		if(0 == strcmp("}", keyword))
		{
			break;
		}
		else if(0 == strcmp("cat_id", keyword))
		{
			mUUID.set(valuestr);
		}
		else if(0 == strcmp("parent_id", keyword))
		{
			mParentUUID.set(valuestr);
		}
		else if(0 == strcmp("type", keyword))
		{
			mType = LLAssetType::lookup(valuestr);
		}
		else if(0 == strcmp("pref_type", keyword))
		{
			mPreferredType = LLAssetType::lookup(valuestr);
		}
		else if(0 == strcmp("name", keyword))
		{
			//strcpy(valuestr, buffer + strlen(keyword) + 3);
			// *NOTE: Not ANSI C, but widely supported.
			sscanf(	/* Flawfinder: ignore */
				buffer,
				" %254s %254[^|]",
				keyword, valuestr);
			mName.assign(valuestr);
			LLStringUtil::replaceNonstandardASCII(mName, ' ');
			LLStringUtil::replaceChar(mName, '|', ' ');
		}
		else
		{
			llwarns << "unknown keyword '" << keyword
					<< "' in inventory import category "  << mUUID << llendl;
		}
	}
	return TRUE;
}

BOOL LLInventoryCategory::exportFile(LLFILE* fp, BOOL) const
{
	std::string uuid_str;
	fprintf(fp, "\tinv_category\t0\n\t{\n");
	mUUID.toString(uuid_str);
	fprintf(fp, "\t\tcat_id\t%s\n", uuid_str.c_str());
	mParentUUID.toString(uuid_str);
	fprintf(fp, "\t\tparent_id\t%s\n", uuid_str.c_str());
	fprintf(fp, "\t\ttype\t%s\n", LLAssetType::lookup(mType));
	fprintf(fp, "\t\tpref_type\t%s\n", LLAssetType::lookup(mPreferredType));
	fprintf(fp, "\t\tname\t%s|\n", mName.c_str());
	fprintf(fp,"\t}\n");
	return TRUE;
}

	
// virtual
BOOL LLInventoryCategory::importLegacyStream(std::istream& input_stream)
{
	// *NOTE: Changing the buffer size will require changing the scanf
	// calls below.
	char buffer[MAX_STRING];	/* Flawfinder: ignore */
	char keyword[MAX_STRING];	/* Flawfinder: ignore */
	char valuestr[MAX_STRING];	/* Flawfinder: ignore */

	keyword[0] = '\0';
	valuestr[0] = '\0';
	while(input_stream.good())
	{
		input_stream.getline(buffer, MAX_STRING);
		sscanf(	/* Flawfinder: ignore */
			buffer,
			" %254s %254s",
			keyword, valuestr);
		if(0 == strcmp("{",keyword))
		{
			continue;
		}
		if(0 == strcmp("}", keyword))
		{
			break;
		}
		else if(0 == strcmp("cat_id", keyword))
		{
			mUUID.set(valuestr);
		}
		else if(0 == strcmp("parent_id", keyword))
		{
			mParentUUID.set(valuestr);
		}
		else if(0 == strcmp("type", keyword))
		{
			mType = LLAssetType::lookup(valuestr);
		}
		else if(0 == strcmp("pref_type", keyword))
		{
			mPreferredType = LLAssetType::lookup(valuestr);
		}
		else if(0 == strcmp("name", keyword))
		{
			//strcpy(valuestr, buffer + strlen(keyword) + 3);
			// *NOTE: Not ANSI C, but widely supported.
			sscanf(	/* Flawfinder: ignore */
				buffer,
				" %254s %254[^|]",
				keyword, valuestr);
			mName.assign(valuestr);
			LLStringUtil::replaceNonstandardASCII(mName, ' ');
			LLStringUtil::replaceChar(mName, '|', ' ');
		}
		else
		{
			llwarns << "unknown keyword '" << keyword
					<< "' in inventory import category "  << mUUID << llendl;
		}
	}
	return TRUE;
}

BOOL LLInventoryCategory::exportLegacyStream(std::ostream& output_stream, BOOL) const
{
	std::string uuid_str;
	output_stream << "\tinv_category\t0\n\t{\n";
	mUUID.toString(uuid_str);
	output_stream << "\t\tcat_id\t" << uuid_str << "\n";
	mParentUUID.toString(uuid_str);
	output_stream << "\t\tparent_id\t" << uuid_str << "\n";
	output_stream << "\t\ttype\t" << LLAssetType::lookup(mType) << "\n";
	output_stream << "\t\tpref_type\t" << LLAssetType::lookup(mPreferredType) << "\n";
	output_stream << "\t\tname\t" << mName.c_str() << "|\n";
	output_stream << "\t}\n";
	return TRUE;
}

///----------------------------------------------------------------------------
/// Local function definitions
///----------------------------------------------------------------------------

LLSD ll_create_sd_from_inventory_item(LLPointer<LLInventoryItem> item)
{
	LLSD rv;
	if(item.isNull()) return rv;
	if (item->getType() == LLAssetType::AT_NONE)
	{
		llwarns << "ll_create_sd_from_inventory_item() for item with AT_NONE"
			<< llendl;
		return rv;
	}
	rv[INV_ITEM_ID_LABEL] =  item->getUUID();
	rv[INV_PARENT_ID_LABEL] = item->getParentUUID();
	rv[INV_NAME_LABEL] = item->getName();
	rv[INV_ASSET_TYPE_LABEL] = LLAssetType::lookup(item->getType());
	rv[INV_ASSET_ID_LABEL] = item->getAssetUUID();
	rv[INV_DESC_LABEL] = item->getDescription();
	rv[INV_SALE_INFO_LABEL] = ll_create_sd_from_sale_info(item->getSaleInfo());
	rv[INV_PERMISSIONS_LABEL] =
		ll_create_sd_from_permissions(item->getPermissions());
	rv[INV_INVENTORY_TYPE_LABEL] =
		LLInventoryType::lookup(item->getInventoryType());
	rv[INV_FLAGS_LABEL] = (S32)item->getFlags();
	rv[INV_CREATION_DATE_LABEL] = (S32)item->getCreationDate();
	return rv;
}

/* deprecated, use LLInventoryItem::fromLLSD() instead
LLPointer<LLInventoryItem> ll_create_item_from_sd(const LLSD& sd_item)
{
	LLPointer<LLInventoryItem> rv = new LLInventoryItem;
	rv->setUUID(sd_item[INV_ITEM_ID_LABEL].asUUID());
	rv->setParent(sd_item[INV_PARENT_ID_LABEL].asUUID());
	rv->rename(sd_item[INV_NAME_LABEL].asString());
	rv->setType(
		LLAssetType::lookup(sd_item[INV_ASSET_TYPE_LABEL].asString()));
	if (sd_item.has("shadow_id"))
	{
		LLUUID asset_id = sd_item["shadow_id"];
		LLXORCipher cipher(MAGIC_ID.mData, UUID_BYTES);
		cipher.decrypt(asset_id.mData, UUID_BYTES);
		rv->setAssetUUID(asset_id);
	}
	if (sd_item.has(INV_ASSET_ID_LABEL))
	{
		rv->setAssetUUID(sd_item[INV_ASSET_ID_LABEL].asUUID());
	}
	rv->setDescription(sd_item[INV_DESC_LABEL].asString());
	rv->setSaleInfo(ll_sale_info_from_sd(sd_item[INV_SALE_INFO_LABEL]));
	rv->setPermissions(ll_permissions_from_sd(sd_item[INV_PERMISSIONS_LABEL]));
	rv->setInventoryType(
		LLInventoryType::lookup(
			sd_item[INV_INVENTORY_TYPE_LABEL].asString()));
	rv->setFlags((U32)(sd_item[INV_FLAGS_LABEL].asInteger()));
	rv->setCreationDate(sd_item[INV_CREATION_DATE_LABEL].asInteger());
	return rv;
}
*/

LLSD ll_create_sd_from_inventory_category(LLPointer<LLInventoryCategory> cat)
{
	LLSD rv;
	if(cat.isNull()) return rv;
	if (cat->getType() == LLAssetType::AT_NONE)
	{
		llwarns << "ll_create_sd_from_inventory_category() for cat with AT_NONE"
			<< llendl;
		return rv;
	}
	rv[INV_FOLDER_ID_LABEL] = cat->getUUID();
	rv[INV_PARENT_ID_LABEL] = cat->getParentUUID();
	rv[INV_NAME_LABEL] = cat->getName();
	rv[INV_ASSET_TYPE_LABEL] = LLAssetType::lookup(cat->getType());
	if(LLAssetType::lookupIsProtectedCategoryType(cat->getPreferredType()))
	{
		rv[INV_PREFERRED_TYPE_LABEL] =
			LLAssetType::lookup(cat->getPreferredType());
	}
	return rv;
}

LLPointer<LLInventoryCategory> ll_create_category_from_sd(const LLSD& sd_cat)
{
	LLPointer<LLInventoryCategory> rv = new LLInventoryCategory;
	rv->setUUID(sd_cat[INV_FOLDER_ID_LABEL].asUUID());
	rv->setParent(sd_cat[INV_PARENT_ID_LABEL].asUUID());
	rv->rename(sd_cat[INV_NAME_LABEL].asString());
	rv->setType(
		LLAssetType::lookup(sd_cat[INV_ASSET_TYPE_LABEL].asString()));
	rv->setPreferredType(
		LLAssetType::lookup(
			sd_cat[INV_PREFERRED_TYPE_LABEL].asString()));
	return rv;
}<|MERGE_RESOLUTION|>--- conflicted
+++ resolved
@@ -133,14 +133,11 @@
 	return mType;
 }
 
-<<<<<<< HEAD
-=======
 BOOL LLInventoryObject::getIsLinkType() const
 {
 	return LLAssetType::lookupIsLinkType(mType);
 }
 
->>>>>>> 3ac3a4b2
 // See LLInventoryItem override.
 // virtual
 const LLUUID& LLInventoryObject::getLinkedUUID() const
