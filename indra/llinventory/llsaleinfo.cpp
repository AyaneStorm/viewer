/**
 * @file llsaleinfo.cpp
 * @brief
 *
 * $LicenseInfo:firstyear=2002&license=viewerlgpl$
 * Second Life Viewer Source Code
 * Copyright (C) 2010, Linden Research, Inc.
 *
 * This library is free software; you can redistribute it and/or
 * modify it under the terms of the GNU Lesser General Public
 * License as published by the Free Software Foundation;
 * version 2.1 of the License only.
 *
 * This library is distributed in the hope that it will be useful,
 * but WITHOUT ANY WARRANTY; without even the implied warranty of
 * MERCHANTABILITY or FITNESS FOR A PARTICULAR PURPOSE.  See the GNU
 * Lesser General Public License for more details.
 *
 * You should have received a copy of the GNU Lesser General Public
 * License along with this library; if not, write to the Free Software
 * Foundation, Inc., 51 Franklin Street, Fifth Floor, Boston, MA  02110-1301  USA
 *
 * Linden Research, Inc., 945 Battery Street, San Francisco, CA  94111  USA
 * $/LicenseInfo$
 */

#include <iostream>
#include "linden_common.h"

#include "llsaleinfo.h"

#include "llerror.h"
#include "message.h"
#include "llsdutil.h"

// use this to avoid temporary object creation
const LLSaleInfo LLSaleInfo::DEFAULT;

///----------------------------------------------------------------------------
/// Local function declarations, constants, enums, and typedefs
///----------------------------------------------------------------------------

const char* FOR_SALE_NAMES[] =
{
    "not",
    "orig",
    "copy",
    "cntn"
};

///----------------------------------------------------------------------------
/// Class llsaleinfo
///----------------------------------------------------------------------------

// Default constructor
LLSaleInfo::LLSaleInfo() :
    mSaleType(LLSaleInfo::FS_NOT),
    mSalePrice(DEFAULT_PRICE)
{
}

LLSaleInfo::LLSaleInfo(EForSale sale_type, S32 sale_price) :
    mSaleType(sale_type),
    mSalePrice(sale_price)
{
    mSalePrice = llclamp(mSalePrice, 0, S32_MAX);
}

bool LLSaleInfo::isForSale() const
{
    return (FS_NOT != mSaleType);
}

U32 LLSaleInfo::getCRC32() const
{
    U32 rv = (U32)mSalePrice;
    rv += (mSaleType * 0x07073096);
    return rv;
}

bool LLSaleInfo::exportLegacyStream(std::ostream& output_stream) const
{
<<<<<<< HEAD
	output_stream << "\tsale_info\t0\n\t{\n";
	output_stream << "\t\tsale_type\t" << lookup(mSaleType) << "\n";
	output_stream << "\t\tsale_price\t" << mSalePrice << "\n";
	output_stream <<"\t}\n";
	return true;
=======
    output_stream << "\tsale_info\t0\n\t{\n";
    output_stream << "\t\tsale_type\t" << lookup(mSaleType) << "\n";
    output_stream << "\t\tsale_price\t" << mSalePrice << "\n";
    output_stream <<"\t}\n";
    return TRUE;
>>>>>>> e7eced3c
}

LLSD LLSaleInfo::asLLSD() const
{
    LLSD sd = LLSD();
    sd["sale_type"] = lookup(mSaleType);
    sd["sale_price"] = mSalePrice;
    return sd;
}

bool LLSaleInfo::fromLLSD(const LLSD& sd, bool& has_perm_mask, U32& perm_mask)
{
<<<<<<< HEAD
	const char *w;

	if (sd["sale_type"].isString())
	{
		mSaleType = lookup(sd["sale_type"].asString().c_str());
	}
	else if(sd["sale_type"].isInteger())
	{
		S8 type = (U8)sd["sale_type"].asInteger();
		mSaleType = static_cast<LLSaleInfo::EForSale>(type);
	}

	mSalePrice = llclamp(sd["sale_price"].asInteger(), 0, S32_MAX);
	w = "perm_mask";
	if (sd.has(w))
	{
		has_perm_mask = true;
		perm_mask = ll_U32_from_sd(sd[w]);
	}
	return true;
=======
    const char *w;

    if (sd["sale_type"].isString())
    {
        mSaleType = lookup(sd["sale_type"].asString().c_str());
    }
    else if(sd["sale_type"].isInteger())
    {
        S8 type = (U8)sd["sale_type"].asInteger();
        mSaleType = static_cast<LLSaleInfo::EForSale>(type);
    }

    mSalePrice = llclamp(sd["sale_price"].asInteger(), 0, S32_MAX);
    w = "perm_mask";
    if (sd.has(w))
    {
        has_perm_mask = TRUE;
        perm_mask = ll_U32_from_sd(sd[w]);
    }
    return true;
>>>>>>> e7eced3c
}

bool LLSaleInfo::importLegacyStream(std::istream& input_stream, bool& has_perm_mask, U32& perm_mask)
{
<<<<<<< HEAD
	has_perm_mask = false;

	// *NOTE: Changing the buffer size will require changing the scanf
	// calls below.
	char buffer[MAX_STRING];	/* Flawfinder: ignore */
	char keyword[MAX_STRING];	/* Flawfinder: ignore */
	char valuestr[MAX_STRING];	/* Flawfinder: ignore */
	bool success = true;

	keyword[0] = '\0';
	valuestr[0] = '\0';
	while(success && input_stream.good())
	{
		input_stream.getline(buffer, MAX_STRING);
		sscanf(	/* Flawfinder: ignore */
			buffer,
			" %254s %254s",
			keyword, valuestr);
		if(!keyword[0])
		{
			continue;
		}
		if(0 == strcmp("{",keyword))
		{
			continue;
		}
		if(0 == strcmp("}", keyword))
		{
			break;
		}
		else if(0 == strcmp("sale_type", keyword))
		{
			mSaleType = lookup(valuestr);
		}
		else if(0 == strcmp("sale_price", keyword))
		{
			sscanf(valuestr, "%d", &mSalePrice);
			mSalePrice = llclamp(mSalePrice, 0, S32_MAX);
		}
		else if (!strcmp("perm_mask", keyword))
		{
			//LL_INFOS() << "found deprecated keyword perm_mask" << LL_ENDL;
			has_perm_mask = true;
			sscanf(valuestr, "%x", &perm_mask);
		}
		else
		{
			LL_WARNS() << "unknown keyword '" << keyword
					<< "' in sale info import" << LL_ENDL;
		}
	}
	return success;
=======
    has_perm_mask = FALSE;

    // *NOTE: Changing the buffer size will require changing the scanf
    // calls below.
    char buffer[MAX_STRING];    /* Flawfinder: ignore */
    char keyword[MAX_STRING];   /* Flawfinder: ignore */
    char valuestr[MAX_STRING];  /* Flawfinder: ignore */
    BOOL success = TRUE;

    keyword[0] = '\0';
    valuestr[0] = '\0';
    while(success && input_stream.good())
    {
        input_stream.getline(buffer, MAX_STRING);
        sscanf( /* Flawfinder: ignore */
            buffer,
            " %254s %254s",
            keyword, valuestr);
        if(!keyword[0])
        {
            continue;
        }
        if(0 == strcmp("{",keyword))
        {
            continue;
        }
        if(0 == strcmp("}", keyword))
        {
            break;
        }
        else if(0 == strcmp("sale_type", keyword))
        {
            mSaleType = lookup(valuestr);
        }
        else if(0 == strcmp("sale_price", keyword))
        {
            sscanf(valuestr, "%d", &mSalePrice);
            mSalePrice = llclamp(mSalePrice, 0, S32_MAX);
        }
        else if (!strcmp("perm_mask", keyword))
        {
            //LL_INFOS() << "found deprecated keyword perm_mask" << LL_ENDL;
            has_perm_mask = TRUE;
            sscanf(valuestr, "%x", &perm_mask);
        }
        else
        {
            LL_WARNS() << "unknown keyword '" << keyword
                    << "' in sale info import" << LL_ENDL;
        }
    }
    return success;
>>>>>>> e7eced3c
}

void LLSaleInfo::setSalePrice(S32 price)
{
    mSalePrice = price;
    mSalePrice = llclamp(mSalePrice, 0, S32_MAX);
}

LLSD LLSaleInfo::packMessage() const
{
    LLSD result;

    U8 sale_type = static_cast<U8>(mSaleType);
    result["sale-type"]     = (U8)sale_type;
    result["sale-price"]    = (S32)mSalePrice;
    //result[_PREHASH_NextOwnerMask] = mNextOwnerPermMask;
    return result;
}

void LLSaleInfo::packMessage(LLMessageSystem* msg) const
{
    U8 sale_type = static_cast<U8>(mSaleType);
    msg->addU8Fast(_PREHASH_SaleType, sale_type);
    msg->addS32Fast(_PREHASH_SalePrice, mSalePrice);
    //msg->addU32Fast(_PREHASH_NextOwnerMask, mNextOwnerPermMask);
}

void LLSaleInfo::unpackMessage(LLSD sales)
{
    U8 sale_type = (U8)sales["sale-type"].asInteger();
    mSaleType = static_cast<EForSale>(sale_type);

    mSalePrice = (S32)sales["sale-price"].asInteger();
    mSalePrice = llclamp(mSalePrice, 0, S32_MAX);
    //msg->getU32Fast(block, _PREHASH_NextOwnerMask, mNextOwnerPermMask);
}

void LLSaleInfo::unpackMessage(LLMessageSystem* msg, const char* block)
{
    U8 sale_type;
    msg->getU8Fast(block, _PREHASH_SaleType, sale_type);
    mSaleType = static_cast<EForSale>(sale_type);
    msg->getS32Fast(block, _PREHASH_SalePrice, mSalePrice);
    mSalePrice = llclamp(mSalePrice, 0, S32_MAX);
    //msg->getU32Fast(block, _PREHASH_NextOwnerMask, mNextOwnerPermMask);
}

void LLSaleInfo::unpackMultiMessage(LLMessageSystem* msg, const char* block,
                                    S32 block_num)
{
    U8 sale_type;
    msg->getU8Fast(block, _PREHASH_SaleType, sale_type, block_num);
    mSaleType = static_cast<EForSale>(sale_type);
    msg->getS32Fast(block, _PREHASH_SalePrice, mSalePrice, block_num);
    mSalePrice = llclamp(mSalePrice, 0, S32_MAX);
    //msg->getU32Fast(block, _PREHASH_NextOwnerMask, mNextOwnerPermMask, block_num);
}

LLSaleInfo::EForSale LLSaleInfo::lookup(const char* name)
{
    for(S32 i = 0; i < FS_COUNT; i++)
    {
        if(0 == strcmp(name, FOR_SALE_NAMES[i]))
        {
            // match
            return (EForSale)i;
        }
    }
    return FS_NOT;
}

const char* LLSaleInfo::lookup(EForSale type)
{
    if((type >= 0) && (type < FS_COUNT))
    {
        return FOR_SALE_NAMES[S32(type)];
    }
    else
    {
        return NULL;
    }
}

// Allow accumulation of sale info. The price of each is added,
// conflict in sale type results in FS_NOT, and the permissions are
// tightened.
void LLSaleInfo::accumulate(const LLSaleInfo& sale_info)
{
    if(mSaleType != sale_info.mSaleType)
    {
        mSaleType = FS_NOT;
    }
    mSalePrice += sale_info.mSalePrice;
    //mNextOwnerPermMask &= sale_info.mNextOwnerPermMask;
}

bool LLSaleInfo::operator==(const LLSaleInfo &rhs) const
{
    return (
        (mSaleType == rhs.mSaleType) &&
        (mSalePrice == rhs.mSalePrice)
        );
}

bool LLSaleInfo::operator!=(const LLSaleInfo &rhs) const
{
    return (
        (mSaleType != rhs.mSaleType) ||
        (mSalePrice != rhs.mSalePrice)
        );
}


///----------------------------------------------------------------------------
/// Local function definitions
///----------------------------------------------------------------------------

///----------------------------------------------------------------------------
/// exported functions
///----------------------------------------------------------------------------
static const std::string ST_TYPE_LABEL("sale_type");
static const std::string ST_PRICE_LABEL("sale_price");

LLSD ll_create_sd_from_sale_info(const LLSaleInfo& sale)
{
    LLSD rv;
    const char* type = LLSaleInfo::lookup(sale.getSaleType());
    if(!type) type = LLSaleInfo::lookup(LLSaleInfo::FS_NOT);
    rv[ST_TYPE_LABEL] = type;
    rv[ST_PRICE_LABEL] = sale.getSalePrice();
    return rv;
}

LLSaleInfo ll_sale_info_from_sd(const LLSD& sd)
{
    LLSaleInfo rv;
    rv.setSaleType(LLSaleInfo::lookup(sd[ST_TYPE_LABEL].asString().c_str()));
    rv.setSalePrice(llclamp((S32)sd[ST_PRICE_LABEL], 0, S32_MAX));
    return rv;
}<|MERGE_RESOLUTION|>--- conflicted
+++ resolved
@@ -80,19 +80,11 @@
 
 bool LLSaleInfo::exportLegacyStream(std::ostream& output_stream) const
 {
-<<<<<<< HEAD
-	output_stream << "\tsale_info\t0\n\t{\n";
-	output_stream << "\t\tsale_type\t" << lookup(mSaleType) << "\n";
-	output_stream << "\t\tsale_price\t" << mSalePrice << "\n";
-	output_stream <<"\t}\n";
-	return true;
-=======
     output_stream << "\tsale_info\t0\n\t{\n";
     output_stream << "\t\tsale_type\t" << lookup(mSaleType) << "\n";
     output_stream << "\t\tsale_price\t" << mSalePrice << "\n";
     output_stream <<"\t}\n";
-    return TRUE;
->>>>>>> e7eced3c
+    return true;
 }
 
 LLSD LLSaleInfo::asLLSD() const
@@ -105,28 +97,6 @@
 
 bool LLSaleInfo::fromLLSD(const LLSD& sd, bool& has_perm_mask, U32& perm_mask)
 {
-<<<<<<< HEAD
-	const char *w;
-
-	if (sd["sale_type"].isString())
-	{
-		mSaleType = lookup(sd["sale_type"].asString().c_str());
-	}
-	else if(sd["sale_type"].isInteger())
-	{
-		S8 type = (U8)sd["sale_type"].asInteger();
-		mSaleType = static_cast<LLSaleInfo::EForSale>(type);
-	}
-
-	mSalePrice = llclamp(sd["sale_price"].asInteger(), 0, S32_MAX);
-	w = "perm_mask";
-	if (sd.has(w))
-	{
-		has_perm_mask = true;
-		perm_mask = ll_U32_from_sd(sd[w]);
-	}
-	return true;
-=======
     const char *w;
 
     if (sd["sale_type"].isString())
@@ -143,77 +113,22 @@
     w = "perm_mask";
     if (sd.has(w))
     {
-        has_perm_mask = TRUE;
+        has_perm_mask = true;
         perm_mask = ll_U32_from_sd(sd[w]);
     }
     return true;
->>>>>>> e7eced3c
 }
 
 bool LLSaleInfo::importLegacyStream(std::istream& input_stream, bool& has_perm_mask, U32& perm_mask)
 {
-<<<<<<< HEAD
-	has_perm_mask = false;
-
-	// *NOTE: Changing the buffer size will require changing the scanf
-	// calls below.
-	char buffer[MAX_STRING];	/* Flawfinder: ignore */
-	char keyword[MAX_STRING];	/* Flawfinder: ignore */
-	char valuestr[MAX_STRING];	/* Flawfinder: ignore */
-	bool success = true;
-
-	keyword[0] = '\0';
-	valuestr[0] = '\0';
-	while(success && input_stream.good())
-	{
-		input_stream.getline(buffer, MAX_STRING);
-		sscanf(	/* Flawfinder: ignore */
-			buffer,
-			" %254s %254s",
-			keyword, valuestr);
-		if(!keyword[0])
-		{
-			continue;
-		}
-		if(0 == strcmp("{",keyword))
-		{
-			continue;
-		}
-		if(0 == strcmp("}", keyword))
-		{
-			break;
-		}
-		else if(0 == strcmp("sale_type", keyword))
-		{
-			mSaleType = lookup(valuestr);
-		}
-		else if(0 == strcmp("sale_price", keyword))
-		{
-			sscanf(valuestr, "%d", &mSalePrice);
-			mSalePrice = llclamp(mSalePrice, 0, S32_MAX);
-		}
-		else if (!strcmp("perm_mask", keyword))
-		{
-			//LL_INFOS() << "found deprecated keyword perm_mask" << LL_ENDL;
-			has_perm_mask = true;
-			sscanf(valuestr, "%x", &perm_mask);
-		}
-		else
-		{
-			LL_WARNS() << "unknown keyword '" << keyword
-					<< "' in sale info import" << LL_ENDL;
-		}
-	}
-	return success;
-=======
-    has_perm_mask = FALSE;
+    has_perm_mask = false;
 
     // *NOTE: Changing the buffer size will require changing the scanf
     // calls below.
     char buffer[MAX_STRING];    /* Flawfinder: ignore */
     char keyword[MAX_STRING];   /* Flawfinder: ignore */
     char valuestr[MAX_STRING];  /* Flawfinder: ignore */
-    BOOL success = TRUE;
+    bool success = true;
 
     keyword[0] = '\0';
     valuestr[0] = '\0';
@@ -248,7 +163,7 @@
         else if (!strcmp("perm_mask", keyword))
         {
             //LL_INFOS() << "found deprecated keyword perm_mask" << LL_ENDL;
-            has_perm_mask = TRUE;
+            has_perm_mask = true;
             sscanf(valuestr, "%x", &perm_mask);
         }
         else
@@ -258,7 +173,6 @@
         }
     }
     return success;
->>>>>>> e7eced3c
 }
 
 void LLSaleInfo::setSalePrice(S32 price)
