/** 
 * @file llinventory.h
 * @brief LLInventoryItem and LLInventoryCategory class declaration.
 *
 * $LicenseInfo:firstyear=2001&license=viewergpl$
 * 
 * Copyright (c) 2001-2009, Linden Research, Inc.
 * 
 * Second Life Viewer Source Code
 * The source code in this file ("Source Code") is provided by Linden Lab
 * to you under the terms of the GNU General Public License, version 2.0
 * ("GPL"), unless you have obtained a separate licensing agreement
 * ("Other License"), formally executed by you and Linden Lab.  Terms of
 * the GPL can be found in doc/GPL-license.txt in this distribution, or
 * online at http://secondlifegrid.net/programs/open_source/licensing/gplv2
 * 
 * There are special exceptions to the terms and conditions of the GPL as
 * it is applied to this Source Code. View the full text of the exception
 * in the file doc/FLOSS-exception.txt in this software distribution, or
 * online at
 * http://secondlifegrid.net/programs/open_source/licensing/flossexception
 * 
 * By copying, modifying or distributing this software, you acknowledge
 * that you have read and understood your obligations described above,
 * and agree to abide by those obligations.
 * 
 * ALL LINDEN LAB SOURCE CODE IS PROVIDED "AS IS." LINDEN LAB MAKES NO
 * WARRANTIES, EXPRESS, IMPLIED OR OTHERWISE, REGARDING ITS ACCURACY,
 * COMPLETENESS OR PERFORMANCE.
 * $/LicenseInfo$
 */

#ifndef LL_LLINVENTORY_H
#define LL_LLINVENTORY_H

#include <functional>

#include "llassetstorage.h"
#include "lldarray.h"
#include "llinventorytype.h"
#include "llmemtype.h"
#include "llpermissions.h"
#include "llrefcount.h"
#include "llsaleinfo.h"
#include "llsd.h"
#include "lluuid.h"
#include "llxmlnode.h"

// consts for Key field in the task inventory update message
extern const U8 TASK_INVENTORY_ITEM_KEY;
extern const U8 TASK_INVENTORY_ASSET_KEY;

// anonymous enumeration to specify a max inventory buffer size for
// use in packBinaryBucket()
enum
{
	MAX_INVENTORY_BUFFER_SIZE = 1024
};



//~~~~~~~~~~~~~~~~~~~~~~~~~~~~~~~~~~~~~~~~~~~~~~~~~~~~~~~~~~~~~~~~~~~~~~~~~~~~~
// Class LLInventoryObject
//
// This is the base class for inventory objects that handles the
// common code between items and categories. The 'mParentUUID' member
// means the parent category since all inventory objects except each
// user's root category are in some category. Each user's root
// category will have mParentUUID==LLUUID::null.
//~~~~~~~~~~~~~~~~~~~~~~~~~~~~~~~~~~~~~~~~~~~~~~~~~~~~~~~~~~~~~~~~~~~~~~~~~~~~~

class LLMessageSystem;

class LLInventoryObject : public LLRefCount
{
protected:
	LLUUID mUUID;
	LLUUID mParentUUID;
	LLAssetType::EType mType;
	std::string mName;

protected:
	virtual ~LLInventoryObject( void );
	
public:
	MEM_TYPE_NEW(LLMemType::MTYPE_INVENTORY);
	LLInventoryObject(const LLUUID& uuid, const LLUUID& parent_uuid,
					  LLAssetType::EType type, const std::string& name);
	LLInventoryObject();
	void copyObject(const LLInventoryObject* other); // LLRefCount requires custom copy

	// accessors
	virtual const LLUUID& getUUID() const;
	const LLUUID& getParentUUID() const;
	virtual const LLUUID& getLinkedUUID() const; // get the inventoryID that this item points to, else this item's inventoryID
<<<<<<< HEAD

	virtual const std::string& getName() const;
	virtual LLAssetType::EType getType() const;
	LLAssetType::EType getActualType() const; // bypasses indirection for linked items
=======
>>>>>>> 3ac3a4b2

	virtual const std::string& getName() const;
	virtual LLAssetType::EType getType() const;
	LLAssetType::EType getActualType() const; // bypasses indirection for linked items
	BOOL getIsLinkType() const;
	// mutators - will not call updateServer();
	void setUUID(const LLUUID& new_uuid);
	void rename(const std::string& new_name);
	void setParent(const LLUUID& new_parent);
	void setType(LLAssetType::EType type);

	// file support - implemented here so that a minimal information
	// set can be transmitted between simulator and viewer.
// 	virtual BOOL importFile(LLFILE* fp);
	virtual BOOL exportFile(LLFILE* fp, BOOL include_asset_key = TRUE) const;

	virtual BOOL importLegacyStream(std::istream& input_stream);
	virtual BOOL exportLegacyStream(std::ostream& output_stream, BOOL include_asset_key = TRUE) const;

	// virtual methods
	virtual void removeFromServer();
	virtual void updateParentOnServer(BOOL) const;
	virtual void updateServer(BOOL) const;
};

//~~~~~~~~~~~~~~~~~~~~~~~~~~~~~~~~~~~~~~~~~~~~~~~~~~~~~~~~~~~~~~~~~~~~~~~~~~~~~
// Class LLInventoryItem
//
// An inventory item represents something that the current user has in
// their inventory.
//~~~~~~~~~~~~~~~~~~~~~~~~~~~~~~~~~~~~~~~~~~~~~~~~~~~~~~~~~~~~~~~~~~~~~~~~~~~~~

class LLInventoryItem : public LLInventoryObject
{
public:
	typedef LLDynamicArray<LLPointer<LLInventoryItem> > item_array_t;
	
protected:
	LLPermissions mPermissions;
	LLUUID mAssetUUID;
	std::string mDescription;
	LLSaleInfo mSaleInfo;
	LLInventoryType::EType mInventoryType;
	U32 mFlags;
	time_t mCreationDate;	// seconds from 1/1/1970, UTC

public:

	/**
	 * Anonymous enumeration for specifying the inventory item flags.
	 */
	enum
	{
		// The shared flags at the top are shared among all inventory
		// types. After that section, all values of flags are type
		// dependent.  The shared flags will start at 2^30 and work
		// down while item type specific flags will start at 2^0 and
		// work up.
		II_FLAGS_NONE = 0,


		//
		// Shared flags
		//
		//

		// This value means that the asset has only one reference in
		// the system. If the inventory item is deleted, or the asset
		// id updated, then we can remove the old reference.
		II_FLAGS_SHARED_SINGLE_REFERENCE = 0x40000000,


		//
		// Landmark flags
		//
		II_FLAGS_LANDMARK_VISITED = 1,

		//
		// Object flags
		//

		// flag to indicate that object permissions should have next
		// owner perm be more restrictive on rez. We bump this into
		// the second byte of the flags since the low byte is used to
		// track attachment points.
		II_FLAGS_OBJECT_SLAM_PERM = 0x100,

		// flag to indicate that the object sale information has been changed.
		II_FLAGS_OBJECT_SLAM_SALE = 0x1000,

		// These flags specify which permissions masks to overwrite
		// upon rez.  Normally, if no permissions slam (above) or
		// overwrite flags are set, the asset's permissions are
		// used and the inventory's permissions are ignored.  If
		// any of these flags are set, the inventory's permissions
		// take precedence.
		II_FLAGS_OBJECT_PERM_OVERWRITE_BASE			= 0x010000,
		II_FLAGS_OBJECT_PERM_OVERWRITE_OWNER		= 0x020000,
		II_FLAGS_OBJECT_PERM_OVERWRITE_GROUP		= 0x040000,
		II_FLAGS_OBJECT_PERM_OVERWRITE_EVERYONE		= 0x080000,
		II_FLAGS_OBJECT_PERM_OVERWRITE_NEXT_OWNER	= 0x100000,

 		// flag to indicate whether an object that is returned is composed 
		// of muiltiple items or not.
		II_FLAGS_OBJECT_HAS_MULTIPLE_ITEMS			= 0x200000,

		//
		// wearables use the low order byte of flags to store the
		// EWearableType enumeration found in newview/llwearable.h
		//
		II_FLAGS_WEARABLES_MASK = 0xff,

		// these bits need to be cleared whenever the asset_id is updated
		// on a pre-existing inventory item (DEV-28098 and DEV-30997)
		II_FLAGS_PERM_OVERWRITE_MASK  =   II_FLAGS_OBJECT_SLAM_PERM 
										| II_FLAGS_OBJECT_SLAM_SALE 
										| II_FLAGS_OBJECT_PERM_OVERWRITE_BASE
										| II_FLAGS_OBJECT_PERM_OVERWRITE_OWNER
										| II_FLAGS_OBJECT_PERM_OVERWRITE_GROUP
										| II_FLAGS_OBJECT_PERM_OVERWRITE_EVERYONE
										| II_FLAGS_OBJECT_PERM_OVERWRITE_NEXT_OWNER,
	};

protected:
	~LLInventoryItem(); // ref counted

public:

	MEM_TYPE_NEW(LLMemType::MTYPE_INVENTORY);
	LLInventoryItem(const LLUUID& uuid,
					const LLUUID& parent_uuid,
					const LLPermissions& permissions,
					const LLUUID& asset_uuid,
					LLAssetType::EType type,
					LLInventoryType::EType inv_type,
					const std::string& name, 
					const std::string& desc,
					const LLSaleInfo& sale_info,
					U32 flags,
					S32 creation_date_utc);
	LLInventoryItem();
	// Create a copy of an inventory item from a pointer to another item
	// Note: Because InventoryItems are ref counted, reference copy (a = b)
	// is prohibited
	LLInventoryItem(const LLInventoryItem* other);
	virtual void copyItem(const LLInventoryItem* other); // LLRefCount requires custom copy

	void generateUUID() { mUUID.generate(); }
	
	// accessors
	virtual const LLUUID& getLinkedUUID() const;
	virtual const LLPermissions& getPermissions() const;
	virtual const LLUUID& getCreatorUUID() const;
	virtual const LLUUID& getAssetUUID() const;
	virtual const std::string& getDescription() const;
	virtual const LLSaleInfo& getSaleInfo() const;
	virtual LLInventoryType::EType getInventoryType() const;
	virtual U32 getFlags() const;
	virtual time_t getCreationDate() const;
	virtual U32 getCRC32() const; // really more of a checksum.
	
	// mutators - will not call updateServer(), and will never fail
	// (though it may correct to sane values)
	void setAssetUUID(const LLUUID& asset_id);
	void setDescription(const std::string& new_desc);
	void setSaleInfo(const LLSaleInfo& sale_info);
	void setPermissions(const LLPermissions& perm);
	void setInventoryType(LLInventoryType::EType inv_type);
	void setFlags(U32 flags);
	void setCreationDate(time_t creation_date_utc);
	
	// This is currently only used in the Viewer to handle calling cards
	// where the creator is actually used to store the target.
	void setCreator(const LLUUID& creator) { mPermissions.setCreator(creator); }

	// Check for changes in permissions masks and sale info
	// and set the corresponding bits in mFlags
	void accumulatePermissionSlamBits(const LLInventoryItem& old_item);

	// Put this inventory item onto the current outgoing mesage. It
	// assumes you have already called nextBlock().
	virtual void packMessage(LLMessageSystem* msg) const;

	// unpack returns TRUE if the inventory item came through the
	// network ok. It uses a simple crc check which is defeatable, but
	// we want to detect network mangling somehow.
	virtual BOOL unpackMessage(LLMessageSystem* msg, const char* block, S32 block_num = 0);
	// file support
	virtual BOOL importFile(LLFILE* fp);
	virtual BOOL exportFile(LLFILE* fp, BOOL include_asset_key = TRUE) const;

	virtual BOOL importLegacyStream(std::istream& input_stream);
	virtual BOOL exportLegacyStream(std::ostream& output_stream, BOOL include_asset_key = TRUE) const;

	// helper functions

	// pack all information needed to reconstruct this item into the given binary bucket.
	// perm_override is optional
	S32 packBinaryBucket(U8* bin_bucket, LLPermissions* perm_override = NULL) const;
	void unpackBinaryBucket(U8* bin_bucket, S32 bin_bucket_size);
	LLSD asLLSD() const;
	void asLLSD( LLSD& sd ) const;
	bool fromLLSD(const LLSD& sd);

};

BOOL item_dictionary_sort(LLInventoryItem* a,LLInventoryItem* b);
BOOL item_date_sort(LLInventoryItem* a, LLInventoryItem* b);


//~~~~~~~~~~~~~~~~~~~~~~~~~~~~~~~~~~~~~~~~~~~~~~~~~~~~~~~~~~~~~~~~~~~~~~~~~~~~~
// Class LLInventoryCategory
//
// An instance of this class represents a category of inventory
// items. Users come with a set of default categories, and can create
// new ones as needed.
//~~~~~~~~~~~~~~~~~~~~~~~~~~~~~~~~~~~~~~~~~~~~~~~~~~~~~~~~~~~~~~~~~~~~~~~~~~~~~

class LLInventoryCategory : public LLInventoryObject
{
public:
	typedef LLDynamicArray<LLPointer<LLInventoryCategory> > cat_array_t;

protected:
	~LLInventoryCategory();
	
public:
	MEM_TYPE_NEW(LLMemType::MTYPE_INVENTORY);
	LLInventoryCategory(const LLUUID& uuid, const LLUUID& parent_uuid,
						LLAssetType::EType preferred_type,
						const std::string& name);
	LLInventoryCategory();
	LLInventoryCategory(const LLInventoryCategory* other);
	void copyCategory(const LLInventoryCategory* other); // LLRefCount requires custom copy

	// accessors and mutators
	LLAssetType::EType getPreferredType() const;
	void setPreferredType(LLAssetType::EType type);
	// For messaging system support
	virtual void packMessage(LLMessageSystem* msg) const;
	virtual void unpackMessage(LLMessageSystem* msg, const char* block, S32 block_num = 0);

	LLSD asLLSD() const;
	bool fromLLSD(const LLSD& sd);

	// file support
	virtual BOOL importFile(LLFILE* fp);
	virtual BOOL exportFile(LLFILE* fp, BOOL include_asset_key = TRUE) const;

	virtual BOOL importLegacyStream(std::istream& input_stream);
	virtual BOOL exportLegacyStream(std::ostream& output_stream, BOOL include_asset_key = TRUE) const;

protected:
	// The type of asset that this category was "meant" to hold
	// (although it may in fact hold any type).
	LLAssetType::EType	mPreferredType;		

};


//-----------------------------------------------------------------------------
// Useful bits
//-----------------------------------------------------------------------------

typedef std::list<LLPointer<LLInventoryObject> > InventoryObjectList;

// These functions convert between structured data and an inventroy
// item, appropriate for serialization.
LLSD ll_create_sd_from_inventory_item(LLPointer<LLInventoryItem> item);
//LLPointer<LLInventoryItem> ll_create_item_from_sd(const LLSD& sd_item);
LLSD ll_create_sd_from_inventory_category(LLPointer<LLInventoryCategory> cat);
LLPointer<LLInventoryCategory> ll_create_category_from_sd(const LLSD& sd_cat);

#endif // LL_LLINVENTORY_H<|MERGE_RESOLUTION|>--- conflicted
+++ resolved
@@ -93,13 +93,9 @@
 	virtual const LLUUID& getUUID() const;
 	const LLUUID& getParentUUID() const;
 	virtual const LLUUID& getLinkedUUID() const; // get the inventoryID that this item points to, else this item's inventoryID
-<<<<<<< HEAD
-
 	virtual const std::string& getName() const;
 	virtual LLAssetType::EType getType() const;
 	LLAssetType::EType getActualType() const; // bypasses indirection for linked items
-=======
->>>>>>> 3ac3a4b2
 
 	virtual const std::string& getName() const;
 	virtual LLAssetType::EType getType() const;
@@ -270,14 +266,14 @@
 	void setInventoryType(LLInventoryType::EType inv_type);
 	void setFlags(U32 flags);
 	void setCreationDate(time_t creation_date_utc);
+
+	// Check for changes in permissions masks and sale info
+	// and set the corresponding bits in mFlags
+	void accumulatePermissionSlamBits(const LLInventoryItem& old_item);
 	
 	// This is currently only used in the Viewer to handle calling cards
 	// where the creator is actually used to store the target.
 	void setCreator(const LLUUID& creator) { mPermissions.setCreator(creator); }
-
-	// Check for changes in permissions masks and sale info
-	// and set the corresponding bits in mFlags
-	void accumulatePermissionSlamBits(const LLInventoryItem& old_item);
 
 	// Put this inventory item onto the current outgoing mesage. It
 	// assumes you have already called nextBlock().
