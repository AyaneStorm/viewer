--- conflicted
+++ resolved
@@ -1116,16 +1116,9 @@
 
 void LLParcel::dump()
 {
-<<<<<<< HEAD
-    llinfos << "parcel " << mLocalID << " area " << mArea << llendl;
-
-	llinfos << "	 name <" << mName << ">" << llendl;
-    llinfos << "	 desc <" << mDesc << ">" << llendl;
-=======
     LL_INFOS() << "parcel " << mLocalID << " area " << mArea << LL_ENDL;
     LL_INFOS() << "	 name <" << mName << ">" << LL_ENDL;
     LL_INFOS() << "	 desc <" << mDesc << ">" << LL_ENDL;
->>>>>>> d0ef02c2
 }
 
 const std::string& ownership_status_to_string(LLParcel::EOwnershipStatus status)
