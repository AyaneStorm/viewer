--- conflicted
+++ resolved
@@ -42,64 +42,6 @@
 ///----------------------------------------------------------------------------
 /// Class LLInventoryType
 ///----------------------------------------------------------------------------
-<<<<<<< HEAD
-
-// Unlike asset type names, not limited to 8 characters.
-// Need not match asset type names.
-static const char* INVENTORY_TYPE_NAMES[LLInventoryType::IT_COUNT] =
-{ 
-	"texture",      // 0
-	"sound",
-	"callcard",
-	"landmark",
-	NULL,
-	NULL,           // 5
-	"object",
-	"notecard",
-	"category",
-	"root",
-	"script",       // 10
-	NULL,
-	NULL,
-	NULL,
-	NULL,
-	"snapshot",     // 15
-	NULL,
-	"attach",
-	"wearable",
-	"animation",
-	"gesture",		// 20
-	"favorite"		//21
-};
-
-// This table is meant for decoding to human readable form. Put any
-// and as many printable characters you want in each one.
-// See also LLAssetType::mAssetTypeHumanNames
-static const char* INVENTORY_TYPE_HUMAN_NAMES[LLInventoryType::IT_COUNT] =
-{ 
-	"texture",      // 0
-	"sound",
-	"calling card",
-	"landmark",
-	NULL,
-	NULL,           // 5
-	"object",
-	"note card",
-	"folder",
-	"root",
-	"script",       // 10
-	NULL,
-	NULL,
-	NULL,
-	NULL,
-	"snapshot",     // 15
-	NULL,
-	"attachment",
-	"wearable",
-	"animation",
-	"gesture",		// 20
-	"favorite"		// 21
-=======
 struct InventoryEntry : public LLDictionaryEntry
 {
 	InventoryEntry(const std::string &name,
@@ -115,7 +57,6 @@
 {
 public:
 	LLInventoryDictionary();
->>>>>>> fcaa1ad4
 };
 
 LLInventoryDictionary::LLInventoryDictionary()
@@ -172,10 +113,7 @@
 	LLInventoryType::IT_NONE,			// AT_IMAGE_JPEG
 	LLInventoryType::IT_ANIMATION,		// AT_ANIMATION
 	LLInventoryType::IT_GESTURE,		// AT_GESTURE
-<<<<<<< HEAD
-=======
 	LLInventoryType::IT_NONE,			// AT_LINK
->>>>>>> fcaa1ad4
 	LLInventoryType::IT_FAVORITE,		// AT_FAVORITE
 };
 
@@ -185,31 +123,6 @@
 	LLDictionaryEntry(name),
 	mHumanName(human_name)
 {
-<<<<<<< HEAD
-	{ LLAssetType::AT_TEXTURE, LLAssetType::AT_NONE },		// IT_TEXTURE
-	{ LLAssetType::AT_SOUND, LLAssetType::AT_NONE },		// IT_SOUND
-	{ LLAssetType::AT_CALLINGCARD, LLAssetType::AT_NONE },	// IT_CALLINGCARD
-	{ LLAssetType::AT_LANDMARK, LLAssetType::AT_NONE },		// IT_LANDMARK
-	{ LLAssetType::AT_NONE, LLAssetType::AT_NONE },
-	{ LLAssetType::AT_NONE, LLAssetType::AT_NONE },
-	{ LLAssetType::AT_OBJECT, LLAssetType::AT_NONE },		// IT_OBJECT
-	{ LLAssetType::AT_NOTECARD, LLAssetType::AT_NONE },		// IT_NOTECARD
-	{ LLAssetType::AT_NONE, LLAssetType::AT_NONE },			// IT_CATEGORY
-	{ LLAssetType::AT_NONE, LLAssetType::AT_NONE },			// IT_ROOT_CATEGORY
-	{ LLAssetType::AT_LSL_TEXT, LLAssetType::AT_LSL_BYTECODE }, // IT_LSL
-	{ LLAssetType::AT_NONE, LLAssetType::AT_NONE },
-	{ LLAssetType::AT_NONE, LLAssetType::AT_NONE },
-	{ LLAssetType::AT_NONE, LLAssetType::AT_NONE },
-	{ LLAssetType::AT_NONE, LLAssetType::AT_NONE },
-	{ LLAssetType::AT_TEXTURE, LLAssetType::AT_NONE },		// IT_SNAPSHOT
-	{ LLAssetType::AT_NONE, LLAssetType::AT_NONE },
-	{ LLAssetType::AT_OBJECT, LLAssetType::AT_NONE },		// IT_ATTACHMENT
-	{ LLAssetType::AT_CLOTHING, LLAssetType::AT_BODYPART },	// IT_WEARABLE
-	{ LLAssetType::AT_ANIMATION, LLAssetType::AT_NONE },	// IT_ANIMATION
-	{ LLAssetType::AT_GESTURE, LLAssetType::AT_NONE },		// IT_GESTURE
-	{ LLAssetType::AT_FAVORITE, LLAssetType::AT_NONE },		// IT_FAVORITE
-};
-=======
 	va_list argp;
 	va_start(argp, num_asset_types);
 	// Read in local textures
@@ -219,7 +132,6 @@
 		mAssetTypes.push_back(t);
 	}
 }
->>>>>>> fcaa1ad4
 
 // static
 const std::string &LLInventoryType::lookup(EType type)
