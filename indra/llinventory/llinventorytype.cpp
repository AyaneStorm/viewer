/**
 * @file llinventorytype.cpp
 * @brief Inventory item type, more specific than an asset type.
 *
 * $LicenseInfo:firstyear=2001&license=viewerlgpl$
 * Second Life Viewer Source Code
 * Copyright (C) 2010, Linden Research, Inc.
 *
 * This library is free software; you can redistribute it and/or
 * modify it under the terms of the GNU Lesser General Public
 * License as published by the Free Software Foundation;
 * version 2.1 of the License only.
 *
 * This library is distributed in the hope that it will be useful,
 * but WITHOUT ANY WARRANTY; without even the implied warranty of
 * MERCHANTABILITY or FITNESS FOR A PARTICULAR PURPOSE.  See the GNU
 * Lesser General Public License for more details.
 *
 * You should have received a copy of the GNU Lesser General Public
 * License along with this library; if not, write to the Free Software
 * Foundation, Inc., 51 Franklin Street, Fifth Floor, Boston, MA  02110-1301  USA
 *
 * Linden Research, Inc., 945 Battery Street, San Francisco, CA  94111  USA
 * $/LicenseInfo$
 */

#include "linden_common.h"

#include "llinventorytype.h"
#include "lldictionary.h"
#include "llmemory.h"
#include "llsingleton.h"

static const std::string empty_string;

///----------------------------------------------------------------------------
/// Class LLInventoryType
///----------------------------------------------------------------------------
struct InventoryEntry : public LLDictionaryEntry
{
    InventoryEntry(const std::string &name, // unlike asset type names, not limited to 8 characters; need not match asset type names
                   const std::string &human_name, // for decoding to human readable form; put any and as many printable characters you want in each one.
                   int num_asset_types = 0, ...)
        :
        LLDictionaryEntry(name),
        mHumanName(human_name)
    {
        va_list argp;
        va_start(argp, num_asset_types);
        // Read in local textures
        for (U8 i=0; i < num_asset_types; i++)
        {
            LLAssetType::EType t = (LLAssetType::EType)va_arg(argp,int);
            mAssetTypes.push_back(t);
        }
    }

    const std::string mHumanName;
    typedef std::vector<LLAssetType::EType> asset_vec_t;
    asset_vec_t mAssetTypes;
};

class LLInventoryDictionary : public LLSingleton<LLInventoryDictionary>,
                              public LLDictionary<LLInventoryType::EType, InventoryEntry>
{
    LLSINGLETON(LLInventoryDictionary);
};

LLInventoryDictionary::LLInventoryDictionary()
{
<<<<<<< HEAD
    addEntry(LLInventoryType::IT_TEXTURE,             new InventoryEntry("texture",   "texture",       1, LLAssetType::AT_TEXTURE));
    addEntry(LLInventoryType::IT_SOUND,               new InventoryEntry("sound",     "sound",         1, LLAssetType::AT_SOUND));
    addEntry(LLInventoryType::IT_CALLINGCARD,         new InventoryEntry("callcard",  "calling card",  1, LLAssetType::AT_CALLINGCARD));
    addEntry(LLInventoryType::IT_LANDMARK,            new InventoryEntry("landmark",  "landmark",      1, LLAssetType::AT_LANDMARK));
    addEntry(LLInventoryType::IT_OBJECT,              new InventoryEntry("object",    "object",        1, LLAssetType::AT_OBJECT));
    addEntry(LLInventoryType::IT_NOTECARD,            new InventoryEntry("notecard",  "note card",     1, LLAssetType::AT_NOTECARD));
    addEntry(LLInventoryType::IT_CATEGORY,            new InventoryEntry("category",  "folder"         ));
    addEntry(LLInventoryType::IT_ROOT_CATEGORY,       new InventoryEntry("root",      "root"           ));
    addEntry(LLInventoryType::IT_LSL,                 new InventoryEntry("script",    "script",        2, LLAssetType::AT_LSL_TEXT, LLAssetType::AT_LSL_BYTECODE));
    addEntry(LLInventoryType::IT_SNAPSHOT,            new InventoryEntry("snapshot",  "snapshot",      1, LLAssetType::AT_TEXTURE));
    addEntry(LLInventoryType::IT_ATTACHMENT,          new InventoryEntry("attach",    "attachment",    1, LLAssetType::AT_OBJECT));
    addEntry(LLInventoryType::IT_WEARABLE,            new InventoryEntry("wearable",  "wearable",      2, LLAssetType::AT_CLOTHING, LLAssetType::AT_BODYPART));
    addEntry(LLInventoryType::IT_ANIMATION,           new InventoryEntry("animation", "animation",     1, LLAssetType::AT_ANIMATION));
    addEntry(LLInventoryType::IT_GESTURE,             new InventoryEntry("gesture",   "gesture",       1, LLAssetType::AT_GESTURE));
    addEntry(LLInventoryType::IT_MESH,                new InventoryEntry("mesh",      "mesh",          1, LLAssetType::AT_MESH));
    addEntry(LLInventoryType::IT_WIDGET,              new InventoryEntry("widget",    "widget",        1, LLAssetType::AT_WIDGET));
    addEntry(LLInventoryType::IT_PERSON,              new InventoryEntry("person",    "person",        1, LLAssetType::AT_PERSON));
=======
	addEntry(LLInventoryType::IT_TEXTURE,             new InventoryEntry("texture",   "texture",       1, LLAssetType::AT_TEXTURE));
	addEntry(LLInventoryType::IT_SOUND,               new InventoryEntry("sound",     "sound",         1, LLAssetType::AT_SOUND));
	addEntry(LLInventoryType::IT_CALLINGCARD,         new InventoryEntry("callcard",  "calling card",  1, LLAssetType::AT_CALLINGCARD));
	addEntry(LLInventoryType::IT_LANDMARK,            new InventoryEntry("landmark",  "landmark",      1, LLAssetType::AT_LANDMARK));
	addEntry(LLInventoryType::IT_OBJECT,              new InventoryEntry("object",    "object",        1, LLAssetType::AT_OBJECT));
	addEntry(LLInventoryType::IT_NOTECARD,            new InventoryEntry("notecard",  "note card",     1, LLAssetType::AT_NOTECARD));
	addEntry(LLInventoryType::IT_CATEGORY,            new InventoryEntry("category",  "folder"         ));
	addEntry(LLInventoryType::IT_ROOT_CATEGORY,       new InventoryEntry("root",      "root"           ));
	addEntry(LLInventoryType::IT_LSL,                 new InventoryEntry("script",    "script",        2, LLAssetType::AT_LSL_TEXT, LLAssetType::AT_LSL_BYTECODE));
	addEntry(LLInventoryType::IT_SNAPSHOT,            new InventoryEntry("snapshot",  "snapshot",      1, LLAssetType::AT_TEXTURE));
	addEntry(LLInventoryType::IT_ATTACHMENT,          new InventoryEntry("attach",    "attachment",    1, LLAssetType::AT_OBJECT));
	addEntry(LLInventoryType::IT_WEARABLE,            new InventoryEntry("wearable",  "wearable",      2, LLAssetType::AT_CLOTHING, LLAssetType::AT_BODYPART));
	addEntry(LLInventoryType::IT_ANIMATION,           new InventoryEntry("animation", "animation",     1, LLAssetType::AT_ANIMATION));  
	addEntry(LLInventoryType::IT_GESTURE,             new InventoryEntry("gesture",   "gesture",       1, LLAssetType::AT_GESTURE)); 
	addEntry(LLInventoryType::IT_MESH,                new InventoryEntry("mesh",      "mesh",          1, LLAssetType::AT_MESH));
    addEntry(LLInventoryType::IT_GLTF,                new InventoryEntry("gltf",      "gltf",          1, LLAssetType::AT_GLTF));
    addEntry(LLInventoryType::IT_GLTF_BIN,            new InventoryEntry("glbin",     "glbin",         1, LLAssetType::AT_GLTF_BIN));
	addEntry(LLInventoryType::IT_WIDGET,              new InventoryEntry("widget",    "widget",        1, LLAssetType::AT_WIDGET));
	addEntry(LLInventoryType::IT_PERSON,              new InventoryEntry("person",    "person",        1, LLAssetType::AT_PERSON));
>>>>>>> 03c4458b
    addEntry(LLInventoryType::IT_SETTINGS,            new InventoryEntry("settings",  "settings",      1, LLAssetType::AT_SETTINGS));
    addEntry(LLInventoryType::IT_MATERIAL,            new InventoryEntry("material",  "render material", 1, LLAssetType::AT_MATERIAL));
}


// Maps asset types to the default inventory type for that kind of asset.
// Thus, "Lost and Found" is a "Category"
static const LLInventoryType::EType
DEFAULT_ASSET_FOR_INV_TYPE[LLAssetType::AT_COUNT] =
{
<<<<<<< HEAD
    LLInventoryType::IT_TEXTURE,        // 0    AT_TEXTURE
    LLInventoryType::IT_SOUND,          // 1    AT_SOUND
    LLInventoryType::IT_CALLINGCARD,    // 2    AT_CALLINGCARD
    LLInventoryType::IT_LANDMARK,       // 3    AT_LANDMARK
    LLInventoryType::IT_LSL,            // 4    AT_SCRIPT
    LLInventoryType::IT_WEARABLE,       // 5    AT_CLOTHING
    LLInventoryType::IT_OBJECT,         // 6    AT_OBJECT
    LLInventoryType::IT_NOTECARD,       // 7    AT_NOTECARD
    LLInventoryType::IT_CATEGORY,       // 8    AT_CATEGORY
    LLInventoryType::IT_NONE,           // 9    (null entry)
    LLInventoryType::IT_LSL,            // 10   AT_LSL_TEXT
    LLInventoryType::IT_LSL,            // 11   AT_LSL_BYTECODE
    LLInventoryType::IT_TEXTURE,        // 12   AT_TEXTURE_TGA
    LLInventoryType::IT_WEARABLE,       // 13   AT_BODYPART
    LLInventoryType::IT_CATEGORY,       // 14   AT_TRASH
    LLInventoryType::IT_CATEGORY,       // 15   AT_SNAPSHOT_CATEGORY
    LLInventoryType::IT_CATEGORY,       // 16   AT_LOST_AND_FOUND
    LLInventoryType::IT_SOUND,          // 17   AT_SOUND_WAV
    LLInventoryType::IT_NONE,           // 18   AT_IMAGE_TGA
    LLInventoryType::IT_NONE,           // 19   AT_IMAGE_JPEG
    LLInventoryType::IT_ANIMATION,      // 20   AT_ANIMATION
    LLInventoryType::IT_GESTURE,        // 21   AT_GESTURE
    LLInventoryType::IT_NONE,           // 22   AT_SIMSTATE

    LLInventoryType::IT_NONE,           // 23   AT_LINK
    LLInventoryType::IT_NONE,           // 24   AT_LINK_FOLDER

    LLInventoryType::IT_NONE,           // 25   AT_NONE
    LLInventoryType::IT_NONE,           // 26   AT_NONE
    LLInventoryType::IT_NONE,           // 27   AT_NONE
    LLInventoryType::IT_NONE,           // 28   AT_NONE
    LLInventoryType::IT_NONE,           // 29   AT_NONE
    LLInventoryType::IT_NONE,           // 30   AT_NONE
    LLInventoryType::IT_NONE,           // 31   AT_NONE
    LLInventoryType::IT_NONE,           // 32   AT_NONE
    LLInventoryType::IT_NONE,           // 33   AT_NONE
    LLInventoryType::IT_NONE,           // 34   AT_NONE
    LLInventoryType::IT_NONE,           // 35   AT_NONE
    LLInventoryType::IT_NONE,           // 36   AT_NONE
    LLInventoryType::IT_NONE,           // 37   AT_NONE
    LLInventoryType::IT_NONE,           // 38   AT_NONE
    LLInventoryType::IT_NONE,           // 39   AT_NONE
    LLInventoryType::IT_WIDGET,         // 40   AT_WIDGET
    LLInventoryType::IT_NONE,           // 41   AT_NONE
    LLInventoryType::IT_NONE,           // 42   AT_NONE
    LLInventoryType::IT_NONE,           // 43   AT_NONE
    LLInventoryType::IT_NONE,           // 44   AT_NONE
    LLInventoryType::IT_PERSON,         // 45   AT_PERSON
    LLInventoryType::IT_NONE,           // 46   AT_NONE
    LLInventoryType::IT_NONE,           // 47   AT_NONE
    LLInventoryType::IT_NONE,           // 48   AT_NONE
    LLInventoryType::IT_MESH,           // 49   AT_MESH

    LLInventoryType::IT_NONE,           // 50   AT_RESERVED_1
    LLInventoryType::IT_NONE,           // 51   AT_RESERVED_2
    LLInventoryType::IT_NONE,           // 52   AT_RESERVED_3
    LLInventoryType::IT_NONE,           // 53   AT_RESERVED_4
    LLInventoryType::IT_NONE,           // 54   AT_RESERVED_5
=======
	LLInventoryType::IT_TEXTURE,		// 0	AT_TEXTURE
	LLInventoryType::IT_SOUND,			// 1	AT_SOUND
	LLInventoryType::IT_CALLINGCARD,	// 2	AT_CALLINGCARD
	LLInventoryType::IT_LANDMARK,		// 3	AT_LANDMARK
	LLInventoryType::IT_LSL,			// 4	AT_SCRIPT
	LLInventoryType::IT_WEARABLE,		// 5	AT_CLOTHING
	LLInventoryType::IT_OBJECT,			// 6	AT_OBJECT
	LLInventoryType::IT_NOTECARD,		// 7	AT_NOTECARD
	LLInventoryType::IT_CATEGORY,		// 8	AT_CATEGORY
	LLInventoryType::IT_NONE,			// 9	(null entry)
	LLInventoryType::IT_LSL,			// 10	AT_LSL_TEXT
	LLInventoryType::IT_LSL,			// 11	AT_LSL_BYTECODE
	LLInventoryType::IT_TEXTURE,		// 12	AT_TEXTURE_TGA
	LLInventoryType::IT_WEARABLE,		// 13	AT_BODYPART
	LLInventoryType::IT_CATEGORY,		// 14	AT_TRASH
	LLInventoryType::IT_CATEGORY,		// 15	AT_SNAPSHOT_CATEGORY
	LLInventoryType::IT_CATEGORY,		// 16	AT_LOST_AND_FOUND
	LLInventoryType::IT_SOUND,			// 17	AT_SOUND_WAV
	LLInventoryType::IT_NONE,			// 18	AT_IMAGE_TGA
	LLInventoryType::IT_NONE,			// 19	AT_IMAGE_JPEG
	LLInventoryType::IT_ANIMATION,		// 20	AT_ANIMATION
	LLInventoryType::IT_GESTURE,		// 21	AT_GESTURE
	LLInventoryType::IT_NONE,			// 22	AT_SIMSTATE

	LLInventoryType::IT_NONE,			// 23	AT_LINK
	LLInventoryType::IT_NONE,			// 24	AT_LINK_FOLDER

	LLInventoryType::IT_NONE,			// 25	AT_NONE
	LLInventoryType::IT_NONE,			// 26	AT_NONE
	LLInventoryType::IT_NONE,			// 27	AT_NONE
	LLInventoryType::IT_NONE,			// 28	AT_NONE
	LLInventoryType::IT_NONE,			// 29	AT_NONE
	LLInventoryType::IT_NONE,			// 30	AT_NONE
	LLInventoryType::IT_NONE,			// 31	AT_NONE
	LLInventoryType::IT_NONE,			// 32	AT_NONE
	LLInventoryType::IT_NONE,			// 33	AT_NONE
	LLInventoryType::IT_NONE,			// 34	AT_NONE
	LLInventoryType::IT_NONE,			// 35	AT_NONE
	LLInventoryType::IT_NONE,			// 36	AT_NONE
	LLInventoryType::IT_NONE,			// 37	AT_NONE
	LLInventoryType::IT_NONE,			// 38	AT_NONE
	LLInventoryType::IT_NONE,			// 39	AT_NONE
	LLInventoryType::IT_WIDGET,			// 40	AT_WIDGET
	LLInventoryType::IT_NONE,			// 41	AT_NONE
	LLInventoryType::IT_NONE,			// 42	AT_NONE
	LLInventoryType::IT_NONE,			// 43	AT_NONE
	LLInventoryType::IT_NONE,			// 44	AT_NONE
	LLInventoryType::IT_PERSON,			// 45	AT_PERSON
	LLInventoryType::IT_NONE,			// 46	AT_NONE
	LLInventoryType::IT_NONE,			// 47	AT_NONE
	LLInventoryType::IT_NONE,			// 48	AT_NONE
	LLInventoryType::IT_MESH,			// 49	AT_MESH

    LLInventoryType::IT_NONE,   		// 50   AT_RESERVED_1
    LLInventoryType::IT_NONE,	    	// 51   AT_RESERVED_2
    LLInventoryType::IT_NONE,		    // 52   AT_RESERVED_3
    LLInventoryType::IT_NONE,			// 53   AT_RESERVED_4
    LLInventoryType::IT_NONE,			// 54   AT_RESERVED_5
    LLInventoryType::IT_NONE,			// 55   AT_RESERVED_6
>>>>>>> 03c4458b

    LLInventoryType::IT_SETTINGS,       // 56   AT_SETTINGS
    LLInventoryType::IT_MATERIAL,       // 57   AT_MATERIAL
    LLInventoryType::IT_GLTF,           // 58   AT_GLTF
    LLInventoryType::IT_GLTF_BIN,       // 59   AT_GLTF_BIN
};

// static
const std::string &LLInventoryType::lookup(EType type)
{
    const InventoryEntry *entry = LLInventoryDictionary::getInstance()->lookup(type);
    if (!entry) return empty_string;
    return entry->mName;
}

// static
LLInventoryType::EType LLInventoryType::lookup(const std::string& name)
{
    return LLInventoryDictionary::getInstance()->lookup(name);
}

// XUI:translate
// translation from a type to a human readable form.
// static
const std::string &LLInventoryType::lookupHumanReadable(EType type)
{
    const InventoryEntry *entry = LLInventoryDictionary::getInstance()->lookup(type);
    if (!entry) return empty_string;
    return entry->mHumanName;
}

// return the default inventory for the given asset type.
// static
LLInventoryType::EType LLInventoryType::defaultForAssetType(LLAssetType::EType asset_type)
{
    if((asset_type >= 0) && (asset_type < LLAssetType::AT_COUNT))
    {
        return DEFAULT_ASSET_FOR_INV_TYPE[S32(asset_type)];
    }
    else
    {
        return IT_UNKNOWN;
    }
}


// add any types that we don't want the user to be able to change permissions on.
// static
bool LLInventoryType::cannotRestrictPermissions(LLInventoryType::EType type)
{
    switch(type)
    {
        case IT_CALLINGCARD:
        case IT_LANDMARK:
            return true;
        default:
            return false;
    }
}

// Should show permissions that apply only to objects rezed in world.
bool LLInventoryType::showInWorldPermissions(LLInventoryType::EType type)
{
    return (type != IT_SETTINGS);
}

bool inventory_and_asset_types_match(LLInventoryType::EType inventory_type,
                                     LLAssetType::EType asset_type)
{
    // Links can be of any inventory type.
    if (LLAssetType::lookupIsLinkType(asset_type))
        return true;

    const InventoryEntry *entry = LLInventoryDictionary::getInstance()->lookup(inventory_type);
    if (!entry) return false;

    for (InventoryEntry::asset_vec_t::const_iterator iter = entry->mAssetTypes.begin();
         iter != entry->mAssetTypes.end();
         iter++)
    {
        const LLAssetType::EType type = (*iter);
        if(type == asset_type)
        {
            return true;
        }
    }
    return false;
}<|MERGE_RESOLUTION|>--- conflicted
+++ resolved
@@ -68,7 +68,6 @@
 
 LLInventoryDictionary::LLInventoryDictionary()
 {
-<<<<<<< HEAD
     addEntry(LLInventoryType::IT_TEXTURE,             new InventoryEntry("texture",   "texture",       1, LLAssetType::AT_TEXTURE));
     addEntry(LLInventoryType::IT_SOUND,               new InventoryEntry("sound",     "sound",         1, LLAssetType::AT_SOUND));
     addEntry(LLInventoryType::IT_CALLINGCARD,         new InventoryEntry("callcard",  "calling card",  1, LLAssetType::AT_CALLINGCARD));
@@ -84,29 +83,10 @@
     addEntry(LLInventoryType::IT_ANIMATION,           new InventoryEntry("animation", "animation",     1, LLAssetType::AT_ANIMATION));
     addEntry(LLInventoryType::IT_GESTURE,             new InventoryEntry("gesture",   "gesture",       1, LLAssetType::AT_GESTURE));
     addEntry(LLInventoryType::IT_MESH,                new InventoryEntry("mesh",      "mesh",          1, LLAssetType::AT_MESH));
+    addEntry(LLInventoryType::IT_GLTF,                new InventoryEntry("gltf",      "gltf",          1, LLAssetType::AT_GLTF));
+    addEntry(LLInventoryType::IT_GLTF_BIN,            new InventoryEntry("glbin",     "glbin",         1, LLAssetType::AT_GLTF_BIN));
     addEntry(LLInventoryType::IT_WIDGET,              new InventoryEntry("widget",    "widget",        1, LLAssetType::AT_WIDGET));
     addEntry(LLInventoryType::IT_PERSON,              new InventoryEntry("person",    "person",        1, LLAssetType::AT_PERSON));
-=======
-	addEntry(LLInventoryType::IT_TEXTURE,             new InventoryEntry("texture",   "texture",       1, LLAssetType::AT_TEXTURE));
-	addEntry(LLInventoryType::IT_SOUND,               new InventoryEntry("sound",     "sound",         1, LLAssetType::AT_SOUND));
-	addEntry(LLInventoryType::IT_CALLINGCARD,         new InventoryEntry("callcard",  "calling card",  1, LLAssetType::AT_CALLINGCARD));
-	addEntry(LLInventoryType::IT_LANDMARK,            new InventoryEntry("landmark",  "landmark",      1, LLAssetType::AT_LANDMARK));
-	addEntry(LLInventoryType::IT_OBJECT,              new InventoryEntry("object",    "object",        1, LLAssetType::AT_OBJECT));
-	addEntry(LLInventoryType::IT_NOTECARD,            new InventoryEntry("notecard",  "note card",     1, LLAssetType::AT_NOTECARD));
-	addEntry(LLInventoryType::IT_CATEGORY,            new InventoryEntry("category",  "folder"         ));
-	addEntry(LLInventoryType::IT_ROOT_CATEGORY,       new InventoryEntry("root",      "root"           ));
-	addEntry(LLInventoryType::IT_LSL,                 new InventoryEntry("script",    "script",        2, LLAssetType::AT_LSL_TEXT, LLAssetType::AT_LSL_BYTECODE));
-	addEntry(LLInventoryType::IT_SNAPSHOT,            new InventoryEntry("snapshot",  "snapshot",      1, LLAssetType::AT_TEXTURE));
-	addEntry(LLInventoryType::IT_ATTACHMENT,          new InventoryEntry("attach",    "attachment",    1, LLAssetType::AT_OBJECT));
-	addEntry(LLInventoryType::IT_WEARABLE,            new InventoryEntry("wearable",  "wearable",      2, LLAssetType::AT_CLOTHING, LLAssetType::AT_BODYPART));
-	addEntry(LLInventoryType::IT_ANIMATION,           new InventoryEntry("animation", "animation",     1, LLAssetType::AT_ANIMATION));  
-	addEntry(LLInventoryType::IT_GESTURE,             new InventoryEntry("gesture",   "gesture",       1, LLAssetType::AT_GESTURE)); 
-	addEntry(LLInventoryType::IT_MESH,                new InventoryEntry("mesh",      "mesh",          1, LLAssetType::AT_MESH));
-    addEntry(LLInventoryType::IT_GLTF,                new InventoryEntry("gltf",      "gltf",          1, LLAssetType::AT_GLTF));
-    addEntry(LLInventoryType::IT_GLTF_BIN,            new InventoryEntry("glbin",     "glbin",         1, LLAssetType::AT_GLTF_BIN));
-	addEntry(LLInventoryType::IT_WIDGET,              new InventoryEntry("widget",    "widget",        1, LLAssetType::AT_WIDGET));
-	addEntry(LLInventoryType::IT_PERSON,              new InventoryEntry("person",    "person",        1, LLAssetType::AT_PERSON));
->>>>>>> 03c4458b
     addEntry(LLInventoryType::IT_SETTINGS,            new InventoryEntry("settings",  "settings",      1, LLAssetType::AT_SETTINGS));
     addEntry(LLInventoryType::IT_MATERIAL,            new InventoryEntry("material",  "render material", 1, LLAssetType::AT_MATERIAL));
 }
@@ -117,7 +97,6 @@
 static const LLInventoryType::EType
 DEFAULT_ASSET_FOR_INV_TYPE[LLAssetType::AT_COUNT] =
 {
-<<<<<<< HEAD
     LLInventoryType::IT_TEXTURE,        // 0    AT_TEXTURE
     LLInventoryType::IT_SOUND,          // 1    AT_SOUND
     LLInventoryType::IT_CALLINGCARD,    // 2    AT_CALLINGCARD
@@ -176,67 +155,7 @@
     LLInventoryType::IT_NONE,           // 52   AT_RESERVED_3
     LLInventoryType::IT_NONE,           // 53   AT_RESERVED_4
     LLInventoryType::IT_NONE,           // 54   AT_RESERVED_5
-=======
-	LLInventoryType::IT_TEXTURE,		// 0	AT_TEXTURE
-	LLInventoryType::IT_SOUND,			// 1	AT_SOUND
-	LLInventoryType::IT_CALLINGCARD,	// 2	AT_CALLINGCARD
-	LLInventoryType::IT_LANDMARK,		// 3	AT_LANDMARK
-	LLInventoryType::IT_LSL,			// 4	AT_SCRIPT
-	LLInventoryType::IT_WEARABLE,		// 5	AT_CLOTHING
-	LLInventoryType::IT_OBJECT,			// 6	AT_OBJECT
-	LLInventoryType::IT_NOTECARD,		// 7	AT_NOTECARD
-	LLInventoryType::IT_CATEGORY,		// 8	AT_CATEGORY
-	LLInventoryType::IT_NONE,			// 9	(null entry)
-	LLInventoryType::IT_LSL,			// 10	AT_LSL_TEXT
-	LLInventoryType::IT_LSL,			// 11	AT_LSL_BYTECODE
-	LLInventoryType::IT_TEXTURE,		// 12	AT_TEXTURE_TGA
-	LLInventoryType::IT_WEARABLE,		// 13	AT_BODYPART
-	LLInventoryType::IT_CATEGORY,		// 14	AT_TRASH
-	LLInventoryType::IT_CATEGORY,		// 15	AT_SNAPSHOT_CATEGORY
-	LLInventoryType::IT_CATEGORY,		// 16	AT_LOST_AND_FOUND
-	LLInventoryType::IT_SOUND,			// 17	AT_SOUND_WAV
-	LLInventoryType::IT_NONE,			// 18	AT_IMAGE_TGA
-	LLInventoryType::IT_NONE,			// 19	AT_IMAGE_JPEG
-	LLInventoryType::IT_ANIMATION,		// 20	AT_ANIMATION
-	LLInventoryType::IT_GESTURE,		// 21	AT_GESTURE
-	LLInventoryType::IT_NONE,			// 22	AT_SIMSTATE
-
-	LLInventoryType::IT_NONE,			// 23	AT_LINK
-	LLInventoryType::IT_NONE,			// 24	AT_LINK_FOLDER
-
-	LLInventoryType::IT_NONE,			// 25	AT_NONE
-	LLInventoryType::IT_NONE,			// 26	AT_NONE
-	LLInventoryType::IT_NONE,			// 27	AT_NONE
-	LLInventoryType::IT_NONE,			// 28	AT_NONE
-	LLInventoryType::IT_NONE,			// 29	AT_NONE
-	LLInventoryType::IT_NONE,			// 30	AT_NONE
-	LLInventoryType::IT_NONE,			// 31	AT_NONE
-	LLInventoryType::IT_NONE,			// 32	AT_NONE
-	LLInventoryType::IT_NONE,			// 33	AT_NONE
-	LLInventoryType::IT_NONE,			// 34	AT_NONE
-	LLInventoryType::IT_NONE,			// 35	AT_NONE
-	LLInventoryType::IT_NONE,			// 36	AT_NONE
-	LLInventoryType::IT_NONE,			// 37	AT_NONE
-	LLInventoryType::IT_NONE,			// 38	AT_NONE
-	LLInventoryType::IT_NONE,			// 39	AT_NONE
-	LLInventoryType::IT_WIDGET,			// 40	AT_WIDGET
-	LLInventoryType::IT_NONE,			// 41	AT_NONE
-	LLInventoryType::IT_NONE,			// 42	AT_NONE
-	LLInventoryType::IT_NONE,			// 43	AT_NONE
-	LLInventoryType::IT_NONE,			// 44	AT_NONE
-	LLInventoryType::IT_PERSON,			// 45	AT_PERSON
-	LLInventoryType::IT_NONE,			// 46	AT_NONE
-	LLInventoryType::IT_NONE,			// 47	AT_NONE
-	LLInventoryType::IT_NONE,			// 48	AT_NONE
-	LLInventoryType::IT_MESH,			// 49	AT_MESH
-
-    LLInventoryType::IT_NONE,   		// 50   AT_RESERVED_1
-    LLInventoryType::IT_NONE,	    	// 51   AT_RESERVED_2
-    LLInventoryType::IT_NONE,		    // 52   AT_RESERVED_3
-    LLInventoryType::IT_NONE,			// 53   AT_RESERVED_4
-    LLInventoryType::IT_NONE,			// 54   AT_RESERVED_5
-    LLInventoryType::IT_NONE,			// 55   AT_RESERVED_6
->>>>>>> 03c4458b
+    LLInventoryType::IT_NONE,           // 55   AT_RESERVED_6
 
     LLInventoryType::IT_SETTINGS,       // 56   AT_SETTINGS
     LLInventoryType::IT_MATERIAL,       // 57   AT_MATERIAL
