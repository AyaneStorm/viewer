/**
* @file llsettingssky.h
* @author optional
* @brief A base class for asset based settings groups.
*
* $LicenseInfo:2011&license=viewerlgpl$
* Second Life Viewer Source Code
* Copyright (C) 2017, Linden Research, Inc.
*
* This library is free software; you can redistribute it and/or
* modify it under the terms of the GNU Lesser General Public
* License as published by the Free Software Foundation;
* version 2.1 of the License only.
*
* This library is distributed in the hope that it will be useful,
* but WITHOUT ANY WARRANTY; without even the implied warranty of
* MERCHANTABILITY or FITNESS FOR A PARTICULAR PURPOSE.  See the GNU
* Lesser General Public License for more details.
*
* You should have received a copy of the GNU Lesser General Public
* License along with this library; if not, write to the Free Software
* Foundation, Inc., 51 Franklin Street, Fifth Floor, Boston, MA  02110-1301  USA
*
* Linden Research, Inc., 945 Battery Street, San Francisco, CA  94111  USA
* $/LicenseInfo$
*/

#ifndef LL_SETTINGS_SKY_H
#define LL_SETTINGS_SKY_H

#include "llsettingsbase.h"
#include "v4coloru.h"

const F32 EARTH_RADIUS  =      6.370e6f;
const F32 SUN_RADIUS    =    695.508e6f;
const F32 SUN_DIST      = 149598.260e6f;
const F32 MOON_RADIUS   =      1.737e6f;
const F32 MOON_DIST     =    384.400e6f;

class LLSettingsSky: public LLSettingsBase
{
public:
    static const std::string SETTING_AMBIENT;
    static const std::string SETTING_BLOOM_TEXTUREID;
    static const std::string SETTING_BLUE_DENSITY;
    static const std::string SETTING_BLUE_HORIZON;
    static const std::string SETTING_DENSITY_MULTIPLIER;
    static const std::string SETTING_DISTANCE_MULTIPLIER;
    static const std::string SETTING_HAZE_DENSITY;
    static const std::string SETTING_HAZE_HORIZON;
    static const std::string SETTING_CLOUD_COLOR;
    static const std::string SETTING_CLOUD_POS_DENSITY1;
    static const std::string SETTING_CLOUD_POS_DENSITY2;
    static const std::string SETTING_CLOUD_SCALE;
    static const std::string SETTING_CLOUD_SCROLL_RATE;
    static const std::string SETTING_CLOUD_SHADOW;
    static const std::string SETTING_CLOUD_TEXTUREID;
    static const std::string SETTING_DOME_OFFSET;
    static const std::string SETTING_DOME_RADIUS;
    static const std::string SETTING_GAMMA;
    static const std::string SETTING_GLOW;    
    static const std::string SETTING_LIGHT_NORMAL;
    static const std::string SETTING_MAX_Y;
    static const std::string SETTING_MOON_ROTATION;
    static const std::string SETTING_MOON_TEXTUREID;
    static const std::string SETTING_STAR_BRIGHTNESS;
    static const std::string SETTING_SUNLIGHT_COLOR;
    static const std::string SETTING_SUN_ROTATION;
    static const std::string SETTING_SUN_TEXTUREID;

    static const std::string SETTING_PLANET_RADIUS;
    static const std::string SETTING_SKY_BOTTOM_RADIUS;
    static const std::string SETTING_SKY_TOP_RADIUS;
    static const std::string SETTING_SUN_ARC_RADIANS;
    static const std::string SETTING_MIE_ANISOTROPY_FACTOR;

    static const std::string SETTING_RAYLEIGH_CONFIG;
    static const std::string SETTING_MIE_CONFIG;
    static const std::string SETTING_ABSORPTION_CONFIG;

    static const std::string KEY_DENSITY_PROFILE;
        static const std::string SETTING_DENSITY_PROFILE_WIDTH;
        static const std::string SETTING_DENSITY_PROFILE_EXP_TERM;
        static const std::string SETTING_DENSITY_PROFILE_EXP_SCALE_FACTOR;
        static const std::string SETTING_DENSITY_PROFILE_LINEAR_TERM;
        static const std::string SETTING_DENSITY_PROFILE_CONSTANT_TERM;
        

    static const LLUUID DEFAULT_SUN_ID;
    static const LLUUID DEFAULT_MOON_ID;
    static const LLUUID DEFAULT_CLOUD_ID;

<<<<<<< HEAD
    static const std::string SETTING_LEGACY_HAZE;
=======
    static const LLUUID DEFAULT_ASSET_ID;
>>>>>>> 2a613d73

    typedef std::shared_ptr<LLSettingsSky> ptr_t;

    //---------------------------------------------------------------------
    LLSettingsSky(const LLSD &data);
    virtual ~LLSettingsSky() { };

    virtual ptr_t   buildClone() = 0;

    //---------------------------------------------------------------------
    virtual std::string getSettingType() const override { return std::string("sky"); }
    virtual LLSettingsType::type_e getSettingTypeValue() const override { return LLSettingsType::ST_SKY; }

    // Settings status 
    virtual void blend(const LLSettingsBase::ptr_t &end, F64 blendf) override;
    
    static LLSD defaults();

    F32 getPlanetRadius() const
    {
        return mSettings[SETTING_PLANET_RADIUS].asReal();
    }

    F32 getSkyBottomRadius() const
    {
        return mSettings[SETTING_SKY_BOTTOM_RADIUS].asReal();
    }

    F32 getSkyTopRadius() const
    {
        return mSettings[SETTING_SKY_TOP_RADIUS].asReal();
    }

    F32 getSunArcRadians() const
    {
        return mSettings[SETTING_SUN_ARC_RADIANS].asReal();
    }

    F32 getMieAnisotropy() const
    {
        return mSettings[SETTING_MIE_ANISOTROPY_FACTOR].asReal();
    }
    
    LLSD getRayleighConfigs() const
    {
        return mSettings[SETTING_RAYLEIGH_CONFIG];
    }

    LLSD getMieConfigs() const
    {
        return mSettings[SETTING_MIE_CONFIG];
    }

    LLSD getAbsorptionConfigs() const
    {
        return mSettings[SETTING_ABSORPTION_CONFIG];
    }

    LLUUID getBloomTextureId() const
    {
        return mSettings[SETTING_BLOOM_TEXTUREID].asUUID();
    }

    //---------------------------------------------------------------------
    LLColor3 getAmbientColor() const
    {
        return LLColor3(mSettings[SETTING_AMBIENT]);
    }

    void setAmbientColor(const LLColor3 &val)
    {
        setValue(SETTING_AMBIENT, val);
    }

    LLColor3 getCloudColor() const
    {
        return LLColor3(mSettings[SETTING_CLOUD_COLOR]);
    }

    void setCloudColor(const LLColor3 &val)
    {
        setValue(SETTING_CLOUD_COLOR, val);
    }

    LLUUID getCloudNoiseTextureId() const
    {
        return mSettings[SETTING_CLOUD_TEXTUREID].asUUID();
    }

    void setCloudNoiseTextureId(const LLUUID &id)
    {
        setValue(SETTING_CLOUD_TEXTUREID, id);
    }

    LLColor3 getCloudPosDensity1() const
    {
        return LLColor3(mSettings[SETTING_CLOUD_POS_DENSITY1]);
    }

    void setCloudPosDensity1(const LLColor3 &val)
    {
        setValue(SETTING_CLOUD_POS_DENSITY1, val);
    }

    LLColor3 getCloudPosDensity2() const
    {
        return LLColor3(mSettings[SETTING_CLOUD_POS_DENSITY2]);
    }

    void setCloudPosDensity2(const LLColor3 &val)
    {
        setValue(SETTING_CLOUD_POS_DENSITY2, val);
    }

    F32 getCloudScale() const
    {
        return mSettings[SETTING_CLOUD_SCALE].asReal();
    }

    void setCloudScale(F32 val)
    {
        setValue(SETTING_CLOUD_SCALE, val);
    }

    LLVector2 getCloudScrollRate() const
    {
        return LLVector2(mSettings[SETTING_CLOUD_SCROLL_RATE]);
    }

    void setCloudScrollRate(const LLVector2 &val)
    {
        setValue(SETTING_CLOUD_SCROLL_RATE, val);
    }

    void setCloudScrollRateX(F32 val)
    {
        mSettings[SETTING_CLOUD_SCROLL_RATE][0] = val;
        setDirtyFlag(true);
    }

    void setCloudScrollRateY(F32 val)
    {
        mSettings[SETTING_CLOUD_SCROLL_RATE][1] = val;
        setDirtyFlag(true);
    }

    F32 getCloudShadow() const
    {
        return mSettings[SETTING_CLOUD_SHADOW].asReal();
    }

    void setCloudShadow(F32 val)
    {
        setValue(SETTING_CLOUD_SHADOW, val);
    }

    
    F32 getDomeOffset() const
    {
        return DOME_OFFSET;
        //return mSettings[SETTING_DOME_OFFSET].asReal();
    }

    F32 getDomeRadius() const
    {
        return DOME_RADIUS;
        //return mSettings[SETTING_DOME_RADIUS].asReal();
    }

    F32 getGamma() const
    {
        return mSettings[SETTING_GAMMA].asReal();
    }

    void setGamma(F32 val)
    {
        mSettings[SETTING_GAMMA] = LLSD::Real(val);
        setDirtyFlag(true);
    }

    LLColor3 getGlow() const
    {
        return LLColor3(mSettings[SETTING_GLOW]);
    }

    void setGlow(const LLColor3 &val)
    {
        setValue(SETTING_GLOW, val);
    }

    F32 getMaxY() const
    {
        return mSettings[SETTING_MAX_Y].asReal();
    }

    void setMaxY(F32 val) 
    {
        setValue(SETTING_MAX_Y, val);
    }

    LLQuaternion getMoonRotation() const
    {
        return LLQuaternion(mSettings[SETTING_MOON_ROTATION]);
    }

    void setMoonRotation(const LLQuaternion &val)
    {
        setValue(SETTING_MOON_ROTATION, val);
    }

    LLUUID getMoonTextureId() const
    {
        return mSettings[SETTING_MOON_TEXTUREID].asUUID();
    }

    void setMoonTextureId(LLUUID id)
    {
        setValue(SETTING_MOON_TEXTUREID, id);
    }

    F32 getStarBrightness() const
    {
        return mSettings[SETTING_STAR_BRIGHTNESS].asReal();
    }

    void setStarBrightness(F32 val)
    {
        setValue(SETTING_STAR_BRIGHTNESS, val);
    }

    LLColor3 getSunlightColor() const
    {
        return LLColor3(mSettings[SETTING_SUNLIGHT_COLOR]);
    }

    void setSunlightColor(const LLColor3 &val)
    {
        setValue(SETTING_SUNLIGHT_COLOR, val);
    }

    LLQuaternion getSunRotation() const
    {
        return LLQuaternion(mSettings[SETTING_SUN_ROTATION]);
    }

    void setSunRotation(const LLQuaternion &val) 
    {
        setValue(SETTING_SUN_ROTATION, val);
    }

    LLUUID getSunTextureId() const
    {
        return mSettings[SETTING_SUN_TEXTUREID].asUUID();
    }

    void setSunTextureId(LLUUID id) 
    {
        setValue(SETTING_SUN_TEXTUREID, id);
    }

    //=====================================================================
    // transient properties used in animations.
    LLUUID getNextSunTextureId() const
    {
        return mNextSunTextureId;
    }

    LLUUID getNextMoonTextureId() const
    {
        return mNextMoonTextureId;
    }

    LLUUID getNextCloudNoiseTextureId() const
    {
        return mNextCloudTextureId;
    }

    //=====================================================================
    virtual void                loadTextures() { };

    //=====================================================================
    virtual validation_list_t getValidationList() const override;
    static validation_list_t validationList();

    static LLSD translateLegacySettings(const LLSD& legacy);

// LEGACY_ATMOSPHERICS
    static LLSD translateLegacyHazeSettings(const LLSD& legacy);

    LLColor3 getLightAttenuation(F32 distance) const;
    LLColor3 getLightTransmittance() const;
    LLColor3 gammaCorrect(const LLColor3& in) const;


    LLColor3 getBlueDensity() const;
    LLColor3 getBlueHorizon() const;
    F32 getHazeDensity() const;
    F32 getHazeHorizon() const;
    F32 getDensityMultiplier() const;
    F32 getDistanceMultiplier() const;

    void setBlueDensity(const LLColor3 &val);
    void setBlueHorizon(const LLColor3 &val);
    void setDensityMultiplier(F32 val);
    void setDistanceMultiplier(F32 val);
    void setHazeDensity(F32 val);
    void setHazeHorizon(F32 val);

// Internal/calculated settings
    bool getIsSunUp() const;
    bool getIsMoonUp() const;

    LLVector3 getLightDirection() const;
    LLVector3 getSunDirection() const;
    LLVector3 getMoonDirection() const;
    LLColor4U getFadeColor() const;
    LLColor4  getMoonAmbient() const;
    LLColor3  getMoonDiffuse() const;
    LLColor4  getSunAmbient() const;
    LLColor3  getSunDiffuse() const;
    LLColor4  getTotalAmbient() const;

    virtual LLSettingsBase::ptr_t buildDerivedClone() override { return buildClone(); }

protected:
    static const std::string SETTING_LEGACY_EAST_ANGLE;
    static const std::string SETTING_LEGACY_ENABLE_CLOUD_SCROLL;
    static const std::string SETTING_LEGACY_SUN_ANGLE;

    LLSettingsSky();

    virtual stringset_t getSlerpKeys() const override;
    virtual stringset_t getSkipInterpolateKeys() const override;
    virtual void    updateSettings() override;

private:
    mutable bool mPositionsDirty = true;
    mutable bool mLightingDirty  = true;

    static LLSD rayleighConfigDefault();
    static LLSD absorptionConfigDefault();
    static LLSD mieConfigDefault();

    void        calculateHeavenlyBodyPositions() const;
    void        calculateLightSettings() const;

    mutable LLVector3   mSunDirection;
    mutable LLVector3   mMoonDirection;
    mutable LLVector3   mLightDirection;

    static const F32 DOME_RADIUS;
    static const F32 DOME_OFFSET;

    mutable LLColor4U   mFadeColor;
    mutable LLColor4    mMoonAmbient;
    mutable LLColor3    mMoonDiffuse;
    mutable LLColor4    mSunAmbient;
    mutable LLColor3    mSunDiffuse;
    mutable LLColor4    mTotalAmbient;

    LLUUID      mNextSunTextureId;
    LLUUID      mNextMoonTextureId;
    LLUUID      mNextCloudTextureId;

    typedef std::map<std::string, S32> mapNameToUniformId_t;

    static mapNameToUniformId_t sNameToUniformMapping;
};

#endif<|MERGE_RESOLUTION|>--- conflicted
+++ resolved
@@ -86,15 +86,13 @@
         static const std::string SETTING_DENSITY_PROFILE_CONSTANT_TERM;
         
 
+    static const std::string SETTING_LEGACY_HAZE;
+
     static const LLUUID DEFAULT_SUN_ID;
     static const LLUUID DEFAULT_MOON_ID;
     static const LLUUID DEFAULT_CLOUD_ID;
 
-<<<<<<< HEAD
-    static const std::string SETTING_LEGACY_HAZE;
-=======
     static const LLUUID DEFAULT_ASSET_ID;
->>>>>>> 2a613d73
 
     typedef std::shared_ptr<LLSettingsSky> ptr_t;
 
