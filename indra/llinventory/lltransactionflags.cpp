--- conflicted
+++ resolved
@@ -66,25 +66,6 @@
     S32 transaction_type,
     const std::string& description)
 {
-<<<<<<< HEAD
-	switch( transaction_type )
-	{
-	case TRANS_OBJECT_SALE:
-	  ostr << " for " << (description.length() > 0 ? description : std::string("<unknown>"));
-		break;
-	case TRANS_LAND_SALE:
-		ostr << " for a parcel of land";
-		break;
-	case TRANS_LAND_PASS_SALE:
-		ostr << " for a land access pass";
-		break;
-	case TRANS_GROUP_LAND_DEED:
-		ostr << " for deeding land";
-		break;
-	default:
-		break;
-	}
-=======
     switch( transaction_type )
     {
     case TRANS_OBJECT_SALE:
@@ -98,10 +79,10 @@
         break;
     case TRANS_GROUP_LAND_DEED:
         ostr << " for deeding land";
+        break;
     default:
         break;
     }
->>>>>>> e7eced3c
 }
 
 std::string build_transfer_message_to_source(
