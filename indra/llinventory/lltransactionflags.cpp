--- conflicted
+++ resolved
@@ -1,187 +1,168 @@
-/**
- * @file lltransactionflags.cpp
- * @brief Some exported symbols and functions for dealing with
- * transaction flags.
- *
- * $LicenseInfo:firstyear=2003&license=viewerlgpl$
- * Second Life Viewer Source Code
- * Copyright (C) 2010, Linden Research, Inc.
- *
- * This library is free software; you can redistribute it and/or
- * modify it under the terms of the GNU Lesser General Public
- * License as published by the Free Software Foundation;
- * version 2.1 of the License only.
- *
- * This library is distributed in the hope that it will be useful,
- * but WITHOUT ANY WARRANTY; without even the implied warranty of
- * MERCHANTABILITY or FITNESS FOR A PARTICULAR PURPOSE.  See the GNU
- * Lesser General Public License for more details.
- *
- * You should have received a copy of the GNU Lesser General Public
- * License along with this library; if not, write to the Free Software
- * Foundation, Inc., 51 Franklin Street, Fifth Floor, Boston, MA  02110-1301  USA
- *
- * Linden Research, Inc., 945 Battery Street, San Francisco, CA  94111  USA
- * $/LicenseInfo$
- */
-
-#include "linden_common.h"
-
-#include "lluuid.h"
-#include "lltransactionflags.h"
-#include "lltransactiontypes.h"
-
-const U8 TRANSACTION_FLAGS_NONE = 0;
-const U8 TRANSACTION_FLAG_SOURCE_GROUP = 1;
-const U8 TRANSACTION_FLAG_DEST_GROUP = 2;
-const U8 TRANSACTION_FLAG_OWNER_GROUP = 4;
-const U8 TRANSACTION_FLAG_SIMULTANEOUS_CONTRIBUTION = 8;
-const U8 TRANSACTION_FLAG_SIMULTANEOUS_CONTRIBUTION_REMOVAL = 16;
-
-U8 pack_transaction_flags(bool is_source_group, bool is_dest_group)
-{
-    U8 rv = 0;
-    if(is_source_group) rv |= TRANSACTION_FLAG_SOURCE_GROUP;
-    if(is_dest_group) rv |= TRANSACTION_FLAG_DEST_GROUP;
-    return rv;
-}
-
-bool is_tf_source_group(TransactionFlags flags)
-{
-    return ((flags & TRANSACTION_FLAG_SOURCE_GROUP) == TRANSACTION_FLAG_SOURCE_GROUP);
-}
-
-bool is_tf_dest_group(TransactionFlags flags)
-{
-    return ((flags & TRANSACTION_FLAG_DEST_GROUP) == TRANSACTION_FLAG_DEST_GROUP);
-}
-
-bool is_tf_owner_group(TransactionFlags flags)
-{
-    return ((flags & TRANSACTION_FLAG_OWNER_GROUP) == TRANSACTION_FLAG_OWNER_GROUP);
-}
-
-void append_reason(
-    std::ostream& ostr,
-    S32 transaction_type,
-    const std::string& description)
-{
-<<<<<<< HEAD
-	switch( transaction_type )
-	{
-	case TRANS_OBJECT_SALE:
-	  ostr << " for " << (description.length() > 0 ? description : std::string("<unknown>"));
-		break;
-	case TRANS_LAND_SALE:
-		ostr << " for a parcel of land";
-		break;
-	case TRANS_LAND_PASS_SALE:
-		ostr << " for a land access pass";
-		break;
-	case TRANS_GROUP_LAND_DEED:
-		ostr << " for deeding land";
-		break;
-	default:
-		break;
-	}
-=======
-    switch( transaction_type )
-    {
-    case TRANS_OBJECT_SALE:
-      ostr << " for " << (description.length() > 0 ? description : std::string("<unknown>"));
-        break;
-    case TRANS_LAND_SALE:
-        ostr << " for a parcel of land";
-        break;
-    case TRANS_LAND_PASS_SALE:
-        ostr << " for a land access pass";
-        break;
-    case TRANS_GROUP_LAND_DEED:
-        ostr << " for deeding land";
-    default:
-        break;
-    }
->>>>>>> e1623bb2
-}
-
-std::string build_transfer_message_to_source(
-    S32 amount,
-    const LLUUID& source_id,
-    const LLUUID& dest_id,
-    const std::string& dest_name,
-    S32 transaction_type,
-    const std::string& description)
-{
-    LL_DEBUGS() << "build_transfer_message_to_source: " << amount << " "
-        << source_id << " " << dest_id << " " << dest_name << " "
-        << transaction_type << " "
-        << (description.empty() ? "(no desc)" : description)
-        << LL_ENDL;
-    if(source_id.isNull())
-    {
-        return description;
-    }
-    if((0 == amount) && description.empty())
-    {
-        return description;
-    }
-    std::ostringstream ostr;
-    if(dest_id.isNull())
-    {
-        // *NOTE: Do not change these strings!  The viewer matches
-        // them in llviewermessage.cpp to perform localization.
-        // If you need to make changes, add a new, localizable message. JC
-        ostr << "You paid L$" << amount;
-        switch(transaction_type)
-        {
-        case TRANS_GROUP_CREATE:
-            ostr << " to create a group";
-            break;
-        case TRANS_GROUP_JOIN:
-            ostr << " to join a group";
-            break;
-        case TRANS_UPLOAD_CHARGE:
-            ostr << " to upload";
-            break;
-        default:
-            break;
-        }
-    }
-    else
-    {
-        ostr << "You paid " << dest_name << " L$" << amount;
-        append_reason(ostr, transaction_type, description);
-    }
-    ostr << ".";
-    return ostr.str();
-}
-
-std::string build_transfer_message_to_destination(
-    S32 amount,
-    const LLUUID& dest_id,
-    const LLUUID& source_id,
-    const std::string& source_name,
-    S32 transaction_type,
-    const std::string& description)
-{
-    LL_DEBUGS() << "build_transfer_message_to_dest: " << amount << " "
-        << dest_id << " " << source_id << " " << source_name << " "
-        << transaction_type << " " << (description.empty() ? "(no desc)" : description)
-        << LL_ENDL;
-    if(0 == amount)
-    {
-        return std::string();
-    }
-    if(dest_id.isNull())
-    {
-        return description;
-    }
-    std::ostringstream ostr;
-    // *NOTE: Do not change these strings!  The viewer matches
-    // them in llviewermessage.cpp to perform localization.
-    // If you need to make changes, add a new, localizable message. JC
-    ostr << source_name << " paid you L$" << amount;
-    append_reason(ostr, transaction_type, description);
-    ostr << ".";
-    return ostr.str();
-}+/**
+ * @file lltransactionflags.cpp
+ * @brief Some exported symbols and functions for dealing with
+ * transaction flags.
+ *
+ * $LicenseInfo:firstyear=2003&license=viewerlgpl$
+ * Second Life Viewer Source Code
+ * Copyright (C) 2010, Linden Research, Inc.
+ *
+ * This library is free software; you can redistribute it and/or
+ * modify it under the terms of the GNU Lesser General Public
+ * License as published by the Free Software Foundation;
+ * version 2.1 of the License only.
+ *
+ * This library is distributed in the hope that it will be useful,
+ * but WITHOUT ANY WARRANTY; without even the implied warranty of
+ * MERCHANTABILITY or FITNESS FOR A PARTICULAR PURPOSE.  See the GNU
+ * Lesser General Public License for more details.
+ *
+ * You should have received a copy of the GNU Lesser General Public
+ * License along with this library; if not, write to the Free Software
+ * Foundation, Inc., 51 Franklin Street, Fifth Floor, Boston, MA  02110-1301  USA
+ *
+ * Linden Research, Inc., 945 Battery Street, San Francisco, CA  94111  USA
+ * $/LicenseInfo$
+ */
+
+#include "linden_common.h"
+
+#include "lluuid.h"
+#include "lltransactionflags.h"
+#include "lltransactiontypes.h"
+
+const U8 TRANSACTION_FLAGS_NONE = 0;
+const U8 TRANSACTION_FLAG_SOURCE_GROUP = 1;
+const U8 TRANSACTION_FLAG_DEST_GROUP = 2;
+const U8 TRANSACTION_FLAG_OWNER_GROUP = 4;
+const U8 TRANSACTION_FLAG_SIMULTANEOUS_CONTRIBUTION = 8;
+const U8 TRANSACTION_FLAG_SIMULTANEOUS_CONTRIBUTION_REMOVAL = 16;
+
+U8 pack_transaction_flags(bool is_source_group, bool is_dest_group)
+{
+    U8 rv = 0;
+    if(is_source_group) rv |= TRANSACTION_FLAG_SOURCE_GROUP;
+    if(is_dest_group) rv |= TRANSACTION_FLAG_DEST_GROUP;
+    return rv;
+}
+
+bool is_tf_source_group(TransactionFlags flags)
+{
+    return ((flags & TRANSACTION_FLAG_SOURCE_GROUP) == TRANSACTION_FLAG_SOURCE_GROUP);
+}
+
+bool is_tf_dest_group(TransactionFlags flags)
+{
+    return ((flags & TRANSACTION_FLAG_DEST_GROUP) == TRANSACTION_FLAG_DEST_GROUP);
+}
+
+bool is_tf_owner_group(TransactionFlags flags)
+{
+    return ((flags & TRANSACTION_FLAG_OWNER_GROUP) == TRANSACTION_FLAG_OWNER_GROUP);
+}
+
+void append_reason(
+    std::ostream& ostr,
+    S32 transaction_type,
+    const std::string& description)
+{
+    switch( transaction_type )
+    {
+    case TRANS_OBJECT_SALE:
+      ostr << " for " << (description.length() > 0 ? description : std::string("<unknown>"));
+        break;
+    case TRANS_LAND_SALE:
+        ostr << " for a parcel of land";
+        break;
+    case TRANS_LAND_PASS_SALE:
+        ostr << " for a land access pass";
+        break;
+    case TRANS_GROUP_LAND_DEED:
+        ostr << " for deeding land";
+        break;
+    default:
+        break;
+    }
+}
+
+std::string build_transfer_message_to_source(
+    S32 amount,
+    const LLUUID& source_id,
+    const LLUUID& dest_id,
+    const std::string& dest_name,
+    S32 transaction_type,
+    const std::string& description)
+{
+    LL_DEBUGS() << "build_transfer_message_to_source: " << amount << " "
+        << source_id << " " << dest_id << " " << dest_name << " "
+        << transaction_type << " "
+        << (description.empty() ? "(no desc)" : description)
+        << LL_ENDL;
+    if(source_id.isNull())
+    {
+        return description;
+    }
+    if((0 == amount) && description.empty())
+    {
+        return description;
+    }
+    std::ostringstream ostr;
+    if(dest_id.isNull())
+    {
+        // *NOTE: Do not change these strings!  The viewer matches
+        // them in llviewermessage.cpp to perform localization.
+        // If you need to make changes, add a new, localizable message. JC
+        ostr << "You paid L$" << amount;
+        switch(transaction_type)
+        {
+        case TRANS_GROUP_CREATE:
+            ostr << " to create a group";
+            break;
+        case TRANS_GROUP_JOIN:
+            ostr << " to join a group";
+            break;
+        case TRANS_UPLOAD_CHARGE:
+            ostr << " to upload";
+            break;
+        default:
+            break;
+        }
+    }
+    else
+    {
+        ostr << "You paid " << dest_name << " L$" << amount;
+        append_reason(ostr, transaction_type, description);
+    }
+    ostr << ".";
+    return ostr.str();
+}
+
+std::string build_transfer_message_to_destination(
+    S32 amount,
+    const LLUUID& dest_id,
+    const LLUUID& source_id,
+    const std::string& source_name,
+    S32 transaction_type,
+    const std::string& description)
+{
+    LL_DEBUGS() << "build_transfer_message_to_dest: " << amount << " "
+        << dest_id << " " << source_id << " " << source_name << " "
+        << transaction_type << " " << (description.empty() ? "(no desc)" : description)
+        << LL_ENDL;
+    if(0 == amount)
+    {
+        return std::string();
+    }
+    if(dest_id.isNull())
+    {
+        return description;
+    }
+    std::ostringstream ostr;
+    // *NOTE: Do not change these strings!  The viewer matches
+    // them in llviewermessage.cpp to perform localization.
+    // If you need to make changes, add a new, localizable message. JC
+    ostr << source_name << " paid you L$" << amount;
+    append_reason(ostr, transaction_type, description);
+    ostr << ".";
+    return ostr.str();
+}