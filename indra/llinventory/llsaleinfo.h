--- conflicted
+++ resolved
@@ -69,55 +69,12 @@
     S32 mSalePrice;
 
 public:
-<<<<<<< HEAD
-	// default constructor is fine usually
-	LLSaleInfo();
-	LLSaleInfo(EForSale sale_type, S32 sale_price);
-
-	// accessors
-	bool isForSale() const;
-	EForSale getSaleType() const { return mSaleType; }
-	S32 getSalePrice() const { return mSalePrice; }
-	U32 getCRC32() const;
-
-	// mutators
-	void setSaleType(EForSale type)		{ mSaleType = type; }
-	void setSalePrice(S32 price);
-	//void setNextOwnerPermMask(U32 mask)	{ mNextOwnerPermMask = mask; }
-
-	bool exportLegacyStream(std::ostream& output_stream) const;
-	LLSD asLLSD() const;
-	operator LLSD() const { return asLLSD(); }
-	bool fromLLSD(const LLSD& sd, bool& has_perm_mask, U32& perm_mask);
-	bool importLegacyStream(std::istream& input_stream, bool& has_perm_mask, U32& perm_mask);
-
-	LLSD packMessage() const;
-	void unpackMessage(LLSD sales);
-
-	// message serialization
-	void packMessage(LLMessageSystem* msg) const;
-	void unpackMessage(LLMessageSystem* msg, const char* block);
-	void unpackMultiMessage(LLMessageSystem* msg, const char* block,
-							S32 block_num);
-
-	// static functionality for determine for sale status.
-	static EForSale lookup(const char* name);
-	static const char* lookup(EForSale type);
-
-	// Allow accumulation of sale info. The price of each is added,
-	// conflict in sale type results in FS_NOT, and the permissions
-	// are tightened.
-	void accumulate(const LLSaleInfo& sale_info);
-
-	bool operator==(const LLSaleInfo &rhs) const;
-	bool operator!=(const LLSaleInfo &rhs) const;
-=======
     // default constructor is fine usually
     LLSaleInfo();
     LLSaleInfo(EForSale sale_type, S32 sale_price);
 
     // accessors
-    BOOL isForSale() const;
+    bool isForSale() const;
     EForSale getSaleType() const { return mSaleType; }
     S32 getSalePrice() const { return mSalePrice; }
     U32 getCRC32() const;
@@ -127,11 +84,11 @@
     void setSalePrice(S32 price);
     //void setNextOwnerPermMask(U32 mask)   { mNextOwnerPermMask = mask; }
 
-    BOOL exportLegacyStream(std::ostream& output_stream) const;
+    bool exportLegacyStream(std::ostream& output_stream) const;
     LLSD asLLSD() const;
     operator LLSD() const { return asLLSD(); }
-    bool fromLLSD(const LLSD& sd, BOOL& has_perm_mask, U32& perm_mask);
-    BOOL importLegacyStream(std::istream& input_stream, BOOL& has_perm_mask, U32& perm_mask);
+    bool fromLLSD(const LLSD& sd, bool& has_perm_mask, U32& perm_mask);
+    bool importLegacyStream(std::istream& input_stream, bool& has_perm_mask, U32& perm_mask);
 
     LLSD packMessage() const;
     void unpackMessage(LLSD sales);
@@ -153,7 +110,6 @@
 
     bool operator==(const LLSaleInfo &rhs) const;
     bool operator!=(const LLSaleInfo &rhs) const;
->>>>>>> e7eced3c
 };
 
 // These functions convert between structured data and sale info as
