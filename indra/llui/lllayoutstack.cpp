--- conflicted
+++ resolved
@@ -45,38 +45,6 @@
 //
 // LLLayoutPanel
 //
-<<<<<<< HEAD
-LLLayoutPanel::Params::Params()	
-:	expanded_min_dim("expanded_min_dim", 0),
-	min_dim("min_dim", -1),
-	user_resize("user_resize", false),
-	auto_resize("auto_resize", true)
-{
-	addSynonym(min_dim, "min_width");
-	addSynonym(min_dim, "min_height");
-}
-
-LLLayoutPanel::LLLayoutPanel(const Params& p)	
-:	LLPanel(p),
-	mExpandedMinDim(p.expanded_min_dim.isProvided() ? p.expanded_min_dim : p.min_dim),
- 	mMinDim(p.min_dim), 
- 	mAutoResize(p.auto_resize),
- 	mUserResize(p.user_resize),
-	mCollapsed(false),
-	mCollapseAmt(0.f),
-	mVisibleAmt(1.f), // default to fully visible
-	mResizeBar(NULL),
-	mFractionalSize(0.f),
-	mTargetDim(0),
-	mIgnoreReshape(false),
-	mOrientation(LLLayoutStack::HORIZONTAL)
-{
-	// panels initialized as hidden should not start out partially visible
-	if (!getVisible())
-	{
-		mVisibleAmt = 0.f;
-	}
-=======
 LLLayoutPanel::Params::Params()
 :   expanded_min_dim("expanded_min_dim", 0),
     min_dim("min_dim", -1),
@@ -93,7 +61,7 @@
     mMinDim(p.min_dim),
     mAutoResize(p.auto_resize),
     mUserResize(p.user_resize),
-    mCollapsed(FALSE),
+    mCollapsed(false),
     mCollapseAmt(0.f),
     mVisibleAmt(1.f), // default to fully visible
     mResizeBar(NULL),
@@ -107,7 +75,6 @@
     {
         mVisibleAmt = 0.f;
     }
->>>>>>> e7eced3c
 }
 
 void LLLayoutPanel::initFromParams(const Params& p)
@@ -177,27 +144,14 @@
         ? getRect().getWidth()
         : getRect().getHeight()));
 
-<<<<<<< HEAD
-	if (!mAutoResize && mUserResize && mMinDim == -1)
-	{
-		setMinDim(layout_dim);
-	}
-	mTargetDim = llmax(layout_dim, getMinDim());
-}
- 
+    if (!mAutoResize && mUserResize && mMinDim == -1)
+    {
+        setMinDim(layout_dim);
+    }
+    mTargetDim = llmax(layout_dim, getMinDim());
+}
+
 void LLLayoutPanel::setVisible( bool visible )
-=======
-    if (mAutoResize == FALSE
-        && mUserResize == TRUE
-        && mMinDim == -1 )
-    {
-        setMinDim(layout_dim);
-    }
-    mTargetDim = llmax(layout_dim, getMinDim());
-}
-
-void LLLayoutPanel::setVisible( BOOL visible )
->>>>>>> e7eced3c
 {
     if (visible != getVisible())
     {
@@ -214,19 +168,7 @@
 {
     if (width == getRect().getWidth() && height == getRect().getHeight() && !LLView::sForceReshape) return;
 
-<<<<<<< HEAD
-	if (!mIgnoreReshape && !mAutoResize)
-	{
-		mTargetDim = (mOrientation == LLLayoutStack::HORIZONTAL) ? width : height;
-		LLLayoutStack* stackp = dynamic_cast<LLLayoutStack*>(getParent());
-		if (stackp)
-		{
-			stackp->mNeedsLayout = true;
-		}
-	}
-	LLPanel::reshape(width, height, called_from_parent);
-=======
-    if (!mIgnoreReshape && mAutoResize == false)
+    if (!mIgnoreReshape && !mAutoResize)
     {
         mTargetDim = (mOrientation == LLLayoutStack::HORIZONTAL) ? width : height;
         LLLayoutStack* stackp = dynamic_cast<LLLayoutStack*>(getParent());
@@ -236,7 +178,6 @@
         }
     }
     LLPanel::reshape(width, height, called_from_parent);
->>>>>>> e7eced3c
 }
 
 void LLLayoutPanel::handleReshape(const LLRect& new_rect, bool by_user)
@@ -373,28 +314,12 @@
 
 bool LLLayoutStack::postBuild()
 {
-<<<<<<< HEAD
-	updateLayout();
-	return true;
-=======
     updateLayout();
-    return TRUE;
->>>>>>> e7eced3c
+    return true;
 }
 
 bool LLLayoutStack::addChild(LLView* child, S32 tab_group)
 {
-<<<<<<< HEAD
-	LLLayoutPanel* panelp = dynamic_cast<LLLayoutPanel*>(child);
-	if (panelp)
-	{
-		panelp->setOrientation(mOrientation);
-		mPanels.push_back(panelp);
-		createResizeBar(panelp);
-		mNeedsLayout = true;
-	}
-	bool result = LLView::addChild(child, tab_group);
-=======
     LLLayoutPanel* panelp = dynamic_cast<LLLayoutPanel*>(child);
     if (panelp)
     {
@@ -403,8 +328,7 @@
         createResizeBar(panelp);
         mNeedsLayout = true;
     }
-    BOOL result = LLView::addChild(child, tab_group);
->>>>>>> e7eced3c
+    bool result = LLView::addChild(child, tab_group);
 
     updateFractionalSizes();
     return result;
@@ -414,21 +338,12 @@
 {
     addChild(panel);
 
-<<<<<<< HEAD
-	// panel starts off invisible (collapsed)
-	if (animate == ANIMATE)
-	{
-		panel->mVisibleAmt = 0.f;
-		panel->setVisible(true);
-	}
-=======
     // panel starts off invisible (collapsed)
     if (animate == ANIMATE)
     {
         panel->mVisibleAmt = 0.f;
-        panel->setVisible(TRUE);
-    }
->>>>>>> e7eced3c
+        panel->setVisible(true);
+    }
 }
 
 void LLLayoutStack::collapsePanel(LLPanel* panel, bool collapsed)
@@ -651,91 +566,6 @@
 
 void LLLayoutStack::createResizeBar(LLLayoutPanel* panelp)
 {
-<<<<<<< HEAD
-	for (LLLayoutPanel* lp : mPanels)
-	{
-		if (lp->mResizeBar == NULL)
-		{
-			LLResizeBar::Params resize_params;
-			resize_params.name("resize");
-			resize_params.resizing_view(lp);
-			resize_params.min_size(lp->getRelevantMinDim());
-			resize_params.side((mOrientation == HORIZONTAL) ? LLResizeBar::RIGHT : LLResizeBar::BOTTOM);
-			resize_params.snapping_enabled(false);
-			LLResizeBar* resize_bar = LLUICtrlFactory::create<LLResizeBar>(resize_params);
-			lp->mResizeBar = resize_bar;
-
-			if (mShowDragHandle)
-			{
-				LLPanel::Params resize_bar_bg_panel_p;
-				resize_bar_bg_panel_p.name = "resize_handle_bg_panel";
-				resize_bar_bg_panel_p.rect = lp->mResizeBar->getLocalRect();
-				resize_bar_bg_panel_p.follows.flags = FOLLOWS_ALL;
-				resize_bar_bg_panel_p.tab_stop = false;
-				resize_bar_bg_panel_p.background_visible = true;
-				resize_bar_bg_panel_p.bg_alpha_color = mDragHandleColor;
-				resize_bar_bg_panel_p.has_border = true;
-				resize_bar_bg_panel_p.border.border_thickness = 1;
-				resize_bar_bg_panel_p.border.highlight_light_color = LLUIColorTable::instance().getColor("ResizebarBorderLight");
-				resize_bar_bg_panel_p.border.shadow_dark_color = LLUIColorTable::instance().getColor("ResizebarBorderDark");
-
-				LLPanel* resize_bar_bg_panel = LLUICtrlFactory::create<LLPanel>(resize_bar_bg_panel_p);
-
-				LLIconCtrl::Params icon_p;
-				icon_p.name = "resize_handle_image";
-				icon_p.rect = lp->mResizeBar->getLocalRect();
-				icon_p.follows.flags = FOLLOWS_ALL;
-				icon_p.image = LLUI::getUIImage(mOrientation == HORIZONTAL ? "Vertical Drag Handle" : "Horizontal Drag Handle");
-				resize_bar_bg_panel->addChild(LLUICtrlFactory::create<LLIconCtrl>(icon_p));
-
-				lp->mResizeBar->addChild(resize_bar_bg_panel);
-			}
-
-			/*if (mShowDragHandle)
-			{
-				LLViewBorder::Params border_params;
-				border_params.border_thickness = 1;
-				border_params.highlight_light_color = LLUIColorTable::instance().getColor("ResizebarBorderLight");
-				border_params.shadow_dark_color = LLUIColorTable::instance().getColor("ResizebarBorderDark");
-
-				addBorder(border_params);
-				setBorderVisible(true);
-
-				LLImagePanel::Params image_panel;
-				mDragHandleImage = LLUI::getUIImage(LLResizeBar::RIGHT == mSide ? "Vertical Drag Handle" : "Horizontal Drag Handle");
-				image_panel.bg_alpha_image = mDragHandleImage;
-				image_panel.background_visible = true;
-				image_panel.horizontal = (LLResizeBar::BOTTOM == mSide);
-				mImagePanel = LLUICtrlFactory::create<LLImagePanel>(image_panel);
-				setImagePanel(mImagePanel);
-			}*/
-
-			//if (mShowDragHandle)
-			//{
-			//	setBackgroundVisible(true);
-			//	setTransparentColor(LLUIColorTable::instance().getColor("ResizebarBody"));
-			//}
-
-			/*if (mShowDragHandle)
-			{
-			S32 image_width = mDragHandleImage->getTextureWidth();
-			S32 image_height = mDragHandleImage->getTextureHeight();
-			const LLRect& panel_rect = getRect();
-			S32 image_left = (panel_rect.getWidth() - image_width) / 2 - 1;
-			S32 image_bottom = (panel_rect.getHeight() - image_height) / 2;
-			mImagePanel->setRect(LLRect(image_left, image_bottom + image_height, image_left + image_width, image_bottom));
-			}*/
-			LLView::addChild(resize_bar, 0);
-		}
-	}
-	// bring all resize bars to the front so that they are clickable even over the panels
-	// with a bit of overlap
-	for (e_panel_list_t::iterator panel_it = mPanels.begin(); panel_it != mPanels.end(); ++panel_it)
-	{
-		LLResizeBar* resize_barp = (*panel_it)->mResizeBar;
-		sendChildToFront(resize_barp);
-	}
-=======
     for (LLLayoutPanel* lp : mPanels)
     {
         if (lp->mResizeBar == NULL)
@@ -783,7 +613,7 @@
                 border_params.shadow_dark_color = LLUIColorTable::instance().getColor("ResizebarBorderDark");
 
                 addBorder(border_params);
-                setBorderVisible(TRUE);
+                setBorderVisible(true);
 
                 LLImagePanel::Params image_panel;
                 mDragHandleImage = LLUI::getUIImage(LLResizeBar::RIGHT == mSide ? "Vertical Drag Handle" : "Horizontal Drag Handle");
@@ -796,7 +626,7 @@
 
             //if (mShowDragHandle)
             //{
-            //  setBackgroundVisible(TRUE);
+            //  setBackgroundVisible(true);
             //  setTransparentColor(LLUIColorTable::instance().getColor("ResizebarBody"));
             //}
 
@@ -819,7 +649,6 @@
         LLResizeBar* resize_barp = (*panel_it)->mResizeBar;
         sendChildToFront(resize_barp);
     }
->>>>>>> e7eced3c
 }
 
 // update layout stack animations, etc. once per frame
@@ -1162,41 +991,12 @@
 
 void LLLayoutStack::updateResizeBarLimits()
 {
-<<<<<<< HEAD
-	LLLayoutPanel* previous_visible_panelp{ nullptr };
-	BOOST_REVERSE_FOREACH(LLLayoutPanel* visible_panelp, mPanels) // Should replace this when C++20 reverse view adaptor becomes available...
-	{
-		if (!visible_panelp->getVisible() || visible_panelp->mCollapsed)
-		{
-			visible_panelp->mResizeBar->setVisible(false);
-			continue;
-		}
-
-		// toggle resize bars based on panel visibility, resizability, etc
-		if (previous_visible_panelp
-			&& (visible_panelp->mUserResize || previous_visible_panelp->mUserResize)				// one of the pair is user resizable
-			&& (visible_panelp->mAutoResize || visible_panelp->mUserResize)							// current panel is resizable
-			&& (previous_visible_panelp->mAutoResize || previous_visible_panelp->mUserResize))		// previous panel is resizable
-		{
-			visible_panelp->mResizeBar->setVisible(true);
-			S32 previous_panel_headroom = previous_visible_panelp->getVisibleDim() - previous_visible_panelp->getRelevantMinDim();
-			visible_panelp->mResizeBar->setResizeLimits(visible_panelp->getRelevantMinDim(), 
-														visible_panelp->getVisibleDim() + previous_panel_headroom);
-		}
-		else
-		{
-			visible_panelp->mResizeBar->setVisible(false);
-		}
-
-		previous_visible_panelp = visible_panelp;
-	}
-=======
     LLLayoutPanel* previous_visible_panelp{ nullptr };
     BOOST_REVERSE_FOREACH(LLLayoutPanel* visible_panelp, mPanels) // Should replace this when C++20 reverse view adaptor becomes available...
     {
         if (!visible_panelp->getVisible() || visible_panelp->mCollapsed)
         {
-            visible_panelp->mResizeBar->setVisible(FALSE);
+            visible_panelp->mResizeBar->setVisible(false);
             continue;
         }
 
@@ -1206,17 +1006,16 @@
             && (visible_panelp->mAutoResize || visible_panelp->mUserResize)                         // current panel is resizable
             && (previous_visible_panelp->mAutoResize || previous_visible_panelp->mUserResize))      // previous panel is resizable
         {
-            visible_panelp->mResizeBar->setVisible(TRUE);
+            visible_panelp->mResizeBar->setVisible(true);
             S32 previous_panel_headroom = previous_visible_panelp->getVisibleDim() - previous_visible_panelp->getRelevantMinDim();
             visible_panelp->mResizeBar->setResizeLimits(visible_panelp->getRelevantMinDim(),
                                                         visible_panelp->getVisibleDim() + previous_panel_headroom);
         }
         else
         {
-            visible_panelp->mResizeBar->setVisible(FALSE);
+            visible_panelp->mResizeBar->setVisible(false);
         }
 
         previous_visible_panelp = visible_panelp;
     }
->>>>>>> e7eced3c
-}
+}
