--- conflicted
+++ resolved
@@ -792,11 +792,7 @@
 //static 
 void LLLayoutStack::updateClass()
 {
-<<<<<<< HEAD
-	for (LLInstanceTracker<LLLayoutStack>::instance_iter it = beginInstances(); it != endInstances(); ++it)
-=======
 	for (LLLayoutStack::instance_iter it = beginInstances(); it != endInstances(); ++it)
->>>>>>> 65d8b9cf
 	{
 		it->updateLayout();
 	}
