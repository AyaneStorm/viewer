/**
 * @file llfloater.h
 * @brief LLFloater base class
 *
 * $LicenseInfo:firstyear=2002&license=viewerlgpl$
 * Second Life Viewer Source Code
 * Copyright (C) 2010, Linden Research, Inc.
 *
 * This library is free software; you can redistribute it and/or
 * modify it under the terms of the GNU Lesser General Public
 * License as published by the Free Software Foundation;
 * version 2.1 of the License only.
 *
 * This library is distributed in the hope that it will be useful,
 * but WITHOUT ANY WARRANTY; without even the implied warranty of
 * MERCHANTABILITY or FITNESS FOR A PARTICULAR PURPOSE.  See the GNU
 * Lesser General Public License for more details.
 *
 * You should have received a copy of the GNU Lesser General Public
 * License along with this library; if not, write to the Free Software
 * Foundation, Inc., 51 Franklin Street, Fifth Floor, Boston, MA  02110-1301  USA
 *
 * Linden Research, Inc., 945 Battery Street, San Francisco, CA  94111  USA
 * $/LicenseInfo$
 */

// Floating "windows" within the GL display, like the inventory floater,
// mini-map floater, etc.


#ifndef LL_FLOATER_H
#define LL_FLOATER_H

#include "llpanel.h"
#include "lltoolbar.h"
#include "lluuid.h"
//#include "llnotificationsutil.h"
#include <set>
#include <boost/signals2.hpp>

class LLDragHandle;
class LLResizeHandle;
class LLResizeBar;
class LLButton;
class LLMultiFloater;
class LLFloater;


const bool RESIZE_YES = true;
const bool RESIZE_NO = false;

const bool DRAG_ON_TOP = false;
const bool DRAG_ON_LEFT = true;

const bool MINIMIZE_YES = true;
const bool MINIMIZE_NO = false;

const bool CLOSE_YES = true;
const bool CLOSE_NO = false;

const bool ADJUST_VERTICAL_YES = true;
const bool ADJUST_VERTICAL_NO = false;

namespace LLFloaterEnums
{
    enum EOpenPositioning
    {
        POSITIONING_RELATIVE,
        POSITIONING_CASCADING,
        POSITIONING_CASCADE_GROUP,
        POSITIONING_CENTERED,
        POSITIONING_SPECIFIED,
        POSITIONING_COUNT
    };
}

namespace LLInitParam
{
    template<>
    struct TypeValues<LLFloaterEnums::EOpenPositioning> : public TypeValuesHelper<LLFloaterEnums::EOpenPositioning>
    {
        static void declareValues();
    };
}

struct LL_COORD_FLOATER
{
    typedef F32 value_t;

    LLCoordCommon convertToCommon() const;
    void convertFromCommon(const LLCoordCommon& from);
protected:
    LLHandle<LLFloater> mFloater;
};

struct LLCoordFloater : LLCoord<LL_COORD_FLOATER>
{
    typedef LLCoord<LL_COORD_FLOATER> coord_t;

    LLCoordFloater() {}
    LLCoordFloater(F32 x, F32 y, LLFloater& floater);
    LLCoordFloater(const LLCoordCommon& other, LLFloater& floater);

    LLCoordFloater& operator=(const LLCoordCommon& other)
    {
        convertFromCommon(other);
        return *this;
    }

    LLCoordFloater& operator=(const LLCoordFloater& other);

    bool operator==(const LLCoordFloater& other) const;
    bool operator!=(const LLCoordFloater& other) const { return !(*this == other); }

    void setFloater(LLFloater& floater);
};

class LLFloater : public LLPanel, public LLInstanceTracker<LLFloater>
{
    friend class LLFloaterView;
    friend class LLFloaterReg;
    friend class LLMultiFloater;

public:

    struct KeyCompare
    {
//      static bool compare(const LLSD& a, const LLSD& b);
        static bool equate(const LLSD& a, const LLSD& b);
/*==========================================================================*|
        bool operator()(const LLSD& a, const LLSD& b) const
        {
            return compare(a, b);
        }
|*==========================================================================*/
<<<<<<< HEAD
	};
	
	enum EFloaterButton
	{
		BUTTON_CLOSE = 0,
		BUTTON_RESTORE,
		BUTTON_MINIMIZE,
		BUTTON_TEAR_OFF,
		BUTTON_DOCK,
		BUTTON_HELP,
		BUTTON_COUNT
	};
	
	struct Params 
	:	public LLInitParam::Block<Params, LLPanel::Params>
	{
		Optional<std::string>	title,
								short_title;
		
		Optional<bool>			single_instance,
								reuse_instance,
								can_resize,
								can_minimize,
								can_close,
								can_drag_on_left,
								can_tear_off,
								save_rect,
								save_visibility,
								save_dock_state,
								can_dock,
								show_title,
								auto_close;
		
		Optional<LLFloaterEnums::EOpenPositioning>	positioning;
		
		Optional<S32>			header_height,
								legacy_header_height; // HACK see initFromXML()

		Optional<F32>			rel_x,
								rel_y;

		// Images for top-right controls
		Optional<LLUIImage*>	close_image,
								restore_image,
								minimize_image,
								tear_off_image,
								dock_image,
								help_image;
		Optional<LLUIImage*>	close_pressed_image,
								restore_pressed_image,
								minimize_pressed_image,
								tear_off_pressed_image,
								dock_pressed_image,
								help_pressed_image;
		
		Optional<CommitCallbackParam> open_callback,
									  close_callback;

		Ignored					follows;
		
		Params();
	};
	
	// use this to avoid creating your own default LLFloater::Param instance
	static const Params& getDefaultParams();

	// Load translations for tooltips for standard buttons
	static void initClass();

	LLFloater(const LLSD& key, const Params& params = getDefaultParams());

	virtual ~LLFloater();

	// Don't export top/left for rect, only height/width
	static void setupParamsForExport(Params& p, LLView* parent);
	bool buildFromFile(const std::string &filename, bool cacheable = false);

	boost::signals2::connection setMinimizeCallback( const commit_signal_t::slot_type& cb );
	boost::signals2::connection setOpenCallback( const commit_signal_t::slot_type& cb );
	boost::signals2::connection setCloseCallback( const commit_signal_t::slot_type& cb );

	void initFromParams(const LLFloater::Params& p);
	bool initFloaterXML(LLXMLNodePtr node, LLView *parent, const std::string& filename, LLXMLNodePtr output_node = NULL);

	/*virtual*/ void handleReshape(const LLRect& new_rect, bool by_user = false);
	/*virtual*/ bool canSnapTo(const LLView* other_view); 
	/*virtual*/ void setSnappedTo(const LLView* snap_view);
	/*virtual*/ void setFocus( bool b );
	/*virtual*/ void setIsChrome(bool is_chrome);
	/*virtual*/ void setRect(const LLRect &rect);
                void setIsSingleInstance(bool is_single_instance);
                bool getIsSingleInstance() { return mSingleInstance; }

	void 			initFloater(const Params& p);

	void			openFloater(const LLSD& key = LLSD());

	// If allowed, close the floater cleanly, releasing focus.
	virtual void	closeFloater(bool app_quitting = false);

	// Close the floater or its host. Use when hidding or toggling a floater instance.
	virtual void	closeHostedFloater();

	/*virtual*/ void reshape(S32 width, S32 height, bool called_from_parent = true);
	/*virtual*/ void translate(S32 x, S32 y);
	
	// Release keyboard and mouse focus
	void			releaseFocus();

	// moves to center of gFloaterView
	void			center();

	LLMultiFloater* getHost();
	bool isDetachedAndNotMinimized();

	void			applyTitle();
	std::string		getCurrentTitle() const;
	void			setTitle( const std::string& title);
	std::string		getTitle() const;
	void			setShortTitle( const std::string& short_title );
	std::string		getShortTitle() const;
	virtual void	setMinimized(bool b);
	void			moveResizeHandlesToFront();
	void			addDependentFloater(LLFloater* dependent, bool reposition = true, bool resize = false);
	void			addDependentFloater(LLHandle<LLFloater> dependent_handle, bool reposition = true, bool resize = false);
	LLFloater*		getDependee() { return (LLFloater*)mDependeeHandle.get(); }
	void			removeDependentFloater(LLFloater* dependent);
	void			fitWithDependentsOnScreen(const LLRect& left, const LLRect& bottom, const LLRect& right, const LLRect& constraint, S32 min_overlap_pixels);
	bool			isMinimized() const				{ return mMinimized; }
	/// isShown() differs from getVisible() in that isShown() also considers
	/// isMinimized(). isShown() is true only if visible and not minimized.
	bool			isShown() const;
	/// The static isShown() can accept a NULL pointer (which of course
	/// returns false). When non-NULL, it calls the non-static isShown().
	static bool		isShown(const LLFloater* floater);
	static bool     isVisible(const LLFloater* floater);
	static bool     isMinimized(const LLFloater* floater);
	bool			isFirstLook() { return mFirstLook; } // EXT-2653: This function is necessary to prevent overlapping for secondary showed toasts
	virtual bool	isFrontmost();
	bool			isDependent()					{ return !mDependeeHandle.isDead(); }
	void			setCanMinimize(bool can_minimize);
	void			setCanClose(bool can_close);
	void			setCanTearOff(bool can_tear_off);
	virtual void	setCanResize(bool can_resize);
	void			setCanDrag(bool can_drag);
	bool			getCanDrag();
	void			setHost(LLMultiFloater* host);
	bool			isResizable() const				{ return mResizable; }
	void			setResizeLimits( S32 min_width, S32 min_height );
	void			getResizeLimits( S32* min_width, S32* min_height ) { *min_width = mMinWidth; *min_height = mMinHeight; }

	static std::string		getControlName(const std::string& name, const LLSD& key);
	static LLControlGroup*	getControlGroup();

	bool			isMinimizeable() const{ return mCanMinimize; }
	bool			isCloseable() const{ return mCanClose; }
	bool			isDragOnLeft() const{ return mDragOnLeft; }
	S32				getMinWidth() const{ return mMinWidth; }
	S32				getMinHeight() const{ return mMinHeight; }
	S32				getHeaderHeight() const { return mHeaderHeight; }

	virtual bool	handleMouseDown(S32 x, S32 y, MASK mask);
	virtual bool	handleMouseUp(S32 x, S32 y, MASK mask);
	virtual bool	handleRightMouseDown(S32 x, S32 y, MASK mask);
	virtual bool	handleDoubleClick(S32 x, S32 y, MASK mask);
	virtual bool	handleMiddleMouseDown(S32 x, S32 y, MASK mask);
	
	virtual bool	handleScrollWheel(S32 x, S32 y, S32 mask);
	
	virtual void	draw();
	virtual void	drawShadow(LLPanel* panel);
	
	virtual void	onOpen(const LLSD& key) {}
	virtual void	onClose(bool app_quitting) {}

	// This cannot be "const" until all derived floater canClose()
	// methods are const as well.  JC
	virtual bool	canClose() { return true; }

	/*virtual*/ void setVisible(bool visible); // do not override
	/*virtual*/ void onVisibilityChange ( bool new_visibility ); // do not override
	
	bool            canFocusStealFrontmost() const { return mFocusStealsFrontmost; }
	void            setFocusStealsFrontmost(bool wants_frontmost) { mFocusStealsFrontmost = wants_frontmost; }

	void			setFrontmost(bool take_focus = true, bool restore = true);
     virtual void	setVisibleAndFrontmost(bool take_focus = true, const LLSD& key = LLSD());
	
	// Defaults to false.
	virtual bool	canSaveAs() const { return false; }

	virtual void	saveAs() {}

	void			setSnapTarget(LLHandle<LLFloater> handle) { mSnappedTo = handle; }
	void			clearSnapTarget() { mSnappedTo.markDead(); }
	LLHandle<LLFloater>	getSnapTarget() const { return mSnappedTo; }

	LLHandle<LLFloater> getHandle() const { return getDerivedHandle<LLFloater>(); }
	const LLSD& 	getKey() { return mKey; }
	virtual bool	matchesKey(const LLSD& key) { return mSingleInstance || KeyCompare::equate(key, mKey); }
	
	const std::string& getInstanceName() { return mInstanceName; }
	
	bool            isDockable() const { return mCanDock; }
	void            setCanDock(bool b);

	bool            isDocked() const { return mDocked; }
	virtual void    setDocked(bool docked, bool pop_on_undock = true);

	virtual void    setTornOff(bool torn_off) { mTornOff = torn_off; }
	bool isTornOff() {return mTornOff;}
	void setOpenPositioning(LLFloaterEnums::EOpenPositioning pos) {mPositioning = pos;}


	// Close the floater returned by getFrontmostClosableFloater() and 
	// handle refocusing.
	static void		closeFrontmostFloater();
=======
    };

    enum EFloaterButton
    {
        BUTTON_CLOSE = 0,
        BUTTON_RESTORE,
        BUTTON_MINIMIZE,
        BUTTON_TEAR_OFF,
        BUTTON_DOCK,
        BUTTON_HELP,
        BUTTON_COUNT
    };

    struct Params
    :   public LLInitParam::Block<Params, LLPanel::Params>
    {
        Optional<std::string>   title,
                                short_title;

        Optional<bool>          single_instance,
                                reuse_instance,
                                can_resize,
                                can_minimize,
                                can_close,
                                can_drag_on_left,
                                can_tear_off,
                                save_rect,
                                save_visibility,
                                save_dock_state,
                                can_dock,
                                show_title,
                                auto_close;

        Optional<LLFloaterEnums::EOpenPositioning>  positioning;

        Optional<S32>           header_height,
                                legacy_header_height; // HACK see initFromXML()

        Optional<F32>           rel_x,
                                rel_y;

        // Images for top-right controls
        Optional<LLUIImage*>    close_image,
                                restore_image,
                                minimize_image,
                                tear_off_image,
                                dock_image,
                                help_image;
        Optional<LLUIImage*>    close_pressed_image,
                                restore_pressed_image,
                                minimize_pressed_image,
                                tear_off_pressed_image,
                                dock_pressed_image,
                                help_pressed_image;

        Optional<CommitCallbackParam> open_callback,
                                      close_callback;

        Ignored                 follows;

        Params();
    };

    // use this to avoid creating your own default LLFloater::Param instance
    static const Params& getDefaultParams();

    // Load translations for tooltips for standard buttons
    static void initClass();

    LLFloater(const LLSD& key, const Params& params = getDefaultParams());

    virtual ~LLFloater();

    // Don't export top/left for rect, only height/width
    static void setupParamsForExport(Params& p, LLView* parent);
    bool buildFromFile(const std::string &filename);

    boost::signals2::connection setMinimizeCallback( const commit_signal_t::slot_type& cb );
    boost::signals2::connection setOpenCallback( const commit_signal_t::slot_type& cb );
    boost::signals2::connection setCloseCallback( const commit_signal_t::slot_type& cb );

    void initFromParams(const LLFloater::Params& p);
    bool initFloaterXML(LLXMLNodePtr node, LLView *parent, const std::string& filename, LLXMLNodePtr output_node = NULL);

    /*virtual*/ void handleReshape(const LLRect& new_rect, bool by_user = false);
    /*virtual*/ BOOL canSnapTo(const LLView* other_view);
    /*virtual*/ void setSnappedTo(const LLView* snap_view);
    /*virtual*/ void setFocus( BOOL b );
    /*virtual*/ void setIsChrome(BOOL is_chrome);
    /*virtual*/ void setRect(const LLRect &rect);
                void setIsSingleInstance(BOOL is_single_instance);
                BOOL getIsSingleInstance() { return mSingleInstance; }

    void            initFloater(const Params& p);

    void            openFloater(const LLSD& key = LLSD());

    // If allowed, close the floater cleanly, releasing focus.
    virtual void    closeFloater(bool app_quitting = false);

    // Close the floater or its host. Use when hidding or toggling a floater instance.
    virtual void    closeHostedFloater();

    /*virtual*/ void reshape(S32 width, S32 height, BOOL called_from_parent = TRUE);
    /*virtual*/ void translate(S32 x, S32 y);

    // Release keyboard and mouse focus
    void            releaseFocus();

    // moves to center of gFloaterView
    void            center();

    LLMultiFloater* getHost();
    bool isDetachedAndNotMinimized();

    void            applyTitle();
    std::string     getCurrentTitle() const;
    void            setTitle( const std::string& title);
    std::string     getTitle() const;
    void            setShortTitle( const std::string& short_title );
    std::string     getShortTitle() const;
    virtual void    setMinimized(BOOL b);
    void            moveResizeHandlesToFront();
    void            addDependentFloater(LLFloater* dependent, BOOL reposition = TRUE, BOOL resize = FALSE);
    void            addDependentFloater(LLHandle<LLFloater> dependent_handle, BOOL reposition = TRUE, BOOL resize = FALSE);
    LLFloater*      getDependee() { return (LLFloater*)mDependeeHandle.get(); }
    void            removeDependentFloater(LLFloater* dependent);
    void            fitWithDependentsOnScreen(const LLRect& left, const LLRect& bottom, const LLRect& right, const LLRect& constraint, S32 min_overlap_pixels);
    BOOL            isMinimized() const             { return mMinimized; }
    /// isShown() differs from getVisible() in that isShown() also considers
    /// isMinimized(). isShown() is true only if visible and not minimized.
    bool            isShown() const;
    /// The static isShown() can accept a NULL pointer (which of course
    /// returns false). When non-NULL, it calls the non-static isShown().
    static bool     isShown(const LLFloater* floater);
    static bool     isVisible(const LLFloater* floater);
    static bool     isMinimized(const LLFloater* floater);
    BOOL            isFirstLook() { return mFirstLook; } // EXT-2653: This function is necessary to prevent overlapping for secondary showed toasts
    virtual BOOL    isFrontmost();
    BOOL            isDependent()                   { return !mDependeeHandle.isDead(); }
    void            setCanMinimize(BOOL can_minimize);
    void            setCanClose(BOOL can_close);
    void            setCanTearOff(BOOL can_tear_off);
    virtual void    setCanResize(BOOL can_resize);
    void            setCanDrag(BOOL can_drag);
    bool            getCanDrag();
    void            setHost(LLMultiFloater* host);
    BOOL            isResizable() const             { return mResizable; }
    void            setResizeLimits( S32 min_width, S32 min_height );
    void            getResizeLimits( S32* min_width, S32* min_height ) { *min_width = mMinWidth; *min_height = mMinHeight; }

    static std::string      getControlName(const std::string& name, const LLSD& key);
    static LLControlGroup*  getControlGroup();

    bool            isMinimizeable() const{ return mCanMinimize; }
    bool            isCloseable() const{ return mCanClose; }
    bool            isDragOnLeft() const{ return mDragOnLeft; }
    S32             getMinWidth() const{ return mMinWidth; }
    S32             getMinHeight() const{ return mMinHeight; }
    S32             getHeaderHeight() const { return mHeaderHeight; }

    virtual BOOL    handleMouseDown(S32 x, S32 y, MASK mask);
    virtual BOOL    handleMouseUp(S32 x, S32 y, MASK mask);
    virtual BOOL    handleRightMouseDown(S32 x, S32 y, MASK mask);
    virtual BOOL    handleDoubleClick(S32 x, S32 y, MASK mask);
    virtual BOOL    handleMiddleMouseDown(S32 x, S32 y, MASK mask);

    virtual BOOL    handleScrollWheel(S32 x, S32 y, S32 mask);

    virtual void    draw();
    virtual void    drawShadow(LLPanel* panel);

    virtual void    onOpen(const LLSD& key) {}
    virtual void    onClose(bool app_quitting) {}

    // This cannot be "const" until all derived floater canClose()
    // methods are const as well.  JC
    virtual BOOL    canClose() { return TRUE; }

    /*virtual*/ void setVisible(BOOL visible); // do not override
    /*virtual*/ void onVisibilityChange ( BOOL new_visibility ); // do not override

    bool            canFocusStealFrontmost() const { return mFocusStealsFrontmost; }
    void            setFocusStealsFrontmost(bool wants_frontmost) { mFocusStealsFrontmost = wants_frontmost; }

    void            setFrontmost(BOOL take_focus = TRUE, BOOL restore = TRUE);
     virtual void   setVisibleAndFrontmost(BOOL take_focus=TRUE, const LLSD& key = LLSD());

    // Defaults to false.
    virtual BOOL    canSaveAs() const { return FALSE; }

    virtual void    saveAs() {}

    void            setSnapTarget(LLHandle<LLFloater> handle) { mSnappedTo = handle; }
    void            clearSnapTarget() { mSnappedTo.markDead(); }
    LLHandle<LLFloater> getSnapTarget() const { return mSnappedTo; }

    LLHandle<LLFloater> getHandle() const { return getDerivedHandle<LLFloater>(); }
    const LLSD&     getKey() { return mKey; }
    virtual bool    matchesKey(const LLSD& key) { return mSingleInstance || KeyCompare::equate(key, mKey); }

    const std::string& getInstanceName() { return mInstanceName; }

    bool            isDockable() const { return mCanDock; }
    void            setCanDock(bool b);

    bool            isDocked() const { return mDocked; }
    virtual void    setDocked(bool docked, bool pop_on_undock = true);

    virtual void    setTornOff(bool torn_off) { mTornOff = torn_off; }
    bool isTornOff() {return mTornOff;}
    void setOpenPositioning(LLFloaterEnums::EOpenPositioning pos) {mPositioning = pos;}


    // Close the floater returned by getFrontmostClosableFloater() and
    // handle refocusing.
    static void     closeFrontmostFloater();
>>>>>>> e7eced3c

    static bool     isQuitRequested() { return sQuitting; }

//  LLNotification::Params contextualNotification(const std::string& name)
//  {
//      return LLNotification::Params(name).context(mNotificationContext);
//  }

    static void     onClickClose(LLFloater* floater);
    static void     onClickMinimize(LLFloater* floater);
    static void     onClickTearOff(LLFloater* floater);
    static void     onClickDock(LLFloater* floater);
    static void     onClickHelp(LLFloater* floater);

    static void     setFloaterHost(LLMultiFloater* hostp) {sHostp = hostp; }
    static LLMultiFloater* getFloaterHost() {return sHostp; }

    void            updateTransparency(ETypeTransparency transparency_type);

    void            enableResizeCtrls(bool enable, bool width = true, bool height = true);

    bool            isPositioning(LLFloaterEnums::EOpenPositioning p) const { return (p == mPositioning); }
protected:
    void            applyControlsAndPosition(LLFloater* other);

    void            stackWith(LLFloater& other);

    virtual void    initRectControl();
    virtual bool    applyRectControl();
    bool            applyDockState();
    void            applyPositioning(LLFloater* other, bool on_open);
    void            applyRelativePosition();

    void            storeRectControl();
    void            storeVisibilityControl();
    void            storeDockStateControl();

    void            setKey(const LLSD& key);
    void            setInstanceName(const std::string& name);

    virtual void    bringToFront(S32 x, S32 y);
    virtual void    goneFromFront();

<<<<<<< HEAD
	void			setAutoFocus(bool focus) { mAutoFocus = focus; } // whether to automatically take focus when opened
	bool			getAutoFocus() const { return mAutoFocus; }
	LLDragHandle*	getDragHandle() const { return mDragHandle; }
=======
    void            setExpandedRect(const LLRect& rect) { mExpandedRect = rect; } // size when not minimized
    const LLRect&   getExpandedRect() const { return mExpandedRect; }
>>>>>>> e7eced3c

    void            setAutoFocus(BOOL focus) { mAutoFocus = focus; } // whether to automatically take focus when opened
    BOOL            getAutoFocus() const { return mAutoFocus; }
    LLDragHandle*   getDragHandle() const { return mDragHandle; }

    void            destroy(); // Don't call this directly.  You probably want to call closeFloater()

    virtual void    onClickCloseBtn(bool app_quitting = false);

    virtual void    updateTitleButtons();

    // Draws a cone from this floater to parent floater or view (owner)
    // Modifies context_cone_opacity (interpolates according to fade time and returns new value)
    void            drawConeToOwner(F32 &context_cone_opacity,
                                    F32 max_cone_opacity,
                                    LLView *owner_view,
                                    F32 context_fade_time = CONTEXT_CONE_FADE_TIME,
                                    F32 contex_cone_in_alpha = CONTEXT_CONE_IN_ALPHA,
                                    F32 contex_cone_out_alpha = CONTEXT_CONE_OUT_ALPHA);

private:
<<<<<<< HEAD
	void			setForeground(bool b);	// called only by floaterview
	void			cleanupHandles(); // remove handles to dead floaters
	void			createMinimizeButton();
	void			buildButtons(const Params& p);
	
	// Images and tooltips are named in the XML, but we want to look them
	// up by index.
	static LLUIImage*	getButtonImage(const Params& p, EFloaterButton e);
	static LLUIImage*	getButtonPressedImage(const Params& p, EFloaterButton e);
	
	/**
	 * @params is_chrome - if floater is Chrome it means that floater will never get focus.
	 * Therefore it can't be closed with 'Ctrl+W'. So the tooltip text of close button( X )
	 * should be 'Close' not 'Close(Ctrl+W)' as for usual floaters.
	 */
	static std::string	getButtonTooltip(const Params& p, EFloaterButton e, bool is_chrome);

	bool			offerClickToButton(S32 x, S32 y, MASK mask, EFloaterButton index);
	void			addResizeCtrls();
	void			layoutResizeCtrls();
	void 			addDragHandle();
	void			layoutDragHandle();		// repair layout

	static void		updateActiveFloaterTransparency();
	static void		updateInactiveFloaterTransparency();
	void			updateTransparency(LLView* view, ETypeTransparency transparency_type);
=======
    void            setForeground(BOOL b);  // called only by floaterview
    void            cleanupHandles(); // remove handles to dead floaters
    void            createMinimizeButton();
    void            buildButtons(const Params& p);

    // Images and tooltips are named in the XML, but we want to look them
    // up by index.
    static LLUIImage*   getButtonImage(const Params& p, EFloaterButton e);
    static LLUIImage*   getButtonPressedImage(const Params& p, EFloaterButton e);

    /**
     * @params is_chrome - if floater is Chrome it means that floater will never get focus.
     * Therefore it can't be closed with 'Ctrl+W'. So the tooltip text of close button( X )
     * should be 'Close' not 'Close(Ctrl+W)' as for usual floaters.
     */
    static std::string  getButtonTooltip(const Params& p, EFloaterButton e, bool is_chrome);

    BOOL            offerClickToButton(S32 x, S32 y, MASK mask, EFloaterButton index);
    void            addResizeCtrls();
    void            layoutResizeCtrls();
    void            addDragHandle();
    void            layoutDragHandle();     // repair layout

    static void     updateActiveFloaterTransparency();
    static void     updateInactiveFloaterTransparency();
    void            updateTransparency(LLView* view, ETypeTransparency transparency_type);
>>>>>>> e7eced3c

public:
    static const F32 CONTEXT_CONE_IN_ALPHA;
    static const F32 CONTEXT_CONE_OUT_ALPHA;
    static const F32 CONTEXT_CONE_FADE_TIME;

    // Called when floater is opened, passes mKey
    // Public so external views or floaters can watch for this floater opening
    commit_signal_t mOpenSignal;

    // Called when floater is closed, passes app_qitting as LLSD()
    // Public so external views or floaters can watch for this floater closing
    commit_signal_t mCloseSignal;

    commit_signal_t* mMinimizeSignal;

protected:
    bool            mSaveRect;
    bool            mDefaultRectForGroup;
    std::string     mRectControl;
    std::string     mPosXControl;
    std::string     mPosYControl;
    std::string     mVisibilityControl;
    std::string     mDocStateControl;
    LLSD            mKey;               // Key used for retrieving instances; set (for now) by LLFLoaterReg

    LLDragHandle*   mDragHandle;
    LLResizeBar*    mResizeBar[4];
    LLResizeHandle* mResizeHandle[4];

    LLButton*       mButtons[BUTTON_COUNT];
private:
<<<<<<< HEAD
	LLRect			mExpandedRect;
	
	LLUIString		mTitle;
	LLUIString		mShortTitle;
	
	bool			mSingleInstance;	  // true if there is only ever one instance of the floater
	bool			mReuseInstance;		  // true if we want to hide the floater when we close it instead of destroying it
    bool            mIsReuseInitialized;  // true if mReuseInstance already set from parameters
	std::string		mInstanceName;		  // Store the instance name so we can remove ourselves from the list
	
	bool			mCanTearOff;
	bool			mCanMinimize;
	bool			mCanClose;
    bool            mFocusStealsFrontmost = true;	// false if we don't want the currently focused floater to cover this floater without user interaction
	bool			mDragOnLeft;
	bool			mResizable;
	bool			mAutoClose;

	LLFloaterEnums::EOpenPositioning	mPositioning;
	LLCoordFloater	mPosition;
	
	S32				mMinWidth;
	S32				mMinHeight;
	S32				mHeaderHeight;		// height in pixels of header for title, drag bar
	S32				mLegacyHeaderHeight;// HACK see initFloaterXML()
	
	bool			mMinimized;
	bool			mForeground;
	LLHandle<LLFloater>	mDependeeHandle;
	

	bool			mFirstLook;			// true if the _next_ time this floater is visible will be the first time in the session that it is visible.
	
	typedef std::set<LLHandle<LLFloater> > handle_set_t;
	typedef std::set<LLHandle<LLFloater> >::iterator handle_set_iter_t;
	handle_set_t	mDependents;
	bool			mTranslateWithDependents { false };

	bool			mButtonsEnabled[BUTTON_COUNT];
	F32				mButtonScale;
	bool			mAutoFocus;
	LLHandle<LLFloater> mSnappedTo;
	
	LLHandle<LLFloater> mHostHandle;
	LLHandle<LLFloater> mLastHostHandle;

	bool            mCanDock;
	bool            mDocked;
	bool            mTornOff;

	static LLMultiFloater* sHostp;
	static bool		sQuitting;
	static std::string	sButtonNames[BUTTON_COUNT];
	static std::string	sButtonToolTips[BUTTON_COUNT];
	static std::string  sButtonToolTipsIndex[BUTTON_COUNT];
	
	typedef void(*click_callback)(LLFloater*);
	static click_callback sButtonCallbacks[BUTTON_COUNT];

	bool			mHasBeenDraggedWhileMinimized;
	S32				mPreviousMinimizedBottom;
	S32				mPreviousMinimizedLeft;

	F32				mDefaultRelativeX;
	F32				mDefaultRelativeY;
=======
    LLRect          mExpandedRect;

    LLUIString      mTitle;
    LLUIString      mShortTitle;

    BOOL            mSingleInstance;      // TRUE if there is only ever one instance of the floater
    bool            mReuseInstance;       // true if we want to hide the floater when we close it instead of destroying it
    bool            mIsReuseInitialized;  // true if mReuseInstance already set from parameters
    std::string     mInstanceName;        // Store the instance name so we can remove ourselves from the list

    BOOL            mCanTearOff;
    BOOL            mCanMinimize;
    BOOL            mCanClose;
    bool            mFocusStealsFrontmost = true;   // FALSE if we don't want the currently focused floater to cover this floater without user interaction
    BOOL            mDragOnLeft;
    BOOL            mResizable;
    BOOL            mAutoClose;

    LLFloaterEnums::EOpenPositioning    mPositioning;
    LLCoordFloater  mPosition;

    S32             mMinWidth;
    S32             mMinHeight;
    S32             mHeaderHeight;      // height in pixels of header for title, drag bar
    S32             mLegacyHeaderHeight;// HACK see initFloaterXML()

    BOOL            mMinimized;
    BOOL            mForeground;
    LLHandle<LLFloater> mDependeeHandle;


    BOOL            mFirstLook;         // TRUE if the _next_ time this floater is visible will be the first time in the session that it is visible.

    typedef std::set<LLHandle<LLFloater> > handle_set_t;
    typedef std::set<LLHandle<LLFloater> >::iterator handle_set_iter_t;
    handle_set_t    mDependents;
    bool            mTranslateWithDependents { false };

    bool            mButtonsEnabled[BUTTON_COUNT];
    F32             mButtonScale;
    BOOL            mAutoFocus;
    LLHandle<LLFloater> mSnappedTo;

    LLHandle<LLFloater> mHostHandle;
    LLHandle<LLFloater> mLastHostHandle;

    bool            mCanDock;
    bool            mDocked;
    bool            mTornOff;

    static LLMultiFloater* sHostp;
    static BOOL     sQuitting;
    static std::string  sButtonNames[BUTTON_COUNT];
    static std::string  sButtonToolTips[BUTTON_COUNT];
    static std::string  sButtonToolTipsIndex[BUTTON_COUNT];

    typedef void(*click_callback)(LLFloater*);
    static click_callback sButtonCallbacks[BUTTON_COUNT];

    BOOL            mHasBeenDraggedWhileMinimized;
    S32             mPreviousMinimizedBottom;
    S32             mPreviousMinimizedLeft;

    F32             mDefaultRelativeX;
    F32             mDefaultRelativeY;
>>>>>>> e7eced3c
};


/////////////////////////////////////////////////////////////
// LLFloaterView
// Parent of all floating panels

const S32 FLOATER_MIN_VISIBLE_PIXELS = 16;

class LLFloaterView : public LLUICtrl
{
public:
    struct Params : public LLInitParam::Block<Params, LLUICtrl::Params>{};

protected:
    LLFloaterView (const Params& p);
    friend class LLUICtrlFactory;

public:

<<<<<<< HEAD
	/*virtual*/ void reshape(S32 width, S32 height, bool called_from_parent = true);
	/*virtual*/ void draw();
	/*virtual*/ LLRect getSnapRect() const;
	/*virtual*/ void refresh();
=======
    /*virtual*/ void reshape(S32 width, S32 height, BOOL called_from_parent = TRUE);
    /*virtual*/ void draw();
    /*virtual*/ LLRect getSnapRect() const;
    /*virtual*/ void refresh();
>>>>>>> e7eced3c

    LLRect          findNeighboringPosition( LLFloater* reference_floater, LLFloater* neighbor );

<<<<<<< HEAD
	// Given a child of gFloaterView, make sure this view can fit entirely onscreen.
	void			adjustToFitScreen(LLFloater* floater, bool allow_partial_outside, bool snap_in_toolbars = false);

	void			setMinimizePositionVerticalOffset(S32 offset) { mMinimizePositionVOffset = offset; }
	void			getMinimizePosition( S32 *left, S32 *bottom);
	void			restoreAll();		// un-minimize all floaters
	typedef std::set<LLView*> skip_list_t;
	void pushVisibleAll(bool visible, const skip_list_t& skip_list = skip_list_t());
	void popVisibleAll(const skip_list_t& skip_list = skip_list_t());

	void			setCycleMode(bool mode) { mFocusCycleMode = mode; }
	bool			getCycleMode() const { return mFocusCycleMode; }
	void			bringToFront( LLFloater* child, bool give_focus = true, bool restore = true );
	void			highlightFocusedFloater();
	void			unhighlightFocusedFloater();
	void			focusFrontFloater();
	void			destroyAllChildren();
	// attempt to close all floaters
	void			closeAllChildren(bool app_quitting);
	bool			allChildrenClosed();
	void			shiftFloaters(S32 x_offset, S32 y_offset);
=======
    // Given a child of gFloaterView, make sure this view can fit entirely onscreen.
    void            adjustToFitScreen(LLFloater* floater, BOOL allow_partial_outside, BOOL snap_in_toolbars = false);

    void            setMinimizePositionVerticalOffset(S32 offset) { mMinimizePositionVOffset = offset; }
    void            getMinimizePosition( S32 *left, S32 *bottom);
    void            restoreAll();       // un-minimize all floaters
    typedef std::set<LLView*> skip_list_t;
    void pushVisibleAll(BOOL visible, const skip_list_t& skip_list = skip_list_t());
    void popVisibleAll(const skip_list_t& skip_list = skip_list_t());

    void            setCycleMode(BOOL mode) { mFocusCycleMode = mode; }
    BOOL            getCycleMode() const { return mFocusCycleMode; }
    void            bringToFront( LLFloater* child, BOOL give_focus = TRUE, BOOL restore = TRUE );
    void            highlightFocusedFloater();
    void            unhighlightFocusedFloater();
    void            focusFrontFloater();
    void            destroyAllChildren();
    // attempt to close all floaters
    void            closeAllChildren(bool app_quitting);
    BOOL            allChildrenClosed();
    void            shiftFloaters(S32 x_offset, S32 y_offset);
>>>>>>> e7eced3c

    void            hideAllFloaters();
    void            showHiddenFloaters();


    LLFloater* getFrontmost() const;
    LLFloater* getBackmost() const;
    LLFloater* getParentFloater(LLView* viewp) const;
    LLFloater* getFocusedFloater() const;
    void        syncFloaterTabOrder();

    // Returns z order of child provided. 0 is closest, larger numbers
    // are deeper in the screen. If there is no such child, the return
    // value is not defined.
    S32 getZOrder(LLFloater* child);

    void setFloaterSnapView(LLHandle<LLView> snap_view) {mSnapView = snap_view; }
    LLFloater* getFrontmostClosableFloater();

    void setToolbarRect(LLToolBarEnums::EToolBarLocation tb, const LLRect& toolbar_rect);

private:
<<<<<<< HEAD
	void hiddenFloaterClosed(LLFloater* floater);

	LLRect				mLastSnapRect;
	LLRect				mToolbarLeftRect;
	LLRect				mToolbarBottomRect;
	LLRect				mToolbarRightRect;
	LLHandle<LLView>	mSnapView;
	bool			mFocusCycleMode;
	S32				mSnapOffsetBottom;
	S32				mSnapOffsetRight;
	S32				mMinimizePositionVOffset;
	typedef std::vector<std::pair<LLHandle<LLFloater>, boost::signals2::connection> > hidden_floaters_t;
	hidden_floaters_t mHiddenFloaters;
    LLHandle<LLFloater>	mFrontChildHandle;
=======
    void hiddenFloaterClosed(LLFloater* floater);

    LLRect              mLastSnapRect;
    LLRect              mToolbarLeftRect;
    LLRect              mToolbarBottomRect;
    LLRect              mToolbarRightRect;
    LLHandle<LLView>    mSnapView;
    BOOL            mFocusCycleMode;
    S32             mSnapOffsetBottom;
    S32             mSnapOffsetRight;
    S32             mMinimizePositionVOffset;
    typedef std::vector<std::pair<LLHandle<LLFloater>, boost::signals2::connection> > hidden_floaters_t;
    hidden_floaters_t mHiddenFloaters;
    LLHandle<LLFloater> mFrontChildHandle;
>>>>>>> e7eced3c
};

//
// Globals
//

extern LLFloaterView* gFloaterView;

#endif  // LL_FLOATER_H


<|MERGE_RESOLUTION|>--- conflicted
+++ resolved
@@ -133,225 +133,6 @@
             return compare(a, b);
         }
 |*==========================================================================*/
-<<<<<<< HEAD
-	};
-	
-	enum EFloaterButton
-	{
-		BUTTON_CLOSE = 0,
-		BUTTON_RESTORE,
-		BUTTON_MINIMIZE,
-		BUTTON_TEAR_OFF,
-		BUTTON_DOCK,
-		BUTTON_HELP,
-		BUTTON_COUNT
-	};
-	
-	struct Params 
-	:	public LLInitParam::Block<Params, LLPanel::Params>
-	{
-		Optional<std::string>	title,
-								short_title;
-		
-		Optional<bool>			single_instance,
-								reuse_instance,
-								can_resize,
-								can_minimize,
-								can_close,
-								can_drag_on_left,
-								can_tear_off,
-								save_rect,
-								save_visibility,
-								save_dock_state,
-								can_dock,
-								show_title,
-								auto_close;
-		
-		Optional<LLFloaterEnums::EOpenPositioning>	positioning;
-		
-		Optional<S32>			header_height,
-								legacy_header_height; // HACK see initFromXML()
-
-		Optional<F32>			rel_x,
-								rel_y;
-
-		// Images for top-right controls
-		Optional<LLUIImage*>	close_image,
-								restore_image,
-								minimize_image,
-								tear_off_image,
-								dock_image,
-								help_image;
-		Optional<LLUIImage*>	close_pressed_image,
-								restore_pressed_image,
-								minimize_pressed_image,
-								tear_off_pressed_image,
-								dock_pressed_image,
-								help_pressed_image;
-		
-		Optional<CommitCallbackParam> open_callback,
-									  close_callback;
-
-		Ignored					follows;
-		
-		Params();
-	};
-	
-	// use this to avoid creating your own default LLFloater::Param instance
-	static const Params& getDefaultParams();
-
-	// Load translations for tooltips for standard buttons
-	static void initClass();
-
-	LLFloater(const LLSD& key, const Params& params = getDefaultParams());
-
-	virtual ~LLFloater();
-
-	// Don't export top/left for rect, only height/width
-	static void setupParamsForExport(Params& p, LLView* parent);
-	bool buildFromFile(const std::string &filename, bool cacheable = false);
-
-	boost::signals2::connection setMinimizeCallback( const commit_signal_t::slot_type& cb );
-	boost::signals2::connection setOpenCallback( const commit_signal_t::slot_type& cb );
-	boost::signals2::connection setCloseCallback( const commit_signal_t::slot_type& cb );
-
-	void initFromParams(const LLFloater::Params& p);
-	bool initFloaterXML(LLXMLNodePtr node, LLView *parent, const std::string& filename, LLXMLNodePtr output_node = NULL);
-
-	/*virtual*/ void handleReshape(const LLRect& new_rect, bool by_user = false);
-	/*virtual*/ bool canSnapTo(const LLView* other_view); 
-	/*virtual*/ void setSnappedTo(const LLView* snap_view);
-	/*virtual*/ void setFocus( bool b );
-	/*virtual*/ void setIsChrome(bool is_chrome);
-	/*virtual*/ void setRect(const LLRect &rect);
-                void setIsSingleInstance(bool is_single_instance);
-                bool getIsSingleInstance() { return mSingleInstance; }
-
-	void 			initFloater(const Params& p);
-
-	void			openFloater(const LLSD& key = LLSD());
-
-	// If allowed, close the floater cleanly, releasing focus.
-	virtual void	closeFloater(bool app_quitting = false);
-
-	// Close the floater or its host. Use when hidding or toggling a floater instance.
-	virtual void	closeHostedFloater();
-
-	/*virtual*/ void reshape(S32 width, S32 height, bool called_from_parent = true);
-	/*virtual*/ void translate(S32 x, S32 y);
-	
-	// Release keyboard and mouse focus
-	void			releaseFocus();
-
-	// moves to center of gFloaterView
-	void			center();
-
-	LLMultiFloater* getHost();
-	bool isDetachedAndNotMinimized();
-
-	void			applyTitle();
-	std::string		getCurrentTitle() const;
-	void			setTitle( const std::string& title);
-	std::string		getTitle() const;
-	void			setShortTitle( const std::string& short_title );
-	std::string		getShortTitle() const;
-	virtual void	setMinimized(bool b);
-	void			moveResizeHandlesToFront();
-	void			addDependentFloater(LLFloater* dependent, bool reposition = true, bool resize = false);
-	void			addDependentFloater(LLHandle<LLFloater> dependent_handle, bool reposition = true, bool resize = false);
-	LLFloater*		getDependee() { return (LLFloater*)mDependeeHandle.get(); }
-	void			removeDependentFloater(LLFloater* dependent);
-	void			fitWithDependentsOnScreen(const LLRect& left, const LLRect& bottom, const LLRect& right, const LLRect& constraint, S32 min_overlap_pixels);
-	bool			isMinimized() const				{ return mMinimized; }
-	/// isShown() differs from getVisible() in that isShown() also considers
-	/// isMinimized(). isShown() is true only if visible and not minimized.
-	bool			isShown() const;
-	/// The static isShown() can accept a NULL pointer (which of course
-	/// returns false). When non-NULL, it calls the non-static isShown().
-	static bool		isShown(const LLFloater* floater);
-	static bool     isVisible(const LLFloater* floater);
-	static bool     isMinimized(const LLFloater* floater);
-	bool			isFirstLook() { return mFirstLook; } // EXT-2653: This function is necessary to prevent overlapping for secondary showed toasts
-	virtual bool	isFrontmost();
-	bool			isDependent()					{ return !mDependeeHandle.isDead(); }
-	void			setCanMinimize(bool can_minimize);
-	void			setCanClose(bool can_close);
-	void			setCanTearOff(bool can_tear_off);
-	virtual void	setCanResize(bool can_resize);
-	void			setCanDrag(bool can_drag);
-	bool			getCanDrag();
-	void			setHost(LLMultiFloater* host);
-	bool			isResizable() const				{ return mResizable; }
-	void			setResizeLimits( S32 min_width, S32 min_height );
-	void			getResizeLimits( S32* min_width, S32* min_height ) { *min_width = mMinWidth; *min_height = mMinHeight; }
-
-	static std::string		getControlName(const std::string& name, const LLSD& key);
-	static LLControlGroup*	getControlGroup();
-
-	bool			isMinimizeable() const{ return mCanMinimize; }
-	bool			isCloseable() const{ return mCanClose; }
-	bool			isDragOnLeft() const{ return mDragOnLeft; }
-	S32				getMinWidth() const{ return mMinWidth; }
-	S32				getMinHeight() const{ return mMinHeight; }
-	S32				getHeaderHeight() const { return mHeaderHeight; }
-
-	virtual bool	handleMouseDown(S32 x, S32 y, MASK mask);
-	virtual bool	handleMouseUp(S32 x, S32 y, MASK mask);
-	virtual bool	handleRightMouseDown(S32 x, S32 y, MASK mask);
-	virtual bool	handleDoubleClick(S32 x, S32 y, MASK mask);
-	virtual bool	handleMiddleMouseDown(S32 x, S32 y, MASK mask);
-	
-	virtual bool	handleScrollWheel(S32 x, S32 y, S32 mask);
-	
-	virtual void	draw();
-	virtual void	drawShadow(LLPanel* panel);
-	
-	virtual void	onOpen(const LLSD& key) {}
-	virtual void	onClose(bool app_quitting) {}
-
-	// This cannot be "const" until all derived floater canClose()
-	// methods are const as well.  JC
-	virtual bool	canClose() { return true; }
-
-	/*virtual*/ void setVisible(bool visible); // do not override
-	/*virtual*/ void onVisibilityChange ( bool new_visibility ); // do not override
-	
-	bool            canFocusStealFrontmost() const { return mFocusStealsFrontmost; }
-	void            setFocusStealsFrontmost(bool wants_frontmost) { mFocusStealsFrontmost = wants_frontmost; }
-
-	void			setFrontmost(bool take_focus = true, bool restore = true);
-     virtual void	setVisibleAndFrontmost(bool take_focus = true, const LLSD& key = LLSD());
-	
-	// Defaults to false.
-	virtual bool	canSaveAs() const { return false; }
-
-	virtual void	saveAs() {}
-
-	void			setSnapTarget(LLHandle<LLFloater> handle) { mSnappedTo = handle; }
-	void			clearSnapTarget() { mSnappedTo.markDead(); }
-	LLHandle<LLFloater>	getSnapTarget() const { return mSnappedTo; }
-
-	LLHandle<LLFloater> getHandle() const { return getDerivedHandle<LLFloater>(); }
-	const LLSD& 	getKey() { return mKey; }
-	virtual bool	matchesKey(const LLSD& key) { return mSingleInstance || KeyCompare::equate(key, mKey); }
-	
-	const std::string& getInstanceName() { return mInstanceName; }
-	
-	bool            isDockable() const { return mCanDock; }
-	void            setCanDock(bool b);
-
-	bool            isDocked() const { return mDocked; }
-	virtual void    setDocked(bool docked, bool pop_on_undock = true);
-
-	virtual void    setTornOff(bool torn_off) { mTornOff = torn_off; }
-	bool isTornOff() {return mTornOff;}
-	void setOpenPositioning(LLFloaterEnums::EOpenPositioning pos) {mPositioning = pos;}
-
-
-	// Close the floater returned by getFrontmostClosableFloater() and 
-	// handle refocusing.
-	static void		closeFrontmostFloater();
-=======
     };
 
     enum EFloaterButton
@@ -427,7 +208,7 @@
 
     // Don't export top/left for rect, only height/width
     static void setupParamsForExport(Params& p, LLView* parent);
-    bool buildFromFile(const std::string &filename);
+    bool buildFromFile(const std::string &filename, bool cacheable = false);
 
     boost::signals2::connection setMinimizeCallback( const commit_signal_t::slot_type& cb );
     boost::signals2::connection setOpenCallback( const commit_signal_t::slot_type& cb );
@@ -437,13 +218,13 @@
     bool initFloaterXML(LLXMLNodePtr node, LLView *parent, const std::string& filename, LLXMLNodePtr output_node = NULL);
 
     /*virtual*/ void handleReshape(const LLRect& new_rect, bool by_user = false);
-    /*virtual*/ BOOL canSnapTo(const LLView* other_view);
+    /*virtual*/ bool canSnapTo(const LLView* other_view);
     /*virtual*/ void setSnappedTo(const LLView* snap_view);
-    /*virtual*/ void setFocus( BOOL b );
-    /*virtual*/ void setIsChrome(BOOL is_chrome);
+    /*virtual*/ void setFocus( bool b );
+    /*virtual*/ void setIsChrome(bool is_chrome);
     /*virtual*/ void setRect(const LLRect &rect);
-                void setIsSingleInstance(BOOL is_single_instance);
-                BOOL getIsSingleInstance() { return mSingleInstance; }
+                void setIsSingleInstance(bool is_single_instance);
+                bool getIsSingleInstance() { return mSingleInstance; }
 
     void            initFloater(const Params& p);
 
@@ -455,7 +236,7 @@
     // Close the floater or its host. Use when hidding or toggling a floater instance.
     virtual void    closeHostedFloater();
 
-    /*virtual*/ void reshape(S32 width, S32 height, BOOL called_from_parent = TRUE);
+    /*virtual*/ void reshape(S32 width, S32 height, bool called_from_parent = true);
     /*virtual*/ void translate(S32 x, S32 y);
 
     // Release keyboard and mouse focus
@@ -473,14 +254,14 @@
     std::string     getTitle() const;
     void            setShortTitle( const std::string& short_title );
     std::string     getShortTitle() const;
-    virtual void    setMinimized(BOOL b);
+    virtual void    setMinimized(bool b);
     void            moveResizeHandlesToFront();
-    void            addDependentFloater(LLFloater* dependent, BOOL reposition = TRUE, BOOL resize = FALSE);
-    void            addDependentFloater(LLHandle<LLFloater> dependent_handle, BOOL reposition = TRUE, BOOL resize = FALSE);
+    void            addDependentFloater(LLFloater* dependent, bool reposition = true, bool resize = false);
+    void            addDependentFloater(LLHandle<LLFloater> dependent_handle, bool reposition = true, bool resize = false);
     LLFloater*      getDependee() { return (LLFloater*)mDependeeHandle.get(); }
     void            removeDependentFloater(LLFloater* dependent);
     void            fitWithDependentsOnScreen(const LLRect& left, const LLRect& bottom, const LLRect& right, const LLRect& constraint, S32 min_overlap_pixels);
-    BOOL            isMinimized() const             { return mMinimized; }
+    bool            isMinimized() const             { return mMinimized; }
     /// isShown() differs from getVisible() in that isShown() also considers
     /// isMinimized(). isShown() is true only if visible and not minimized.
     bool            isShown() const;
@@ -489,17 +270,17 @@
     static bool     isShown(const LLFloater* floater);
     static bool     isVisible(const LLFloater* floater);
     static bool     isMinimized(const LLFloater* floater);
-    BOOL            isFirstLook() { return mFirstLook; } // EXT-2653: This function is necessary to prevent overlapping for secondary showed toasts
-    virtual BOOL    isFrontmost();
-    BOOL            isDependent()                   { return !mDependeeHandle.isDead(); }
-    void            setCanMinimize(BOOL can_minimize);
-    void            setCanClose(BOOL can_close);
-    void            setCanTearOff(BOOL can_tear_off);
-    virtual void    setCanResize(BOOL can_resize);
-    void            setCanDrag(BOOL can_drag);
+    bool            isFirstLook() { return mFirstLook; } // EXT-2653: This function is necessary to prevent overlapping for secondary showed toasts
+    virtual bool    isFrontmost();
+    bool            isDependent()                   { return !mDependeeHandle.isDead(); }
+    void            setCanMinimize(bool can_minimize);
+    void            setCanClose(bool can_close);
+    void            setCanTearOff(bool can_tear_off);
+    virtual void    setCanResize(bool can_resize);
+    void            setCanDrag(bool can_drag);
     bool            getCanDrag();
     void            setHost(LLMultiFloater* host);
-    BOOL            isResizable() const             { return mResizable; }
+    bool            isResizable() const             { return mResizable; }
     void            setResizeLimits( S32 min_width, S32 min_height );
     void            getResizeLimits( S32* min_width, S32* min_height ) { *min_width = mMinWidth; *min_height = mMinHeight; }
 
@@ -513,13 +294,13 @@
     S32             getMinHeight() const{ return mMinHeight; }
     S32             getHeaderHeight() const { return mHeaderHeight; }
 
-    virtual BOOL    handleMouseDown(S32 x, S32 y, MASK mask);
-    virtual BOOL    handleMouseUp(S32 x, S32 y, MASK mask);
-    virtual BOOL    handleRightMouseDown(S32 x, S32 y, MASK mask);
-    virtual BOOL    handleDoubleClick(S32 x, S32 y, MASK mask);
-    virtual BOOL    handleMiddleMouseDown(S32 x, S32 y, MASK mask);
-
-    virtual BOOL    handleScrollWheel(S32 x, S32 y, S32 mask);
+    virtual bool    handleMouseDown(S32 x, S32 y, MASK mask);
+    virtual bool    handleMouseUp(S32 x, S32 y, MASK mask);
+    virtual bool    handleRightMouseDown(S32 x, S32 y, MASK mask);
+    virtual bool    handleDoubleClick(S32 x, S32 y, MASK mask);
+    virtual bool    handleMiddleMouseDown(S32 x, S32 y, MASK mask);
+
+    virtual bool    handleScrollWheel(S32 x, S32 y, S32 mask);
 
     virtual void    draw();
     virtual void    drawShadow(LLPanel* panel);
@@ -529,19 +310,19 @@
 
     // This cannot be "const" until all derived floater canClose()
     // methods are const as well.  JC
-    virtual BOOL    canClose() { return TRUE; }
-
-    /*virtual*/ void setVisible(BOOL visible); // do not override
-    /*virtual*/ void onVisibilityChange ( BOOL new_visibility ); // do not override
+    virtual bool    canClose() { return true; }
+
+    /*virtual*/ void setVisible(bool visible); // do not override
+    /*virtual*/ void onVisibilityChange ( bool new_visibility ); // do not override
 
     bool            canFocusStealFrontmost() const { return mFocusStealsFrontmost; }
     void            setFocusStealsFrontmost(bool wants_frontmost) { mFocusStealsFrontmost = wants_frontmost; }
 
-    void            setFrontmost(BOOL take_focus = TRUE, BOOL restore = TRUE);
-     virtual void   setVisibleAndFrontmost(BOOL take_focus=TRUE, const LLSD& key = LLSD());
+    void            setFrontmost(bool take_focus = true, bool restore = true);
+     virtual void   setVisibleAndFrontmost(bool take_focus = true, const LLSD& key = LLSD());
 
     // Defaults to false.
-    virtual BOOL    canSaveAs() const { return FALSE; }
+    virtual bool    canSaveAs() const { return false; }
 
     virtual void    saveAs() {}
 
@@ -569,7 +350,6 @@
     // Close the floater returned by getFrontmostClosableFloater() and
     // handle refocusing.
     static void     closeFrontmostFloater();
->>>>>>> e7eced3c
 
     static bool     isQuitRequested() { return sQuitting; }
 
@@ -613,17 +393,11 @@
     virtual void    bringToFront(S32 x, S32 y);
     virtual void    goneFromFront();
 
-<<<<<<< HEAD
-	void			setAutoFocus(bool focus) { mAutoFocus = focus; } // whether to automatically take focus when opened
-	bool			getAutoFocus() const { return mAutoFocus; }
-	LLDragHandle*	getDragHandle() const { return mDragHandle; }
-=======
     void            setExpandedRect(const LLRect& rect) { mExpandedRect = rect; } // size when not minimized
     const LLRect&   getExpandedRect() const { return mExpandedRect; }
->>>>>>> e7eced3c
-
-    void            setAutoFocus(BOOL focus) { mAutoFocus = focus; } // whether to automatically take focus when opened
-    BOOL            getAutoFocus() const { return mAutoFocus; }
+
+    void            setAutoFocus(bool focus) { mAutoFocus = focus; } // whether to automatically take focus when opened
+    bool            getAutoFocus() const { return mAutoFocus; }
     LLDragHandle*   getDragHandle() const { return mDragHandle; }
 
     void            destroy(); // Don't call this directly.  You probably want to call closeFloater()
@@ -642,35 +416,7 @@
                                     F32 contex_cone_out_alpha = CONTEXT_CONE_OUT_ALPHA);
 
 private:
-<<<<<<< HEAD
-	void			setForeground(bool b);	// called only by floaterview
-	void			cleanupHandles(); // remove handles to dead floaters
-	void			createMinimizeButton();
-	void			buildButtons(const Params& p);
-	
-	// Images and tooltips are named in the XML, but we want to look them
-	// up by index.
-	static LLUIImage*	getButtonImage(const Params& p, EFloaterButton e);
-	static LLUIImage*	getButtonPressedImage(const Params& p, EFloaterButton e);
-	
-	/**
-	 * @params is_chrome - if floater is Chrome it means that floater will never get focus.
-	 * Therefore it can't be closed with 'Ctrl+W'. So the tooltip text of close button( X )
-	 * should be 'Close' not 'Close(Ctrl+W)' as for usual floaters.
-	 */
-	static std::string	getButtonTooltip(const Params& p, EFloaterButton e, bool is_chrome);
-
-	bool			offerClickToButton(S32 x, S32 y, MASK mask, EFloaterButton index);
-	void			addResizeCtrls();
-	void			layoutResizeCtrls();
-	void 			addDragHandle();
-	void			layoutDragHandle();		// repair layout
-
-	static void		updateActiveFloaterTransparency();
-	static void		updateInactiveFloaterTransparency();
-	void			updateTransparency(LLView* view, ETypeTransparency transparency_type);
-=======
-    void            setForeground(BOOL b);  // called only by floaterview
+    void            setForeground(bool b);  // called only by floaterview
     void            cleanupHandles(); // remove handles to dead floaters
     void            createMinimizeButton();
     void            buildButtons(const Params& p);
@@ -687,7 +433,7 @@
      */
     static std::string  getButtonTooltip(const Params& p, EFloaterButton e, bool is_chrome);
 
-    BOOL            offerClickToButton(S32 x, S32 y, MASK mask, EFloaterButton index);
+    bool            offerClickToButton(S32 x, S32 y, MASK mask, EFloaterButton index);
     void            addResizeCtrls();
     void            layoutResizeCtrls();
     void            addDragHandle();
@@ -696,7 +442,6 @@
     static void     updateActiveFloaterTransparency();
     static void     updateInactiveFloaterTransparency();
     void            updateTransparency(LLView* view, ETypeTransparency transparency_type);
->>>>>>> e7eced3c
 
 public:
     static const F32 CONTEXT_CONE_IN_ALPHA;
@@ -729,90 +474,23 @@
 
     LLButton*       mButtons[BUTTON_COUNT];
 private:
-<<<<<<< HEAD
-	LLRect			mExpandedRect;
-	
-	LLUIString		mTitle;
-	LLUIString		mShortTitle;
-	
-	bool			mSingleInstance;	  // true if there is only ever one instance of the floater
-	bool			mReuseInstance;		  // true if we want to hide the floater when we close it instead of destroying it
-    bool            mIsReuseInitialized;  // true if mReuseInstance already set from parameters
-	std::string		mInstanceName;		  // Store the instance name so we can remove ourselves from the list
-	
-	bool			mCanTearOff;
-	bool			mCanMinimize;
-	bool			mCanClose;
-    bool            mFocusStealsFrontmost = true;	// false if we don't want the currently focused floater to cover this floater without user interaction
-	bool			mDragOnLeft;
-	bool			mResizable;
-	bool			mAutoClose;
-
-	LLFloaterEnums::EOpenPositioning	mPositioning;
-	LLCoordFloater	mPosition;
-	
-	S32				mMinWidth;
-	S32				mMinHeight;
-	S32				mHeaderHeight;		// height in pixels of header for title, drag bar
-	S32				mLegacyHeaderHeight;// HACK see initFloaterXML()
-	
-	bool			mMinimized;
-	bool			mForeground;
-	LLHandle<LLFloater>	mDependeeHandle;
-	
-
-	bool			mFirstLook;			// true if the _next_ time this floater is visible will be the first time in the session that it is visible.
-	
-	typedef std::set<LLHandle<LLFloater> > handle_set_t;
-	typedef std::set<LLHandle<LLFloater> >::iterator handle_set_iter_t;
-	handle_set_t	mDependents;
-	bool			mTranslateWithDependents { false };
-
-	bool			mButtonsEnabled[BUTTON_COUNT];
-	F32				mButtonScale;
-	bool			mAutoFocus;
-	LLHandle<LLFloater> mSnappedTo;
-	
-	LLHandle<LLFloater> mHostHandle;
-	LLHandle<LLFloater> mLastHostHandle;
-
-	bool            mCanDock;
-	bool            mDocked;
-	bool            mTornOff;
-
-	static LLMultiFloater* sHostp;
-	static bool		sQuitting;
-	static std::string	sButtonNames[BUTTON_COUNT];
-	static std::string	sButtonToolTips[BUTTON_COUNT];
-	static std::string  sButtonToolTipsIndex[BUTTON_COUNT];
-	
-	typedef void(*click_callback)(LLFloater*);
-	static click_callback sButtonCallbacks[BUTTON_COUNT];
-
-	bool			mHasBeenDraggedWhileMinimized;
-	S32				mPreviousMinimizedBottom;
-	S32				mPreviousMinimizedLeft;
-
-	F32				mDefaultRelativeX;
-	F32				mDefaultRelativeY;
-=======
     LLRect          mExpandedRect;
 
     LLUIString      mTitle;
     LLUIString      mShortTitle;
 
-    BOOL            mSingleInstance;      // TRUE if there is only ever one instance of the floater
+    bool            mSingleInstance;      // true if there is only ever one instance of the floater
     bool            mReuseInstance;       // true if we want to hide the floater when we close it instead of destroying it
     bool            mIsReuseInitialized;  // true if mReuseInstance already set from parameters
     std::string     mInstanceName;        // Store the instance name so we can remove ourselves from the list
 
-    BOOL            mCanTearOff;
-    BOOL            mCanMinimize;
-    BOOL            mCanClose;
-    bool            mFocusStealsFrontmost = true;   // FALSE if we don't want the currently focused floater to cover this floater without user interaction
-    BOOL            mDragOnLeft;
-    BOOL            mResizable;
-    BOOL            mAutoClose;
+    bool            mCanTearOff;
+    bool            mCanMinimize;
+    bool            mCanClose;
+    bool            mFocusStealsFrontmost = true;   // false if we don't want the currently focused floater to cover this floater without user interaction
+    bool            mDragOnLeft;
+    bool            mResizable;
+    bool            mAutoClose;
 
     LLFloaterEnums::EOpenPositioning    mPositioning;
     LLCoordFloater  mPosition;
@@ -822,12 +500,12 @@
     S32             mHeaderHeight;      // height in pixels of header for title, drag bar
     S32             mLegacyHeaderHeight;// HACK see initFloaterXML()
 
-    BOOL            mMinimized;
-    BOOL            mForeground;
+    bool            mMinimized;
+    bool            mForeground;
     LLHandle<LLFloater> mDependeeHandle;
 
 
-    BOOL            mFirstLook;         // TRUE if the _next_ time this floater is visible will be the first time in the session that it is visible.
+    bool            mFirstLook;         // true if the _next_ time this floater is visible will be the first time in the session that it is visible.
 
     typedef std::set<LLHandle<LLFloater> > handle_set_t;
     typedef std::set<LLHandle<LLFloater> >::iterator handle_set_iter_t;
@@ -836,7 +514,7 @@
 
     bool            mButtonsEnabled[BUTTON_COUNT];
     F32             mButtonScale;
-    BOOL            mAutoFocus;
+    bool            mAutoFocus;
     LLHandle<LLFloater> mSnappedTo;
 
     LLHandle<LLFloater> mHostHandle;
@@ -847,7 +525,7 @@
     bool            mTornOff;
 
     static LLMultiFloater* sHostp;
-    static BOOL     sQuitting;
+    static bool     sQuitting;
     static std::string  sButtonNames[BUTTON_COUNT];
     static std::string  sButtonToolTips[BUTTON_COUNT];
     static std::string  sButtonToolTipsIndex[BUTTON_COUNT];
@@ -855,13 +533,12 @@
     typedef void(*click_callback)(LLFloater*);
     static click_callback sButtonCallbacks[BUTTON_COUNT];
 
-    BOOL            mHasBeenDraggedWhileMinimized;
+    bool            mHasBeenDraggedWhileMinimized;
     S32             mPreviousMinimizedBottom;
     S32             mPreviousMinimizedLeft;
 
     F32             mDefaultRelativeX;
     F32             mDefaultRelativeY;
->>>>>>> e7eced3c
 };
 
 
@@ -882,65 +559,34 @@
 
 public:
 
-<<<<<<< HEAD
-	/*virtual*/ void reshape(S32 width, S32 height, bool called_from_parent = true);
-	/*virtual*/ void draw();
-	/*virtual*/ LLRect getSnapRect() const;
-	/*virtual*/ void refresh();
-=======
-    /*virtual*/ void reshape(S32 width, S32 height, BOOL called_from_parent = TRUE);
+    /*virtual*/ void reshape(S32 width, S32 height, bool called_from_parent = true);
     /*virtual*/ void draw();
     /*virtual*/ LLRect getSnapRect() const;
     /*virtual*/ void refresh();
->>>>>>> e7eced3c
 
     LLRect          findNeighboringPosition( LLFloater* reference_floater, LLFloater* neighbor );
 
-<<<<<<< HEAD
-	// Given a child of gFloaterView, make sure this view can fit entirely onscreen.
-	void			adjustToFitScreen(LLFloater* floater, bool allow_partial_outside, bool snap_in_toolbars = false);
-
-	void			setMinimizePositionVerticalOffset(S32 offset) { mMinimizePositionVOffset = offset; }
-	void			getMinimizePosition( S32 *left, S32 *bottom);
-	void			restoreAll();		// un-minimize all floaters
-	typedef std::set<LLView*> skip_list_t;
-	void pushVisibleAll(bool visible, const skip_list_t& skip_list = skip_list_t());
-	void popVisibleAll(const skip_list_t& skip_list = skip_list_t());
-
-	void			setCycleMode(bool mode) { mFocusCycleMode = mode; }
-	bool			getCycleMode() const { return mFocusCycleMode; }
-	void			bringToFront( LLFloater* child, bool give_focus = true, bool restore = true );
-	void			highlightFocusedFloater();
-	void			unhighlightFocusedFloater();
-	void			focusFrontFloater();
-	void			destroyAllChildren();
-	// attempt to close all floaters
-	void			closeAllChildren(bool app_quitting);
-	bool			allChildrenClosed();
-	void			shiftFloaters(S32 x_offset, S32 y_offset);
-=======
     // Given a child of gFloaterView, make sure this view can fit entirely onscreen.
-    void            adjustToFitScreen(LLFloater* floater, BOOL allow_partial_outside, BOOL snap_in_toolbars = false);
+    void            adjustToFitScreen(LLFloater* floater, bool allow_partial_outside, bool snap_in_toolbars = false);
 
     void            setMinimizePositionVerticalOffset(S32 offset) { mMinimizePositionVOffset = offset; }
     void            getMinimizePosition( S32 *left, S32 *bottom);
     void            restoreAll();       // un-minimize all floaters
     typedef std::set<LLView*> skip_list_t;
-    void pushVisibleAll(BOOL visible, const skip_list_t& skip_list = skip_list_t());
+    void pushVisibleAll(bool visible, const skip_list_t& skip_list = skip_list_t());
     void popVisibleAll(const skip_list_t& skip_list = skip_list_t());
 
-    void            setCycleMode(BOOL mode) { mFocusCycleMode = mode; }
-    BOOL            getCycleMode() const { return mFocusCycleMode; }
-    void            bringToFront( LLFloater* child, BOOL give_focus = TRUE, BOOL restore = TRUE );
+    void            setCycleMode(bool mode) { mFocusCycleMode = mode; }
+    bool            getCycleMode() const { return mFocusCycleMode; }
+    void            bringToFront( LLFloater* child, bool give_focus = true, bool restore = true );
     void            highlightFocusedFloater();
     void            unhighlightFocusedFloater();
     void            focusFrontFloater();
     void            destroyAllChildren();
     // attempt to close all floaters
     void            closeAllChildren(bool app_quitting);
-    BOOL            allChildrenClosed();
+    bool            allChildrenClosed();
     void            shiftFloaters(S32 x_offset, S32 y_offset);
->>>>>>> e7eced3c
 
     void            hideAllFloaters();
     void            showHiddenFloaters();
@@ -963,22 +609,6 @@
     void setToolbarRect(LLToolBarEnums::EToolBarLocation tb, const LLRect& toolbar_rect);
 
 private:
-<<<<<<< HEAD
-	void hiddenFloaterClosed(LLFloater* floater);
-
-	LLRect				mLastSnapRect;
-	LLRect				mToolbarLeftRect;
-	LLRect				mToolbarBottomRect;
-	LLRect				mToolbarRightRect;
-	LLHandle<LLView>	mSnapView;
-	bool			mFocusCycleMode;
-	S32				mSnapOffsetBottom;
-	S32				mSnapOffsetRight;
-	S32				mMinimizePositionVOffset;
-	typedef std::vector<std::pair<LLHandle<LLFloater>, boost::signals2::connection> > hidden_floaters_t;
-	hidden_floaters_t mHiddenFloaters;
-    LLHandle<LLFloater>	mFrontChildHandle;
-=======
     void hiddenFloaterClosed(LLFloater* floater);
 
     LLRect              mLastSnapRect;
@@ -986,14 +616,13 @@
     LLRect              mToolbarBottomRect;
     LLRect              mToolbarRightRect;
     LLHandle<LLView>    mSnapView;
-    BOOL            mFocusCycleMode;
+    bool            mFocusCycleMode;
     S32             mSnapOffsetBottom;
     S32             mSnapOffsetRight;
     S32             mMinimizePositionVOffset;
     typedef std::vector<std::pair<LLHandle<LLFloater>, boost::signals2::connection> > hidden_floaters_t;
     hidden_floaters_t mHiddenFloaters;
     LLHandle<LLFloater> mFrontChildHandle;
->>>>>>> e7eced3c
 };
 
 //
