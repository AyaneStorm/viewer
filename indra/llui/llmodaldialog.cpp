--- conflicted
+++ resolved
@@ -56,21 +56,6 @@
 
 LLModalDialog::~LLModalDialog()
 {
-<<<<<<< HEAD
-	// don't unlock focus unless we have it
-	if (gFocusMgr.childHasKeyboardFocus(this))
-	{
-		gFocusMgr.unlockFocus();
-	}
-	
-	std::list<LLModalDialog*>::iterator iter = std::find(sModalStack.begin(), sModalStack.end(), this);
-	if (iter != sModalStack.end())
-	{
-		LL_ERRS() << "Attempt to delete dialog while still in sModalStack!" << LL_ENDL;
-	}
-
-    LLUI::getInstance()->removePopup(this);
-=======
     // don't unlock focus unless we have it
     if (gFocusMgr.childHasKeyboardFocus(this))
     {
@@ -82,7 +67,8 @@
     {
         LL_ERRS() << "Attempt to delete dialog while still in sModalStack!" << LL_ENDL;
     }
->>>>>>> e7eced3c
+
+    LLUI::getInstance()->removePopup(this);
 }
 
 // virtual
@@ -299,20 +285,12 @@
 // virtual
 void LLModalDialog::draw()
 {
-<<<<<<< HEAD
-	static LLUIColor shadow_color = LLUIColorTable::instance().getColor("ColorDropShadow");
-
-	gl_drop_shadow( 0, getRect().getHeight(), getRect().getWidth(), 0,
-		shadow_color, DROP_SHADOW_FLOATER);
-=======
     static LLUIColor shadow_color = LLUIColorTable::instance().getColor("ColorDropShadow");
-    static LLUICachedControl<S32> shadow_lines ("DropShadowFloater", 0);
 
     gl_drop_shadow( 0, getRect().getHeight(), getRect().getWidth(), 0,
-        shadow_color, shadow_lines);
+        shadow_color, DROP_SHADOW_FLOATER);
 
     LLFloater::draw();
->>>>>>> e7eced3c
 
     // Focus retrieval moved to LLFloaterView::refresh()
 }
