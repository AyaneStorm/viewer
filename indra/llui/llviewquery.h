--- conflicted
+++ resolved
@@ -1,149 +1,137 @@
-/**
- * @file llviewquery.h
- * @brief Query algorithm for flattening and filtering the view hierarchy.
- *
- * $LicenseInfo:firstyear=2001&license=viewerlgpl$
- * Second Life Viewer Source Code
- * Copyright (C) 2010, Linden Research, Inc.
- *
- * This library is free software; you can redistribute it and/or
- * modify it under the terms of the GNU Lesser General Public
- * License as published by the Free Software Foundation;
- * version 2.1 of the License only.
- *
- * This library is distributed in the hope that it will be useful,
- * but WITHOUT ANY WARRANTY; without even the implied warranty of
- * MERCHANTABILITY or FITNESS FOR A PARTICULAR PURPOSE.  See the GNU
- * Lesser General Public License for more details.
- *
- * You should have received a copy of the GNU Lesser General Public
- * License along with this library; if not, write to the Free Software
- * Foundation, Inc., 51 Franklin Street, Fifth Floor, Boston, MA  02110-1301  USA
- *
- * Linden Research, Inc., 945 Battery Street, San Francisco, CA  94111  USA
- * $/LicenseInfo$
- */
-
-#ifndef LL_LLVIEWQUERY_H
-#define LL_LLVIEWQUERY_H
-
-#include <list>
-
-#include "llsingleton.h"
-#include "llui.h"
-
-class LLView;
-
-<<<<<<< HEAD
-typedef std::list<LLView *>			viewList_t;
-typedef std::pair<bool, bool>		filterResult_t;
-=======
-typedef std::list<LLView *>         viewList_t;
-typedef std::pair<BOOL, BOOL>       filterResult_t;
->>>>>>> e1623bb2
-
-// Abstract base class for all query filters.
-class LLQueryFilter
-{
-public:
-    virtual ~LLQueryFilter() {};
-    virtual filterResult_t operator() (const LLView* const view, const viewList_t & children) const = 0;
-};
-
-class LLQuerySorter
-{
-public:
-    virtual ~LLQuerySorter() {};
-    virtual void sort(LLView * parent, viewList_t &children) const;
-};
-
-class LLLeavesFilter : public LLQueryFilter, public LLSingleton<LLLeavesFilter>
-{
-    LLSINGLETON_EMPTY_CTOR(LLLeavesFilter);
-    /*virtual*/ filterResult_t operator() (const LLView* const view, const viewList_t & children) const override;
-};
-
-class LLRootsFilter : public LLQueryFilter, public LLSingleton<LLRootsFilter>
-{
-    LLSINGLETON_EMPTY_CTOR(LLRootsFilter);
-    /*virtual*/ filterResult_t operator() (const LLView* const view, const viewList_t & children) const override;
-};
-
-class LLVisibleFilter : public LLQueryFilter, public LLSingleton<LLVisibleFilter>
-{
-    LLSINGLETON_EMPTY_CTOR(LLVisibleFilter);
-    /*virtual*/ filterResult_t operator() (const LLView* const view, const viewList_t & children) const override;
-};
-
-class LLEnabledFilter : public LLQueryFilter, public LLSingleton<LLEnabledFilter>
-{
-    LLSINGLETON_EMPTY_CTOR(LLEnabledFilter);
-    /*virtual*/ filterResult_t operator() (const LLView* const view, const viewList_t & children) const override;
-};
-
-class LLTabStopFilter : public LLQueryFilter, public LLSingleton<LLTabStopFilter>
-{
-    LLSINGLETON_EMPTY_CTOR(LLTabStopFilter);
-    /*virtual*/ filterResult_t operator() (const LLView* const view, const viewList_t & children) const override;
-};
-
-class LLCtrlFilter : public LLQueryFilter, public LLSingleton<LLCtrlFilter>
-{
-    LLSINGLETON_EMPTY_CTOR(LLCtrlFilter);
-    /*virtual*/ filterResult_t operator() (const LLView* const view, const viewList_t & children) const override;
-};
-
-template <class T>
-class LLWidgetTypeFilter : public LLQueryFilter
-{
-<<<<<<< HEAD
-	/*virtual*/ filterResult_t operator() (const LLView* const view, const viewList_t & children) const
-	{
-		return filterResult_t(dynamic_cast<const T*>(view) != NULL, true);
-	}
-=======
-    /*virtual*/ filterResult_t operator() (const LLView* const view, const viewList_t & children) const
-    {
-        return filterResult_t(dynamic_cast<const T*>(view) != NULL, TRUE);
-    }
->>>>>>> e1623bb2
-
-};
-
-// Algorithm for flattening
-class LLViewQuery
-{
-public:
-    typedef std::list<const LLQueryFilter*>     filterList_t;
-    typedef filterList_t::iterator              filterList_iter_t;
-    typedef filterList_t::const_iterator        filterList_const_iter_t;
-
-    LLViewQuery() : mPreFilters(), mPostFilters(), mSorterp() {}
-    virtual ~LLViewQuery() {}
-
-    void addPreFilter(const LLQueryFilter* prefilter) { mPreFilters.push_back(prefilter); }
-    void addPostFilter(const LLQueryFilter* postfilter) { mPostFilters.push_back(postfilter); }
-    const filterList_t & getPreFilters() const { return mPreFilters; }
-    const filterList_t & getPostFilters() const { return mPostFilters; }
-
-    void setSorter(const LLQuerySorter* sorter) { mSorterp = sorter; }
-    const LLQuerySorter* getSorter() const { return mSorterp; }
-
-    viewList_t run(LLView * view) const;
-    // syntactic sugar
-    viewList_t operator () (LLView * view) const { return run(view); }
-
-    // override this method to provide iteration over other types of children
-    virtual void filterChildren(LLView * view, viewList_t& filtered_children) const;
-
-private:
-
-    filterResult_t runFilters(LLView * view, const viewList_t children, const filterList_t filters) const;
-
-    filterList_t mPreFilters;
-    filterList_t mPostFilters;
-    const LLQuerySorter* mSorterp;
-};
-
-
-#endif // LL_LLVIEWQUERY_H+/**
+ * @file llviewquery.h
+ * @brief Query algorithm for flattening and filtering the view hierarchy.
+ *
+ * $LicenseInfo:firstyear=2001&license=viewerlgpl$
+ * Second Life Viewer Source Code
+ * Copyright (C) 2010, Linden Research, Inc.
+ *
+ * This library is free software; you can redistribute it and/or
+ * modify it under the terms of the GNU Lesser General Public
+ * License as published by the Free Software Foundation;
+ * version 2.1 of the License only.
+ *
+ * This library is distributed in the hope that it will be useful,
+ * but WITHOUT ANY WARRANTY; without even the implied warranty of
+ * MERCHANTABILITY or FITNESS FOR A PARTICULAR PURPOSE.  See the GNU
+ * Lesser General Public License for more details.
+ *
+ * You should have received a copy of the GNU Lesser General Public
+ * License along with this library; if not, write to the Free Software
+ * Foundation, Inc., 51 Franklin Street, Fifth Floor, Boston, MA  02110-1301  USA
+ *
+ * Linden Research, Inc., 945 Battery Street, San Francisco, CA  94111  USA
+ * $/LicenseInfo$
+ */
+
+#ifndef LL_LLVIEWQUERY_H
+#define LL_LLVIEWQUERY_H
+
+#include <list>
+
+#include "llsingleton.h"
+#include "llui.h"
+
+class LLView;
+
+typedef std::list<LLView *>         viewList_t;
+typedef std::pair<bool, bool>       filterResult_t;
+
+// Abstract base class for all query filters.
+class LLQueryFilter
+{
+public:
+    virtual ~LLQueryFilter() {};
+    virtual filterResult_t operator() (const LLView* const view, const viewList_t & children) const = 0;
+};
+
+class LLQuerySorter
+{
+public:
+    virtual ~LLQuerySorter() {};
+    virtual void sort(LLView * parent, viewList_t &children) const;
+};
+
+class LLLeavesFilter : public LLQueryFilter, public LLSingleton<LLLeavesFilter>
+{
+    LLSINGLETON_EMPTY_CTOR(LLLeavesFilter);
+    /*virtual*/ filterResult_t operator() (const LLView* const view, const viewList_t & children) const override;
+};
+
+class LLRootsFilter : public LLQueryFilter, public LLSingleton<LLRootsFilter>
+{
+    LLSINGLETON_EMPTY_CTOR(LLRootsFilter);
+    /*virtual*/ filterResult_t operator() (const LLView* const view, const viewList_t & children) const override;
+};
+
+class LLVisibleFilter : public LLQueryFilter, public LLSingleton<LLVisibleFilter>
+{
+    LLSINGLETON_EMPTY_CTOR(LLVisibleFilter);
+    /*virtual*/ filterResult_t operator() (const LLView* const view, const viewList_t & children) const override;
+};
+
+class LLEnabledFilter : public LLQueryFilter, public LLSingleton<LLEnabledFilter>
+{
+    LLSINGLETON_EMPTY_CTOR(LLEnabledFilter);
+    /*virtual*/ filterResult_t operator() (const LLView* const view, const viewList_t & children) const override;
+};
+
+class LLTabStopFilter : public LLQueryFilter, public LLSingleton<LLTabStopFilter>
+{
+    LLSINGLETON_EMPTY_CTOR(LLTabStopFilter);
+    /*virtual*/ filterResult_t operator() (const LLView* const view, const viewList_t & children) const override;
+};
+
+class LLCtrlFilter : public LLQueryFilter, public LLSingleton<LLCtrlFilter>
+{
+    LLSINGLETON_EMPTY_CTOR(LLCtrlFilter);
+    /*virtual*/ filterResult_t operator() (const LLView* const view, const viewList_t & children) const override;
+};
+
+template <class T>
+class LLWidgetTypeFilter : public LLQueryFilter
+{
+    /*virtual*/ filterResult_t operator() (const LLView* const view, const viewList_t & children) const
+    {
+        return filterResult_t(dynamic_cast<const T*>(view) != NULL, true);
+    }
+
+};
+
+// Algorithm for flattening
+class LLViewQuery
+{
+public:
+    typedef std::list<const LLQueryFilter*>     filterList_t;
+    typedef filterList_t::iterator              filterList_iter_t;
+    typedef filterList_t::const_iterator        filterList_const_iter_t;
+
+    LLViewQuery() : mPreFilters(), mPostFilters(), mSorterp() {}
+    virtual ~LLViewQuery() {}
+
+    void addPreFilter(const LLQueryFilter* prefilter) { mPreFilters.push_back(prefilter); }
+    void addPostFilter(const LLQueryFilter* postfilter) { mPostFilters.push_back(postfilter); }
+    const filterList_t & getPreFilters() const { return mPreFilters; }
+    const filterList_t & getPostFilters() const { return mPostFilters; }
+
+    void setSorter(const LLQuerySorter* sorter) { mSorterp = sorter; }
+    const LLQuerySorter* getSorter() const { return mSorterp; }
+
+    viewList_t run(LLView * view) const;
+    // syntactic sugar
+    viewList_t operator () (LLView * view) const { return run(view); }
+
+    // override this method to provide iteration over other types of children
+    virtual void filterChildren(LLView * view, viewList_t& filtered_children) const;
+
+private:
+
+    filterResult_t runFilters(LLView * view, const viewList_t children, const filterList_t filters) const;
+
+    filterList_t mPreFilters;
+    filterList_t mPostFilters;
+    const LLQuerySorter* mSorterp;
+};
+
+
+#endif // LL_LLVIEWQUERY_H