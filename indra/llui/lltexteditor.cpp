--- conflicted
+++ resolved
@@ -1161,13 +1161,8 @@
         return delta;
     }
 
-<<<<<<< HEAD
-        return execute(new TextCmdAddChar(pos, FALSE, wc, LLTextSegmentPtr()));
-    }
-=======
     return execute(new TextCmdAddChar(pos, false, wc, LLTextSegmentPtr()));
 }
->>>>>>> 35efadf7
 
 void LLTextEditor::addChar(llwchar wc)
 {
