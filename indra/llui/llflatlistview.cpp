/** 
 * @file llflatlistview.cpp
 * @brief LLFlatListView base class and extension to support messages for several cases of an empty list.
 *
 * $LicenseInfo:firstyear=2009&license=viewerlgpl$
 * Second Life Viewer Source Code
 * Copyright (C) 2010, Linden Research, Inc.
 * 
 * This library is free software; you can redistribute it and/or
 * modify it under the terms of the GNU Lesser General Public
 * License as published by the Free Software Foundation;
 * version 2.1 of the License only.
 * 
 * This library is distributed in the hope that it will be useful,
 * but WITHOUT ANY WARRANTY; without even the implied warranty of
 * MERCHANTABILITY or FITNESS FOR A PARTICULAR PURPOSE.  See the GNU
 * Lesser General Public License for more details.
 * 
 * You should have received a copy of the GNU Lesser General Public
 * License along with this library; if not, write to the Free Software
 * Foundation, Inc., 51 Franklin Street, Fifth Floor, Boston, MA  02110-1301  USA
 * 
 * Linden Research, Inc., 945 Battery Street, San Francisco, CA  94111  USA
 * $/LicenseInfo$
 */

#include "linden_common.h"

#include "llpanel.h"
#include "lltextbox.h"

#include "llflatlistview.h"

static const LLDefaultChildRegistry::Register<LLFlatListView> flat_list_view("flat_list_view");

const LLSD SELECTED_EVENT	= LLSD().with("selected", true);
const LLSD UNSELECTED_EVENT	= LLSD().with("selected", false);

//forward declaration
bool llsds_are_equal(const LLSD& llsd_1, const LLSD& llsd_2);

LLFlatListView::Params::Params()
:	item_pad("item_pad"),
	allow_select("allow_select"),
	multi_select("multi_select"),
	keep_one_selected("keep_one_selected"),
	keep_selection_visible_on_reshape("keep_selection_visible_on_reshape",false),
	no_items_text("no_items_text")
{};

void LLFlatListView::reshape(S32 width, S32 height, BOOL called_from_parent /* = TRUE */)
{
	S32 delta = height - getRect().getHeight();
	LLScrollContainer::reshape(width, height, called_from_parent);
	setItemsNoScrollWidth(width);
	rearrangeItems();
	
	if(delta!= 0 && mKeepSelectionVisibleOnReshape)
	{
		ensureSelectedVisible();
	}
}

const LLRect& LLFlatListView::getItemsRect() const
{
	return mItemsPanel->getRect(); 
}

bool LLFlatListView::addItem(LLPanel * item, const LLSD& value /*= LLUUID::null*/, EAddPosition pos /*= ADD_BOTTOM*/,bool rearrange /*= true*/)
{
	if (!item) return false;
	if (value.isUndefined()) return false;
	
	//force uniqueness of items, easiest check but unreliable
	if (item->getParent() == mItemsPanel) return false;
	
	item_pair_t* new_pair = new item_pair_t(item, value);
	switch (pos)
	{
	case ADD_TOP:
		mItemPairs.push_front(new_pair);
		//in LLView::draw() children are iterated in backorder
		mItemsPanel->addChildInBack(item);
		break;
	case ADD_BOTTOM:
		mItemPairs.push_back(new_pair);
		mItemsPanel->addChild(item);
		break;
	default:
		break;
	}
	
	//_4 is for MASK
	item->setMouseDownCallback(boost::bind(&LLFlatListView::onItemMouseClick, this, new_pair, _4));
	item->setRightMouseDownCallback(boost::bind(&LLFlatListView::onItemRightMouseClick, this, new_pair, _4));

	// Children don't accept the focus
	item->setTabStop(false);

	if (rearrange)
	{
		rearrangeItems();
		notifyParentItemsRectChanged();
	}
	return true;
}

bool LLFlatListView::addItemPairs(pairs_list_t panel_list, bool rearrange /*= true*/)
{
    if (!mItemComparator)
    {
        LL_WARNS_ONCE() << "No comparator specified for inserting FlatListView items." << LL_ENDL;
        return false;
    }
    if (panel_list.size() == 0)
    {
        return false;
    }

    // presort list so that it will be easier to sort elements into mItemPairs
    panel_list.sort(ComparatorAdaptor(*mItemComparator));

    pairs_const_iterator_t new_pair_it = panel_list.begin();
    item_pair_t* new_pair = *new_pair_it;
    pairs_iterator_t pair_it = mItemPairs.begin();
    item_pair_t* item_pair = *pair_it;

    // sort panel_list into mItemPars
    while (new_pair_it != panel_list.end() && pair_it != mItemPairs.end())
    {
        if (!new_pair->first || new_pair->first->getParent() == mItemsPanel)
        {
            // iterator already used or we are reusing existing panel
            new_pair_it++;
            new_pair = *new_pair_it;
        }
        else if (mItemComparator->compare(new_pair->first, item_pair->first))
        {
            LLPanel* panel = new_pair->first;

            mItemPairs.insert(pair_it, new_pair);
            mItemsPanel->addChild(panel);

            //_4 is for MASK
            panel->setMouseDownCallback(boost::bind(&LLFlatListView::onItemMouseClick, this, new_pair, _4));
            panel->setRightMouseDownCallback(boost::bind(&LLFlatListView::onItemRightMouseClick, this, new_pair, _4));
            // Children don't accept the focus
            panel->setTabStop(false);
        }
        else
        {
            pair_it++;
            item_pair = *pair_it;
        }
    }

    // Add what is left of panel_list into the end of mItemPairs.
    for (; new_pair_it != panel_list.end(); ++new_pair_it)
    {
        item_pair_t* item_pair = *new_pair_it;
        LLPanel *panel = item_pair->first;
        if (panel && panel->getParent() != mItemsPanel)
        {
            mItemPairs.push_back(item_pair);
            mItemsPanel->addChild(panel);

            //_4 is for MASK
            panel->setMouseDownCallback(boost::bind(&LLFlatListView::onItemMouseClick, this, item_pair, _4));
            panel->setRightMouseDownCallback(boost::bind(&LLFlatListView::onItemRightMouseClick, this, item_pair, _4));
            // Children don't accept the focus
            panel->setTabStop(false);
        }
    }

    if (rearrange)
    {
        rearrangeItems();
        notifyParentItemsRectChanged();
    }
    return true;
}


bool LLFlatListView::insertItemAfter(LLPanel* after_item, LLPanel* item_to_add, const LLSD& value /*= LLUUID::null*/)
{
	if (!after_item) return false;
	if (!item_to_add) return false;
	if (value.isUndefined()) return false;

	if (mItemPairs.empty()) return false;

	//force uniqueness of items, easiest check but unreliable
	if (item_to_add->getParent() == mItemsPanel) return false;

	item_pair_t* after_pair = getItemPair(after_item);
	if (!after_pair) return false;

	item_pair_t* new_pair = new item_pair_t(item_to_add, value);
	if (after_pair == mItemPairs.back())
	{
		mItemPairs.push_back(new_pair);
		mItemsPanel->addChild(item_to_add);
	}
	else
	{
		pairs_iterator_t it = mItemPairs.begin();
		for (; it != mItemPairs.end(); ++it)
		{
			if (*it == after_pair)
			{
				// insert new elements before the element at position of passed iterator.
				mItemPairs.insert(++it, new_pair);
				mItemsPanel->addChild(item_to_add);
				break;
			}
		}
	}

	//_4 is for MASK
	item_to_add->setMouseDownCallback(boost::bind(&LLFlatListView::onItemMouseClick, this, new_pair, _4));
	item_to_add->setRightMouseDownCallback(boost::bind(&LLFlatListView::onItemRightMouseClick, this, new_pair, _4));

	rearrangeItems();
	notifyParentItemsRectChanged();
	return true;
}


bool LLFlatListView::removeItem(LLPanel* item, bool rearrange)
{
	if (!item) return false;
	if (item->getParent() != mItemsPanel) return false;
	
	item_pair_t* item_pair = getItemPair(item);
	if (!item_pair) return false;

	return removeItemPair(item_pair, rearrange);
}

bool LLFlatListView::removeItemByValue(const LLSD& value, bool rearrange)
{
	if (value.isUndefined()) return false;
	
	item_pair_t* item_pair = getItemPair(value);
	if (!item_pair) return false;

	return removeItemPair(item_pair, rearrange);
}

bool LLFlatListView::removeItemByUUID(const LLUUID& uuid, bool rearrange)
{
	return removeItemByValue(LLSD(uuid), rearrange);
}

LLPanel* LLFlatListView::getItemByValue(const LLSD& value) const
{
	if (value.isUndefined()) return NULL;

	item_pair_t* pair = getItemPair(value);
	if (pair) return pair->first;
	return NULL;
}

bool LLFlatListView::selectItem(LLPanel* item, bool select /*= true*/)
{
	if (!item) return false;
	if (item->getParent() != mItemsPanel) return false;
	
	item_pair_t* item_pair = getItemPair(item);
	if (!item_pair) return false;

	return selectItemPair(item_pair, select);
}

bool LLFlatListView::selectItemByValue(const LLSD& value, bool select /*= true*/)
{
	if (value.isUndefined()) return false;

	item_pair_t* item_pair = getItemPair(value);
	if (!item_pair) return false;

	return selectItemPair(item_pair, select);
}

bool LLFlatListView::selectItemByUUID(const LLUUID& uuid, bool select /* = true*/)
{
	return selectItemByValue(LLSD(uuid), select);
}


LLSD LLFlatListView::getSelectedValue() const
{
	if (mSelectedItemPairs.empty()) return LLSD();

	item_pair_t* first_selected_pair = mSelectedItemPairs.front();
	return first_selected_pair->second;
}

void LLFlatListView::getSelectedValues(std::vector<LLSD>& selected_values) const
{
	if (mSelectedItemPairs.empty()) return;

	for (pairs_const_iterator_t it = mSelectedItemPairs.begin(); it != mSelectedItemPairs.end(); ++it)
	{
		selected_values.push_back((*it)->second);
	}
}

LLUUID LLFlatListView::getSelectedUUID() const
{
	const LLSD& value = getSelectedValue();
	if (value.isDefined() && value.isUUID())
	{
		return value.asUUID();
	}
	else 
	{
		return LLUUID::null;
	}
}

void LLFlatListView::getSelectedUUIDs(uuid_vec_t& selected_uuids) const
{
	if (mSelectedItemPairs.empty()) return;

	for (pairs_const_iterator_t it = mSelectedItemPairs.begin(); it != mSelectedItemPairs.end(); ++it)
	{
		selected_uuids.push_back((*it)->second.asUUID());
	}
}

LLPanel* LLFlatListView::getSelectedItem() const
{
	if (mSelectedItemPairs.empty()) return NULL;

	return mSelectedItemPairs.front()->first;
}

void LLFlatListView::getSelectedItems(std::vector<LLPanel*>& selected_items) const
{
	if (mSelectedItemPairs.empty()) return;

	for (pairs_const_iterator_t it = mSelectedItemPairs.begin(); it != mSelectedItemPairs.end(); ++it)
	{
		selected_items.push_back((*it)->first);
	}
}

void LLFlatListView::resetSelection(bool no_commit_on_deselection /*= false*/)
{
	if (mSelectedItemPairs.empty()) return;

	for (pairs_iterator_t it= mSelectedItemPairs.begin(); it != mSelectedItemPairs.end(); ++it)
	{
		item_pair_t* pair_to_deselect = *it;
		LLPanel* item = pair_to_deselect->first;
		item->setValue(UNSELECTED_EVENT);
	}

	mSelectedItemPairs.clear();

	if (mCommitOnSelectionChange && !no_commit_on_deselection)
	{
		onCommit();
	}

	// Stretch selected item rect to ensure it won't be clipped
	mSelectedItemsBorder->setRect(getLastSelectedItemRect().stretch(-1));
}

void LLFlatListView::setNoItemsCommentText(const std::string& comment_text)
{
	mNoItemsCommentTextbox->setValue(comment_text);
}

U32 LLFlatListView::size(const bool only_visible_items) const
{
	if (only_visible_items)
	{
		U32 size = 0;
		for (pairs_const_iterator_t
				 iter = mItemPairs.begin(),
				 iter_end = mItemPairs.end();
			 iter != iter_end; ++iter)
		{
			if ((*iter)->first->getVisible())
				++size;
		}
		return size;
	}
	else
	{
		return mItemPairs.size();
	}
}

void LLFlatListView::clear()
{
	// This will clear mSelectedItemPairs, calling all appropriate callbacks.
	resetSelection();
	
	// do not use LLView::deleteAllChildren to avoid removing nonvisible items. drag-n-drop for ex.
	for (pairs_iterator_t it = mItemPairs.begin(); it != mItemPairs.end(); ++it)
	{
		mItemsPanel->removeChild((*it)->first);
		(*it)->first->die();
		delete *it;
	}
	mItemPairs.clear();

	// also set items panel height to zero. Reshape it to allow reshaping of non-item children
	LLRect rc = mItemsPanel->getRect();
	rc.mBottom = rc.mTop;
	mItemsPanel->reshape(rc.getWidth(), rc.getHeight());
	mItemsPanel->setRect(rc);

	setNoItemsCommentVisible(true);
	notifyParentItemsRectChanged();
}

void LLFlatListView::sort()
{
	if (!mItemComparator)
	{
		LL_WARNS() << "No comparator specified for sorting FlatListView items." << LL_ENDL;
		return;
	}

	mItemPairs.sort(ComparatorAdaptor(*mItemComparator));
	rearrangeItems();
}

bool LLFlatListView::updateValue(const LLSD& old_value, const LLSD& new_value)
{
	if (old_value.isUndefined() || new_value.isUndefined()) return false;
	if (llsds_are_equal(old_value, new_value)) return false;

	item_pair_t* item_pair = getItemPair(old_value);
	if (!item_pair) return false;

	item_pair->second = new_value;
	return true;
}

//////////////////////////////////////////////////////////////////////////
// PROTECTED STUFF
//////////////////////////////////////////////////////////////////////////

LLFlatListView::LLFlatListView(const LLFlatListView::Params& p)
:	LLScrollContainer(p)
  , mItemComparator(NULL)
  , mItemsPanel(NULL)
  , mItemPad(p.item_pad)
  , mAllowSelection(p.allow_select)
  , mMultipleSelection(p.multi_select)
  , mKeepOneItemSelected(p.keep_one_selected)
  , mCommitOnSelectionChange(false)
  , mPrevNotifyParentRect(LLRect())
  , mNoItemsCommentTextbox(NULL)
  , mIsConsecutiveSelection(false)
  , mKeepSelectionVisibleOnReshape(p.keep_selection_visible_on_reshape)
{
	mBorderThickness = getBorderWidth();

	LLRect scroll_rect = getRect();
	LLRect items_rect;

	setItemsNoScrollWidth(scroll_rect.getWidth());
	items_rect.setLeftTopAndSize(mBorderThickness, scroll_rect.getHeight() - mBorderThickness, mItemsNoScrollWidth, 0);

	LLPanel::Params pp;
	pp.rect(items_rect);
	mItemsPanel = LLUICtrlFactory::create<LLPanel> (pp);
	addChild(mItemsPanel);

	//we don't need to stretch in vertical direction on reshaping by a parent
	//no bottom following!
	mItemsPanel->setFollows(FOLLOWS_LEFT | FOLLOWS_RIGHT | FOLLOWS_TOP);

	LLViewBorder::Params params;
	params.name("scroll border");
	params.rect(getLastSelectedItemRect());
	params.visible(false);
	params.bevel_style(LLViewBorder::BEVEL_IN);
	mSelectedItemsBorder = LLUICtrlFactory::create<LLViewBorder> (params);
	mItemsPanel->addChild( mSelectedItemsBorder );

	{
		// create textbox for "No Items" comment text
		LLTextBox::Params text_p = p.no_items_text;
		if (!text_p.rect.isProvided())
		{
			LLRect comment_rect = getRect();
			comment_rect.setOriginAndSize(0, 0, comment_rect.getWidth(), comment_rect.getHeight());
			comment_rect.stretch(-getBorderWidth());
			text_p.rect(comment_rect);
		}
		text_p.border_visible(false);

		if (!text_p.follows.isProvided())
		{
			text_p.follows.flags(FOLLOWS_ALL);
		}
		mNoItemsCommentTextbox = LLUICtrlFactory::create<LLTextBox>(text_p, this);
	}
};

LLFlatListView::~LLFlatListView()
{
	for (pairs_iterator_t it = mItemPairs.begin(); it != mItemPairs.end(); ++it)
	{
		mItemsPanel->removeChild((*it)->first);
		(*it)->first->die();
		delete *it;
	}
	mItemPairs.clear();
}

// virtual
void LLFlatListView::draw()
{
	// Highlight border if a child of this container has keyboard focus
	if( mSelectedItemsBorder->getVisible() )
	{
		mSelectedItemsBorder->setKeyboardFocusHighlight( hasFocus() );
	}
	LLScrollContainer::draw();
}

// virtual
BOOL LLFlatListView::postBuild()
{
	setTabStop(true);
	return LLScrollContainer::postBuild();
}

void LLFlatListView::rearrangeItems()
{
	static LLUICachedControl<S32> scrollbar_size ("UIScrollbarSize", 0);

	setNoItemsCommentVisible(0==size());

	if (mItemPairs.empty()) return;

	//calculating required height - assuming items can be of different height
	//list should accommodate all its items
	S32 height = 0;

	S32 invisible_children_count = 0;
	pairs_iterator_t it = mItemPairs.begin();
	for (; it != mItemPairs.end(); ++it)
	{
		LLPanel* item = (*it)->first;

		// skip invisible child
		if (!item->getVisible())
		{
			++invisible_children_count;
			continue;
		}

		height += item->getRect().getHeight();
	}

	// add paddings between items, excluding invisible ones
	height += mItemPad * (mItemPairs.size() - invisible_children_count - 1);

	LLRect rc = mItemsPanel->getRect();
	S32 width = mItemsNoScrollWidth;

	// update width to avoid horizontal scrollbar
	if (height > getRect().getHeight() - 2 * mBorderThickness)
		width -= scrollbar_size;

	//changes the bottom, end of the list goes down in the scroll container
	rc.setLeftTopAndSize(rc.mLeft, rc.mTop, width, height);
	mItemsPanel->setRect(rc);

	//reshaping items
	S32 item_new_top = height;
	pairs_iterator_t it2, first_it = mItemPairs.begin();
	for (it2 = first_it; it2 != mItemPairs.end(); ++it2)
	{
		LLPanel* item = (*it2)->first;

		// skip invisible child
		if (!item->getVisible())
			continue;

		LLRect rc = item->getRect();
		rc.setLeftTopAndSize(rc.mLeft, item_new_top, width, rc.getHeight());
		item->reshape(rc.getWidth(), rc.getHeight());
		item->setRect(rc);

		// move top for next item in list
		item_new_top -= (rc.getHeight() + mItemPad);
	}

	// Stretch selected item rect to ensure it won't be clipped
	mSelectedItemsBorder->setRect(getLastSelectedItemRect().stretch(-1));
}

void LLFlatListView::onItemMouseClick(item_pair_t* item_pair, MASK mask)
{
	if (!item_pair) return;

	if (!item_pair->first) 
	{
		LL_WARNS() << "Attempt to selet an item pair containing null panel item" << LL_ENDL;
		return;
	}

	setFocus(TRUE);
	
	bool select_item = !isSelected(item_pair);

	//*TODO find a better place for that enforcing stuff
	if (mKeepOneItemSelected && numSelected() == 1 && !select_item) return;

	if ( (mask & MASK_SHIFT) && !(mask & MASK_CONTROL)
		 && mMultipleSelection && !mSelectedItemPairs.empty() )
	{
		item_pair_t* last_selected_pair = mSelectedItemPairs.back();

		// If item_pair is already selected - do nothing
		if (last_selected_pair == item_pair)
			return;

		bool grab_items = false;
		bool reverse = false;
		pairs_list_t pairs_to_select;

		// Pick out items from list between last selected and current clicked item_pair.
		for (pairs_iterator_t
				 iter = mItemPairs.begin(),
				 iter_end = mItemPairs.end();
			 iter != iter_end; ++iter)
		{
			item_pair_t* cur = *iter;
			if (cur == last_selected_pair || cur == item_pair)
			{
				// We've got reverse selection if last grabed item isn't a new selection.
				reverse = grab_items && (cur != item_pair);
				grab_items = !grab_items;
				// Skip last selected and current clicked item pairs.
				continue;
			}
			if (!cur->first->getVisible())
			{
				// Skip invisible item pairs.
				continue;
			}
			if (grab_items)
			{
				pairs_to_select.push_back(cur);
			}
		}

		if (reverse)
		{
			pairs_to_select.reverse();
		}

		pairs_to_select.push_back(item_pair);

		for (pairs_iterator_t
				 iter = pairs_to_select.begin(),
				 iter_end = pairs_to_select.end();
			 iter != iter_end; ++iter)
		{
			item_pair_t* pair_to_select = *iter;
			if (isSelected(pair_to_select))
			{
				// Item was already selected but there is a need to keep order from last selected pair to new selection.
				// Do it here to prevent extra mCommitOnSelectionChange in selectItemPair().
				mSelectedItemPairs.remove(pair_to_select);
				mSelectedItemPairs.push_back(pair_to_select);
			}
			else
			{
				selectItemPair(pair_to_select, true);
			}
		}

		if (!select_item)
		{
			// Update last selected item border.
			mSelectedItemsBorder->setRect(getLastSelectedItemRect().stretch(-1));
		}
		return;
	}

	//no need to do additional commit on selection reset
	if (!(mask & MASK_CONTROL) || !mMultipleSelection) resetSelection(true);

	//only CTRL usage allows to deselect an item, usual clicking on an item cannot deselect it
	if (mask & MASK_CONTROL)
	selectItemPair(item_pair, select_item);
	else
		selectItemPair(item_pair, true);
}

void LLFlatListView::onItemRightMouseClick(item_pair_t* item_pair, MASK mask)
{
	if (!item_pair)
		return;

	// Forbid deselecting of items on right mouse button click if mMultipleSelection flag is set on,
	// because some of derived classes may have context menu and selected items must be kept.
	if ( !(mask & MASK_CONTROL) && mMultipleSelection && isSelected(item_pair) )
		return;

	// else got same behavior as at onItemMouseClick
	onItemMouseClick(item_pair, mask);
}

BOOL LLFlatListView::handleKeyHere(KEY key, MASK mask)
{
	BOOL reset_selection = (mask != MASK_SHIFT);
	BOOL handled = FALSE;
	switch (key)
	{
		case KEY_RETURN:
		{
			if (mSelectedItemPairs.size() && mask == MASK_NONE)
			{
				mOnReturnSignal(this, getValue());
				handled = TRUE;
			}
			break;
		}
		case KEY_UP:
		{
			if ( !selectNextItemPair(true, reset_selection) && reset_selection)
			{
				// If case we are in accordion tab notify parent to go to the previous accordion
				if(notifyParent(LLSD().with("action","select_prev")) > 0 )//message was processed
					resetSelection();
			}
			break;
		}
		case KEY_DOWN:
		{
			if ( !selectNextItemPair(false, reset_selection) && reset_selection)
			{
				// If case we are in accordion tab notify parent to go to the next accordion
				if( notifyParent(LLSD().with("action","select_next")) > 0 ) //message was processed
					resetSelection();
			}
			break;
		}
		case KEY_ESCAPE:
		{
			if (mask == MASK_NONE)
			{
				setFocus(FALSE); // pass focus to the game area (EXT-8357)
			}
			break;
		}
		default:
			break;
	}

	if ( ( key == KEY_UP || key == KEY_DOWN ) && mSelectedItemPairs.size() )
	{
		ensureSelectedVisible();
		/*
		LLRect visible_rc = getVisibleContentRect();
		LLRect selected_rc = getLastSelectedItemRect();

		if ( !visible_rc.contains (selected_rc) )
		{
			// But scroll in Items panel coordinates
			scrollToShowRect(selected_rc);
		}

		// In case we are in accordion tab notify parent to show selected rectangle
		LLRect screen_rc;
		localRectToScreen(selected_rc, &screen_rc);
		notifyParent(LLSD().with("scrollToShowRect",screen_rc.getValue()));*/

		handled = TRUE;
	}

	return handled ? handled : LLScrollContainer::handleKeyHere(key, mask);
}

LLFlatListView::item_pair_t* LLFlatListView::getItemPair(LLPanel* item) const
{
	llassert(item);

	for (pairs_const_iterator_t it= mItemPairs.begin(); it != mItemPairs.end(); ++it)
	{
		item_pair_t* item_pair = *it;
		if (item_pair->first == item) return item_pair;
	}
	return NULL;
}

//compares two LLSD's
bool llsds_are_equal(const LLSD& llsd_1, const LLSD& llsd_2)
{
	llassert(llsd_1.isDefined());
	llassert(llsd_2.isDefined());
	
	if (llsd_1.type() != llsd_2.type()) return false;

	if (!llsd_1.isMap())
	{
		if (llsd_1.isUUID()) return llsd_1.asUUID() == llsd_2.asUUID();

		//assumptions that string representaion is enough for other types
		return llsd_1.asString() == llsd_2.asString();
	}

	if (llsd_1.size() != llsd_2.size()) return false;

	LLSD::map_const_iterator llsd_1_it = llsd_1.beginMap();
	LLSD::map_const_iterator llsd_2_it = llsd_2.beginMap();
	for (S32 i = 0; i < llsd_1.size(); ++i)
	{
		if ((*llsd_1_it).first != (*llsd_2_it).first) return false;
		if (!llsds_are_equal((*llsd_1_it).second, (*llsd_2_it).second)) return false;
		++llsd_1_it;
		++llsd_2_it;
	}
	return true;
}

LLFlatListView::item_pair_t* LLFlatListView::getItemPair(const LLSD& value) const
{
	llassert(value.isDefined());
	
	for (pairs_const_iterator_t it= mItemPairs.begin(); it != mItemPairs.end(); ++it)
	{
		item_pair_t* item_pair = *it;
		if (llsds_are_equal(item_pair->second, value)) return item_pair;
	}
	return NULL;
}

bool LLFlatListView::selectItemPair(item_pair_t* item_pair, bool select)
{
	llassert(item_pair);

	if (!mAllowSelection && select) return false;

	if (isSelected(item_pair) == select) return true; //already in specified selection state
	if (select)
	{
		mSelectedItemPairs.push_back(item_pair);
	}
	else
	{
		mSelectedItemPairs.remove(item_pair);
	}

	//a way of notifying panel of selection state changes
	LLPanel* item = item_pair->first;
	item->setValue(select ? SELECTED_EVENT : UNSELECTED_EVENT);

	if (mCommitOnSelectionChange)
	{
		onCommit();
	}

	// Stretch selected item rect to ensure it won't be clipped
	mSelectedItemsBorder->setRect(getLastSelectedItemRect().stretch(-1));
	// By default mark it as not consecutive selection
	mIsConsecutiveSelection = false;

	return true;
}

void LLFlatListView::scrollToShowFirstSelectedItem()
{
	if (!mSelectedItemPairs.size())	return;

	LLRect selected_rc = mSelectedItemPairs.front()->first->getRect();

	if (selected_rc.isValid())
	{
		scrollToShowRect(selected_rc);
	}
}

LLRect LLFlatListView::getLastSelectedItemRect()
{
	if (!mSelectedItemPairs.size())
	{
		return LLRect::null;
	}

	return mSelectedItemPairs.back()->first->getRect();
}

void LLFlatListView::selectFirstItem	()
{
	// No items - no actions!
	if (0 == size()) return;

	// Select first visible item
	for (pairs_iterator_t
			 iter = mItemPairs.begin(),
			 iter_end = mItemPairs.end();
		 iter != iter_end; ++iter)
	{
		// skip invisible items
		if ( (*iter)->first->getVisible() )
		{
			selectItemPair(*iter, true);
			ensureSelectedVisible();
			break;
		}
	}
}

void LLFlatListView::selectLastItem		()
{
	// No items - no actions!
	if (0 == size()) return;

	// Select last visible item
	for (pairs_list_t::reverse_iterator
			 r_iter = mItemPairs.rbegin(),
			 r_iter_end = mItemPairs.rend();
		 r_iter != r_iter_end; ++r_iter)
	{
		// skip invisible items
		if ( (*r_iter)->first->getVisible() )
		{
			selectItemPair(*r_iter, true);
			ensureSelectedVisible();
			break;
		}
	}
}

void LLFlatListView::ensureSelectedVisible()
{
	LLRect selected_rc = getLastSelectedItemRect();

	if ( selected_rc.isValid() )
	{
		scrollToShowRect(selected_rc);
	}
}


// virtual
bool LLFlatListView::selectNextItemPair(bool is_up_direction, bool reset_selection)
{
	// No items - no actions!
	if ( 0 == size() )
		return false;

	if (!mIsConsecutiveSelection)
	{
		// Leave only one item selected if list has not consecutive selection
		if (mSelectedItemPairs.size() && !reset_selection)
		{
			item_pair_t* cur_sel_pair = mSelectedItemPairs.back();
			resetSelection();
			selectItemPair (cur_sel_pair, true);
		}
	}

	if ( mSelectedItemPairs.size() )
	{
		item_pair_t* to_sel_pair = NULL;
		item_pair_t* cur_sel_pair = NULL;

		// Take the last selected pair
		cur_sel_pair = mSelectedItemPairs.back();
		// Bases on given direction choose next item to select
		if ( is_up_direction )
		{
			// Find current selected item position in mItemPairs list
			pairs_list_t::reverse_iterator sel_it = std::find(mItemPairs.rbegin(), mItemPairs.rend(), cur_sel_pair);

			for (;++sel_it != mItemPairs.rend();)
			{
				// skip invisible items
				if ( (*sel_it)->first->getVisible() )
				{
					to_sel_pair = *sel_it;
					break;
				}
			}
		}
		else
		{
			// Find current selected item position in mItemPairs list
			pairs_list_t::iterator sel_it = std::find(mItemPairs.begin(), mItemPairs.end(), cur_sel_pair);

			for (;++sel_it != mItemPairs.end();)
			{
				// skip invisible items
				if ( (*sel_it)->first->getVisible() )
				{
					to_sel_pair = *sel_it;
					break;
				}
			}
		}

		if ( to_sel_pair )
		{
			bool select = true;
			if ( reset_selection )
			{
				// Reset current selection if we were asked about it
				resetSelection();
			}
			else
			{
				// If item already selected and no reset request than we should deselect last selected item.
				select = (mSelectedItemPairs.end() == std::find(mSelectedItemPairs.begin(), mSelectedItemPairs.end(), to_sel_pair));
			}
			// Select/Deselect next item
			selectItemPair(select ? to_sel_pair : cur_sel_pair, select);
			// Mark it as consecutive selection
			mIsConsecutiveSelection = true;
			return true;
		}
	}
	else
	{
		// If there weren't selected items then choose the first one bases on given direction
		// Force selection to first item
		if (is_up_direction)
			selectLastItem();
		else
			selectFirstItem();
		// Mark it as consecutive selection
		mIsConsecutiveSelection = true;
		return true;
	}

	return false;
}

BOOL LLFlatListView::canSelectAll() const
{
	return 0 != size() && mAllowSelection && mMultipleSelection;
}

void LLFlatListView::selectAll()
{
	if (!mAllowSelection || !mMultipleSelection)
		return;

	mSelectedItemPairs.clear();

	for (pairs_const_iterator_t it= mItemPairs.begin(); it != mItemPairs.end(); ++it)
	{
		item_pair_t* item_pair = *it;
		mSelectedItemPairs.push_back(item_pair);
		//a way of notifying panel of selection state changes
		LLPanel* item = item_pair->first;
		item->setValue(SELECTED_EVENT);
	}

	if (mCommitOnSelectionChange)
	{
		onCommit();
	}

	// Stretch selected item rect to ensure it won't be clipped
	mSelectedItemsBorder->setRect(getLastSelectedItemRect().stretch(-1));
}

bool LLFlatListView::isSelected(item_pair_t* item_pair) const
{
	llassert(item_pair);

	pairs_const_iterator_t it_end = mSelectedItemPairs.end();
	return std::find(mSelectedItemPairs.begin(), it_end, item_pair) != it_end;
}

bool LLFlatListView::removeItemPair(item_pair_t* item_pair, bool rearrange)
{
	llassert(item_pair);

	bool deleted = false;
	bool selection_changed = false;
	for (pairs_iterator_t it = mItemPairs.begin(); it != mItemPairs.end(); ++it)
	{
		item_pair_t* _item_pair = *it;
		if (_item_pair == item_pair)
		{
			mItemPairs.erase(it);
			deleted = true;
			break;
		}
	}

	if (!deleted) return false;

	for (pairs_iterator_t it = mSelectedItemPairs.begin(); it != mSelectedItemPairs.end(); ++it)
	{
		item_pair_t* selected_item_pair = *it;
		if (selected_item_pair == item_pair)
		{
			it = mSelectedItemPairs.erase(it);
			selection_changed = true;
			break;
		}
	}

	mItemsPanel->removeChild(item_pair->first);
	item_pair->first->die();
	delete item_pair;

	if (rearrange)
	{
	rearrangeItems();
	notifyParentItemsRectChanged();
	}

	if (selection_changed && mCommitOnSelectionChange)
	{
		onCommit();
	}

	return true;
}

void LLFlatListView::notifyParentItemsRectChanged()
{
	S32 comment_height = 0;

	// take into account comment text height if exists
	if (mNoItemsCommentTextbox && mNoItemsCommentTextbox->getVisible())
	{
		// top text padding inside the textbox is included into the height
		comment_height = mNoItemsCommentTextbox->getTextPixelHeight();

		// take into account a distance from parent's top border to textbox's top
		comment_height += getRect().getHeight() - mNoItemsCommentTextbox->getRect().mTop;
	}

	LLRect req_rect =  getItemsRect();

	// get maximum of items total height and comment text height
	req_rect.setOriginAndSize(req_rect.mLeft, req_rect.mBottom, req_rect.getWidth(), llmax(req_rect.getHeight(), comment_height));

	// take into account border size.
	req_rect.stretch(getBorderWidth());

	if (req_rect == mPrevNotifyParentRect)
		return;

	mPrevNotifyParentRect = req_rect;

	LLSD params;
	params["action"] = "size_changes";
	params["width"] = req_rect.getWidth();
	params["height"] = req_rect.getHeight();

	if (getParent()) // dummy widgets don't have a parent
		getParent()->notifyParent(params);
}

void LLFlatListView::setNoItemsCommentVisible(bool visible) const
{
	if (mNoItemsCommentTextbox)
	{
		mSelectedItemsBorder->setVisible(!visible);
		mNoItemsCommentTextbox->setVisible(visible);
	}
}

void LLFlatListView::getItems(std::vector<LLPanel*>& items) const
{
	if (mItemPairs.empty()) return;

	items.clear();
	for (pairs_const_iterator_t it = mItemPairs.begin(); it != mItemPairs.end(); ++it)
	{
		items.push_back((*it)->first);
	}
}

void LLFlatListView::getValues(std::vector<LLSD>& values) const
{
	if (mItemPairs.empty()) return;

	values.clear();
	for (pairs_const_iterator_t it = mItemPairs.begin(); it != mItemPairs.end(); ++it)
	{
		values.push_back((*it)->second);
	}
}

// virtual
void LLFlatListView::onFocusReceived()
{
	if (size())
	{
		mSelectedItemsBorder->setVisible(TRUE);
	}
	gEditMenuHandler = this;
}
// virtual
void LLFlatListView::onFocusLost()
{
	mSelectedItemsBorder->setVisible(FALSE);
	// Route menu back to the default
	if (gEditMenuHandler == this)
	{
		gEditMenuHandler = NULL;
	}
}

//virtual 
S32 LLFlatListView::notify(const LLSD& info)
{
	if (info.has("action"))
	{
		std::string str_action = info["action"];
		if (str_action == "select_first")
		{
			setFocus(true);
			selectFirstItem();
			return 1;
		}
		else if (str_action == "select_last")
		{
			setFocus(true);
			selectLastItem();
			return 1;
		}
	}
	else if (info.has("rearrange"))
	{
		rearrangeItems();
		notifyParentItemsRectChanged();
		return 1;
	}

	return 0;
}

void LLFlatListView::detachItems(std::vector<LLPanel*>& detached_items)
{
	LLSD action;
	action.with("detach", LLSD());
	// Clear detached_items list
	detached_items.clear();
	// Go through items and detach valid items, remove them from items panel
	// and add to detached_items.
	pairs_iterator_t iter = mItemPairs.begin(), iter_end = mItemPairs.end();
	while (iter != iter_end)
	{
		LLPanel* pItem = (*iter)->first;
		if (1 == pItem->notify(action))
		{
			selectItemPair((*iter), false);
			mItemsPanel->removeChild(pItem);
			detached_items.push_back(pItem);
		}
		iter++;
	}
	if (!detached_items.empty())
	{
		// Some items were detached, clean ourself from unusable memory
		if (detached_items.size() == mItemPairs.size())
		{
			// This way will be faster if all items were disconnected
			pairs_iterator_t iter = mItemPairs.begin(), iter_end = mItemPairs.end();
			while (iter != iter_end)
			{
				(*iter)->first = NULL;
				delete *iter;
				iter++;
			}
			mItemPairs.clear();
			// Also set items panel height to zero.
			// Reshape it to allow reshaping of non-item children.
			LLRect rc = mItemsPanel->getRect();
			rc.mBottom = rc.mTop;
			mItemsPanel->reshape(rc.getWidth(), rc.getHeight());
			mItemsPanel->setRect(rc);
			setNoItemsCommentVisible(true);
		}
		else
		{
			std::vector<LLPanel*>::const_iterator
				detached_iter = detached_items.begin(),
				detached_iter_end = detached_items.end();
			while (detached_iter < detached_iter_end)
			{
				LLPanel* pDetachedItem = *detached_iter;
				pairs_iterator_t iter = mItemPairs.begin(), iter_end = mItemPairs.end();
				while (iter != iter_end)
				{
					item_pair_t* item_pair = *iter;
					if (item_pair->first == pDetachedItem)
					{
						mItemPairs.erase(iter);
						item_pair->first = NULL;
						delete item_pair;
						break;
					}
					iter++;
				}
				detached_iter++;
			}
			rearrangeItems();
		}
		notifyParentItemsRectChanged();
	}
}


/************************************************************************/
/*             LLFlatListViewEx implementation                          */
/************************************************************************/
LLFlatListViewEx::Params::Params()
: no_items_msg("no_items_msg")
, no_filtered_items_msg("no_filtered_items_msg")
{
}

LLFlatListViewEx::LLFlatListViewEx(const Params& p)
:	LLFlatListView(p)
, mNoFilteredItemsMsg(p.no_filtered_items_msg)
, mNoItemsMsg(p.no_items_msg)
, mForceShowingUnmatchedItems(false)
, mHasMatchedItems(false)
{
}

void LLFlatListViewEx::updateNoItemsMessage(const std::string& filter_string)
{
	bool items_filtered = !filter_string.empty();
	if (items_filtered)
	{
		// items were filtered
		LLStringUtil::format_map_t args;
		args["[SEARCH_TERM]"] = LLURI::escape(filter_string);
		std::string text = mNoFilteredItemsMsg;
		LLStringUtil::format(text, args);
		setNoItemsCommentText(text);
	}
	else
	{
		// list does not contain any items at all
		setNoItemsCommentText(mNoItemsMsg);
	}
}

bool LLFlatListViewEx::getForceShowingUnmatchedItems()
{
	return mForceShowingUnmatchedItems;
}

void LLFlatListViewEx::setForceShowingUnmatchedItems(bool show)
{
	mForceShowingUnmatchedItems = show;
}

void LLFlatListViewEx::setFilterSubString(const std::string& filter_str, bool notify_parent)
{
	if (0 != LLStringUtil::compareInsensitive(filter_str, mFilterSubString))
	{
		mFilterSubString = filter_str;
		updateNoItemsMessage(mFilterSubString);
		filterItems(false, notify_parent);
	}
}

bool LLFlatListViewEx::updateItemVisibility(LLPanel* item, const LLSD &action)
{
    if (!item)
        return false;

	BOOL visible = TRUE;

	// 0 signifies that filter is matched,
	// i.e. we don't hide items that don't support 'match_filter' action, separators etc.
	if (0 == item->notify(action))
	{
		mHasMatchedItems = true;
	}
	else
	{
		// TODO: implement (re)storing of current selection.
		if (!mForceShowingUnmatchedItems)
		{
			selectItem(item, false);
			visible = FALSE;
		}
	}

	if (item->getVisible() != visible)
	{
		item->setVisible(visible);
		return true;
	}

	return false;
}

void LLFlatListViewEx::filterItems(bool re_sort, bool notify_parent)
{
	std::string cur_filter = mFilterSubString;
	LLStringUtil::toUpper(cur_filter);

	LLSD action;
	action.with("match_filter", cur_filter);

	mHasMatchedItems = false;
<<<<<<< HEAD
    item_panel_list_t::iterator iter = items.begin(), iter_end = items.end();
	while (iter < iter_end)
	{
		LLPanel* pItem = *(iter++);
		updateItemVisibility(pItem, action);
=======
	bool visibility_changed = false;
	pairs_const_iterator_t iter = getItemPairs().begin(), iter_end = getItemPairs().end();
	while (iter != iter_end)
	{
		LLPanel* pItem = (*(iter++))->first;
		visibility_changed |= updateItemVisibility(pItem, action);
>>>>>>> 110eb2c9
	}

    if (re_sort)
    {
        sort();
    }

    if (visibility_changed && notify_parent)
    {
        notifyParentItemsRectChanged();
    }
}

bool LLFlatListViewEx::hasMatchedItems()
{
	return mHasMatchedItems;
}

//EOF<|MERGE_RESOLUTION|>--- conflicted
+++ resolved
@@ -1412,20 +1412,12 @@
 	action.with("match_filter", cur_filter);
 
 	mHasMatchedItems = false;
-<<<<<<< HEAD
-    item_panel_list_t::iterator iter = items.begin(), iter_end = items.end();
-	while (iter < iter_end)
-	{
-		LLPanel* pItem = *(iter++);
-		updateItemVisibility(pItem, action);
-=======
 	bool visibility_changed = false;
 	pairs_const_iterator_t iter = getItemPairs().begin(), iter_end = getItemPairs().end();
 	while (iter != iter_end)
 	{
 		LLPanel* pItem = (*(iter++))->first;
 		visibility_changed |= updateItemVisibility(pItem, action);
->>>>>>> 110eb2c9
 	}
 
     if (re_sort)
