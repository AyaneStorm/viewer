--- conflicted
+++ resolved
@@ -335,7 +335,6 @@
     void setContextMenu(const ContextMenuType &menu) { mContextMenuType = menu; }
     ContextMenuType getContextMenuType() { return mContextMenuType; }
 
-<<<<<<< HEAD
     // Overridden from LLView
     /*virtual*/ void    draw();
     /*virtual*/ BOOL    handleMouseDown(S32 x, S32 y, MASK mask);
@@ -420,6 +419,8 @@
     void            setNeedsSort(bool val = true) { mSorted = !val; }
     void            dirtyColumns(); // some operation has potentially affected column layout or ordering
 
+    bool highlightMatchingItems(const std::string& filter_str);
+
     boost::signals2::connection setSortCallback(sort_signal_t::slot_type cb )
     {
         if (!mSortCallback) mSortCallback = new sort_signal_t();
@@ -427,101 +428,6 @@
     }
 
     boost::signals2::connection setIsFriendCallback(const is_friend_signal_t::slot_type& cb);
-=======
-	// Overridden from LLView
-	/*virtual*/ void    draw();
-	/*virtual*/ BOOL	handleMouseDown(S32 x, S32 y, MASK mask);
-	/*virtual*/ BOOL	handleMouseUp(S32 x, S32 y, MASK mask);
-	/*virtual*/ BOOL	handleRightMouseDown(S32 x, S32 y, MASK mask);
-	/*virtual*/ BOOL	handleDoubleClick(S32 x, S32 y, MASK mask);
-	/*virtual*/ BOOL	handleHover(S32 x, S32 y, MASK mask);
-	/*virtual*/ BOOL	handleKeyHere(KEY key, MASK mask);
-	/*virtual*/ BOOL	handleUnicodeCharHere(llwchar uni_char);
-	/*virtual*/ BOOL	handleScrollWheel(S32 x, S32 y, S32 clicks);
-	/*virtual*/ BOOL	handleScrollHWheel(S32 x, S32 y, S32 clicks);
-	/*virtual*/ BOOL	handleToolTip(S32 x, S32 y, MASK mask);
-	/*virtual*/ void	setEnabled(BOOL enabled);
-	/*virtual*/ void	setFocus( BOOL b );
-	/*virtual*/ void	onFocusReceived();
-	/*virtual*/ void	onFocusLost();
-	/*virtual*/ void	onMouseLeave(S32 x, S32 y, MASK mask);
-	/*virtual*/ void	reshape(S32 width, S32 height, BOOL called_from_parent = TRUE);
-
-	virtual BOOL	isDirty() const;
-	virtual void	resetDirty();		// Clear dirty state
-
-	virtual void	updateLayout();
-	virtual void	fitContents(S32 max_width, S32 max_height);
-
-	virtual LLRect	getRequiredRect();
-	static  BOOL    rowPreceeds(LLScrollListItem *new_row, LLScrollListItem *test_row);
-
-	LLRect			getItemListRect() { return mItemListRect; }
-
-	/// Returns rect, in local coords, of a given row/column
-	LLRect			getCellRect(S32 row_index, S32 column_index);
-
-	// Used "internally" by the scroll bar.
-	void			onScrollChange( S32 new_pos, LLScrollbar* src );
-
-	static void onClickColumn(void *userdata);
-
-	virtual void updateColumns(bool force_update = false);
-	S32 calcMaxContentWidth();
-	bool updateColumnWidths();
-
-	void setHeadingHeight(S32 heading_height);
-	/**
-	 * Sets  max visible  lines without scroolbar, if this value equals to 0,
-	 * then display all items.
-	 */
-	void setPageLines(S32 page_lines );
-	void setCollapseEmptyColumns(BOOL collapse);
-
-	LLScrollListItem*	hitItem(S32 x,S32 y);
-	virtual void		scrollToShowSelected();
-
-	// LLEditMenuHandler functions
-	virtual void	copy();
-	virtual BOOL	canCopy() const;
-	virtual void	cut();
-	virtual BOOL	canCut() const;
-	virtual void	selectAll();
-	virtual BOOL	canSelectAll() const;
-	virtual void	deselect();
-	virtual BOOL	canDeselect() const;
-
-	void setNumDynamicColumns(S32 num) { mNumDynamicWidthColumns = num; }
-	void updateStaticColumnWidth(LLScrollListColumn* col, S32 new_width);
-	S32 getTotalStaticColumnWidth() { return mTotalStaticColumnWidth; }
-
-	std::string     getSortColumnName();
-	BOOL			getSortAscending() { return mSortColumns.empty() ? TRUE : mSortColumns.back().second; }
-	BOOL			hasSortOrder() const;
-	void			clearSortOrder();
-
-	void			setAlternateSort() { mAlternateSort = true; }
-
-	S32		selectMultiple( uuid_vec_t ids );
-	// conceptually const, but mutates mItemList
-	void			updateSort() const;
-	// sorts a list without affecting the permanent sort order (so further list insertions can be unsorted, for example)
-	void			sortOnce(S32 column, BOOL ascending);
-
-	// manually call this whenever editing list items in place to flag need for resorting
-	void			setNeedsSort(bool val = true) { mSorted = !val; }
-	void			dirtyColumns(); // some operation has potentially affected column layout or ordering
-
-    bool highlightMatchingItems(const std::string& filter_str);
-
-	boost::signals2::connection setSortCallback(sort_signal_t::slot_type cb )
-	{
-		if (!mSortCallback) mSortCallback = new sort_signal_t();
-		return mSortCallback->connect(cb);
-	}
-
-	boost::signals2::connection setIsFriendCallback(const is_friend_signal_t::slot_type& cb);
->>>>>>> a0c3d69c
 
 
 protected:
