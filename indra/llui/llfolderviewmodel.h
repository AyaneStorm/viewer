--- conflicted
+++ resolved
@@ -215,12 +215,8 @@
 	:	mSortVersion(-1),
 		mPassedFilter(true),
 		mPassedFolderFilter(true),
-<<<<<<< HEAD
-=======
-		mPrevPassedAllFilters(false),
 		mStringMatchOffsetFilter(std::string::npos),
 		mStringFilterSize(0),
->>>>>>> 2855e8bf
 		mFolderViewItem(NULL),
 		mLastFilterGeneration(-1),
 		mMostFilteredDescendantGeneration(-1),
@@ -263,11 +259,13 @@
 		dirtyFilter();
 	}
 
-	void setPassedFilter(bool passed, bool passed_folder, S32 filter_generation)
+	void setPassedFilter(bool passed, bool passed_folder, S32 filter_generation, std::string::size_type string_offset, std::string::size_type string_size)
 	{
 		mPassedFilter = passed;
 		mPassedFolderFilter = passed_folder;
 		mLastFilterGeneration = filter_generation;
+		mStringMatchOffsetFilter = string_offset;
+		mStringFilterSize = string_size;
 	}
 
 	virtual bool potentiallyVisible()
@@ -302,12 +300,8 @@
 	S32						mSortVersion;
 	bool					mPassedFilter;
 	bool					mPassedFolderFilter;
-<<<<<<< HEAD
-=======
-	bool					mPrevPassedAllFilters;
 	std::string::size_type	mStringMatchOffsetFilter;
 	std::string::size_type	mStringFilterSize;
->>>>>>> 2855e8bf
 
 	S32						mLastFilterGeneration;
 	S32						mMostFilteredDescendantGeneration;
