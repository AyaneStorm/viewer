--- conflicted
+++ resolved
@@ -39,44 +39,6 @@
 class LLDragHandle : public LLView
 {
 public:
-<<<<<<< HEAD
-	struct Params 
-	:	public LLInitParam::Block<Params, LLView::Params>
-	{
-		Optional<std::string> label;
-		Optional<LLUIColor> drag_highlight_color;
-		Optional<LLUIColor> drag_shadow_color;
-		
-		Params() 
-		:	label("label"),	
-			drag_highlight_color("drag_highlight_color", LLUIColorTable::instance().getColor("DefaultHighlightLight")),
-			drag_shadow_color("drag_shadow_color", LLUIColorTable::instance().getColor("DefaultShadowDark"))
-		{
-			changeDefault(mouse_opaque, true);
-			changeDefault(follows.flags, FOLLOWS_ALL);
-		}
-	};
-	void initFromParams(const Params&);
-	
-	virtual ~LLDragHandle();
-
-	virtual void setValue(const LLSD& value);
-
-	void			setForeground(bool b)		{ mForeground = b; }
-	bool			getForeground() const		{ return mForeground; }
-	void			setMaxTitleWidth(S32 max_width) {mMaxTitleWidth = llmin(max_width, mMaxTitleWidth); }
-	S32				getMaxTitleWidth() const { return mMaxTitleWidth; }
-	void			setButtonsRect(const LLRect& rect){ mButtonsRect = rect; }
-	LLRect			getButtonsRect() { return mButtonsRect; }
-	void			setTitleVisible(bool visible);
-
-	virtual void	setTitle( const std::string& title ) = 0;
-	virtual std::string	getTitle() const = 0;
-
-	virtual bool	handleHover(S32 x, S32 y, MASK mask);
-	virtual bool	handleMouseDown(S32 x, S32 y, MASK mask);
-	virtual bool	handleMouseUp(S32 x, S32 y, MASK mask);
-=======
     struct Params
     :   public LLInitParam::Block<Params, LLView::Params>
     {
@@ -99,21 +61,20 @@
 
     virtual void setValue(const LLSD& value);
 
-    void            setForeground(BOOL b)       { mForeground = b; }
-    BOOL            getForeground() const       { return mForeground; }
+    void            setForeground(bool b)       { mForeground = b; }
+    bool            getForeground() const       { return mForeground; }
     void            setMaxTitleWidth(S32 max_width) {mMaxTitleWidth = llmin(max_width, mMaxTitleWidth); }
     S32             getMaxTitleWidth() const { return mMaxTitleWidth; }
     void            setButtonsRect(const LLRect& rect){ mButtonsRect = rect; }
     LLRect          getButtonsRect() { return mButtonsRect; }
-    void            setTitleVisible(BOOL visible);
+    void            setTitleVisible(bool visible);
 
     virtual void    setTitle( const std::string& title ) = 0;
     virtual std::string getTitle() const = 0;
 
-    virtual BOOL    handleHover(S32 x, S32 y, MASK mask);
-    virtual BOOL    handleMouseDown(S32 x, S32 y, MASK mask);
-    virtual BOOL    handleMouseUp(S32 x, S32 y, MASK mask);
->>>>>>> e7eced3c
+    virtual bool    handleHover(S32 x, S32 y, MASK mask);
+    virtual bool    handleMouseDown(S32 x, S32 y, MASK mask);
+    virtual bool    handleMouseUp(S32 x, S32 y, MASK mask);
 
 protected:
     LLDragHandle(const Params&);
@@ -123,21 +84,6 @@
     LLTextBox*      mTitleBox;
 
 private:
-<<<<<<< HEAD
-	LLRect			mButtonsRect;
-	S32				mDragLastScreenX;
-	S32				mDragLastScreenY;
-	S32				mLastMouseScreenX;
-	S32				mLastMouseScreenY;
-	LLCoordGL		mLastMouseDir;
-	LLUIColor		mDragHighlightColor;
-	LLUIColor		mDragShadowColor;
-	S32				mMaxTitleWidth;
-	bool			mForeground;
-
-	// Pixels near the edge to snap floaters.
-	static S32		sSnapMargin;
-=======
     LLRect          mButtonsRect;
     S32             mDragLastScreenX;
     S32             mDragLastScreenY;
@@ -147,11 +93,10 @@
     LLUIColor       mDragHighlightColor;
     LLUIColor       mDragShadowColor;
     S32             mMaxTitleWidth;
-    BOOL            mForeground;
+    bool            mForeground;
 
     // Pixels near the edge to snap floaters.
     static S32      sSnapMargin;
->>>>>>> e7eced3c
 };
 
 
@@ -163,17 +108,10 @@
     LLDragHandleTop(const Params& p) : LLDragHandle(p) {}
     friend class LLUICtrlFactory;
 public:
-<<<<<<< HEAD
-	virtual void	setTitle( const std::string& title );
-	virtual std::string getTitle() const;
-	virtual void	draw();
-	virtual void	reshape(S32 width, S32 height, bool called_from_parent = true);
-=======
     virtual void    setTitle( const std::string& title );
     virtual std::string getTitle() const;
     virtual void    draw();
-    virtual void    reshape(S32 width, S32 height, BOOL called_from_parent = TRUE);
->>>>>>> e7eced3c
+    virtual void    reshape(S32 width, S32 height, bool called_from_parent = true);
 
 private:
     void    reshapeTitleBox();
@@ -188,17 +126,10 @@
     LLDragHandleLeft(const Params& p) : LLDragHandle(p) {}
     friend class LLUICtrlFactory;
 public:
-<<<<<<< HEAD
-	virtual void	setTitle( const std::string& title );
-	virtual std::string getTitle() const;
-	virtual void	draw();
-	virtual void	reshape(S32 width, S32 height, bool called_from_parent = true);
-=======
     virtual void    setTitle( const std::string& title );
     virtual std::string getTitle() const;
     virtual void    draw();
-    virtual void    reshape(S32 width, S32 height, BOOL called_from_parent = TRUE);
->>>>>>> e7eced3c
+    virtual void    reshape(S32 width, S32 height, bool called_from_parent = true);
 
 };
 
