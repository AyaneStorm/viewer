/** 

 * @file llfloater.cpp
 * @brief LLFloater base class
 *
 * $LicenseInfo:firstyear=2002&license=viewerlgpl$
 * Second Life Viewer Source Code
 * Copyright (C) 2010, Linden Research, Inc.
 * 
 * This library is free software; you can redistribute it and/or
 * modify it under the terms of the GNU Lesser General Public
 * License as published by the Free Software Foundation;
 * version 2.1 of the License only.
 * 
 * This library is distributed in the hope that it will be useful,
 * but WITHOUT ANY WARRANTY; without even the implied warranty of
 * MERCHANTABILITY or FITNESS FOR A PARTICULAR PURPOSE.  See the GNU
 * Lesser General Public License for more details.
 * 
 * You should have received a copy of the GNU Lesser General Public
 * License along with this library; if not, write to the Free Software
 * Foundation, Inc., 51 Franklin Street, Fifth Floor, Boston, MA  02110-1301  USA
 * 
 * Linden Research, Inc., 945 Battery Street, San Francisco, CA  94111  USA
 * $/LicenseInfo$
 */

// Floating "windows" within the GL display, like the inventory floater,
// mini-map floater, etc.

#include "linden_common.h"

#include "llfloater.h"

#include "llfocusmgr.h"

#include "lluictrlfactory.h"
#include "llbutton.h"
#include "llcheckboxctrl.h"
#include "lldir.h"
#include "lldraghandle.h"
#include "llfloaterreg.h"
#include "llfocusmgr.h"
#include "llresizebar.h"
#include "llresizehandle.h"
#include "llkeyboard.h"
#include "llmenugl.h"	// MENU_BAR_HEIGHT
#include "llmodaldialog.h"
#include "lltextbox.h"
#include "llresmgr.h"
#include "llui.h"
#include "llwindow.h"
#include "llstl.h"
#include "llcontrol.h"
#include "lltabcontainer.h"
#include "v2math.h"
#include "lltrans.h"
#include "llhelp.h"
#include "llmultifloater.h"
#include "llsdutil.h"
#include <boost/foreach.hpp>


// use this to control "jumping" behavior when Ctrl-Tabbing
const S32 TABBED_FLOATER_OFFSET = 0;

namespace LLInitParam
{
	void TypeValues<LLFloaterEnums::EOpenPositioning>::declareValues()
	{
		declare("relative",   LLFloaterEnums::POSITIONING_RELATIVE);
		declare("cascading",  LLFloaterEnums::POSITIONING_CASCADING);
		declare("centered",   LLFloaterEnums::POSITIONING_CENTERED);
		declare("specified",  LLFloaterEnums::POSITIONING_SPECIFIED);
	}
}

std::string	LLFloater::sButtonNames[BUTTON_COUNT] = 
{
	"llfloater_close_btn",		//BUTTON_CLOSE
	"llfloater_restore_btn",	//BUTTON_RESTORE
	"llfloater_minimize_btn",	//BUTTON_MINIMIZE
	"llfloater_tear_off_btn",	//BUTTON_TEAR_OFF
	"llfloater_dock_btn",		//BUTTON_DOCK
	"llfloater_help_btn"		//BUTTON_HELP
};

std::string LLFloater::sButtonToolTips[BUTTON_COUNT];

std::string LLFloater::sButtonToolTipsIndex[BUTTON_COUNT]=
{
#ifdef LL_DARWIN
	"BUTTON_CLOSE_DARWIN",	//"Close (Cmd-W)",	//BUTTON_CLOSE
#else
	"BUTTON_CLOSE_WIN",		//"Close (Ctrl-W)",	//BUTTON_CLOSE
#endif
	"BUTTON_RESTORE",		//"Restore",	//BUTTON_RESTORE
	"BUTTON_MINIMIZE",		//"Minimize",	//BUTTON_MINIMIZE
	"BUTTON_TEAR_OFF",		//"Tear Off",	//BUTTON_TEAR_OFF
	"BUTTON_DOCK",
	"BUTTON_HELP"
};

LLFloater::click_callback LLFloater::sButtonCallbacks[BUTTON_COUNT] =
{
	LLFloater::onClickClose,	//BUTTON_CLOSE
	LLFloater::onClickMinimize, //BUTTON_RESTORE
	LLFloater::onClickMinimize, //BUTTON_MINIMIZE
	LLFloater::onClickTearOff,	//BUTTON_TEAR_OFF
	LLFloater::onClickDock,		//BUTTON_DOCK
	LLFloater::onClickHelp		//BUTTON_HELP
};

LLMultiFloater* LLFloater::sHostp = NULL;
BOOL			LLFloater::sQuitting = FALSE; // Flag to prevent storing visibility controls while quitting

LLFloaterView* gFloaterView = NULL;

/*==========================================================================*|
// DEV-38598: The fundamental problem with this operation is that it can only
// support a subset of LLSD values. While it's plausible to compare two arrays
// lexicographically, what strict ordering can you impose on maps?
// (LLFloaterTOS's current key is an LLSD map.)

// Of course something like this is necessary if you want to build a std::set
// or std::map with LLSD keys. Fortunately we're getting by with other
// container types for now.

//static
bool LLFloater::KeyCompare::compare(const LLSD& a, const LLSD& b)
{
	if (a.type() != b.type())
	{
		//llerrs << "Mismatched LLSD types: (" << a << ") mismatches (" << b << ")" << llendl;
		return false;
	}
	else if (a.isUndefined())
		return false;
	else if (a.isInteger())
		return a.asInteger() < b.asInteger();
	else if (a.isReal())
		return a.asReal() < b.asReal();
	else if (a.isString())
		return a.asString() < b.asString();
	else if (a.isUUID())
		return a.asUUID() < b.asUUID();
	else if (a.isDate())
		return a.asDate() < b.asDate();
	else if (a.isURI())
		return a.asString() < b.asString(); // compare URIs as strings
	else if (a.isBoolean())
		return a.asBoolean() < b.asBoolean();
	else
		return false; // no valid operation for Binary
}
|*==========================================================================*/

bool LLFloater::KeyCompare::equate(const LLSD& a, const LLSD& b)
{
	return llsd_equals(a, b);
}

//************************************

LLFloater::Params::Params()
:	title("title"),
	short_title("short_title"),
	single_instance("single_instance", false),
	reuse_instance("reuse_instance", false),
	can_resize("can_resize", false),
	can_minimize("can_minimize", true),
	can_close("can_close", true),
	can_drag_on_left("can_drag_on_left", false),
	can_tear_off("can_tear_off", true),
	save_dock_state("save_dock_state", false),
	save_rect("save_rect", false),
	save_visibility("save_visibility", false),
	can_dock("can_dock", false),
	show_title("show_title", true),
	positioning("positioning", LLFloaterEnums::POSITIONING_RELATIVE),
	header_height("header_height", 0),
	legacy_header_height("legacy_header_height", 0),
	close_image("close_image"),
	restore_image("restore_image"),
	minimize_image("minimize_image"),
	tear_off_image("tear_off_image"),
	dock_image("dock_image"),
	help_image("help_image"),
	close_pressed_image("close_pressed_image"),
	restore_pressed_image("restore_pressed_image"),
	minimize_pressed_image("minimize_pressed_image"),
	tear_off_pressed_image("tear_off_pressed_image"),
	dock_pressed_image("dock_pressed_image"),
	help_pressed_image("help_pressed_image"),
	open_callback("open_callback"),
	close_callback("close_callback"),
	follows("follows")
{
	changeDefault(visible, false);
}


//static 
const LLFloater::Params& LLFloater::getDefaultParams()
{
	return LLUICtrlFactory::getDefaultParams<LLFloater>();
}

//static
void LLFloater::initClass()
{
	// translate tooltips for floater buttons
	for (S32 i = 0; i < BUTTON_COUNT; i++)
	{
		sButtonToolTips[i] = LLTrans::getString( sButtonToolTipsIndex[i] );
	}

	LLControlVariable* ctrl = LLUI::sSettingGroups["config"]->getControl("ActiveFloaterTransparency").get();
	if (ctrl)
	{
		ctrl->getSignal()->connect(boost::bind(&LLFloater::updateActiveFloaterTransparency));
		updateActiveFloaterTransparency();
	}

	ctrl = LLUI::sSettingGroups["config"]->getControl("InactiveFloaterTransparency").get();
	if (ctrl)
	{
		ctrl->getSignal()->connect(boost::bind(&LLFloater::updateInactiveFloaterTransparency));
		updateInactiveFloaterTransparency();
	}

}

// defaults for floater param block pulled from widgets/floater.xml
static LLWidgetNameRegistry::StaticRegistrar sRegisterFloaterParams(&typeid(LLFloater::Params), "floater");

LLFloater::LLFloater(const LLSD& key, const LLFloater::Params& p)
:	LLPanel(),	// intentionally do not pass params here, see initFromParams
 	mDragHandle(NULL),
	mTitle(p.title),
	mShortTitle(p.short_title),
	mSingleInstance(p.single_instance),
	mIsReuseInitialized(p.reuse_instance.isProvided()),
	mReuseInstance(p.reuse_instance.isProvided() ? p.reuse_instance : p.single_instance), // reuse single-instance floaters by default
	mKey(key),
	mCanTearOff(p.can_tear_off),
	mCanMinimize(p.can_minimize),
	mCanClose(p.can_close),
	mDragOnLeft(p.can_drag_on_left),
	mResizable(p.can_resize),
	mPositioning(p.positioning),
	mMinWidth(p.min_width),
	mMinHeight(p.min_height),
	mHeaderHeight(p.header_height),
	mLegacyHeaderHeight(p.legacy_header_height),
	mMinimized(FALSE),
	mForeground(FALSE),
	mFirstLook(TRUE),
	mButtonScale(1.0f),
	mAutoFocus(TRUE), // automatically take focus when opened
	mCanDock(false),
	mDocked(false),
	mTornOff(false),
	mHasBeenDraggedWhileMinimized(FALSE),
	mPreviousMinimizedBottom(0),
	mPreviousMinimizedLeft(0),
	mMinimizeSignal(NULL)
//	mNotificationContext(NULL)
{
	mPosition.setFloater(*this);
//	mNotificationContext = new LLFloaterNotificationContext(getHandle());

	// Clicks stop here.
	setMouseOpaque(TRUE);
	
	// Floaters always draw their background, unlike every other panel.
	setBackgroundVisible(TRUE);

	// Floaters start not minimized.  When minimized, they save their
	// prior rectangle to be used on restore.
	mExpandedRect.set(0,0,0,0);
	
	memset(mButtonsEnabled, 0, BUTTON_COUNT * sizeof(bool));
	memset(mButtons, 0, BUTTON_COUNT * sizeof(LLButton*));
	
	addDragHandle();
	addResizeCtrls();
	
	initFromParams(p);
	
	initFloater(p);
}

// Note: Floaters constructed from XML call init() twice!
void LLFloater::initFloater(const Params& p)
{
	// Close button.
	if (mCanClose)
	{
		mButtonsEnabled[BUTTON_CLOSE] = TRUE;
	}

	// Help button: '?'
	if ( !mHelpTopic.empty() )
	{
		mButtonsEnabled[BUTTON_HELP] = TRUE;
	}

	// Minimize button only for top draggers
	if ( !mDragOnLeft && mCanMinimize )
	{
		mButtonsEnabled[BUTTON_MINIMIZE] = TRUE;
	}

	if(mCanDock)
	{
		mButtonsEnabled[BUTTON_DOCK] = TRUE;
	}

	buildButtons(p);

	// Floaters are created in the invisible state	
	setVisible(FALSE);

	if (!getParent())
	{
		gFloaterView->addChild(this);
	}
}

void LLFloater::addDragHandle()
{
	if (!mDragHandle)
	{
		if (mDragOnLeft)
		{
			LLDragHandleLeft::Params p;
			p.name("drag");
			p.follows.flags(FOLLOWS_ALL);
			p.label(mTitle);
			mDragHandle = LLUICtrlFactory::create<LLDragHandleLeft>(p);
		}
		else // drag on top
		{
			LLDragHandleTop::Params p;
			p.name("Drag Handle");
			p.follows.flags(FOLLOWS_ALL);
			p.label(mTitle);
			mDragHandle = LLUICtrlFactory::create<LLDragHandleTop>(p);
		}
		addChild(mDragHandle);
	}
	layoutDragHandle();
	applyTitle();
}

void LLFloater::layoutDragHandle()
{
	static LLUICachedControl<S32> floater_close_box_size ("UIFloaterCloseBoxSize", 0);
	S32 close_box_size = mCanClose ? floater_close_box_size : 0;
	
	LLRect rect;
	if (mDragOnLeft)
	{
		rect.setLeftTopAndSize(0, 0, DRAG_HANDLE_WIDTH, getRect().getHeight() - LLPANEL_BORDER_WIDTH - close_box_size);
	}
	else // drag on top
	{
		rect = getLocalRect();
	}
	mDragHandle->setShape(rect);
	updateTitleButtons();
}

// static
void LLFloater::updateActiveFloaterTransparency()
{
	sActiveControlTransparency = LLUI::sSettingGroups["config"]->getF32("ActiveFloaterTransparency");
}

// static
void LLFloater::updateInactiveFloaterTransparency()
{
	sInactiveControlTransparency = LLUI::sSettingGroups["config"]->getF32("InactiveFloaterTransparency");
}

void LLFloater::addResizeCtrls()
{	
	// Resize bars (sides)
	LLResizeBar::Params p;
	p.name("resizebar_left");
	p.resizing_view(this);
	p.min_size(mMinWidth);
	p.side(LLResizeBar::LEFT);
	mResizeBar[LLResizeBar::LEFT] = LLUICtrlFactory::create<LLResizeBar>(p);
	addChild( mResizeBar[LLResizeBar::LEFT] );

	p.name("resizebar_top");
	p.min_size(mMinHeight);
	p.side(LLResizeBar::TOP);

	mResizeBar[LLResizeBar::TOP] = LLUICtrlFactory::create<LLResizeBar>(p);
	addChild( mResizeBar[LLResizeBar::TOP] );

	p.name("resizebar_right");
	p.min_size(mMinWidth);
	p.side(LLResizeBar::RIGHT);	
	mResizeBar[LLResizeBar::RIGHT] = LLUICtrlFactory::create<LLResizeBar>(p);
	addChild( mResizeBar[LLResizeBar::RIGHT] );

	p.name("resizebar_bottom");
	p.min_size(mMinHeight);
	p.side(LLResizeBar::BOTTOM);
	mResizeBar[LLResizeBar::BOTTOM] = LLUICtrlFactory::create<LLResizeBar>(p);
	addChild( mResizeBar[LLResizeBar::BOTTOM] );

	// Resize handles (corners)
	LLResizeHandle::Params handle_p;
	// handles must not be mouse-opaque, otherwise they block hover events
	// to other buttons like the close box. JC
	handle_p.mouse_opaque(false);
	handle_p.min_width(mMinWidth);
	handle_p.min_height(mMinHeight);
	handle_p.corner(LLResizeHandle::RIGHT_BOTTOM);
	mResizeHandle[0] = LLUICtrlFactory::create<LLResizeHandle>(handle_p);
	addChild(mResizeHandle[0]);

	handle_p.corner(LLResizeHandle::RIGHT_TOP);
	mResizeHandle[1] = LLUICtrlFactory::create<LLResizeHandle>(handle_p);
	addChild(mResizeHandle[1]);
	
	handle_p.corner(LLResizeHandle::LEFT_BOTTOM);
	mResizeHandle[2] = LLUICtrlFactory::create<LLResizeHandle>(handle_p);
	addChild(mResizeHandle[2]);

	handle_p.corner(LLResizeHandle::LEFT_TOP);
	mResizeHandle[3] = LLUICtrlFactory::create<LLResizeHandle>(handle_p);
	addChild(mResizeHandle[3]);

	layoutResizeCtrls();
}

void LLFloater::layoutResizeCtrls()
{
	LLRect rect;

	// Resize bars (sides)
	const S32 RESIZE_BAR_THICKNESS = 3;
	rect = LLRect( 0, getRect().getHeight(), RESIZE_BAR_THICKNESS, 0);
	mResizeBar[LLResizeBar::LEFT]->setRect(rect);

	rect = LLRect( 0, getRect().getHeight(), getRect().getWidth(), getRect().getHeight() - RESIZE_BAR_THICKNESS);
	mResizeBar[LLResizeBar::TOP]->setRect(rect);

	rect = LLRect(getRect().getWidth() - RESIZE_BAR_THICKNESS, getRect().getHeight(), getRect().getWidth(), 0);
	mResizeBar[LLResizeBar::RIGHT]->setRect(rect);

	rect = LLRect(0, RESIZE_BAR_THICKNESS, getRect().getWidth(), 0);
	mResizeBar[LLResizeBar::BOTTOM]->setRect(rect);

	// Resize handles (corners)
	rect = LLRect( getRect().getWidth() - RESIZE_HANDLE_WIDTH, RESIZE_HANDLE_HEIGHT, getRect().getWidth(), 0);
	mResizeHandle[0]->setRect(rect);

	rect = LLRect( getRect().getWidth() - RESIZE_HANDLE_WIDTH, getRect().getHeight(), getRect().getWidth(), getRect().getHeight() - RESIZE_HANDLE_HEIGHT);
	mResizeHandle[1]->setRect(rect);
	
	rect = LLRect( 0, RESIZE_HANDLE_HEIGHT, RESIZE_HANDLE_WIDTH, 0 );
	mResizeHandle[2]->setRect(rect);

	rect = LLRect( 0, getRect().getHeight(), RESIZE_HANDLE_WIDTH, getRect().getHeight() - RESIZE_HANDLE_HEIGHT );
	mResizeHandle[3]->setRect(rect);
}

void LLFloater::enableResizeCtrls(bool enable, bool width, bool height)
{
	mResizeBar[LLResizeBar::LEFT]->setVisible(enable && width);
	mResizeBar[LLResizeBar::LEFT]->setEnabled(enable && width);

	mResizeBar[LLResizeBar::TOP]->setVisible(enable && height);
	mResizeBar[LLResizeBar::TOP]->setEnabled(enable && height);
	
	mResizeBar[LLResizeBar::RIGHT]->setVisible(enable && width);
	mResizeBar[LLResizeBar::RIGHT]->setEnabled(enable && width);
	
	mResizeBar[LLResizeBar::BOTTOM]->setVisible(enable && height);
	mResizeBar[LLResizeBar::BOTTOM]->setEnabled(enable && height);

	for (S32 i = 0; i < 4; ++i)
	{
		mResizeHandle[i]->setVisible(enable && width && height);
		mResizeHandle[i]->setEnabled(enable && width && height);
	}
}

void LLFloater::destroy()
{
	// LLFloaterReg should be synchronized with "dead" floater to avoid returning dead instance before
	// it was deleted via LLMortician::updateClass(). See EXT-8458.
	LLFloaterReg::removeInstance(mInstanceName, mKey);
	die();
}

// virtual
LLFloater::~LLFloater()
{
	LLFloaterReg::removeInstance(mInstanceName, mKey);
	
//	delete mNotificationContext;
//	mNotificationContext = NULL;

	//// am I not hosted by another floater?
	//if (mHostHandle.isDead())
	//{
	//	LLFloaterView* parent = (LLFloaterView*) getParent();

	//	if( parent )
	//	{
	//		parent->removeChild( this );
	//	}
	//}

	// Just in case we might still have focus here, release it.
	releaseFocus();

	// This is important so that floaters with persistent rects (i.e., those
	// created with rect control rather than an LLRect) are restored in their
	// correct, non-minimized positions.
	setMinimized( FALSE );

	delete mDragHandle;
	for (S32 i = 0; i < 4; i++) 
	{
		delete mResizeBar[i];
		delete mResizeHandle[i];
	}

	setVisible(false); // We're not visible if we're destroyed
	storeVisibilityControl();
	storeDockStateControl();

	delete mMinimizeSignal;
}

void LLFloater::storeRectControl()
{
	if (!mRectControl.empty())
	{
		getControlGroup()->setRect( mRectControl, getRect() );
	}
	if (!mPosXControl.empty() && mPositioning == LLFloaterEnums::POSITIONING_RELATIVE)
	{
		getControlGroup()->setF32( mPosXControl, mPosition.mX );
	}
	if (!mPosYControl.empty() && mPositioning == LLFloaterEnums::POSITIONING_RELATIVE)
	{
		getControlGroup()->setF32( mPosYControl, mPosition.mY );
	}
}

void LLFloater::storeVisibilityControl()
{
	if( !sQuitting && mVisibilityControl.size() > 1 )
	{
		getControlGroup()->setBOOL( mVisibilityControl, getVisible() );
	}
}

void LLFloater::storeDockStateControl()
{
	if( !sQuitting && mDocStateControl.size() > 1 )
	{
		getControlGroup()->setBOOL( mDocStateControl, isDocked() );
	}
}

// static
std::string LLFloater::getControlName(const std::string& name, const LLSD& key)
{
	std::string ctrl_name = name;

	// Add the key to the control name if appropriate.
	if (key.isString() && !key.asString().empty())
	{
		ctrl_name += "_" + key.asString();
	}

	return ctrl_name;
}

// static
LLControlGroup*	LLFloater::getControlGroup()
{
	// Floater size, position, visibility, etc are saved in per-account settings.
	return LLUI::sSettingGroups["account"];
}

void LLFloater::setVisible( BOOL visible )
{
	LLPanel::setVisible(visible); // calls handleVisibilityChange()
	if( visible && mFirstLook )
	{
		mFirstLook = FALSE;
	}

	if( !visible )
	{
		LLUI::removePopup(this);

		if( gFocusMgr.childHasMouseCapture( this ) )
		{
			gFocusMgr.setMouseCapture(NULL);
		}
	}

	for(handle_set_iter_t dependent_it = mDependents.begin();
		dependent_it != mDependents.end(); )
	{
		LLFloater* floaterp = dependent_it->get();

		if (floaterp)
		{
			floaterp->setVisible(visible);
		}
		++dependent_it;
	}

	storeVisibilityControl();
}


void LLFloater::setIsSingleInstance(BOOL is_single_instance)
{
	mSingleInstance = is_single_instance;
	if (!mIsReuseInitialized)
	{
		mReuseInstance = is_single_instance; // reuse single-instance floaters by default
	}
}


// virtual
void LLFloater::handleVisibilityChange ( BOOL new_visibility )
{
	if (new_visibility)
	{
		if (getHost())
			getHost()->setFloaterFlashing(this, FALSE);
	}
	LLPanel::handleVisibilityChange ( new_visibility );
}

void LLFloater::openFloater(const LLSD& key)
{
	llinfos << "Opening floater " << getName() << llendl;
	mKey = key; // in case we need to open ourselves again
	
	if (getSoundFlags() != SILENT 
	// don't play open sound for hosted (tabbed) windows
		&& !getHost() 
		&& !getFloaterHost()
		&& (!getVisible() || isMinimized()))
	{
		make_ui_sound("UISndWindowOpen");
	}

	//RN: for now, we don't allow rehosting from one multifloater to another
	// just need to fix the bugs
	if (getFloaterHost() != NULL && getHost() == NULL)
	{
		// needs a host
		// only select tabs if window they are hosted in is visible
		getFloaterHost()->addFloater(this, getFloaterHost()->getVisible());
	}

	if (getHost() != NULL)
	{
		getHost()->setMinimized(FALSE);
		getHost()->setVisibleAndFrontmost(mAutoFocus);
		getHost()->showFloater(this);
	}
	else
	{
		LLFloater* floater_to_stack = LLFloaterReg::getLastFloaterInGroup(mInstanceName);
		if (!floater_to_stack)
		{
			floater_to_stack = LLFloaterReg::getLastFloaterCascading();
		}
		applyControlsAndPosition(floater_to_stack);
		setMinimized(FALSE);
		setVisibleAndFrontmost(mAutoFocus);
	}

	mOpenSignal(this, key);
	onOpen(key);

	dirtyRect();
}

void LLFloater::closeFloater(bool app_quitting)
{
	llinfos << "Closing floater " << getName() << llendl;
	if (app_quitting)
	{
		LLFloater::sQuitting = true;
	}
	
	// Always unminimize before trying to close.
	// Most of the time the user will never see this state.
	setMinimized(FALSE);

	if (canClose())
	{
		if (getHost())
		{
			((LLMultiFloater*)getHost())->removeFloater(this);
			gFloaterView->addChild(this);
		}

		if (getSoundFlags() != SILENT
			&& getVisible()
			&& !getHost()
			&& !app_quitting)
		{
			make_ui_sound("UISndWindowClose");
		}

		gFocusMgr.clearLastFocusForGroup(this);

			if (hasFocus())
			{
				// Do this early, so UI controls will commit before the
				// window is taken down.
				releaseFocus();

				// give focus to dependee floater if it exists, and we had focus first
				if (isDependent())
				{
					LLFloater* dependee = mDependeeHandle.get();
					if (dependee && !dependee->isDead())
					{
						dependee->setFocus(TRUE);
					}
				}
			}


		//If floater is a dependent, remove it from parent (dependee)
        LLFloater* dependee = mDependeeHandle.get();
        if (dependee)
        {
            dependee->removeDependentFloater(this);
        }

		// now close dependent floater
		for(handle_set_iter_t dependent_it = mDependents.begin();
			dependent_it != mDependents.end(); )
		{
			
			LLFloater* floaterp = dependent_it->get();
			if (floaterp)
			{
				++dependent_it;
				floaterp->closeFloater(app_quitting);
			}
			else
			{
				mDependents.erase(dependent_it++);
			}
		}
		
		cleanupHandles();
<<<<<<< HEAD
=======
		gFocusMgr.clearLastFocusForGroup(this);

		if (hasFocus())
		{
			// Do this early, so UI controls will commit before the
			// window is taken down.
			releaseFocus();

			// give focus to dependee floater if it exists, and we had focus first
			if (isDependent())
			{
				LLFloater* dependee = mDependeeHandle.get();
				if (dependee && !dependee->isDead())
				{
					dependee->setFocus(TRUE);
				}
			}

			// STORM-1879: since this floater has focus, treat the closeFloater- call
			// like a click on the close-button, and close gear- and contextmenus
			LLMenuGL::sMenuContainer->hideMenus();
		}
>>>>>>> 8a3384ad

		dirtyRect();

		// Close callbacks
		onClose(app_quitting);
		mCloseSignal(this, LLSD(app_quitting));
		
		// Hide or Destroy
		if (mSingleInstance)
		{
			// Hide the instance
			if (getHost())
			{
				getHost()->setVisible(FALSE);
			}
			else
			{
				setVisible(FALSE);
				if (!mReuseInstance)
				{
					destroy();
				}
			}
		}
		else
		{
			setVisible(FALSE); // hide before destroying (so handleVisibilityChange() gets called)
			if (!mReuseInstance)
			{
				destroy();
			}
		}
	}
}

/*virtual*/
void LLFloater::reshape(S32 width, S32 height, BOOL called_from_parent)
{
	LLPanel::reshape(width, height, called_from_parent);
}

void LLFloater::releaseFocus()
{
	LLUI::removePopup(this);

	setFocus(FALSE);

	if( gFocusMgr.childHasMouseCapture( this ) )
	{
		gFocusMgr.setMouseCapture(NULL);
	}
}


void LLFloater::setResizeLimits( S32 min_width, S32 min_height )
{
	mMinWidth = min_width;
	mMinHeight = min_height;

	for( S32 i = 0; i < 4; i++ )
	{
		if( mResizeBar[i] )
		{
			if (i == LLResizeBar::LEFT || i == LLResizeBar::RIGHT)
			{
				mResizeBar[i]->setResizeLimits( min_width, S32_MAX );
			}
			else
			{
				mResizeBar[i]->setResizeLimits( min_height, S32_MAX );
			}
		}
		if( mResizeHandle[i] )
		{
			mResizeHandle[i]->setResizeLimits( min_width, min_height );
		}
	}
}


void LLFloater::center()
{
	if(getHost())
	{
		// hosted floaters can't move
		return;
	}
	centerWithin(gFloaterView->getRect());
}

LLMultiFloater* LLFloater::getHost()
{ 
	return (LLMultiFloater*)mHostHandle.get(); 
}

void LLFloater::applyControlsAndPosition(LLFloater* other)
{
	if (!applyDockState())
	{
		if (!applyRectControl())
		{
			applyPositioning(other, true);
		}
	}
}

bool LLFloater::applyRectControl()
{
	bool saved_rect = false;

	LLRect screen_rect = calcScreenRect();
	mPosition = LLCoordGL(screen_rect.getCenterX(), screen_rect.getCenterY()).convert();
	
	LLFloater* last_in_group = LLFloaterReg::getLastFloaterInGroup(mInstanceName);
	if (last_in_group && last_in_group != this)
	{
		// other floaters in our group, position ourselves relative to them and don't save the rect
		mRectControl.clear();
		mPositioning = LLFloaterEnums::POSITIONING_CASCADE_GROUP;
	}
	else
	{
		bool rect_specified = false;
		if (!mRectControl.empty())
		{
			// If we have a saved rect, use it
			const LLRect& rect = getControlGroup()->getRect(mRectControl);
			if (rect.notEmpty()) saved_rect = true;
			if (saved_rect)
			{
				setOrigin(rect.mLeft, rect.mBottom);

				if (mResizable)
				{
					reshape(llmax(mMinWidth, rect.getWidth()), llmax(mMinHeight, rect.getHeight()));
				}
				mPositioning = LLFloaterEnums::POSITIONING_RELATIVE;
				LLRect screen_rect = calcScreenRect();
				mPosition = LLCoordGL(screen_rect.getCenterX(), screen_rect.getCenterY()).convert();
				rect_specified = true;
			}
		}

		LLControlVariablePtr x_control = getControlGroup()->getControl(mPosXControl);
		LLControlVariablePtr y_control = getControlGroup()->getControl(mPosYControl);
		if (x_control.notNull() 
			&& y_control.notNull()
			&& !x_control->isDefault()
			&& !y_control->isDefault())
		{
			mPosition.mX = x_control->getValue().asReal();
			mPosition.mY = y_control->getValue().asReal();
			mPositioning = LLFloaterEnums::POSITIONING_RELATIVE;
			applyRelativePosition();

			saved_rect = true;
		}

		// remember updated position
		if (rect_specified)
		{
			storeRectControl();
		}
	}

	if (saved_rect)
	{
		// propagate any derived positioning data back to settings file
		storeRectControl();
	}


	return saved_rect;
}

bool LLFloater::applyDockState()
{
	bool docked = false;

	if (mDocStateControl.size() > 1)
	{
		docked = getControlGroup()->getBOOL(mDocStateControl);
		setDocked(docked);
	}

	return docked;
}

void LLFloater::applyPositioning(LLFloater* other, bool on_open)
{
	// Otherwise position according to the positioning code
	switch (mPositioning)
	{
	case LLFloaterEnums::POSITIONING_CENTERED:
		center();
		break;

	case LLFloaterEnums::POSITIONING_SPECIFIED:
		break;

	case LLFloaterEnums::POSITIONING_CASCADING:
		if (!on_open)
		{
			applyRelativePosition();
		}
		// fall through
	case LLFloaterEnums::POSITIONING_CASCADE_GROUP:
		if (on_open)
		{
			if (other != NULL && other != this)
			{
				stackWith(*other);
			}
			else
			{
				static const U32 CASCADING_FLOATER_HOFFSET = 0;
				static const U32 CASCADING_FLOATER_VOFFSET = 0;
			
				const LLRect& snap_rect = gFloaterView->getSnapRect();

				const S32 horizontal_offset = CASCADING_FLOATER_HOFFSET;
				const S32 vertical_offset = snap_rect.getHeight() - CASCADING_FLOATER_VOFFSET;

				S32 rect_height = getRect().getHeight();
				setOrigin(horizontal_offset, vertical_offset - rect_height);

				translate(snap_rect.mLeft, snap_rect.mBottom);
			}
			setFollows(FOLLOWS_TOP | FOLLOWS_LEFT);
		}
		break;

	case LLFloaterEnums::POSITIONING_RELATIVE:
		{
			applyRelativePosition();

			break;
		}
	default:
		// Do nothing
		break;
	}
}

void LLFloater::applyTitle()
{
	if (!mDragHandle)
	{
		return;
	}

	if (isMinimized() && !mShortTitle.empty())
	{
		mDragHandle->setTitle( mShortTitle );
	}
	else
	{
		mDragHandle->setTitle ( mTitle );
	}

	if (getHost())
	{
		getHost()->updateFloaterTitle(this);	
	}
}

std::string LLFloater::getCurrentTitle() const
{
	return mDragHandle ? mDragHandle->getTitle() : LLStringUtil::null;
}

void LLFloater::setTitle( const std::string& title )
{
	mTitle = title;
	applyTitle();
}

std::string LLFloater::getTitle() const
{
	if (mTitle.empty())
	{
		return mDragHandle ? mDragHandle->getTitle() : LLStringUtil::null;
	}
	else
	{
		return mTitle;
	}
}

void LLFloater::setShortTitle( const std::string& short_title )
{
	mShortTitle = short_title;
	applyTitle();
}

std::string LLFloater::getShortTitle() const
{
	if (mShortTitle.empty())
	{
		return mDragHandle ? mDragHandle->getTitle() : LLStringUtil::null;
	}
	else
	{
		return mShortTitle;
	}
}

BOOL LLFloater::canSnapTo(const LLView* other_view)
{
	if (NULL == other_view)
	{
		llwarns << "other_view is NULL" << llendl;
		return FALSE;
	}

	if (other_view != getParent())
	{
		const LLFloater* other_floaterp = dynamic_cast<const LLFloater*>(other_view);		
		if (other_floaterp 
			&& other_floaterp->getSnapTarget() == getHandle() 
			&& mDependents.find(other_floaterp->getHandle()) != mDependents.end())
		{
			// this is a dependent that is already snapped to us, so don't snap back to it
			return FALSE;
		}
	}

	return LLPanel::canSnapTo(other_view);
}

void LLFloater::setSnappedTo(const LLView* snap_view)
{
	if (!snap_view || snap_view == getParent())
	{
		clearSnapTarget();
	}
	else
	{
		//RN: assume it's a floater as it must be a sibling to our parent floater
		const LLFloater* floaterp = dynamic_cast<const LLFloater*>(snap_view);
		if (floaterp)
		{
			setSnapTarget(floaterp->getHandle());
		}
	}
}

void LLFloater::handleReshape(const LLRect& new_rect, bool by_user)
{
	const LLRect old_rect = getRect();
	LLView::handleReshape(new_rect, by_user);

	if (by_user && !isMinimized())
	{
		storeRectControl();
		mPositioning = LLFloaterEnums::POSITIONING_RELATIVE;
		LLRect screen_rect = calcScreenRect();
		mPosition = LLCoordGL(screen_rect.getCenterX(), screen_rect.getCenterY()).convert();
	}

	// if not minimized, adjust all snapped dependents to new shape
	if (!isMinimized())
	{
		// gather all snapped dependents
		for(handle_set_iter_t dependent_it = mDependents.begin();
			dependent_it != mDependents.end(); ++dependent_it)
		{
			LLFloater* floaterp = dependent_it->get();
			// is a dependent snapped to us?
			if (floaterp && floaterp->getSnapTarget() == getHandle())
			{
				S32 delta_x = 0;
				S32 delta_y = 0;
				// check to see if it snapped to right or top, and move if dependee floater is resizing
				LLRect dependent_rect = floaterp->getRect();
				if (dependent_rect.mLeft - getRect().mLeft >= old_rect.getWidth() || // dependent on my right?
					dependent_rect.mRight == getRect().mLeft + old_rect.getWidth()) // dependent aligned with my right
				{
					// was snapped directly onto right side or aligned with it
					delta_x += new_rect.getWidth() - old_rect.getWidth();
				}
				if (dependent_rect.mBottom - getRect().mBottom >= old_rect.getHeight() ||
					dependent_rect.mTop == getRect().mBottom + old_rect.getHeight())
				{
					// was snapped directly onto top side or aligned with it
					delta_y += new_rect.getHeight() - old_rect.getHeight();
				}

				// take translation of dependee floater into account as well
				delta_x += new_rect.mLeft - old_rect.mLeft;
				delta_y += new_rect.mBottom - old_rect.mBottom;

				dependent_rect.translate(delta_x, delta_y);
				floaterp->setShape(dependent_rect, by_user);
			}
		}
	}
	else
	{
		// If minimized, and origin has changed, set
		// mHasBeenDraggedWhileMinimized to TRUE
		if ((new_rect.mLeft != old_rect.mLeft) ||
			(new_rect.mBottom != old_rect.mBottom))
		{
			mHasBeenDraggedWhileMinimized = TRUE;
		}
	}
}

void LLFloater::setMinimized(BOOL minimize)
{
	const LLFloater::Params& default_params = LLFloater::getDefaultParams();
	S32 floater_header_size = default_params.header_height;
	static LLUICachedControl<S32> minimized_width ("UIMinimizedWidth", 0);

	if (minimize == mMinimized) return;

	if (mMinimizeSignal)
	{
		(*mMinimizeSignal)(this, LLSD(minimize));
	}

	if (minimize)
	{
		// minimized flag should be turned on before release focus
		mMinimized = TRUE;
		mExpandedRect = getRect();

		// If the floater has been dragged while minimized in the
		// past, then locate it at its previous minimized location.
		// Otherwise, ask the view for a minimize position.
		if (mHasBeenDraggedWhileMinimized)
		{
			setOrigin(mPreviousMinimizedLeft, mPreviousMinimizedBottom);
		}
		else
		{
			S32 left, bottom;
			gFloaterView->getMinimizePosition(&left, &bottom);
			setOrigin( left, bottom );
		}

		if (mButtonsEnabled[BUTTON_MINIMIZE])
		{
			mButtonsEnabled[BUTTON_MINIMIZE] = FALSE;
			mButtonsEnabled[BUTTON_RESTORE] = TRUE;
		}

		setBorderVisible(TRUE);

		for(handle_set_iter_t dependent_it = mDependents.begin();
			dependent_it != mDependents.end();
			++dependent_it)
		{
			LLFloater* floaterp = dependent_it->get();
			if (floaterp)
			{
				if (floaterp->isMinimizeable())
				{
					floaterp->setMinimized(TRUE);
				}
				else if (!floaterp->isMinimized())
				{
					floaterp->setVisible(FALSE);
				}
			}
		}

		// Lose keyboard focus when minimized
		releaseFocus();

		for (S32 i = 0; i < 4; i++)
		{
			if (mResizeBar[i] != NULL)
			{
				mResizeBar[i]->setEnabled(FALSE);
			}
			if (mResizeHandle[i] != NULL)
			{
				mResizeHandle[i]->setEnabled(FALSE);
			}
		}
		
		// Reshape *after* setting mMinimized
		reshape( minimized_width, floater_header_size, TRUE);
	}
	else
	{
		// If this window has been dragged while minimized (at any time),
		// remember its position for the next time it's minimized.
		if (mHasBeenDraggedWhileMinimized)
		{
			const LLRect& currentRect = getRect();
			mPreviousMinimizedLeft = currentRect.mLeft;
			mPreviousMinimizedBottom = currentRect.mBottom;
		}

		setOrigin( mExpandedRect.mLeft, mExpandedRect.mBottom );
		if (mButtonsEnabled[BUTTON_RESTORE])
		{
			mButtonsEnabled[BUTTON_MINIMIZE] = TRUE;
			mButtonsEnabled[BUTTON_RESTORE] = FALSE;
		}

		// show dependent floater
		for(handle_set_iter_t dependent_it = mDependents.begin();
			dependent_it != mDependents.end();
			++dependent_it)
		{
			LLFloater* floaterp = dependent_it->get();
			if (floaterp)
			{
				floaterp->setMinimized(FALSE);
				floaterp->setVisible(TRUE);
			}
		}

		for (S32 i = 0; i < 4; i++)
		{
			if (mResizeBar[i] != NULL)
			{
				mResizeBar[i]->setEnabled(isResizable());
			}
			if (mResizeHandle[i] != NULL)
			{
				mResizeHandle[i]->setEnabled(isResizable());
			}
		}
		
		mMinimized = FALSE;

		// Reshape *after* setting mMinimized
		reshape( mExpandedRect.getWidth(), mExpandedRect.getHeight(), TRUE );
	}

	make_ui_sound("UISndWindowClose");
	updateTitleButtons();
	applyTitle ();
}

void LLFloater::setFocus( BOOL b )
{
	if (b && getIsChrome())
	{
		return;
	}
	LLUICtrl* last_focus = gFocusMgr.getLastFocusForGroup(this);
	// a descendent already has focus
	BOOL child_had_focus = hasFocus();

	// give focus to first valid descendent
	LLPanel::setFocus(b);

	if (b)
	{
		// only push focused floaters to front of stack if not in midst of ctrl-tab cycle
		if (!getHost() && !((LLFloaterView*)getParent())->getCycleMode())
		{
			if (!isFrontmost())
			{
				setFrontmost();
			}
		}

		// when getting focus, delegate to last descendent which had focus
		if (last_focus && !child_had_focus && 
			last_focus->isInEnabledChain() &&
			last_focus->isInVisibleChain())
		{
			// *FIX: should handle case where focus doesn't stick
			last_focus->setFocus(TRUE);
		}
	}
	updateTransparency(b ? TT_ACTIVE : TT_INACTIVE);
}

// virtual
void LLFloater::setRect(const LLRect &rect)
{
	LLPanel::setRect(rect);
	layoutDragHandle();
	layoutResizeCtrls();
}

// virtual
void LLFloater::setIsChrome(BOOL is_chrome)
{
	// chrome floaters don't take focus at all
	if (is_chrome)
	{
		// remove focus if we're changing to chrome
		setFocus(FALSE);
		// can't Ctrl-Tab to "chrome" floaters
		setFocusRoot(FALSE);
		mButtons[BUTTON_CLOSE]->setToolTip(LLStringExplicit(getButtonTooltip(Params(), BUTTON_CLOSE, is_chrome)));
	}
	
	LLPanel::setIsChrome(is_chrome);
}

// Change the draw style to account for the foreground state.
void LLFloater::setForeground(BOOL front)
{
	if (front != mForeground)
	{
		mForeground = front;
		if (mDragHandle)
			mDragHandle->setForeground( front );

		if (!front)
		{
			releaseFocus();
		}

		setBackgroundOpaque( front ); 
	}
}

void LLFloater::cleanupHandles()
{
	// remove handles to non-existent dependents
	for(handle_set_iter_t dependent_it = mDependents.begin();
		dependent_it != mDependents.end(); )
	{
		LLFloater* floaterp = dependent_it->get();
		if (!floaterp)
		{
			mDependents.erase(dependent_it++);
		}
		else
		{
			++dependent_it;
		}
	}
}

void LLFloater::setHost(LLMultiFloater* host)
{
	if (mHostHandle.isDead() && host)
	{
		// make buttons smaller for hosted windows to differentiate from parent
		mButtonScale = 0.9f;

		// add tear off button
		if (mCanTearOff)
		{
			mButtonsEnabled[BUTTON_TEAR_OFF] = TRUE;
		}
	}
	else if (!mHostHandle.isDead() && !host)
	{
		mButtonScale = 1.f;
		//mButtonsEnabled[BUTTON_TEAR_OFF] = FALSE;
	}
	if (host)
	{
		mHostHandle = host->getHandle();
		mLastHostHandle = host->getHandle();
	}
	else
	{
		mHostHandle.markDead();
	}
    
	updateTitleButtons();
}

void LLFloater::moveResizeHandlesToFront()
{
	for( S32 i = 0; i < 4; i++ )
	{
		if( mResizeBar[i] )
		{
			sendChildToFront(mResizeBar[i]);
		}
	}

	for( S32 i = 0; i < 4; i++ )
	{
		if( mResizeHandle[i] )
		{
			sendChildToFront(mResizeHandle[i]);
		}
	}
}

BOOL LLFloater::isFrontmost()
{
	LLFloaterView* floater_view = getParentByType<LLFloaterView>();
	return getVisible()
			&& (floater_view 
				&& floater_view->getFrontmost() == this);
}

void LLFloater::addDependentFloater(LLFloater* floaterp, BOOL reposition)
{
	mDependents.insert(floaterp->getHandle());
	floaterp->mDependeeHandle = getHandle();

	if (reposition)
	{
		floaterp->setRect(gFloaterView->findNeighboringPosition(this, floaterp));
		floaterp->setSnapTarget(getHandle());
	}
	gFloaterView->adjustToFitScreen(floaterp, FALSE);
	if (floaterp->isFrontmost())
	{
		// make sure to bring self and sibling floaters to front
		gFloaterView->bringToFront(floaterp);
	}
}

void LLFloater::addDependentFloater(LLHandle<LLFloater> dependent, BOOL reposition)
{
	LLFloater* dependent_floaterp = dependent.get();
	if(dependent_floaterp)
	{
		addDependentFloater(dependent_floaterp, reposition);
	}
}

void LLFloater::removeDependentFloater(LLFloater* floaterp)
{
	mDependents.erase(floaterp->getHandle());
	floaterp->mDependeeHandle = LLHandle<LLFloater>();
}

BOOL LLFloater::offerClickToButton(S32 x, S32 y, MASK mask, EFloaterButton index)
{
	if( mButtonsEnabled[index] )
	{
		LLButton* my_butt = mButtons[index];
		S32 local_x = x - my_butt->getRect().mLeft;
		S32 local_y = y - my_butt->getRect().mBottom;

		if (
			my_butt->pointInView(local_x, local_y) &&
			my_butt->handleMouseDown(local_x, local_y, mask))
		{
			// the button handled it
			return TRUE;
		}
	}
	return FALSE;
}

BOOL LLFloater::handleScrollWheel(S32 x, S32 y, S32 clicks)
{
	LLPanel::handleScrollWheel(x,y,clicks);
	return TRUE;//always
}

// virtual
BOOL LLFloater::handleMouseDown(S32 x, S32 y, MASK mask)
{
	if( mMinimized )
	{
		// Offer the click to titlebar buttons.
		// Note: this block and the offerClickToButton helper method can be removed
		// because the parent container will handle it for us but we'll keep it here
		// for safety until after reworking the panel code to manage hidden children.
		if(offerClickToButton(x, y, mask, BUTTON_CLOSE)) return TRUE;
		if(offerClickToButton(x, y, mask, BUTTON_RESTORE)) return TRUE;
		if(offerClickToButton(x, y, mask, BUTTON_TEAR_OFF)) return TRUE;
		if(offerClickToButton(x, y, mask, BUTTON_DOCK)) return TRUE;

		// Otherwise pass to drag handle for movement
		return mDragHandle->handleMouseDown(x, y, mask);
	}
	else
	{
		bringToFront( x, y );
		return LLPanel::handleMouseDown( x, y, mask );
	}
}

// virtual
BOOL LLFloater::handleRightMouseDown(S32 x, S32 y, MASK mask)
{
	BOOL was_minimized = mMinimized;
	bringToFront( x, y );
	return was_minimized || LLPanel::handleRightMouseDown( x, y, mask );
}

BOOL LLFloater::handleMiddleMouseDown(S32 x, S32 y, MASK mask)
{
	bringToFront( x, y );
	return LLPanel::handleMiddleMouseDown( x, y, mask );
}


// virtual
BOOL LLFloater::handleDoubleClick(S32 x, S32 y, MASK mask)
{
	BOOL was_minimized = mMinimized;
	setMinimized(FALSE);
	return was_minimized || LLPanel::handleDoubleClick(x, y, mask);
}

void LLFloater::bringToFront( S32 x, S32 y )
{
	if (getVisible() && pointInView(x, y))
	{
		LLMultiFloater* hostp = getHost();
		if (hostp)
		{
			hostp->showFloater(this);
		}
		else
		{
			LLFloaterView* parent = (LLFloaterView*) getParent();
			if (parent)
			{
				parent->bringToFront( this );
			}
		}
	}
}


// virtual
void LLFloater::setVisibleAndFrontmost(BOOL take_focus)
{
	setVisible(TRUE);
	setFrontmost(take_focus);
}

void LLFloater::setFrontmost(BOOL take_focus)
{
	LLMultiFloater* hostp = getHost();
	if (hostp)
	{
		// this will bring the host floater to the front and select
		// the appropriate panel
		hostp->showFloater(this);
	}
	else
	{
		// there are more than one floater view
		// so we need to query our parent directly
		((LLFloaterView*)getParent())->bringToFront(this, take_focus);

		// Make sure to set the appropriate transparency type (STORM-732).
		updateTransparency(hasFocus() || getIsChrome() ? TT_ACTIVE : TT_INACTIVE);
	}
}

void LLFloater::setCanDock(bool b)
{
	if(b != mCanDock)
	{
		mCanDock = b;
		if(mCanDock)
		{
			mButtonsEnabled[BUTTON_DOCK] = !mDocked;
		}
		else
		{
			mButtonsEnabled[BUTTON_DOCK] = FALSE;
		}
	}
	updateTitleButtons();
}

void LLFloater::setDocked(bool docked, bool pop_on_undock)
{
	if(docked != mDocked && mCanDock)
	{
		mDocked = docked;
		mButtonsEnabled[BUTTON_DOCK] = !mDocked;

		if (mDocked)
		{
			setMinimized(FALSE);
			mPositioning = LLFloaterEnums::POSITIONING_RELATIVE;
		}

		updateTitleButtons();

		storeDockStateControl();
	}
	
}

// static
void LLFloater::onClickMinimize(LLFloater* self)
{
	if (!self)
		return;
	self->setMinimized( !self->isMinimized() );
}

void LLFloater::onClickTearOff(LLFloater* self)
{
	if (!self)
		return;
	S32 floater_header_size = self->mHeaderHeight;
	LLMultiFloater* host_floater = self->getHost();
	if (host_floater) //Tear off
	{
		LLRect new_rect;
		host_floater->removeFloater(self);
		// reparent to floater view
		gFloaterView->addChild(self);

		self->openFloater(self->getKey());
		if (self->mSaveRect && !self->mRectControl.empty())
		{
			self->applyRectControl();
		}
		else
		{   // only force position for floaters that don't have that data saved
			new_rect.setLeftTopAndSize(host_floater->getRect().mLeft + 5, host_floater->getRect().mTop - floater_header_size - 5, self->getRect().getWidth(), self->getRect().getHeight());
			self->setRect(new_rect);
		}
		gFloaterView->adjustToFitScreen(self, FALSE);
		// give focus to new window to keep continuity for the user
		self->setFocus(TRUE);
		self->setTornOff(true);
	}
	else  //Attach to parent.
	{
		LLMultiFloater* new_host = (LLMultiFloater*)self->mLastHostHandle.get();
		if (new_host)
		{
			if (self->mSaveRect)
			{
				self->storeRectControl();
			}
			self->setMinimized(FALSE); // to reenable minimize button if it was minimized
			new_host->showFloater(self);
			// make sure host is visible
			new_host->openFloater(new_host->getKey());
		}
		self->setTornOff(false);
	}
	self->updateTitleButtons();
    self->setOpenPositioning(LLFloaterEnums::POSITIONING_RELATIVE);
}

// static
void LLFloater::onClickDock(LLFloater* self)
{
	if(self && self->mCanDock)
	{
		self->setDocked(!self->mDocked, true);
	}
}

// static
void LLFloater::onClickHelp( LLFloater* self )
{
	if (self && LLUI::sHelpImpl)
	{
		// find the current help context for this floater
		std::string help_topic;
		if (self->findHelpTopic(help_topic))
		{
			LLUI::sHelpImpl->showTopic(help_topic);
		}
	}
}

void LLFloater::initRectControl()
{
	// save_rect and save_visibility only apply to registered floaters
	if (mSaveRect)
	{
		std::string ctrl_name = getControlName(mInstanceName, mKey);
		mRectControl = LLFloaterReg::declareRectControl(ctrl_name);
		mPosXControl = LLFloaterReg::declarePosXControl(ctrl_name);
		mPosYControl = LLFloaterReg::declarePosYControl(ctrl_name);
	}
}

// static 
LLFloater* LLFloater::getClosableFloaterFromFocus()
{
	LLFloater* focused_floater = NULL;
	LLInstanceTracker<LLFloater>::instance_iter it = beginInstances();
	LLInstanceTracker<LLFloater>::instance_iter end_it = endInstances();
	for (; it != end_it; ++it)
	{
		if (it->hasFocus())
		{
			LLFloater& floater = *it;
			focused_floater = &floater;
			break;
		}
	}

	if (it == endInstances())
	{
		// nothing found, return
		return NULL;
	}

	// The focused floater may not be closable,
	// Find and close a parental floater that is closeable, if any.
	LLFloater* prev_floater = NULL;
	for(LLFloater* floater_to_close = focused_floater;
		NULL != floater_to_close; 
		floater_to_close = gFloaterView->getParentFloater(floater_to_close))
	{
		if(floater_to_close->isCloseable())
		{
			return floater_to_close;
		}

		// If floater has as parent root view
		// gFloaterView->getParentFloater(floater_to_close) returns
		// the same floater_to_close, so we need to check this.
		if (prev_floater == floater_to_close) {
			break;
		}
		prev_floater = floater_to_close;
	}

	return NULL;
}

// static
void LLFloater::closeFocusedFloater()
{
	LLFloater* floater_to_close = LLFloater::getClosableFloaterFromFocus();
	if(floater_to_close)
	{
		floater_to_close->closeFloater();
	}

	// if nothing took focus after closing focused floater
	// give it to next floater (to allow closing multiple windows via keyboard in rapid succession)
	if (gFocusMgr.getKeyboardFocus() == NULL)
	{
		// HACK: use gFloaterView directly in case we are using Ctrl-W to close snapshot window
		// which sits in gSnapshotFloaterView, and needs to pass focus on to normal floater view
		gFloaterView->focusFrontFloater();
	}
}


// static
void LLFloater::onClickClose( LLFloater* self )
{
	if (!self)
		return;
	self->onClickCloseBtn();
}

void	LLFloater::onClickCloseBtn()
{
	closeFloater(false);
}


// virtual
void LLFloater::draw()
{
	const F32 alpha = getCurrentTransparency();

	// draw background
	if( isBackgroundVisible() )
	{
		drawShadow(this);

		S32 left = LLPANEL_BORDER_WIDTH;
		S32 top = getRect().getHeight() - LLPANEL_BORDER_WIDTH;
		S32 right = getRect().getWidth() - LLPANEL_BORDER_WIDTH;
		S32 bottom = LLPANEL_BORDER_WIDTH;

		LLUIImage* image = NULL;
		LLColor4 color;
		LLColor4 overlay_color;
		if (isBackgroundOpaque())
		{
			// NOTE: image may not be set
			image = getBackgroundImage();
			color = getBackgroundColor();
			overlay_color = getBackgroundImageOverlay();
		}
		else
		{
			image = getTransparentImage();
			color = getTransparentColor();
			overlay_color = getTransparentImageOverlay();
		}

		if (image)
		{
			// We're using images for this floater's backgrounds
			image->draw(getLocalRect(), overlay_color % alpha);
		}
		else
		{
			// We're not using images, use old-school flat colors
			gl_rect_2d( left, top, right, bottom, color % alpha );

			// draw highlight on title bar to indicate focus.  RDW
			if(hasFocus() 
				&& !getIsChrome() 
				&& !getCurrentTitle().empty())
			{
				static LLUIColor titlebar_focus_color = LLUIColorTable::instance().getColor("TitleBarFocusColor");
				
				const LLFontGL* font = LLFontGL::getFontSansSerif();
				LLRect r = getRect();
				gl_rect_2d_offset_local(0, r.getHeight(), r.getWidth(), r.getHeight() - font->getLineHeight() - 1, 
					titlebar_focus_color % alpha, 0, TRUE);
			}
		}
	}

	LLPanel::updateDefaultBtn();

	if( getDefaultButton() )
	{
		if (hasFocus() && getDefaultButton()->getEnabled())
		{
			LLFocusableElement* focus_ctrl = gFocusMgr.getKeyboardFocus();
			// is this button a direct descendent and not a nested widget (e.g. checkbox)?
			BOOL focus_is_child_button = dynamic_cast<LLButton*>(focus_ctrl) != NULL && dynamic_cast<LLButton*>(focus_ctrl)->getParent() == this;
			// only enable default button when current focus is not a button
			getDefaultButton()->setBorderEnabled(!focus_is_child_button);
		}
		else
		{
			getDefaultButton()->setBorderEnabled(FALSE);
		}
	}
	if (isMinimized())
	{
		for (S32 i = 0; i < BUTTON_COUNT; i++)
		{
			drawChild(mButtons[i]);
		}
		drawChild(mDragHandle, 0, 0, TRUE);
	}
	else
	{
		// don't call LLPanel::draw() since we've implemented custom background rendering
		LLView::draw();
	}

	// update tearoff button for torn off floaters
	// when last host goes away
	if (mCanTearOff && !getHost())
	{
		LLFloater* old_host = mLastHostHandle.get();
		if (!old_host)
		{
			setCanTearOff(FALSE);
		}
	}
}

void	LLFloater::drawShadow(LLPanel* panel)
{
	S32 left = LLPANEL_BORDER_WIDTH;
	S32 top = panel->getRect().getHeight() - LLPANEL_BORDER_WIDTH;
	S32 right = panel->getRect().getWidth() - LLPANEL_BORDER_WIDTH;
	S32 bottom = LLPANEL_BORDER_WIDTH;

	static LLUICachedControl<S32> shadow_offset_S32 ("DropShadowFloater", 0);
	static LLUIColor shadow_color_cached = LLUIColorTable::instance().getColor("ColorDropShadow");
	LLColor4 shadow_color = shadow_color_cached;
	F32 shadow_offset = (F32)shadow_offset_S32;

	if (!panel->isBackgroundOpaque())
	{
		shadow_offset *= 0.2f;
		shadow_color.mV[VALPHA] *= 0.5f;
	}
	gl_drop_shadow(left, top, right, bottom, 
		shadow_color % getCurrentTransparency(),
		llround(shadow_offset));
}

void LLFloater::updateTransparency(LLView* view, ETypeTransparency transparency_type)
{
	child_list_t children = *view->getChildList();
	child_list_t::iterator it = children.begin();

	LLUICtrl* ctrl = dynamic_cast<LLUICtrl*>(view);
	if (ctrl)
	{
		ctrl->setTransparencyType(transparency_type);
	}

	for(; it != children.end(); ++it)
	{
		updateTransparency(*it, transparency_type);
	}
}

void LLFloater::updateTransparency(ETypeTransparency transparency_type)
{
	updateTransparency(this, transparency_type);
}

void	LLFloater::setCanMinimize(BOOL can_minimize)
{
	// if removing minimize/restore button programmatically,
	// go ahead and unminimize floater
	mCanMinimize = can_minimize;
	if (!can_minimize)
	{
		setMinimized(FALSE);
	}

	mButtonsEnabled[BUTTON_MINIMIZE] = can_minimize && !isMinimized();
	mButtonsEnabled[BUTTON_RESTORE]  = can_minimize &&  isMinimized();

	updateTitleButtons();
}

void	LLFloater::setCanClose(BOOL can_close)
{
	mCanClose = can_close;
	mButtonsEnabled[BUTTON_CLOSE] = can_close;

	updateTitleButtons();
}

void	LLFloater::setCanTearOff(BOOL can_tear_off)
{
	mCanTearOff = can_tear_off;
	mButtonsEnabled[BUTTON_TEAR_OFF] = mCanTearOff && !mHostHandle.isDead();

	updateTitleButtons();
}


void LLFloater::setCanResize(BOOL can_resize)
{
	mResizable = can_resize;
	enableResizeCtrls(can_resize);
}

void LLFloater::setCanDrag(BOOL can_drag)
{
	// if we delete drag handle, we no longer have access to the floater's title
	// so just enable/disable it
	if (!can_drag && mDragHandle->getEnabled())
	{
		mDragHandle->setEnabled(FALSE);
	}
	else if (can_drag && !mDragHandle->getEnabled())
	{
		mDragHandle->setEnabled(TRUE);
	}
}

bool LLFloater::getCanDrag()
{
	return mDragHandle->getEnabled();
}


void LLFloater::updateTitleButtons()
{
	static LLUICachedControl<S32> floater_close_box_size ("UIFloaterCloseBoxSize", 0);
	static LLUICachedControl<S32> close_box_from_top ("UICloseBoxFromTop", 0);
	LLRect buttons_rect;
	S32 button_count = 0;
	for (S32 i = 0; i < BUTTON_COUNT; i++)
	{
		if (!mButtons[i])
		{
			continue;
		}

		bool enabled = mButtonsEnabled[i];
		if (i == BUTTON_HELP)
		{
			// don't show the help button if the floater is minimized
			// or if it is a docked tear-off floater
			if (isMinimized() || (mButtonsEnabled[BUTTON_TEAR_OFF] && ! mTornOff))
			{
				enabled = false;
			}
		}
		if (i == BUTTON_CLOSE && mButtonScale != 1.f)
		{
			//*HACK: always render close button for hosted floaters so
			//that users don't accidentally hit the button when
			//closing multiple windows in the chatterbox
			enabled = true;
		}

		mButtons[i]->setEnabled(enabled);

		if (enabled)
		{
			button_count++;

			LLRect btn_rect;
			if (mDragOnLeft)
			{
				btn_rect.setLeftTopAndSize(
					LLPANEL_BORDER_WIDTH,
					getRect().getHeight() - close_box_from_top - (floater_close_box_size + 1) * button_count,
					llround((F32)floater_close_box_size * mButtonScale),
					llround((F32)floater_close_box_size * mButtonScale));
			}
			else
			{
				btn_rect.setLeftTopAndSize(
					getRect().getWidth() - LLPANEL_BORDER_WIDTH - (floater_close_box_size + 1) * button_count,
					getRect().getHeight() - close_box_from_top,
					llround((F32)floater_close_box_size * mButtonScale),
					llround((F32)floater_close_box_size * mButtonScale));
			}

			// first time here, init 'buttons_rect'
			if(1 == button_count)
			{
				buttons_rect = btn_rect;
			}
			else
			{
				// if mDragOnLeft=true then buttons are on top-left side vertically aligned
				// title is not displayed in this case, calculating 'buttons_rect' for future use
				mDragOnLeft ? buttons_rect.mBottom -= btn_rect.mBottom : 
					buttons_rect.mLeft = btn_rect.mLeft;
			}
			mButtons[i]->setRect(btn_rect);
			mButtons[i]->setVisible(TRUE);
			// the restore button should have a tab stop so that it takes action when you Ctrl-Tab to a minimized floater
			mButtons[i]->setTabStop(i == BUTTON_RESTORE);
		}
		else
		{
			mButtons[i]->setVisible(FALSE);
		}
	}
	if (mDragHandle)
	{
		localRectToOtherView(buttons_rect, &buttons_rect, mDragHandle);
		mDragHandle->setButtonsRect(buttons_rect);
	}
}

void LLFloater::buildButtons(const Params& floater_params)
{
	static LLUICachedControl<S32> floater_close_box_size ("UIFloaterCloseBoxSize", 0);
	static LLUICachedControl<S32> close_box_from_top ("UICloseBoxFromTop", 0);
	for (S32 i = 0; i < BUTTON_COUNT; i++)
	{
		if (mButtons[i])
		{
			removeChild(mButtons[i]);
			delete mButtons[i];
			mButtons[i] = NULL;
		}
		
		LLRect btn_rect;
		if (mDragOnLeft)
		{
			btn_rect.setLeftTopAndSize(
				LLPANEL_BORDER_WIDTH,
				getRect().getHeight() - close_box_from_top - (floater_close_box_size + 1) * (i + 1),
				llround(floater_close_box_size * mButtonScale),
				llround(floater_close_box_size * mButtonScale));
		}
		else
		{
			btn_rect.setLeftTopAndSize(
				getRect().getWidth() - LLPANEL_BORDER_WIDTH - (floater_close_box_size + 1) * (i + 1),
				getRect().getHeight() - close_box_from_top,
				llround(floater_close_box_size * mButtonScale),
				llround(floater_close_box_size * mButtonScale));
		}

		LLButton::Params p;
		p.name(sButtonNames[i]);
		p.rect(btn_rect);
		p.image_unselected = getButtonImage(floater_params, (EFloaterButton)i);
		// Selected, no matter if hovered or not, is "pressed"
		LLUIImage* pressed_image = getButtonPressedImage(floater_params, (EFloaterButton)i);
		p.image_selected = pressed_image;
		p.image_hover_selected = pressed_image;
		// Use a glow effect when the user hovers over the button
		// These icons are really small, need glow amount increased
		p.hover_glow_amount( 0.33f );
		p.click_callback.function(boost::bind(sButtonCallbacks[i], this));
		p.tab_stop(false);
		p.follows.flags(FOLLOWS_TOP|FOLLOWS_RIGHT);
		p.tool_tip = getButtonTooltip(floater_params, (EFloaterButton)i, getIsChrome());
		p.scale_image(true);
		p.chrome(true);

		LLButton* buttonp = LLUICtrlFactory::create<LLButton>(p);
		addChild(buttonp);
		mButtons[i] = buttonp;
	}

	updateTitleButtons();
}

// static
LLUIImage* LLFloater::getButtonImage(const Params& p, EFloaterButton e)
{
	switch(e)
	{
		default:
		case BUTTON_CLOSE:
			return p.close_image;
		case BUTTON_RESTORE:
			return p.restore_image;
		case BUTTON_MINIMIZE:
			return p.minimize_image;
		case BUTTON_TEAR_OFF:
			return p.tear_off_image;
		case BUTTON_DOCK:
			return p.dock_image;
		case BUTTON_HELP:
			return p.help_image;
	}
}

// static
LLUIImage* LLFloater::getButtonPressedImage(const Params& p, EFloaterButton e)
{
	switch(e)
	{
		default:
		case BUTTON_CLOSE:
			return p.close_pressed_image;
		case BUTTON_RESTORE:
			return p.restore_pressed_image;
		case BUTTON_MINIMIZE:
			return p.minimize_pressed_image;
		case BUTTON_TEAR_OFF:
			return p.tear_off_pressed_image;
		case BUTTON_DOCK:
			return p.dock_pressed_image;
		case BUTTON_HELP:
			return p.help_pressed_image;
	}
}

// static
std::string LLFloater::getButtonTooltip(const Params& p, EFloaterButton e, bool is_chrome)
{
	// EXT-4081 (Lag Meter: Ctrl+W does not close floater)
	// If floater is chrome set 'Close' text for close button's tooltip
	if(is_chrome && BUTTON_CLOSE == e)
	{
		static std::string close_tooltip_chrome = LLTrans::getString("BUTTON_CLOSE_CHROME");
		return close_tooltip_chrome;
	}
	// TODO: per-floater localizable tooltips set in XML
	return sButtonToolTips[e];
}

/////////////////////////////////////////////////////
// LLFloaterView

static LLDefaultChildRegistry::Register<LLFloaterView> r("floater_view");

LLFloaterView::LLFloaterView (const Params& p)
:	LLUICtrl (p),
	mFocusCycleMode(FALSE),
	mMinimizePositionVOffset(0),
	mSnapOffsetBottom(0),
	mSnapOffsetRight(0)
{
	mSnapView = getHandle();
}

// By default, adjust vertical.
void LLFloaterView::reshape(S32 width, S32 height, BOOL called_from_parent)
{
	LLView::reshape(width, height, called_from_parent);

	mLastSnapRect = getSnapRect();

	for ( child_list_const_iter_t child_it = getChildList()->begin(); child_it != getChildList()->end(); ++child_it)
	{
		LLView* viewp = *child_it;
		LLFloater* floaterp = (LLFloater*)viewp;
		if (floaterp->isDependent())
		{
			// dependents are moved with their "dependee"
			continue;
		}

		if (!floaterp->isMinimized() && floaterp->getCanDrag())
		{
			LLRect old_rect = floaterp->getRect();
			floaterp->applyPositioning(NULL, false);
			LLRect new_rect = floaterp->getRect();

			//LLRect r = floaterp->getRect();

			//// Compute absolute distance from each edge of screen
			//S32 left_offset = llabs(r.mLeft - 0);
			//S32 right_offset = llabs(old_right - r.mRight);

			//S32 top_offset = llabs(old_top - r.mTop);
			//S32 bottom_offset = llabs(r.mBottom - 0);

			S32 translate_x = new_rect.mLeft - old_rect.mLeft;
			S32 translate_y = new_rect.mBottom - old_rect.mBottom;

			//if (left_offset > right_offset)
			//{
			//	translate_x = new_right - old_right;
			//}

			//if (top_offset < bottom_offset)
			//{
			//	translate_y = new_top - old_top;
			//}

			// don't reposition immovable floaters
			//if (floaterp->getCanDrag())
			//{
			//	floaterp->translate(translate_x, translate_y);
			//}
			BOOST_FOREACH(LLHandle<LLFloater> dependent_floater, floaterp->mDependents)
			{
				if (dependent_floater.get())
				{
					dependent_floater.get()->translate(translate_x, translate_y);
				}
			}
		}
	}
}


void LLFloaterView::restoreAll()
{
	// make sure all subwindows aren't minimized
	for ( child_list_const_iter_t child_it = getChildList()->begin(); child_it != getChildList()->end(); ++child_it)
	{
		LLFloater* floaterp = (LLFloater*)*child_it;
		floaterp->setMinimized(FALSE);
	}

	// *FIX: make sure dependents are restored

	// children then deleted by default view constructor
}


LLRect LLFloaterView::findNeighboringPosition( LLFloater* reference_floater, LLFloater* neighbor )
{
	LLRect base_rect = reference_floater->getRect();
	LLRect::tCoordType width = neighbor->getRect().getWidth();
	LLRect::tCoordType height = neighbor->getRect().getHeight();
	LLRect new_rect = neighbor->getRect();

	LLRect expanded_base_rect = base_rect;
	expanded_base_rect.stretch(10);
	for(LLFloater::handle_set_iter_t dependent_it = reference_floater->mDependents.begin();
		dependent_it != reference_floater->mDependents.end(); ++dependent_it)
	{
		LLFloater* sibling = dependent_it->get();
		// check for dependents within 10 pixels of base floater
		if (sibling && 
			sibling != neighbor && 
			sibling->getVisible() && 
			expanded_base_rect.overlaps(sibling->getRect()))
		{
			base_rect.unionWith(sibling->getRect());
		}
	}

	LLRect::tCoordType left_margin = llmax(0, base_rect.mLeft);
	LLRect::tCoordType right_margin = llmax(0, getRect().getWidth() - base_rect.mRight);
	LLRect::tCoordType top_margin = llmax(0, getRect().getHeight() - base_rect.mTop);
	LLRect::tCoordType bottom_margin = llmax(0, base_rect.mBottom);

	// find position for floater in following order
	// right->left->bottom->top
	for (S32 i = 0; i < 5; i++)
	{
		if (right_margin > width)
		{
			new_rect.translate(base_rect.mRight - neighbor->getRect().mLeft, base_rect.mTop - neighbor->getRect().mTop);
			return new_rect;
		}
		else if (left_margin > width)
		{
			new_rect.translate(base_rect.mLeft - neighbor->getRect().mRight, base_rect.mTop - neighbor->getRect().mTop);
			return new_rect;
		}
		else if (bottom_margin > height)
		{
			new_rect.translate(base_rect.mLeft - neighbor->getRect().mLeft, base_rect.mBottom - neighbor->getRect().mTop);
			return new_rect;
		}
		else if (top_margin > height)
		{
			new_rect.translate(base_rect.mLeft - neighbor->getRect().mLeft, base_rect.mTop - neighbor->getRect().mBottom);
			return new_rect;
		}

		// keep growing margins to find "best" fit
		left_margin += 20;
		right_margin += 20;
		top_margin += 20;
		bottom_margin += 20;
	}

	// didn't find anything, return initial rect
	return new_rect;
}


void LLFloaterView::bringToFront(LLFloater* child, BOOL give_focus)
{
	// *TODO: make this respect floater's mAutoFocus value, instead of
	// using parameter
	if (child->getHost())
 	{
		// this floater is hosted elsewhere and hence not one of our children, abort
		return;
	}
	std::vector<LLView*> floaters_to_move;
	// Look at all floaters...tab
	for ( child_list_const_iter_t child_it = getChildList()->begin(); child_it != getChildList()->end(); ++child_it)
	{
		LLView* viewp = *child_it;
		LLFloater *floater = (LLFloater *)viewp;

		// ...but if I'm a dependent floater...
		if (child->isDependent())
		{
			// ...look for floaters that have me as a dependent...
			LLFloater::handle_set_iter_t found_dependent = floater->mDependents.find(child->getHandle());

			if (found_dependent != floater->mDependents.end())
			{
				// ...and make sure all children of that floater (including me) are brought to front...
				for(LLFloater::handle_set_iter_t dependent_it = floater->mDependents.begin();
					dependent_it != floater->mDependents.end(); )
				{
					LLFloater* sibling = dependent_it->get();
					if (sibling)
					{
						floaters_to_move.push_back(sibling);
					}
					++dependent_it;
				}
				//...before bringing my parent to the front...
				floaters_to_move.push_back(floater);
			}
		}
	}

	std::vector<LLView*>::iterator view_it;
	for(view_it = floaters_to_move.begin(); view_it != floaters_to_move.end(); ++view_it)
	{
		LLFloater* floaterp = (LLFloater*)(*view_it);
		sendChildToFront(floaterp);

		// always unminimize dependee, but allow dependents to stay minimized
		if (!floaterp->isDependent())
		{
			floaterp->setMinimized(FALSE);
		}
	}
	floaters_to_move.clear();

	// ...then bringing my own dependents to the front...
	for(LLFloater::handle_set_iter_t dependent_it = child->mDependents.begin();
		dependent_it != child->mDependents.end(); )
	{
		LLFloater* dependent = dependent_it->get();
		if (dependent)
		{
			sendChildToFront(dependent);
			//don't un-minimize dependent windows automatically
			// respect user's wishes
			//dependent->setMinimized(FALSE);
		}
		++dependent_it;
	}

	// ...and finally bringing myself to front 
	// (do this last, so that I'm left in front at end of this call)
	if( *getChildList()->begin() != child ) 
	{
		sendChildToFront(child);
	}
	child->setMinimized(FALSE);
	if (give_focus && !gFocusMgr.childHasKeyboardFocus(child))
	{
		child->setFocus(TRUE);
		// floater did not take focus, so relinquish focus to world
		if (!child->hasFocus())
		{
			gFocusMgr.setKeyboardFocus(NULL);
		}
	}
}

void LLFloaterView::highlightFocusedFloater()
{
	for ( child_list_const_iter_t child_it = getChildList()->begin(); child_it != getChildList()->end(); ++child_it)
	{
		LLFloater *floater = (LLFloater *)(*child_it);

		// skip dependent floaters, as we'll handle them in a batch along with their dependee(?)
		if (floater->isDependent())
		{
			continue;
		}

		BOOL floater_or_dependent_has_focus = gFocusMgr.childHasKeyboardFocus(floater);
		for(LLFloater::handle_set_iter_t dependent_it = floater->mDependents.begin();
			dependent_it != floater->mDependents.end(); 
			++dependent_it)
		{
			LLFloater* dependent_floaterp = dependent_it->get();
			if (dependent_floaterp && gFocusMgr.childHasKeyboardFocus(dependent_floaterp))
			{
				floater_or_dependent_has_focus = TRUE;
			}
		}

		// now set this floater and all its dependents
		floater->setForeground(floater_or_dependent_has_focus);

		for(LLFloater::handle_set_iter_t dependent_it = floater->mDependents.begin();
			dependent_it != floater->mDependents.end(); )
		{
			LLFloater* dependent_floaterp = dependent_it->get();
			if (dependent_floaterp)
			{
				dependent_floaterp->setForeground(floater_or_dependent_has_focus);
			}
			++dependent_it;
		}
			
		floater->cleanupHandles();
	}
}

void LLFloaterView::unhighlightFocusedFloater()
{
	for ( child_list_const_iter_t child_it = getChildList()->begin(); child_it != getChildList()->end(); ++child_it)
	{
		LLFloater *floater = (LLFloater *)(*child_it);

		floater->setForeground(FALSE);
	}
}

void LLFloaterView::focusFrontFloater()
{
	LLFloater* floaterp = getFrontmost();
	if (floaterp)
	{
		floaterp->setFocus(TRUE);
	}
}

void LLFloaterView::getMinimizePosition(S32 *left, S32 *bottom)
{
	const LLFloater::Params& default_params = LLFloater::getDefaultParams();
	S32 floater_header_size = default_params.header_height;
	static LLUICachedControl<S32> minimized_width ("UIMinimizedWidth", 0);
	LLRect snap_rect_local = getLocalSnapRect();
	snap_rect_local.mTop += mMinimizePositionVOffset;
	for(S32 col = snap_rect_local.mLeft;
		col < snap_rect_local.getWidth() - minimized_width;
		col += minimized_width)
	{	
		for(S32 row = snap_rect_local.mTop - floater_header_size;
		row > floater_header_size;
		row -= floater_header_size ) //loop rows
		{

			bool foundGap = TRUE;
			for(child_list_const_iter_t child_it = getChildList()->begin();
				child_it != getChildList()->end();
				++child_it) //loop floaters
			{
				// Examine minimized children.
				LLFloater* floater = (LLFloater*)((LLView*)*child_it);
				if(floater->isMinimized()) 
				{
					LLRect r = floater->getRect();
					if((r.mBottom < (row + floater_header_size))
					   && (r.mBottom > (row - floater_header_size))
					   && (r.mLeft < (col + minimized_width))
					   && (r.mLeft > (col - minimized_width)))
					{
						// needs the check for off grid. can't drag,
						// but window resize makes them off
						foundGap = FALSE;
						break;
					}
				}
			} //done floaters
			if(foundGap)
			{
				*left = col;
				*bottom = row;
				return; //done
			}
		} //done this col
	}

	// crude - stack'em all at 0,0 when screen is full of minimized
	// floaters.
	*left = snap_rect_local.mLeft;
	*bottom = snap_rect_local.mBottom;
}


void LLFloaterView::destroyAllChildren()
{
	LLView::deleteAllChildren();
}

void LLFloaterView::closeAllChildren(bool app_quitting)
{
	// iterate over a copy of the list, because closing windows will destroy
	// some windows on the list.
	child_list_t child_list = *(getChildList());

	for (child_list_const_iter_t it = child_list.begin(); it != child_list.end(); ++it)
	{
		LLView* viewp = *it;
		child_list_const_iter_t exists = std::find(getChildList()->begin(), getChildList()->end(), viewp);
		if (exists == getChildList()->end())
		{
			// this floater has already been removed
			continue;
		}

		LLFloater* floaterp = (LLFloater*)viewp;

		// Attempt to close floater.  This will cause the "do you want to save"
		// dialogs to appear.
		// Skip invisible floaters if we're not quitting (STORM-192).
		if (floaterp->canClose() && !floaterp->isDead() &&
			(app_quitting || floaterp->getVisible()))
		{
			floaterp->closeFloater(app_quitting);
		}
	}
}

void LLFloaterView::hiddenFloaterClosed(LLFloater* floater)
{
	for (hidden_floaters_t::iterator it = mHiddenFloaters.begin(), end_it = mHiddenFloaters.end();
		it != end_it;
		++it)
	{
		if (it->first.get() == floater)
		{
			it->second.disconnect();
			mHiddenFloaters.erase(it);
			break;
		}
	}
}

void LLFloaterView::hideAllFloaters()
{
	child_list_t child_list = *(getChildList());

	for (child_list_iter_t it = child_list.begin(); it != child_list.end(); ++it)
	{
		LLFloater* floaterp = dynamic_cast<LLFloater*>(*it);
		if (floaterp && floaterp->getVisible())
		{
			floaterp->setVisible(false);
			boost::signals2::connection connection = floaterp->mCloseSignal.connect(boost::bind(&LLFloaterView::hiddenFloaterClosed, this, floaterp));
			mHiddenFloaters.push_back(std::make_pair(floaterp->getHandle(), connection));
		}
	}
}

void LLFloaterView::showHiddenFloaters()
{
	for (hidden_floaters_t::iterator it = mHiddenFloaters.begin(), end_it = mHiddenFloaters.end();
		it != end_it;
		++it)
	{
		LLFloater* floaterp = it->first.get();
		if (floaterp)
		{
			floaterp->setVisible(true);
		}
		it->second.disconnect();
	}
	mHiddenFloaters.clear();
}

BOOL LLFloaterView::allChildrenClosed()
{
	// see if there are any visible floaters (some floaters "close"
	// by setting themselves invisible)
	for (child_list_const_iter_t it = getChildList()->begin(); it != getChildList()->end(); ++it)
	{
		LLView* viewp = *it;
		LLFloater* floaterp = (LLFloater*)viewp;

		if (floaterp->getVisible() && !floaterp->isDead() && floaterp->isCloseable())
		{
			return false;
		}
	}
	return true;
}

void LLFloaterView::shiftFloaters(S32 x_offset, S32 y_offset)
{
	for (child_list_const_iter_t it = getChildList()->begin(); it != getChildList()->end(); ++it)
	{
		LLFloater* floaterp = dynamic_cast<LLFloater*>(*it);

		if (floaterp && floaterp->isMinimized())
		{
			floaterp->translate(x_offset, y_offset);
		}
	}
}

void LLFloaterView::refresh()
{
	LLRect snap_rect = getSnapRect();
	if (snap_rect != mLastSnapRect)
	{
		reshape(getRect().getWidth(), getRect().getHeight(), TRUE);
	}

	// Constrain children to be entirely on the screen
	for ( child_list_const_iter_t child_it = getChildList()->begin(); child_it != getChildList()->end(); ++child_it)
	{
		LLFloater* floaterp = dynamic_cast<LLFloater*>(*child_it);
		if (floaterp && floaterp->getVisible() )
		{
			// minimized floaters are kept fully onscreen
			adjustToFitScreen(floaterp, !floaterp->isMinimized());
		}
	}
}

const S32 FLOATER_MIN_VISIBLE_PIXELS = 16;

void LLFloaterView::adjustToFitScreen(LLFloater* floater, BOOL allow_partial_outside)
{
	if (floater->getParent() != this)
	{
		// floater is hosted elsewhere, so ignore
		return;
	}
	LLRect::tCoordType screen_width = getSnapRect().getWidth();
	LLRect::tCoordType screen_height = getSnapRect().getHeight();

	
	// only automatically resize non-minimized, resizable floaters
	if( floater->isResizable() && !floater->isMinimized() )
	{
		LLRect view_rect = floater->getRect();
		S32 old_width = view_rect.getWidth();
		S32 old_height = view_rect.getHeight();
		S32 min_width;
		S32 min_height;
		floater->getResizeLimits( &min_width, &min_height );

		// Make sure floater isn't already smaller than its min height/width?
		S32 new_width = llmax( min_width, old_width );
		S32 new_height = llmax( min_height, old_height);

		if((new_width > screen_width) || (new_height > screen_height))
		{
			// We have to make this window able to fit on screen
			new_width = llmin(new_width, screen_width);
			new_height = llmin(new_height, screen_height);

			// ...while respecting minimum width/height
			new_width = llmax(new_width, min_width);
			new_height = llmax(new_height, min_height);

			LLRect new_rect;
			new_rect.setLeftTopAndSize(view_rect.mLeft,view_rect.mTop,new_width, new_height);

			floater->setShape(new_rect);

			if (floater->followsRight())
			{
				floater->translate(old_width - new_width, 0);
			}

			if (floater->followsTop())
			{
				floater->translate(0, old_height - new_height);
			}
		}
	}

	// move window fully onscreen
	if (floater->translateIntoRect( getSnapRect(), allow_partial_outside ? FLOATER_MIN_VISIBLE_PIXELS : S32_MAX ))
	{
		floater->clearSnapTarget();
	}
}

void LLFloaterView::draw()
{
	refresh();

	// hide focused floater if in cycle mode, so that it can be drawn on top
	LLFloater* focused_floater = getFocusedFloater();

	if (mFocusCycleMode && focused_floater)
	{
		child_list_const_iter_t child_it = getChildList()->begin();
		for (;child_it != getChildList()->end(); ++child_it)
		{
			if ((*child_it) != focused_floater)
			{
				drawChild(*child_it);
			}
		}

		drawChild(focused_floater, -TABBED_FLOATER_OFFSET, TABBED_FLOATER_OFFSET);
	}
	else
	{
		LLView::draw();
	}
}

LLRect LLFloaterView::getSnapRect() const
{
	LLRect snap_rect = getLocalRect();

	LLView* snap_view = mSnapView.get();
	if (snap_view)
	{
		snap_view->localRectToOtherView(snap_view->getLocalRect(), &snap_rect, this);
	}

	return snap_rect;
}

LLFloater *LLFloaterView::getFocusedFloater() const
{
	for ( child_list_const_iter_t child_it = getChildList()->begin(); child_it != getChildList()->end(); ++child_it)
	{
		LLUICtrl* ctrlp = (*child_it)->isCtrl() ? static_cast<LLUICtrl*>(*child_it) : NULL;
		if ( ctrlp && ctrlp->hasFocus() )
		{
			return static_cast<LLFloater *>(ctrlp);
		}
	}
	return NULL;
}

LLFloater *LLFloaterView::getFrontmost() const
{
	for ( child_list_const_iter_t child_it = getChildList()->begin(); child_it != getChildList()->end(); ++child_it)
	{
		LLView* viewp = *child_it;
		if ( viewp->getVisible() && !viewp->isDead())
		{
			return (LLFloater *)viewp;
		}
	}
	return NULL;
}

LLFloater *LLFloaterView::getBackmost() const
{
	LLFloater* back_most = NULL;
	for ( child_list_const_iter_t child_it = getChildList()->begin(); child_it != getChildList()->end(); ++child_it)
	{
		LLView* viewp = *child_it;
		if ( viewp->getVisible() )
		{
			back_most = (LLFloater *)viewp;
		}
	}
	return back_most;
}

void LLFloaterView::syncFloaterTabOrder()
{
	// look for a visible modal dialog, starting from first
	LLModalDialog* modal_dialog = NULL;
	for ( child_list_const_iter_t child_it = getChildList()->begin(); child_it != getChildList()->end(); ++child_it)
	{
		LLModalDialog* dialog = dynamic_cast<LLModalDialog*>(*child_it);
		if (dialog && dialog->isModal() && dialog->getVisible())
		{
			modal_dialog = dialog;
			break;
		}
	}

	if (modal_dialog)
	{
		// If we have a visible modal dialog, make sure that it has focus
		LLUI::addPopup(modal_dialog);
		
		if( !gFocusMgr.childHasKeyboardFocus( modal_dialog ) )
		{
			modal_dialog->setFocus(TRUE);
		}
				
		if( !gFocusMgr.childHasMouseCapture( modal_dialog ) )
		{
			gFocusMgr.setMouseCapture( modal_dialog );
		}
	}
	else
	{
		// otherwise, make sure the focused floater is in the front of the child list
		for ( child_list_const_reverse_iter_t child_it = getChildList()->rbegin(); child_it != getChildList()->rend(); ++child_it)
		{
			LLFloater* floaterp = (LLFloater*)*child_it;
			if (gFocusMgr.childHasKeyboardFocus(floaterp))
			{
				bringToFront(floaterp, FALSE);
				break;
			}
		}
	}

	// sync draw order to tab order
	for ( child_list_const_reverse_iter_t child_it = getChildList()->rbegin(); child_it != getChildList()->rend(); ++child_it)
	{
		LLFloater* floaterp = (LLFloater*)*child_it;
		moveChildToFrontOfTabGroup(floaterp);
	}
}

LLFloater*	LLFloaterView::getParentFloater(LLView* viewp) const
{
	LLView* parentp = viewp->getParent();

	while(parentp && parentp != this)
	{
		viewp = parentp;
		parentp = parentp->getParent();
	}

	if (parentp == this)
	{
		return (LLFloater*)viewp;
	}

	return NULL;
}

S32 LLFloaterView::getZOrder(LLFloater* child)
{
	S32 rv = 0;
	for ( child_list_const_iter_t child_it = getChildList()->begin(); child_it != getChildList()->end(); ++child_it)
	{
		LLView* viewp = *child_it;
		if(viewp == child)
		{
			break;
		}
		++rv;
	}
	return rv;
}

void LLFloaterView::pushVisibleAll(BOOL visible, const skip_list_t& skip_list)
{
	for (child_list_const_iter_t child_iter = getChildList()->begin();
		 child_iter != getChildList()->end(); ++child_iter)
	{
		LLView *view = *child_iter;
		if (skip_list.find(view) == skip_list.end())
		{
			view->pushVisible(visible);
		}
	}

	LLFloaterReg::blockShowFloaters(true);
}

void LLFloaterView::popVisibleAll(const skip_list_t& skip_list)
{
	// make a copy of the list since some floaters change their
	// order in the childList when changing visibility.
	child_list_t child_list_copy = *getChildList();

	for (child_list_const_iter_t child_iter = child_list_copy.begin();
		 child_iter != child_list_copy.end(); ++child_iter)
	{
		LLView *view = *child_iter;
		if (skip_list.find(view) == skip_list.end())
		{
			view->popVisible();
		}
	}

	LLFloaterReg::blockShowFloaters(false);
}

void LLFloater::setInstanceName(const std::string& name)
{
	if (name != mInstanceName)
	{
		llassert_always(mInstanceName.empty());
		mInstanceName = name;
		if (!mInstanceName.empty())
		{
			std::string ctrl_name = getControlName(mInstanceName, mKey);
			initRectControl();
			if (!mVisibilityControl.empty())
			{
				mVisibilityControl = LLFloaterReg::declareVisibilityControl(ctrl_name);
			}
			if(!mDocStateControl.empty())
			{
				mDocStateControl = LLFloaterReg::declareDockStateControl(ctrl_name);
			}
		}
	}
}

void LLFloater::setKey(const LLSD& newkey)
{
	// Note: We don't have to do anything special with registration when we change keys
	mKey = newkey;
}

//static
void LLFloater::setupParamsForExport(Params& p, LLView* parent)
{
	// Do rectangle munging to topleft layout first
	LLPanel::setupParamsForExport(p, parent);

	// Copy the rectangle out to apply layout constraints
	LLRect rect = p.rect;

	// Null out other settings
	p.rect.left.setProvided(false);
	p.rect.top.setProvided(false);
	p.rect.right.setProvided(false);
	p.rect.bottom.setProvided(false);

	// Explicitly set width/height
	p.rect.width.set( rect.getWidth(), true );
	p.rect.height.set( rect.getHeight(), true );

	// If you can't resize this floater, don't export min_height
	// and min_width
	bool can_resize = p.can_resize;
	if (!can_resize)
	{
		p.min_height.setProvided(false);
		p.min_width.setProvided(false);
	}
}

void LLFloater::initFromParams(const LLFloater::Params& p)
{
	// *NOTE: We have too many classes derived from LLFloater to retrofit them 
	// all to pass in params via constructors.  So we use this method.

	 // control_name, tab_stop, focus_lost_callback, initial_value, rect, enabled, visible
	LLPanel::initFromParams(p);

	// override any follows flags
	if (mPositioning != LLFloaterEnums::POSITIONING_SPECIFIED)
	{
		setFollows(FOLLOWS_NONE);
	}

	mTitle = p.title;
	mShortTitle = p.short_title;
	applyTitle();

	setCanTearOff(p.can_tear_off);
	setCanMinimize(p.can_minimize);
	setCanClose(p.can_close);
	setCanDock(p.can_dock);
	setCanResize(p.can_resize);
	setResizeLimits(p.min_width, p.min_height);
	
	mDragOnLeft = p.can_drag_on_left;
	mHeaderHeight = p.header_height;
	mLegacyHeaderHeight = p.legacy_header_height;
	mSingleInstance = p.single_instance;
	mReuseInstance = p.reuse_instance.isProvided() ? p.reuse_instance : p.single_instance;

	mPositioning = p.positioning;

	mSaveRect = p.save_rect;
	if (p.save_visibility)
	{
		mVisibilityControl = "t"; // flag to build mVisibilityControl name once mInstanceName is set
	}
	if(p.save_dock_state)
	{
		mDocStateControl = "t"; // flag to build mDocStateControl name once mInstanceName is set
	}
	
	// open callback 
	if (p.open_callback.isProvided())
	{
		setOpenCallback(initCommitCallback(p.open_callback));
	}
	// close callback 
	if (p.close_callback.isProvided())
	{
		setCloseCallback(initCommitCallback(p.close_callback));
	}

	if (mDragHandle)
	{
		mDragHandle->setTitleVisible(p.show_title);
	}
}

boost::signals2::connection LLFloater::setMinimizeCallback( const commit_signal_t::slot_type& cb ) 
{ 
	if (!mMinimizeSignal) mMinimizeSignal = new commit_signal_t();
	return mMinimizeSignal->connect(cb); 
}

boost::signals2::connection LLFloater::setOpenCallback( const commit_signal_t::slot_type& cb )
{
	return mOpenSignal.connect(cb);
}

boost::signals2::connection LLFloater::setCloseCallback( const commit_signal_t::slot_type& cb )
{
	return mCloseSignal.connect(cb);
}

LLFastTimer::DeclareTimer POST_BUILD("Floater Post Build");
static LLFastTimer::DeclareTimer FTM_EXTERNAL_FLOATER_LOAD("Load Extern Floater Reference");

bool LLFloater::initFloaterXML(LLXMLNodePtr node, LLView *parent, const std::string& filename, LLXMLNodePtr output_node)
{
	Params default_params(LLUICtrlFactory::getDefaultParams<LLFloater>());
	Params params(default_params);

	LLXUIParser parser;
	parser.readXUI(node, params, filename); // *TODO: Error checking

	std::string xml_filename = params.filename;

	if (!xml_filename.empty())
	{
		LLXMLNodePtr referenced_xml;

		if (output_node)
		{
			//if we are exporting, we want to export the current xml
			//not the referenced xml
			Params output_params;
			parser.readXUI(node, output_params, LLUICtrlFactory::getInstance()->getCurFileName());
			setupParamsForExport(output_params, parent);
			output_node->setName(node->getName()->mString);
			parser.writeXUI(output_node, output_params, &default_params);
			return TRUE;
		}

		LLUICtrlFactory::instance().pushFileName(xml_filename);

		LLFastTimer _(FTM_EXTERNAL_FLOATER_LOAD);
		if (!LLUICtrlFactory::getLayeredXMLNode(xml_filename, referenced_xml))
		{
			llwarns << "Couldn't parse panel from: " << xml_filename << llendl;

			return FALSE;
		}

		Params referenced_params;
		parser.readXUI(referenced_xml, referenced_params, LLUICtrlFactory::getInstance()->getCurFileName());
		params.fillFrom(referenced_params);

		// add children using dimensions from referenced xml for consistent layout
		setShape(params.rect);
		LLUICtrlFactory::createChildren(this, referenced_xml, child_registry_t::instance());

		LLUICtrlFactory::instance().popFileName();
	}


	if (output_node)
	{
		Params output_params(params);
		setupParamsForExport(output_params, parent);
        Params default_params(LLUICtrlFactory::getDefaultParams<LLFloater>());
		output_node->setName(node->getName()->mString);
		parser.writeXUI(output_node, output_params, &default_params);
	}

	// Default floater position to top-left corner of screen
	// However, some legacy floaters have explicit top or bottom
	// coordinates set, so respect their wishes.
	if (!params.rect.top.isProvided() && !params.rect.bottom.isProvided())
	{
		params.rect.top.set(0);
	}
	if (!params.rect.left.isProvided() && !params.rect.right.isProvided())
	{
		params.rect.left.set(0);
	}
	params.from_xui = true;
	applyXUILayout(params, parent, parent == gFloaterView ? gFloaterView->getSnapRect() : parent->getLocalRect());
 	initFromParams(params);

	initFloater(params);
	
	LLMultiFloater* last_host = LLFloater::getFloaterHost();
	if (node->hasName("multi_floater"))
	{
		LLFloater::setFloaterHost((LLMultiFloater*) this);
	}

	LLUICtrlFactory::createChildren(this, node, child_registry_t::instance(), output_node);

	if (node->hasName("multi_floater"))
	{
		LLFloater::setFloaterHost(last_host);
	}
	
	// HACK: When we changed the header height to 25 pixels in Viewer 2, rather
	// than re-layout all the floaters we use this value in pixels to make the
	// whole floater bigger and change the top-left coordinate for widgets.
	// The goal is to eventually set mLegacyHeaderHeight to zero, which would
	// make the top-left corner for widget layout the same as the top-left
	// corner of the window's content area.  James
	S32 header_stretch = (mHeaderHeight - mLegacyHeaderHeight);
	if (header_stretch > 0)
	{
		// Stretch the floater vertically, don't move widgets
		LLRect rect = getRect();
		rect.mTop += header_stretch;

		// This will also update drag handle, title bar, close box, etc.
		setRect(rect);
	}

	BOOL result;
	{
		LLFastTimer ft(POST_BUILD);

		result = postBuild();
	}

	if (!result)
	{
		llerrs << "Failed to construct floater " << getName() << llendl;
	}

	applyRectControl(); // If we have a saved rect control, apply it
	gFloaterView->adjustToFitScreen(this, FALSE); // Floaters loaded from XML should all fit on screen	

	moveResizeHandlesToFront();

	applyDockState();

	return true; // *TODO: Error checking
}

bool LLFloater::isShown() const
{
    return ! isMinimized() && isInVisibleChain();
}

/* static */
bool LLFloater::isShown(const LLFloater* floater)
{
    return floater && floater->isShown();
}

/* static */
bool LLFloater::isMinimized(const LLFloater* floater)
{
    return floater && floater->isMinimized();
}

/* static */
bool LLFloater::isVisible(const LLFloater* floater)
{
    return floater && floater->getVisible();
}

static LLFastTimer::DeclareTimer FTM_BUILD_FLOATERS("Build Floaters");

bool LLFloater::buildFromFile(const std::string& filename, LLXMLNodePtr output_node)
{
	LLFastTimer timer(FTM_BUILD_FLOATERS);
	LLXMLNodePtr root;

	//if exporting, only load the language being exported, 
	//instead of layering localized version on top of english
	if (output_node)
	{
		if (!LLUICtrlFactory::getLocalizedXMLNode(filename, root))
		{
			llwarns << "Couldn't parse floater from: " << LLUI::getLocalizedSkinPath() + gDirUtilp->getDirDelimiter() + filename << llendl;
			return false;
		}
	}
	else if (!LLUICtrlFactory::getLayeredXMLNode(filename, root))
	{
		llwarns << "Couldn't parse floater from: " << LLUI::getSkinPath() + gDirUtilp->getDirDelimiter() + filename << llendl;
		return false;
	}
	
	// root must be called floater
	if( !(root->hasName("floater") || root->hasName("multi_floater")) )
	{
		llwarns << "Root node should be named floater in: " << filename << llendl;
		return false;
	}
	
	bool res = true;
	
	lldebugs << "Building floater " << filename << llendl;
	LLUICtrlFactory::instance().pushFileName(filename);
	{
		if (!getFactoryMap().empty())
		{
			LLPanel::sFactoryStack.push_front(&getFactoryMap());
		}

		 // for local registry callbacks; define in constructor, referenced in XUI or postBuild
		getCommitCallbackRegistrar().pushScope();
		getEnableCallbackRegistrar().pushScope();
		
		res = initFloaterXML(root, getParent(), filename, output_node);

		setXMLFilename(filename);
		
		getCommitCallbackRegistrar().popScope();
		getEnableCallbackRegistrar().popScope();
		
		if (!getFactoryMap().empty())
		{
			LLPanel::sFactoryStack.pop_front();
		}
	}
	LLUICtrlFactory::instance().popFileName();
	
	return res;
}

void LLFloater::stackWith(LLFloater& other)
{
	static LLUICachedControl<S32> floater_offset ("UIFloaterOffset", 16);

	LLRect next_rect;
	if (other.getHost())
	{
		next_rect = other.getHost()->getRect();
	}
	else
	{
		next_rect = other.getRect();
	}
	next_rect.translate(floater_offset, -floater_offset);

	next_rect.setLeftTopAndSize(next_rect.mLeft, next_rect.mTop, getRect().getWidth(), getRect().getHeight());
	
	setShape(next_rect);

	if (!other.getHost())
	{
		other.mPositioning = LLFloaterEnums::POSITIONING_CASCADE_GROUP;
		other.setFollows(FOLLOWS_LEFT | FOLLOWS_TOP);
	}
}

void LLFloater::applyRelativePosition()
{
	LLRect snap_rect = gFloaterView->getSnapRect();
	LLRect floater_view_screen_rect = gFloaterView->calcScreenRect();
	snap_rect.translate(floater_view_screen_rect.mLeft, floater_view_screen_rect.mBottom);
	LLRect floater_screen_rect = calcScreenRect();

	LLCoordGL new_center = mPosition.convert();
	LLCoordGL cur_center(floater_screen_rect.getCenterX(), floater_screen_rect.getCenterY());
	translate(new_center.mX - cur_center.mX, new_center.mY - cur_center.mY);
}


LLCoordFloater::LLCoordFloater(F32 x, F32 y, LLFloater& floater)
:	coord_t((S32)x, (S32)y)
{
	mFloater = floater.getHandle();
}


LLCoordFloater::LLCoordFloater(const LLCoordCommon& other, LLFloater& floater)
{
	mFloater = floater.getHandle();
	convertFromCommon(other);
}

LLCoordFloater& LLCoordFloater::operator=(const LLCoordFloater& other)
{
	mFloater = other.mFloater;
	coord_t::operator =(other);
	return *this;
}

void LLCoordFloater::setFloater(LLFloater& floater)
{
	mFloater = floater.getHandle();
}

bool LLCoordFloater::operator==(const LLCoordFloater& other) const 
{ 
	return mX == other.mX && mY == other.mY && mFloater == other.mFloater; 
}

LLCoordCommon LL_COORD_FLOATER::convertToCommon() const
{
	const LLCoordFloater& self = static_cast<const LLCoordFloater&>(LLCoordFloater::getTypedCoords(*this));

	LLRect snap_rect = gFloaterView->getSnapRect();
	LLRect floater_view_screen_rect = gFloaterView->calcScreenRect();
	snap_rect.translate(floater_view_screen_rect.mLeft, floater_view_screen_rect.mBottom);

	LLFloater* floaterp = mFloater.get();
	S32 floater_width = floaterp ? floaterp->getRect().getWidth() : 0;
	S32 floater_height = floaterp ? floaterp->getRect().getHeight() : 0;
	LLCoordCommon out;
	if (self.mX < -0.5f)
	{
		out.mX = llround(rescale(self.mX, -1.f, -0.5f, snap_rect.mLeft - (floater_width - FLOATER_MIN_VISIBLE_PIXELS), snap_rect.mLeft));
	}
	else if (self.mX > 0.5f)
	{
		out.mX = llround(rescale(self.mX, 0.5f, 1.f, snap_rect.mRight - floater_width, snap_rect.mRight - FLOATER_MIN_VISIBLE_PIXELS));
	}
	else
	{
		out.mX = llround(rescale(self.mX, -0.5f, 0.5f, snap_rect.mLeft, snap_rect.mRight - floater_width));
	}

	if (self.mY < -0.5f)
	{
		out.mY = llround(rescale(self.mY, -1.f, -0.5f, snap_rect.mBottom - (floater_height - FLOATER_MIN_VISIBLE_PIXELS), snap_rect.mBottom));
	}
	else if (self.mY > 0.5f)
	{
		out.mY = llround(rescale(self.mY, 0.5f, 1.f, snap_rect.mTop - floater_height, snap_rect.mTop - FLOATER_MIN_VISIBLE_PIXELS));
	}
	else
	{
		out.mY = llround(rescale(self.mY, -0.5f, 0.5f, snap_rect.mBottom, snap_rect.mTop - floater_height));
	}

	// return center point instead of lower left
	out.mX += floater_width / 2;
	out.mY += floater_height / 2;

	return out;
}

void LL_COORD_FLOATER::convertFromCommon(const LLCoordCommon& from)
{
	LLCoordFloater& self = static_cast<LLCoordFloater&>(LLCoordFloater::getTypedCoords(*this));
	LLRect snap_rect = gFloaterView->getSnapRect();
	LLRect floater_view_screen_rect = gFloaterView->calcScreenRect();
	snap_rect.translate(floater_view_screen_rect.mLeft, floater_view_screen_rect.mBottom);


	LLFloater* floaterp = mFloater.get();
	S32 floater_width = floaterp ? floaterp->getRect().getWidth() : 0;
	S32 floater_height = floaterp ? floaterp->getRect().getHeight() : 0;

	S32 from_x = from.mX - floater_width / 2;
	S32 from_y = from.mY - floater_height / 2;

	if (from_x < snap_rect.mLeft)
	{
		self.mX = rescale(from_x, snap_rect.mLeft - (floater_width - FLOATER_MIN_VISIBLE_PIXELS), snap_rect.mLeft, -1.f, -0.5f);
	}
	else if (from_x + floater_width > snap_rect.mRight)
	{
		self.mX = rescale(from_x, snap_rect.mRight - floater_width, snap_rect.mRight - FLOATER_MIN_VISIBLE_PIXELS, 0.5f, 1.f);
	}
	else
	{
		self.mX = rescale(from_x, snap_rect.mLeft, snap_rect.mRight - floater_width, -0.5f, 0.5f);
	}

	if (from_y < snap_rect.mBottom)
	{
		self.mY = rescale(from_y, snap_rect.mBottom - (floater_height - FLOATER_MIN_VISIBLE_PIXELS), snap_rect.mBottom, -1.f, -0.5f);
	}
	else if (from_y + floater_height > snap_rect.mTop)
	{
		self.mY = rescale(from_y, snap_rect.mTop - floater_height, snap_rect.mTop - FLOATER_MIN_VISIBLE_PIXELS, 0.5f, 1.f);
	}
	else
	{
		self.mY = rescale(from_y, snap_rect.mBottom, snap_rect.mTop - floater_height, -0.5f, 0.5f);
	}
}<|MERGE_RESOLUTION|>--- conflicted
+++ resolved
@@ -240,7 +240,6 @@
 	mTitle(p.title),
 	mShortTitle(p.short_title),
 	mSingleInstance(p.single_instance),
-	mIsReuseInitialized(p.reuse_instance.isProvided()),
 	mReuseInstance(p.reuse_instance.isProvided() ? p.reuse_instance : p.single_instance), // reuse single-instance floaters by default
 	mKey(key),
 	mCanTearOff(p.can_tear_off),
@@ -770,31 +769,6 @@
 		}
 		
 		cleanupHandles();
-<<<<<<< HEAD
-=======
-		gFocusMgr.clearLastFocusForGroup(this);
-
-		if (hasFocus())
-		{
-			// Do this early, so UI controls will commit before the
-			// window is taken down.
-			releaseFocus();
-
-			// give focus to dependee floater if it exists, and we had focus first
-			if (isDependent())
-			{
-				LLFloater* dependee = mDependeeHandle.get();
-				if (dependee && !dependee->isDead())
-				{
-					dependee->setFocus(TRUE);
-				}
-			}
-
-			// STORM-1879: since this floater has focus, treat the closeFloater- call
-			// like a click on the close-button, and close gear- and contextmenus
-			LLMenuGL::sMenuContainer->hideMenus();
-		}
->>>>>>> 8a3384ad
 
 		dirtyRect();
 
@@ -3003,22 +2977,22 @@
 {
 	if (name != mInstanceName)
 	{
-		llassert_always(mInstanceName.empty());
-		mInstanceName = name;
-		if (!mInstanceName.empty())
-		{
-			std::string ctrl_name = getControlName(mInstanceName, mKey);
+	llassert_always(mInstanceName.empty());
+	mInstanceName = name;
+	if (!mInstanceName.empty())
+	{
+		std::string ctrl_name = getControlName(mInstanceName, mKey);
 			initRectControl();
-			if (!mVisibilityControl.empty())
-			{
-				mVisibilityControl = LLFloaterReg::declareVisibilityControl(ctrl_name);
-			}
-			if(!mDocStateControl.empty())
-			{
-				mDocStateControl = LLFloaterReg::declareDockStateControl(ctrl_name);
-			}
-		}
-	}
+		if (!mVisibilityControl.empty())
+		{
+			mVisibilityControl = LLFloaterReg::declareVisibilityControl(ctrl_name);
+		}
+		if(!mDocStateControl.empty())
+		{
+			mDocStateControl = LLFloaterReg::declareDockStateControl(ctrl_name);
+		}
+	}
+}
 }
 
 void LLFloater::setKey(const LLSD& newkey)
