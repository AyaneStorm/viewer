--- conflicted
+++ resolved
@@ -38,79 +38,21 @@
 class LLMultiFloater : public LLFloater
 {
 public:
-<<<<<<< HEAD
-	LLMultiFloater(const LLSD& key, const Params& params = getDefaultParams());
-	virtual ~LLMultiFloater() {};
-	
-	void buildTabContainer();
-	
-	virtual bool postBuild();
-	/*virtual*/ void onClose(bool app_quitting);
-	virtual void draw();
-	virtual void setVisible(bool visible);
-	/*virtual*/ bool handleKeyHere(KEY key, MASK mask);
-	/*virtual*/ bool addChild(LLView* view, S32 tab_group = 0);
-
-	virtual void setCanResize(bool can_resize);
-	virtual void growToFit(S32 content_width, S32 content_height);
-	virtual void addFloater(LLFloater* floaterp, bool select_added_floater, LLTabContainer::eInsertionPoint insertion_point = LLTabContainer::END);
-
-	virtual void showFloater(LLFloater* floaterp, LLTabContainer::eInsertionPoint insertion_point = LLTabContainer::END);
-	virtual void removeFloater(LLFloater* floaterp);
-
-	virtual void tabOpen(LLFloater* opened_floater, bool from_click);
-	virtual void tabClose();
-
-	virtual bool selectFloater(LLFloater* floaterp);
-	virtual void selectNextFloater();
-	virtual void selectPrevFloater();
-
-	virtual LLFloater*	getActiveFloater();
-	virtual bool		isFloaterFlashing(LLFloater* floaterp);
-	virtual S32			getFloaterCount();
-
-	virtual void setFloaterFlashing(LLFloater* floaterp, bool flashing);
-	virtual bool closeAllFloaters();	//Returns false if the floater could not be closed due to pending confirmation dialogs
-	void setTabContainer(LLTabContainer* tab_container) { if (!mTabContainer) mTabContainer = tab_container; }
-	void onTabSelected();
-
-	virtual void updateResizeLimits();
-	virtual void updateFloaterTitle(LLFloater* floaterp);
-
-protected:
-	struct LLFloaterData
-	{
-		S32		    mWidth;
-		S32		    mHeight;
-		bool	    mCanMinimize;
-		bool	    mCanResize;
-		bool        mSaveRect;
-	};
-
-	LLTabContainer*		mTabContainer;
-	
-	typedef std::map<LLHandle<LLFloater>, LLFloaterData> floater_data_map_t;
-	floater_data_map_t	mFloaterDataMap;
-	
-	LLTabContainer::TabPosition mTabPos;
-	bool				mAutoResize;
-	S32					mOrigMinWidth, mOrigMinHeight;  // logically const but initialized late
-=======
     LLMultiFloater(const LLSD& key, const Params& params = getDefaultParams());
     virtual ~LLMultiFloater() {};
 
     void buildTabContainer();
 
-    virtual BOOL postBuild();
+    virtual bool postBuild();
     /*virtual*/ void onClose(bool app_quitting);
     virtual void draw();
-    virtual void setVisible(BOOL visible);
-    /*virtual*/ BOOL handleKeyHere(KEY key, MASK mask);
+    virtual void setVisible(bool visible);
+    /*virtual*/ bool handleKeyHere(KEY key, MASK mask);
     /*virtual*/ bool addChild(LLView* view, S32 tab_group = 0);
 
-    virtual void setCanResize(BOOL can_resize);
+    virtual void setCanResize(bool can_resize);
     virtual void growToFit(S32 content_width, S32 content_height);
-    virtual void addFloater(LLFloater* floaterp, BOOL select_added_floater, LLTabContainer::eInsertionPoint insertion_point = LLTabContainer::END);
+    virtual void addFloater(LLFloater* floaterp, bool select_added_floater, LLTabContainer::eInsertionPoint insertion_point = LLTabContainer::END);
 
     virtual void showFloater(LLFloater* floaterp, LLTabContainer::eInsertionPoint insertion_point = LLTabContainer::END);
     virtual void removeFloater(LLFloater* floaterp);
@@ -118,16 +60,16 @@
     virtual void tabOpen(LLFloater* opened_floater, bool from_click);
     virtual void tabClose();
 
-    virtual BOOL selectFloater(LLFloater* floaterp);
+    virtual bool selectFloater(LLFloater* floaterp);
     virtual void selectNextFloater();
     virtual void selectPrevFloater();
 
     virtual LLFloater*  getActiveFloater();
-    virtual BOOL        isFloaterFlashing(LLFloater* floaterp);
+    virtual bool        isFloaterFlashing(LLFloater* floaterp);
     virtual S32         getFloaterCount();
 
-    virtual void setFloaterFlashing(LLFloater* floaterp, BOOL flashing);
-    virtual BOOL closeAllFloaters();    //Returns FALSE if the floater could not be closed due to pending confirmation dialogs
+    virtual void setFloaterFlashing(LLFloater* floaterp, bool flashing);
+    virtual bool closeAllFloaters();    //Returns false if the floater could not be closed due to pending confirmation dialogs
     void setTabContainer(LLTabContainer* tab_container) { if (!mTabContainer) mTabContainer = tab_container; }
     void onTabSelected();
 
@@ -139,9 +81,9 @@
     {
         S32         mWidth;
         S32         mHeight;
-        BOOL        mCanMinimize;
-        BOOL        mCanResize;
-        BOOL        mSaveRect;
+        bool        mCanMinimize;
+        bool        mCanResize;
+        bool        mSaveRect;
     };
 
     LLTabContainer*     mTabContainer;
@@ -150,9 +92,8 @@
     floater_data_map_t  mFloaterDataMap;
 
     LLTabContainer::TabPosition mTabPos;
-    BOOL                mAutoResize;
+    bool                mAutoResize;
     S32                 mOrigMinWidth, mOrigMinHeight;  // logically const but initialized late
->>>>>>> e7eced3c
 
 private:
     virtual void computeResizeLimits(S32& new_min_width, S32& new_min_height);
