--- conflicted
+++ resolved
@@ -65,13 +65,8 @@
 
     boost::signals2::connection setMouseDownCallback( const mouse_signal_t::slot_type& cb );
 
-<<<<<<< HEAD
-	/*virtual*/ bool handleMouseDown(S32 x, S32 y, MASK mask);
-	/*virtual*/ bool handleKeyHere(KEY key, MASK mask );
-=======
-    /*virtual*/ BOOL handleMouseDown(S32 x, S32 y, MASK mask);
-    /*virtual*/ BOOL handleKeyHere(KEY key, MASK mask );
->>>>>>> e7eced3c
+    /*virtual*/ bool handleMouseDown(S32 x, S32 y, MASK mask);
+    /*virtual*/ bool handleKeyHere(KEY key, MASK mask );
 
     void hideMenu();
 
