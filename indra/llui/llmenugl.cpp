--- conflicted
+++ resolved
@@ -3234,10 +3234,9 @@
     }
     if (mDropShadowed && !mTornOff)
     {
-        static LLUICachedControl<S32> drop_shadow_floater ("DropShadowFloater", 0);
         static LLUIColor color_drop_shadow = LLUIColorTable::instance().getColor("ColorDropShadow");
         gl_drop_shadow(0, getRect().getHeight(), getRect().getWidth(), 0,
-            color_drop_shadow, drop_shadow_floater );
+            color_drop_shadow, DROP_SHADOW_FLOATER);
     }
 
     if( mBgVisible )
@@ -3365,34 +3364,11 @@
 
     if ((mouse_x == 0) || (mouse_y == 0))
 
-<<<<<<< HEAD
-void LLMenuGL::draw( void )
-{
-	if (mNeedsArrange)
-	{
-		arrange();
-		mNeedsArrange = FALSE;
-	}
-	if (mDropShadowed && !mTornOff)
-	{
-		static LLUIColor color_drop_shadow = LLUIColorTable::instance().getColor("ColorDropShadow");
-		gl_drop_shadow(0, getRect().getHeight(), getRect().getWidth(), 0, 
-			color_drop_shadow, DROP_SHADOW_FLOATER);
-	}
-
-	if( mBgVisible )
-	{
-		gl_rect_2d( 0, getRect().getHeight(), getRect().getWidth(), 0, mBackgroundColor.get() );
-	}
-	LLView::draw();
-}
-=======
     {
         // Save click point for detecting cursor moves before mouse-up.
         // Must be in local coords to compare with mouseUp events.
         // If the mouse doesn't move, the menu will stay open ala the Mac.
         // See also LLContextMenu::show()
->>>>>>> e7eced3c
 
         LLUI::getInstance()->getMousePositionLocal(menu->getParent(), &mouse_x, &mouse_y);
     }
