--- conflicted
+++ resolved
@@ -74,41 +74,6 @@
 class LLChat
 {
 public:
-<<<<<<< HEAD
-	LLChat(const std::string& text = std::string())
-	:	mText(text),
-		mFromName(),
-		mFromID(),
-		mNotifId(),
-		mOwnerID(),
-		mSourceType(CHAT_SOURCE_AGENT),
-		mChatType(CHAT_TYPE_NORMAL),
-		mAudible(CHAT_AUDIBLE_FULLY),
-		mMuted(false),
-		mTime(0.0),
-		mTimeStr(),
-		mPosAgent(),
-		mURL(),
-		mChatStyle(CHAT_STYLE_NORMAL),
-		mSessionID()
-	{ }
-	
-	std::string		mText;		// UTF-8 line of text
-	std::string		mFromName;	// agent or object name
-	LLUUID			mFromID;	// agent id or object id
-	LLUUID			mNotifId;
-	LLUUID			mOwnerID;
-	EChatSourceType	mSourceType;
-	EChatType		mChatType;
-	EChatAudible	mAudible;
-	bool			mMuted;		// pass muted chat to maintain list of chatters
-	F64				mTime;		// viewer only, seconds from viewer start
-	std::string		mTimeStr;
-	LLVector3		mPosAgent;
-	std::string		mURL;
-	EChatStyle		mChatStyle;
-	LLUUID			mSessionID;
-=======
     LLChat(const std::string& text = std::string())
     :   mText(text),
         mFromName(),
@@ -118,7 +83,7 @@
         mSourceType(CHAT_SOURCE_AGENT),
         mChatType(CHAT_TYPE_NORMAL),
         mAudible(CHAT_AUDIBLE_FULLY),
-        mMuted(FALSE),
+        mMuted(false),
         mTime(0.0),
         mTimeStr(),
         mPosAgent(),
@@ -135,14 +100,13 @@
     EChatSourceType mSourceType;
     EChatType       mChatType;
     EChatAudible    mAudible;
-    BOOL            mMuted;     // pass muted chat to maintain list of chatters
+    bool            mMuted;     // pass muted chat to maintain list of chatters
     F64             mTime;      // viewer only, seconds from viewer start
     std::string     mTimeStr;
     LLVector3       mPosAgent;
     std::string     mURL;
     EChatStyle      mChatStyle;
     LLUUID          mSessionID;
->>>>>>> e7eced3c
 };
 
 #endif