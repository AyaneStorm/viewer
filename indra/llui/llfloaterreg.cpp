/**
 * @file llfloaterreg.cpp
 * @brief LLFloaterReg Floater Registration Class
 *
 * $LicenseInfo:firstyear=2002&license=viewerlgpl$
 * Second Life Viewer Source Code
 * Copyright (C) 2010, Linden Research, Inc.
 *
 * This library is free software; you can redistribute it and/or
 * modify it under the terms of the GNU Lesser General Public
 * License as published by the Free Software Foundation;
 * version 2.1 of the License only.
 *
 * This library is distributed in the hope that it will be useful,
 * but WITHOUT ANY WARRANTY; without even the implied warranty of
 * MERCHANTABILITY or FITNESS FOR A PARTICULAR PURPOSE.  See the GNU
 * Lesser General Public License for more details.
 *
 * You should have received a copy of the GNU Lesser General Public
 * License along with this library; if not, write to the Free Software
 * Foundation, Inc., 51 Franklin Street, Fifth Floor, Boston, MA  02110-1301  USA
 *
 * Linden Research, Inc., 945 Battery Street, San Francisco, CA  94111  USA
 * $/LicenseInfo$
 */

#include "linden_common.h"

#include "llfloaterreg.h"

//#include "llagent.h"
#include "llfloater.h"
#include "llmultifloater.h"
#include "llfloaterreglistener.h"
#include "lluiusage.h"

//*******************************************************

//static
LLFloaterReg::instance_list_t LLFloaterReg::sNullInstanceList;
LLFloaterReg::instance_map_t LLFloaterReg::sInstanceMap;
LLFloaterReg::build_map_t LLFloaterReg::sBuildMap;
std::map<std::string,std::string> LLFloaterReg::sGroupMap;
bool LLFloaterReg::sBlockShowFloaters = false;
std::set<std::string> LLFloaterReg::sAlwaysShowableList;

static LLFloaterRegListener sFloaterRegListener;

//*******************************************************

//static
void LLFloaterReg::add(const std::string& name, const std::string& filename, const LLFloaterBuildFunc& func, const std::string& groupname)
{
    sBuildMap[name].mFunc = func;
    sBuildMap[name].mFile = filename;
    sGroupMap[name] = groupname.empty() ? name : groupname;
    sGroupMap[groupname] = groupname; // for referencing directly by group name
}

//static
bool LLFloaterReg::isRegistered(const std::string& name)
{
    return sBuildMap.find(name) != sBuildMap.end();
}

//static
LLFloater* LLFloaterReg::getLastFloaterInGroup(const std::string& name)
{
    const std::string& groupname = sGroupMap[name];
    if (!groupname.empty())
    {
        instance_list_t& list = sInstanceMap[groupname];
        if (!list.empty())
        {
            for (instance_list_t::reverse_iterator iter = list.rbegin(); iter != list.rend(); ++iter)
            {
                LLFloater* inst = *iter;

                if (inst->getVisible() && !inst->isMinimized())
                {
                    return inst;
                }
            }
        }
    }
    return NULL;
}

LLFloater* LLFloaterReg::getLastFloaterCascading()
{
    LLRect candidate_rect;
    candidate_rect.mTop = 100000;
    LLFloater* candidate_floater = NULL;

    std::map<std::string,std::string>::const_iterator it = sGroupMap.begin(), it_end = sGroupMap.end();
    for( ; it != it_end; ++it)
    {
        const std::string& group_name = it->second;

        instance_list_t& instances = sInstanceMap[group_name];

        for (instance_list_t::const_iterator iter = instances.begin(); iter != instances.end(); ++iter)
        {
            LLFloater* inst = *iter;

            if (inst->getVisible()
                && (inst->isPositioning(LLFloaterEnums::POSITIONING_CASCADING)
                    || inst->isPositioning(LLFloaterEnums::POSITIONING_CASCADE_GROUP)))
            {
                if (candidate_rect.mTop > inst->getRect().mTop)
                {
                    candidate_floater = inst;
                    candidate_rect = inst->getRect();
                }
            }
        }
    }

    return candidate_floater;
}

//static
LLFloater* LLFloaterReg::findInstance(const std::string& name, const LLSD& key)
{
    LLFloater* res = NULL;
    const std::string& groupname = sGroupMap[name];
    if (!groupname.empty())
    {
        instance_list_t& list = sInstanceMap[groupname];
        for (instance_list_t::iterator iter = list.begin(); iter != list.end(); ++iter)
        {
            LLFloater* inst = *iter;
            if (inst->matchesKey(key))
            {
                res = inst;
                break;
            }
        }
    }
    return res;
}

//static
LLFloater* LLFloaterReg::getInstance(const std::string& name, const LLSD& key)
{
    LLFloater* res = findInstance(name, key);
    if (!res)
    {
        const LLFloaterBuildFunc& build_func = sBuildMap[name].mFunc;
        const std::string& xui_file = sBuildMap[name].mFile;
        if (build_func)
        {
            const std::string& groupname = sGroupMap[name];
            if (!groupname.empty())
            {
                instance_list_t& list = sInstanceMap[groupname];

                res = build_func(key);
                if (!res)
                {
                    LL_WARNS() << "Failed to build floater type: '" << name << "'." << LL_ENDL;
                    return NULL;
                }
                bool success = res->buildFromFile(xui_file);
                if (!success)
                {
                    LL_WARNS() << "Failed to build floater type: '" << name << "'." << LL_ENDL;
                    return NULL;
                }

                // Note: key should eventually be a non optional LLFloater arg; for now, set mKey to be safe
                if (res->mKey.isUndefined())
                {
                    res->mKey = key;
                }
                res->setInstanceName(name);

                LLFloater *last_floater = (list.empty() ? NULL : list.back());

                res->applyControlsAndPosition(last_floater);

                gFloaterView->adjustToFitScreen(res, false);

                list.push_back(res);
            }
        }
        if (!res)
        {
            LL_WARNS() << "Floater type: '" << name << "' not registered." << LL_ENDL;
        }
    }
    return res;
}

//static
LLFloater* LLFloaterReg::removeInstance(const std::string& name, const LLSD& key)
{
    LLFloater* res = NULL;
    const std::string& groupname = sGroupMap[name];
    if (!groupname.empty())
    {
        instance_list_t& list = sInstanceMap[groupname];
        for (instance_list_t::iterator iter = list.begin(); iter != list.end(); ++iter)
        {
            LLFloater* inst = *iter;
            if (inst->matchesKey(key))
            {
                res = inst;
                list.erase(iter);
                break;
            }
        }
    }
    return res;
}

//static
// returns true if the instance existed
bool LLFloaterReg::destroyInstance(const std::string& name, const LLSD& key)
{
    LLFloater* inst = removeInstance(name, key);
    if (inst)
    {
        delete inst;
        return true;
    }
    else
    {
        return false;
    }
}

// Iterators
//static
LLFloaterReg::const_instance_list_t& LLFloaterReg::getFloaterList(const std::string& name)
{
    instance_map_t::iterator iter = sInstanceMap.find(name);
    if (iter != sInstanceMap.end())
    {
        return iter->second;
    }
    else
    {
        return sNullInstanceList;
    }
}

// Visibility Management

//static
<<<<<<< HEAD
LLFloater* LLFloaterReg::showInstance(const std::string& name, const LLSD& key, bool focus) 
{
	if( sBlockShowFloaters
			// see EXT-7090
			&& sAlwaysShowableList.find(name) == sAlwaysShowableList.end())
		return 0;//
	LLFloater* instance = getInstance(name, key); 
	if (instance) 
	{
		instance->openFloater(key);
		if (focus)
			instance->setFocus(true);
	}
	return instance;
=======
LLFloater* LLFloaterReg::showInstance(const std::string& name, const LLSD& key, BOOL focus)
{
    if( sBlockShowFloaters
            // see EXT-7090
            && sAlwaysShowableList.find(name) == sAlwaysShowableList.end())
        return 0;//
    LLFloater* instance = getInstance(name, key);
    if (instance)
    {
        instance->openFloater(key);
        if (focus)
            instance->setFocus(TRUE);
    }
    return instance;
>>>>>>> e7eced3c
}

//static
// returns true if the instance exists
bool LLFloaterReg::hideInstance(const std::string& name, const LLSD& key)
{
    LLFloater* instance = findInstance(name, key);
    if (instance)
    {
        instance->closeHostedFloater();
    }
    return (instance != NULL);
}

//static
// returns true if the instance is visible when completed
bool LLFloaterReg::toggleInstance(const std::string& name, const LLSD& key)
{
<<<<<<< HEAD
	LLFloater* instance = findInstance(name, key); 
	if (instance && instance->isShown())
	{
		instance->closeHostedFloater();
		return false;
	}

	instance = showInstance(name, key, true);

	return instance != nullptr;
=======
    LLFloater* instance = findInstance(name, key);
    if (LLFloater::isShown(instance))
    {
        instance->closeHostedFloater();
        return false;
    }
    else
    {
        return showInstance(name, key, TRUE) ? true : false;
    }
>>>>>>> e7eced3c
}

//static
// returns true if the instance exists and is visible (doesnt matter minimized or not)
bool LLFloaterReg::instanceVisible(const std::string& name, const LLSD& key)
{
    LLFloater* instance = findInstance(name, key);
    return LLFloater::isVisible(instance);
}

//static
void LLFloaterReg::showInitialVisibleInstances()
{
<<<<<<< HEAD
	// Iterate through alll registered instance names and show any with a save visible state
	for (build_map_t::iterator iter = sBuildMap.begin(); iter != sBuildMap.end(); ++iter)
	{
		const std::string& name = iter->first;
		std::string controlname = getVisibilityControlName(name);
		if (LLFloater::getControlGroup()->controlExists(controlname))
		{
			bool isvis = LLFloater::getControlGroup()->getBOOL(controlname);
			if (isvis)
			{
				showInstance(name, LLSD()); // keyed floaters shouldn't set save_vis to true
			}
		}
	}
=======
    // Iterate through alll registered instance names and show any with a save visible state
    for (build_map_t::iterator iter = sBuildMap.begin(); iter != sBuildMap.end(); ++iter)
    {
        const std::string& name = iter->first;
        std::string controlname = getVisibilityControlName(name);
        if (LLFloater::getControlGroup()->controlExists(controlname))
        {
            BOOL isvis = LLFloater::getControlGroup()->getBOOL(controlname);
            if (isvis)
            {
                showInstance(name, LLSD()); // keyed floaters shouldn't set save_vis to true
            }
        }
    }
>>>>>>> e7eced3c
}

//static
void LLFloaterReg::hideVisibleInstances(const std::set<std::string>& exceptions)
{
<<<<<<< HEAD
	// Iterate through alll active instances and hide them
	for (instance_map_t::iterator iter = sInstanceMap.begin(); iter != sInstanceMap.end(); ++iter)
	{
		const std::string& name = iter->first;
		if (exceptions.find(name) != exceptions.end())
			continue;
		instance_list_t& list = iter->second;
		for (instance_list_t::iterator iter = list.begin(); iter != list.end(); ++iter)
		{
			LLFloater* floater = *iter;
			floater->pushVisible(false);
		}
	}
=======
    // Iterate through alll active instances and hide them
    for (instance_map_t::iterator iter = sInstanceMap.begin(); iter != sInstanceMap.end(); ++iter)
    {
        const std::string& name = iter->first;
        if (exceptions.find(name) != exceptions.end())
            continue;
        instance_list_t& list = iter->second;
        for (instance_list_t::iterator iter = list.begin(); iter != list.end(); ++iter)
        {
            LLFloater* floater = *iter;
            floater->pushVisible(FALSE);
        }
    }
>>>>>>> e7eced3c
}

//static
void LLFloaterReg::restoreVisibleInstances()
{
    // Iterate through all active instances and restore visibility
    for (instance_map_t::iterator iter = sInstanceMap.begin(); iter != sInstanceMap.end(); ++iter)
    {
        instance_list_t& list = iter->second;
        for (instance_list_t::iterator iter = list.begin(); iter != list.end(); ++iter)
        {
            LLFloater* floater = *iter;
            floater->popVisible();
        }
    }
}

//static
std::string LLFloaterReg::getRectControlName(const std::string& name)
{
    return std::string("floater_rect_") + getBaseControlName(name);
}

//static
std::string LLFloaterReg::declareRectControl(const std::string& name)
{
    std::string controlname = getRectControlName(name);
    LLFloater::getControlGroup()->declareRect(controlname, LLRect(),
                                              llformat("Window Size for %s", name.c_str()),
                                              LLControlVariable::PERSIST_NONDFT);
    return controlname;
}

std::string LLFloaterReg::declarePosXControl(const std::string& name)
{
    std::string controlname = std::string("floater_pos_") + getBaseControlName(name) + "_x";
    LLFloater::getControlGroup()->declareF32(controlname,
                                            10.f,
                                            llformat("Window X Position for %s", name.c_str()),
                                            LLControlVariable::PERSIST_NONDFT);
    return controlname;
}

std::string LLFloaterReg::declarePosYControl(const std::string& name)
{
    std::string controlname = std::string("floater_pos_") + getBaseControlName(name) + "_y";
    LLFloater::getControlGroup()->declareF32(controlname,
                                            10.f,
                                            llformat("Window Y Position for %s", name.c_str()),
                                            LLControlVariable::PERSIST_NONDFT);

    return controlname;
}


//static
std::string LLFloaterReg::getVisibilityControlName(const std::string& name)
{
    return std::string("floater_vis_") + getBaseControlName(name);
}

//static
std::string LLFloaterReg::getBaseControlName(const std::string& name)
{
    std::string res(name);
    LLStringUtil::replaceChar( res, ' ', '_' );
    return res;
}


//static
std::string LLFloaterReg::declareVisibilityControl(const std::string& name)
{
<<<<<<< HEAD
	std::string controlname = getVisibilityControlName(name);
	LLFloater::getControlGroup()->declareBOOL(controlname, false,
												 llformat("Window Visibility for %s", name.c_str()),
												 LLControlVariable::PERSIST_NONDFT);
	return controlname;
=======
    std::string controlname = getVisibilityControlName(name);
    LLFloater::getControlGroup()->declareBOOL(controlname, FALSE,
                                                 llformat("Window Visibility for %s", name.c_str()),
                                                 LLControlVariable::PERSIST_NONDFT);
    return controlname;
>>>>>>> e7eced3c
}

//static
std::string LLFloaterReg::declareDockStateControl(const std::string& name)
{
<<<<<<< HEAD
	std::string controlname = getDockStateControlName(name);
	LLFloater::getControlGroup()->declareBOOL(controlname, true,
												 llformat("Window Docking state for %s", name.c_str()),
												 LLControlVariable::PERSIST_NONDFT);
	return controlname;
=======
    std::string controlname = getDockStateControlName(name);
    LLFloater::getControlGroup()->declareBOOL(controlname, TRUE,
                                                 llformat("Window Docking state for %s", name.c_str()),
                                                 LLControlVariable::PERSIST_NONDFT);
    return controlname;
>>>>>>> e7eced3c

}

//static
std::string LLFloaterReg::getDockStateControlName(const std::string& name)
{
    std::string res = std::string("floater_dock_") + name;
    LLStringUtil::replaceChar( res, ' ', '_' );
    return res;
}


//static
void LLFloaterReg::registerControlVariables()
{
    // Iterate through alll registered instance names and register rect and visibility control variables
    for (build_map_t::iterator iter = sBuildMap.begin(); iter != sBuildMap.end(); ++iter)
    {
        const std::string& name = iter->first;
        if (LLFloater::getControlGroup()->controlExists(getRectControlName(name)))
        {
            declareRectControl(name);
        }
        if (LLFloater::getControlGroup()->controlExists(getVisibilityControlName(name)))
        {
            declareVisibilityControl(name);
        }
    }

    const LLSD& exclude_list = LLUI::getInstance()->mSettingGroups["config"]->getLLSD("always_showable_floaters");
    for (LLSD::array_const_iterator iter = exclude_list.beginArray();
        iter != exclude_list.endArray();
        iter++)
    {
        sAlwaysShowableList.insert(iter->asString());
    }
}

//static
void LLFloaterReg::toggleInstanceOrBringToFront(const LLSD& sdname, const LLSD& key)
{
<<<<<<< HEAD
	//
	// Floaters controlled by the toolbar behave a bit differently from others.
	// Namely they have 3-4 states as defined in the design wiki page here:
	//   https://wiki.lindenlab.com/wiki/FUI_Button_states
	//
	// The basic idea is this:
	// * If the target floater is minimized, this button press will un-minimize it.
	// * Else if the target floater is closed open it.
	// * Else if the target floater does not have focus, give it focus.
	//       * Also, if it is not on top, bring it forward when focus is given.
	// * Else the target floater is open, close it.
	// 
	std::string name = sdname.asString();
	LLFloater* instance = getInstance(name, key); 
	
	if (!instance)
	{
		LL_DEBUGS() << "Unable to get instance of floater '" << name << "'" << LL_ENDL;
		return;
	}
	
	// If hosted, we need to take that into account
	LLFloater* host = instance->getHost();
	
	if (host)
	{
		if (host->isMinimized() || !host->isShown() || !host->isFrontmost())
		{
			host->setMinimized(false);
			instance->openFloater(key);
			instance->setVisibleAndFrontmost(true, key);
		}
		else if (!instance->getVisible())
		{
			instance->openFloater(key);
			instance->setVisibleAndFrontmost(true, key);
			instance->setFocus(true);
		}
		else
		{
			instance->closeHostedFloater();
		}
	}
	else
	{
		if (instance->isMinimized())
		{
			instance->setMinimized(false);
			instance->setVisibleAndFrontmost(true, key);
		}
		else if (!instance->isShown())
		{
			instance->openFloater(key);
			instance->setVisibleAndFrontmost(true, key);
		}
		else if (!instance->isFrontmost())
		{
			instance->setVisibleAndFrontmost(true, key);
		}
		else
		{
			instance->closeHostedFloater();
		}
	}
=======
    //
    // Floaters controlled by the toolbar behave a bit differently from others.
    // Namely they have 3-4 states as defined in the design wiki page here:
    //   https://wiki.lindenlab.com/wiki/FUI_Button_states
    //
    // The basic idea is this:
    // * If the target floater is minimized, this button press will un-minimize it.
    // * Else if the target floater is closed open it.
    // * Else if the target floater does not have focus, give it focus.
    //       * Also, if it is not on top, bring it forward when focus is given.
    // * Else the target floater is open, close it.
    //
    std::string name = sdname.asString();
    LLFloater* instance = getInstance(name, key);

    if (!instance)
    {
        LL_DEBUGS() << "Unable to get instance of floater '" << name << "'" << LL_ENDL;
        return;
    }

    // If hosted, we need to take that into account
    LLFloater* host = instance->getHost();

    if (host)
    {
        if (host->isMinimized() || !host->isShown() || !host->isFrontmost())
        {
            host->setMinimized(FALSE);
            instance->openFloater(key);
            instance->setVisibleAndFrontmost(true, key);
        }
        else if (!instance->getVisible())
        {
            instance->openFloater(key);
            instance->setVisibleAndFrontmost(true, key);
            instance->setFocus(TRUE);
        }
        else
        {
            instance->closeHostedFloater();
        }
    }
    else
    {
        if (instance->isMinimized())
        {
            instance->setMinimized(FALSE);
            instance->setVisibleAndFrontmost(true, key);
        }
        else if (!instance->isShown())
        {
            instance->openFloater(key);
            instance->setVisibleAndFrontmost(true, key);
        }
        else if (!instance->isFrontmost())
        {
            instance->setVisibleAndFrontmost(true, key);
        }
        else
        {
            instance->closeHostedFloater();
        }
    }
>>>>>>> e7eced3c
}

// static
// Same as toggleInstanceOrBringToFront but does not close floater.
// unlike showInstance() does not trigger onOpen() if already open
void LLFloaterReg::showInstanceOrBringToFront(const LLSD& sdname, const LLSD& key)
{
    std::string name = sdname.asString();
    LLFloater* instance = getInstance(name, key);


    if (!instance)
    {
        LL_DEBUGS() << "Unable to get instance of floater '" << name << "'" << LL_ENDL;
        return;
    }

    // If hosted, we need to take that into account
    LLFloater* host = instance->getHost();

    if (host)
    {
        if (host->isMinimized() || !host->isShown() || !host->isFrontmost())
        {
            host->setMinimized(false);
            instance->openFloater(key);
            instance->setVisibleAndFrontmost(true, key);
        }
        else if (!instance->getVisible())
        {
            instance->openFloater(key);
            instance->setVisibleAndFrontmost(true, key);
            instance->setFocus(true);
        }
    }
    else
    {
        if (instance->isMinimized())
        {
            instance->setMinimized(false);
            instance->setVisibleAndFrontmost(true, key);
        }
        else if (!instance->isShown())
        {
            instance->openFloater(key);
            instance->setVisibleAndFrontmost(true, key);
        }
        else if (!instance->isFrontmost())
        {
            instance->setVisibleAndFrontmost(true, key);
        }
    }
}

// static
U32 LLFloaterReg::getVisibleFloaterInstanceCount()
{
    U32 count = 0;

    std::map<std::string,std::string>::const_iterator it = sGroupMap.begin(), it_end = sGroupMap.end();
    for( ; it != it_end; ++it)
    {
        const std::string& group_name = it->second;

        instance_list_t& instances = sInstanceMap[group_name];

        for (instance_list_t::const_iterator iter = instances.begin(); iter != instances.end(); ++iter)
        {
            LLFloater* inst = *iter;

            if (inst->getVisible() && !inst->isMinimized())
            {
                count++;
            }
        }
    }

    return count;
}<|MERGE_RESOLUTION|>--- conflicted
+++ resolved
@@ -248,23 +248,7 @@
 // Visibility Management
 
 //static
-<<<<<<< HEAD
-LLFloater* LLFloaterReg::showInstance(const std::string& name, const LLSD& key, bool focus) 
-{
-	if( sBlockShowFloaters
-			// see EXT-7090
-			&& sAlwaysShowableList.find(name) == sAlwaysShowableList.end())
-		return 0;//
-	LLFloater* instance = getInstance(name, key); 
-	if (instance) 
-	{
-		instance->openFloater(key);
-		if (focus)
-			instance->setFocus(true);
-	}
-	return instance;
-=======
-LLFloater* LLFloaterReg::showInstance(const std::string& name, const LLSD& key, BOOL focus)
+LLFloater* LLFloaterReg::showInstance(const std::string& name, const LLSD& key, bool focus)
 {
     if( sBlockShowFloaters
             // see EXT-7090
@@ -275,10 +259,9 @@
     {
         instance->openFloater(key);
         if (focus)
-            instance->setFocus(TRUE);
+            instance->setFocus(true);
     }
     return instance;
->>>>>>> e7eced3c
 }
 
 //static
@@ -297,29 +280,16 @@
 // returns true if the instance is visible when completed
 bool LLFloaterReg::toggleInstance(const std::string& name, const LLSD& key)
 {
-<<<<<<< HEAD
-	LLFloater* instance = findInstance(name, key); 
-	if (instance && instance->isShown())
-	{
-		instance->closeHostedFloater();
-		return false;
-	}
-
-	instance = showInstance(name, key, true);
-
-	return instance != nullptr;
-=======
     LLFloater* instance = findInstance(name, key);
-    if (LLFloater::isShown(instance))
+    if (instance && instance->isShown())
     {
         instance->closeHostedFloater();
         return false;
     }
-    else
-    {
-        return showInstance(name, key, TRUE) ? true : false;
-    }
->>>>>>> e7eced3c
+
+    instance = showInstance(name, key, true);
+
+    return instance != nullptr;
 }
 
 //static
@@ -333,22 +303,6 @@
 //static
 void LLFloaterReg::showInitialVisibleInstances()
 {
-<<<<<<< HEAD
-	// Iterate through alll registered instance names and show any with a save visible state
-	for (build_map_t::iterator iter = sBuildMap.begin(); iter != sBuildMap.end(); ++iter)
-	{
-		const std::string& name = iter->first;
-		std::string controlname = getVisibilityControlName(name);
-		if (LLFloater::getControlGroup()->controlExists(controlname))
-		{
-			bool isvis = LLFloater::getControlGroup()->getBOOL(controlname);
-			if (isvis)
-			{
-				showInstance(name, LLSD()); // keyed floaters shouldn't set save_vis to true
-			}
-		}
-	}
-=======
     // Iterate through alll registered instance names and show any with a save visible state
     for (build_map_t::iterator iter = sBuildMap.begin(); iter != sBuildMap.end(); ++iter)
     {
@@ -356,34 +310,18 @@
         std::string controlname = getVisibilityControlName(name);
         if (LLFloater::getControlGroup()->controlExists(controlname))
         {
-            BOOL isvis = LLFloater::getControlGroup()->getBOOL(controlname);
+            bool isvis = LLFloater::getControlGroup()->getBOOL(controlname);
             if (isvis)
             {
                 showInstance(name, LLSD()); // keyed floaters shouldn't set save_vis to true
             }
         }
     }
->>>>>>> e7eced3c
 }
 
 //static
 void LLFloaterReg::hideVisibleInstances(const std::set<std::string>& exceptions)
 {
-<<<<<<< HEAD
-	// Iterate through alll active instances and hide them
-	for (instance_map_t::iterator iter = sInstanceMap.begin(); iter != sInstanceMap.end(); ++iter)
-	{
-		const std::string& name = iter->first;
-		if (exceptions.find(name) != exceptions.end())
-			continue;
-		instance_list_t& list = iter->second;
-		for (instance_list_t::iterator iter = list.begin(); iter != list.end(); ++iter)
-		{
-			LLFloater* floater = *iter;
-			floater->pushVisible(false);
-		}
-	}
-=======
     // Iterate through alll active instances and hide them
     for (instance_map_t::iterator iter = sInstanceMap.begin(); iter != sInstanceMap.end(); ++iter)
     {
@@ -394,10 +332,9 @@
         for (instance_list_t::iterator iter = list.begin(); iter != list.end(); ++iter)
         {
             LLFloater* floater = *iter;
-            floater->pushVisible(FALSE);
-        }
-    }
->>>>>>> e7eced3c
+            floater->pushVisible(false);
+        }
+    }
 }
 
 //static
@@ -471,37 +408,21 @@
 //static
 std::string LLFloaterReg::declareVisibilityControl(const std::string& name)
 {
-<<<<<<< HEAD
-	std::string controlname = getVisibilityControlName(name);
-	LLFloater::getControlGroup()->declareBOOL(controlname, false,
-												 llformat("Window Visibility for %s", name.c_str()),
-												 LLControlVariable::PERSIST_NONDFT);
-	return controlname;
-=======
     std::string controlname = getVisibilityControlName(name);
-    LLFloater::getControlGroup()->declareBOOL(controlname, FALSE,
+    LLFloater::getControlGroup()->declareBOOL(controlname, false,
                                                  llformat("Window Visibility for %s", name.c_str()),
                                                  LLControlVariable::PERSIST_NONDFT);
     return controlname;
->>>>>>> e7eced3c
 }
 
 //static
 std::string LLFloaterReg::declareDockStateControl(const std::string& name)
 {
-<<<<<<< HEAD
-	std::string controlname = getDockStateControlName(name);
-	LLFloater::getControlGroup()->declareBOOL(controlname, true,
-												 llformat("Window Docking state for %s", name.c_str()),
-												 LLControlVariable::PERSIST_NONDFT);
-	return controlname;
-=======
     std::string controlname = getDockStateControlName(name);
-    LLFloater::getControlGroup()->declareBOOL(controlname, TRUE,
+    LLFloater::getControlGroup()->declareBOOL(controlname, true,
                                                  llformat("Window Docking state for %s", name.c_str()),
                                                  LLControlVariable::PERSIST_NONDFT);
     return controlname;
->>>>>>> e7eced3c
 
 }
 
@@ -543,72 +464,6 @@
 //static
 void LLFloaterReg::toggleInstanceOrBringToFront(const LLSD& sdname, const LLSD& key)
 {
-<<<<<<< HEAD
-	//
-	// Floaters controlled by the toolbar behave a bit differently from others.
-	// Namely they have 3-4 states as defined in the design wiki page here:
-	//   https://wiki.lindenlab.com/wiki/FUI_Button_states
-	//
-	// The basic idea is this:
-	// * If the target floater is minimized, this button press will un-minimize it.
-	// * Else if the target floater is closed open it.
-	// * Else if the target floater does not have focus, give it focus.
-	//       * Also, if it is not on top, bring it forward when focus is given.
-	// * Else the target floater is open, close it.
-	// 
-	std::string name = sdname.asString();
-	LLFloater* instance = getInstance(name, key); 
-	
-	if (!instance)
-	{
-		LL_DEBUGS() << "Unable to get instance of floater '" << name << "'" << LL_ENDL;
-		return;
-	}
-	
-	// If hosted, we need to take that into account
-	LLFloater* host = instance->getHost();
-	
-	if (host)
-	{
-		if (host->isMinimized() || !host->isShown() || !host->isFrontmost())
-		{
-			host->setMinimized(false);
-			instance->openFloater(key);
-			instance->setVisibleAndFrontmost(true, key);
-		}
-		else if (!instance->getVisible())
-		{
-			instance->openFloater(key);
-			instance->setVisibleAndFrontmost(true, key);
-			instance->setFocus(true);
-		}
-		else
-		{
-			instance->closeHostedFloater();
-		}
-	}
-	else
-	{
-		if (instance->isMinimized())
-		{
-			instance->setMinimized(false);
-			instance->setVisibleAndFrontmost(true, key);
-		}
-		else if (!instance->isShown())
-		{
-			instance->openFloater(key);
-			instance->setVisibleAndFrontmost(true, key);
-		}
-		else if (!instance->isFrontmost())
-		{
-			instance->setVisibleAndFrontmost(true, key);
-		}
-		else
-		{
-			instance->closeHostedFloater();
-		}
-	}
-=======
     //
     // Floaters controlled by the toolbar behave a bit differently from others.
     // Namely they have 3-4 states as defined in the design wiki page here:
@@ -637,7 +492,7 @@
     {
         if (host->isMinimized() || !host->isShown() || !host->isFrontmost())
         {
-            host->setMinimized(FALSE);
+            host->setMinimized(false);
             instance->openFloater(key);
             instance->setVisibleAndFrontmost(true, key);
         }
@@ -645,7 +500,7 @@
         {
             instance->openFloater(key);
             instance->setVisibleAndFrontmost(true, key);
-            instance->setFocus(TRUE);
+            instance->setFocus(true);
         }
         else
         {
@@ -656,7 +511,7 @@
     {
         if (instance->isMinimized())
         {
-            instance->setMinimized(FALSE);
+            instance->setMinimized(false);
             instance->setVisibleAndFrontmost(true, key);
         }
         else if (!instance->isShown())
@@ -673,7 +528,6 @@
             instance->closeHostedFloater();
         }
     }
->>>>>>> e7eced3c
 }
 
 // static
