--- conflicted
+++ resolved
@@ -1,72 +1,63 @@
-/**
- * @file llctrlselectioninterface.cpp
- * @brief Programmatic selection of items in a list.
- *
- * $LicenseInfo:firstyear=2006&license=viewerlgpl$
- * Second Life Viewer Source Code
- * Copyright (C) 2010, Linden Research, Inc.
- *
- * This library is free software; you can redistribute it and/or
- * modify it under the terms of the GNU Lesser General Public
- * License as published by the Free Software Foundation;
- * version 2.1 of the License only.
- *
- * This library is distributed in the hope that it will be useful,
- * but WITHOUT ANY WARRANTY; without even the implied warranty of
- * MERCHANTABILITY or FITNESS FOR A PARTICULAR PURPOSE.  See the GNU
- * Lesser General Public License for more details.
- *
- * You should have received a copy of the GNU Lesser General Public
- * License along with this library; if not, write to the Free Software
- * Foundation, Inc., 51 Franklin Street, Fifth Floor, Boston, MA  02110-1301  USA
- *
- * Linden Research, Inc., 945 Battery Street, San Francisco, CA  94111  USA
- * $/LicenseInfo$
- */
-#include "linden_common.h"
-
-#include "llctrlselectioninterface.h"
-
-#include "llsd.h"
-
-// virtual
-LLCtrlSelectionInterface::~LLCtrlSelectionInterface()
-{ }
-
-bool LLCtrlSelectionInterface::selectByValue(LLSD value)
-{
-<<<<<<< HEAD
-	return setSelectedByValue(value, true);
-}
-
-bool LLCtrlSelectionInterface::deselectByValue(LLSD value)
-{ 
-	return setSelectedByValue(value, false); 
-=======
-    return setSelectedByValue(value, TRUE);
-}
-
-BOOL LLCtrlSelectionInterface::deselectByValue(LLSD value)
-{
-    return setSelectedByValue(value, FALSE);
->>>>>>> e1623bb2
-}
-
-
-// virtual
-LLCtrlListInterface::~LLCtrlListInterface()
-{ }
-
-LLScrollListItem* LLCtrlListInterface::addSimpleElement(const std::string& value)
-{
-    return addSimpleElement(value, ADD_BOTTOM, LLSD());
-}
-
-LLScrollListItem* LLCtrlListInterface::addSimpleElement(const std::string& value, EAddPosition pos)
-{
-    return addSimpleElement(value, pos, LLSD());
-}
-
-// virtual
-LLCtrlScrollInterface::~LLCtrlScrollInterface()
-{ }+/**
+ * @file llctrlselectioninterface.cpp
+ * @brief Programmatic selection of items in a list.
+ *
+ * $LicenseInfo:firstyear=2006&license=viewerlgpl$
+ * Second Life Viewer Source Code
+ * Copyright (C) 2010, Linden Research, Inc.
+ *
+ * This library is free software; you can redistribute it and/or
+ * modify it under the terms of the GNU Lesser General Public
+ * License as published by the Free Software Foundation;
+ * version 2.1 of the License only.
+ *
+ * This library is distributed in the hope that it will be useful,
+ * but WITHOUT ANY WARRANTY; without even the implied warranty of
+ * MERCHANTABILITY or FITNESS FOR A PARTICULAR PURPOSE.  See the GNU
+ * Lesser General Public License for more details.
+ *
+ * You should have received a copy of the GNU Lesser General Public
+ * License along with this library; if not, write to the Free Software
+ * Foundation, Inc., 51 Franklin Street, Fifth Floor, Boston, MA  02110-1301  USA
+ *
+ * Linden Research, Inc., 945 Battery Street, San Francisco, CA  94111  USA
+ * $/LicenseInfo$
+ */
+#include "linden_common.h"
+
+#include "llctrlselectioninterface.h"
+
+#include "llsd.h"
+
+// virtual
+LLCtrlSelectionInterface::~LLCtrlSelectionInterface()
+{ }
+
+bool LLCtrlSelectionInterface::selectByValue(LLSD value)
+{
+    return setSelectedByValue(value, true);
+}
+
+bool LLCtrlSelectionInterface::deselectByValue(LLSD value)
+{
+    return setSelectedByValue(value, false);
+}
+
+
+// virtual
+LLCtrlListInterface::~LLCtrlListInterface()
+{ }
+
+LLScrollListItem* LLCtrlListInterface::addSimpleElement(const std::string& value)
+{
+    return addSimpleElement(value, ADD_BOTTOM, LLSD());
+}
+
+LLScrollListItem* LLCtrlListInterface::addSimpleElement(const std::string& value, EAddPosition pos)
+{
+    return addSimpleElement(value, pos, LLSD());
+}
+
+// virtual
+LLCtrlScrollInterface::~LLCtrlScrollInterface()
+{ }