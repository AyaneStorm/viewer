/**
 * @file lltextbase.h
 * @author Martin Reddy
 * @brief The base class of text box/editor, providing Url handling support
 *
 * $LicenseInfo:firstyear=2009&license=viewerlgpl$
 * Second Life Viewer Source Code
 * Copyright (C) 2010, Linden Research, Inc.
 *
 * This library is free software; you can redistribute it and/or
 * modify it under the terms of the GNU Lesser General Public
 * License as published by the Free Software Foundation;
 * version 2.1 of the License only.
 *
 * This library is distributed in the hope that it will be useful,
 * but WITHOUT ANY WARRANTY; without even the implied warranty of
 * MERCHANTABILITY or FITNESS FOR A PARTICULAR PURPOSE.  See the GNU
 * Lesser General Public License for more details.
 *
 * You should have received a copy of the GNU Lesser General Public
 * License along with this library; if not, write to the Free Software
 * Foundation, Inc., 51 Franklin Street, Fifth Floor, Boston, MA  02110-1301  USA
 *
 * Linden Research, Inc., 945 Battery Street, San Francisco, CA  94111  USA
 * $/LicenseInfo$
 */

#ifndef LL_LLTEXTVALIDATE_H
#define LL_LLTEXTVALIDATE_H

#include "llstring.h"
#include "llinitparam.h"
#include <boost/function.hpp>

namespace LLTextValidate
{
<<<<<<< HEAD
	typedef boost::function<bool (const LLWString &wstr)> validate_func_t;
=======
    typedef boost::function<BOOL (const LLWString &wstr)> validate_func_t;
>>>>>>> e7eced3c

    struct ValidateTextNamedFuncs
    :   public LLInitParam::TypeValuesHelper<validate_func_t, ValidateTextNamedFuncs>
    {
        static void declareValues();
    };

    bool    validateFloat(const LLWString &str );
    bool    validateInt(const LLWString &str );
    bool    validatePositiveS32(const LLWString &str);
    bool    validateNonNegativeS32(const LLWString &str);
    bool    validateNonNegativeS32NoSpace(const LLWString &str);
    bool    validateAlphaNum(const LLWString &str );
    bool    validateAlphaNumSpace(const LLWString &str );
    bool    validateASCIIPrintableNoPipe(const LLWString &str);
    bool    validateASCIIPrintableNoSpace(const LLWString &str);
    bool    validateASCII(const LLWString &str);
    bool    validateASCIINoLeadingSpace(const LLWString &str);
    bool    validateASCIIWithNewLine(const LLWString &str);
}


#endif<|MERGE_RESOLUTION|>--- conflicted
+++ resolved
@@ -34,11 +34,7 @@
 
 namespace LLTextValidate
 {
-<<<<<<< HEAD
-	typedef boost::function<bool (const LLWString &wstr)> validate_func_t;
-=======
-    typedef boost::function<BOOL (const LLWString &wstr)> validate_func_t;
->>>>>>> e7eced3c
+    typedef boost::function<bool (const LLWString &wstr)> validate_func_t;
 
     struct ValidateTextNamedFuncs
     :   public LLInitParam::TypeValuesHelper<validate_func_t, ValidateTextNamedFuncs>
