--- conflicted
+++ resolved
@@ -109,11 +109,7 @@
     LLFolderView(const Params&);
     virtual ~LLFolderView( void );
 
-<<<<<<< HEAD
-	virtual bool canFocusChildren() const;
-=======
-    virtual BOOL canFocusChildren() const;
->>>>>>> e7eced3c
+    virtual bool canFocusChildren() const;
 
     virtual const LLFolderView* getRoot() const { return this; }
     virtual LLFolderView*   getRoot() { return this; }
@@ -123,23 +119,13 @@
 
     LLFolderViewGroupedItemModel* getFolderViewGroupedItemModel() { return mGroupedItemModel; }
     const LLFolderViewGroupedItemModel* getFolderViewGroupedItemModel() const { return mGroupedItemModel; }
-<<<<<<< HEAD
-    
-	typedef boost::signals2::signal<void (const std::deque<LLFolderViewItem*>& items, bool user_action)> signal_t;
-	void setSelectCallback(const signal_t::slot_type& cb) { mSelectSignal.connect(cb); }
-	void setReshapeCallback(const signal_t::slot_type& cb) { mReshapeSignal.connect(cb); }
-	
-	bool getAllowMultiSelect() { return mAllowMultiSelect; }
-	bool getAllowDrag() { return mAllowDrag; }
-=======
-
-    typedef boost::signals2::signal<void (const std::deque<LLFolderViewItem*>& items, BOOL user_action)> signal_t;
+
+    typedef boost::signals2::signal<void (const std::deque<LLFolderViewItem*>& items, bool user_action)> signal_t;
     void setSelectCallback(const signal_t::slot_type& cb) { mSelectSignal.connect(cb); }
     void setReshapeCallback(const signal_t::slot_type& cb) { mReshapeSignal.connect(cb); }
 
     bool getAllowMultiSelect() { return mAllowMultiSelect; }
     bool getAllowDrag() { return mAllowDrag; }
->>>>>>> e7eced3c
 
     void setSingleFolderMode(bool is_single_mode) { mSingleFolderMode = is_single_mode; }
     bool isSingleFolderMode() { return mSingleFolderMode; }
@@ -169,76 +155,13 @@
     virtual LLFolderViewItem* getCurSelectedItem( void );
     selected_items_t& getSelectedItems( void );
 
-<<<<<<< HEAD
-	// Record the selected item and pass it down the hierarchy.
-	virtual bool setSelection(LLFolderViewItem* selection, bool openitem,
-		bool take_keyboard_focus = true);
-
-	// This method is used to toggle the selection of an item. Walks
-	// children, and keeps track of selected objects.
-	virtual bool changeSelection(LLFolderViewItem* selection, bool selected);
-
-	virtual std::set<LLFolderViewItem*> getSelectionList() const;
-
-	// Make sure if ancestor is selected, descendants are not
-	void sanitizeSelection();
-	virtual void clearSelection();
-	void addToSelectionList(LLFolderViewItem* item);
-	void removeFromSelectionList(LLFolderViewItem* item);
-
-	bool startDrag();
-	void setDragAndDropThisFrame() { mDragAndDropThisFrame = true; }
-	void setDraggingOverItem(LLFolderViewItem* item) { mDraggingOverItem = item; }
-	LLFolderViewItem* getDraggingOverItem() { return mDraggingOverItem; }
-
-	// Deletion functionality
- 	void removeSelectedItems();
-
-	void autoOpenItem(LLFolderViewFolder* item);
-	void closeAutoOpenedFolders();
-	bool autoOpenTest(LLFolderViewFolder* item);
-	bool isOpen() const { return true; } // root folder always open
-
-	// Copy & paste
-	virtual bool	canCopy() const;
-	virtual void	copy();
-
-	virtual bool	canCut() const;
-	virtual void	cut();
-
-	virtual bool	canPaste() const;
-	virtual void	paste();
-
-	LLFolderViewItem* getNextUnselectedItem();
-
-	// Public rename functionality - can only start the process
-	void startRenamingSelectedItem( void );
-
-	// LLView functionality
-	///*virtual*/ bool handleKey( KEY key, MASK mask, bool called_from_parent );
-	/*virtual*/ bool handleKeyHere( KEY key, MASK mask );
-	/*virtual*/ bool handleUnicodeCharHere(llwchar uni_char);
-	/*virtual*/ bool handleMouseDown( S32 x, S32 y, MASK mask );
-	/*virtual*/ bool handleDoubleClick( S32 x, S32 y, MASK mask );
-	/*virtual*/ bool handleRightMouseDown( S32 x, S32 y, MASK mask );
-	/*virtual*/ bool handleHover( S32 x, S32 y, MASK mask );
-	/*virtual*/ bool handleDragAndDrop(S32 x, S32 y, MASK mask, bool drop,
-								   EDragAndDropType cargo_type,
-								   void* cargo_data,
-								   EAcceptance* accept,
-								   std::string& tooltip_msg);
-	/*virtual*/ void reshape(S32 width, S32 height, bool called_from_parent = true);
-	/*virtual*/ void onMouseLeave(S32 x, S32 y, MASK mask) { setShowSelectionContext(false); }
-	virtual void draw();
-	virtual void deleteAllChildren();
-=======
     // Record the selected item and pass it down the hierarchy.
-    virtual BOOL setSelection(LLFolderViewItem* selection, BOOL openitem,
-        BOOL take_keyboard_focus = TRUE);
+    virtual bool setSelection(LLFolderViewItem* selection, bool openitem,
+        bool take_keyboard_focus = true);
 
     // This method is used to toggle the selection of an item. Walks
     // children, and keeps track of selected objects.
-    virtual BOOL changeSelection(LLFolderViewItem* selection, BOOL selected);
+    virtual bool changeSelection(LLFolderViewItem* selection, bool selected);
 
     virtual std::set<LLFolderViewItem*> getSelectionList() const;
 
@@ -249,7 +172,7 @@
     void removeFromSelectionList(LLFolderViewItem* item);
 
     bool startDrag();
-    void setDragAndDropThisFrame() { mDragAndDropThisFrame = TRUE; }
+    void setDragAndDropThisFrame() { mDragAndDropThisFrame = true; }
     void setDraggingOverItem(LLFolderViewItem* item) { mDraggingOverItem = item; }
     LLFolderViewItem* getDraggingOverItem() { return mDraggingOverItem; }
 
@@ -258,17 +181,17 @@
 
     void autoOpenItem(LLFolderViewFolder* item);
     void closeAutoOpenedFolders();
-    BOOL autoOpenTest(LLFolderViewFolder* item);
-    BOOL isOpen() const { return TRUE; } // root folder always open
+    bool autoOpenTest(LLFolderViewFolder* item);
+    bool isOpen() const { return true; } // root folder always open
 
     // Copy & paste
-    virtual BOOL    canCopy() const;
+    virtual bool    canCopy() const;
     virtual void    copy();
 
-    virtual BOOL    canCut() const;
+    virtual bool    canCut() const;
     virtual void    cut();
 
-    virtual BOOL    canPaste() const;
+    virtual bool    canPaste() const;
     virtual void    paste();
 
     LLFolderViewItem* getNextUnselectedItem();
@@ -277,23 +200,22 @@
     void startRenamingSelectedItem( void );
 
     // LLView functionality
-    ///*virtual*/ BOOL handleKey( KEY key, MASK mask, BOOL called_from_parent );
-    /*virtual*/ BOOL handleKeyHere( KEY key, MASK mask );
-    /*virtual*/ BOOL handleUnicodeCharHere(llwchar uni_char);
-    /*virtual*/ BOOL handleMouseDown( S32 x, S32 y, MASK mask );
-    /*virtual*/ BOOL handleDoubleClick( S32 x, S32 y, MASK mask );
-    /*virtual*/ BOOL handleRightMouseDown( S32 x, S32 y, MASK mask );
-    /*virtual*/ BOOL handleHover( S32 x, S32 y, MASK mask );
-    /*virtual*/ BOOL handleDragAndDrop(S32 x, S32 y, MASK mask, BOOL drop,
+    ///*virtual*/ bool handleKey( KEY key, MASK mask, bool called_from_parent );
+    /*virtual*/ bool handleKeyHere( KEY key, MASK mask );
+    /*virtual*/ bool handleUnicodeCharHere(llwchar uni_char);
+    /*virtual*/ bool handleMouseDown( S32 x, S32 y, MASK mask );
+    /*virtual*/ bool handleDoubleClick( S32 x, S32 y, MASK mask );
+    /*virtual*/ bool handleRightMouseDown( S32 x, S32 y, MASK mask );
+    /*virtual*/ bool handleHover( S32 x, S32 y, MASK mask );
+    /*virtual*/ bool handleDragAndDrop(S32 x, S32 y, MASK mask, bool drop,
                                    EDragAndDropType cargo_type,
                                    void* cargo_data,
                                    EAcceptance* accept,
                                    std::string& tooltip_msg);
-    /*virtual*/ void reshape(S32 width, S32 height, BOOL called_from_parent = TRUE);
-    /*virtual*/ void onMouseLeave(S32 x, S32 y, MASK mask) { setShowSelectionContext(FALSE); }
+    /*virtual*/ void reshape(S32 width, S32 height, bool called_from_parent = true);
+    /*virtual*/ void onMouseLeave(S32 x, S32 y, MASK mask) { setShowSelectionContext(false); }
     virtual void draw();
     virtual void deleteAllChildren();
->>>>>>> e7eced3c
 
     void stopAutoScollining() {mNeedsScroll = false;}
     void scrollToShowSelection();
@@ -301,41 +223,22 @@
     void setScrollContainer( LLScrollContainer* parent ) { mScrollContainer = parent; }
     LLRect getVisibleRect();
 
-<<<<<<< HEAD
-	bool search(LLFolderViewItem* first_item, const std::string &search_string, bool backward);
-	void setShowSelectionContext(bool show) { mShowSelectionContext = show; }
-	bool getShowSelectionContext();
-	void setShowSingleSelection(bool show);
-	bool getShowSingleSelection() { return mShowSingleSelection; }
-	F32  getSelectionFadeElapsedTime() { return mMultiSelectionFadeTimer.getElapsedTimeF32(); }
-	bool getUseEllipses() { return mUseEllipses; }
-	S32 getSelectedCount() { return (S32)mSelectedItems.size(); }
-=======
-    BOOL search(LLFolderViewItem* first_item, const std::string &search_string, BOOL backward);
+    bool search(LLFolderViewItem* first_item, const std::string &search_string, bool backward);
     void setShowSelectionContext(bool show) { mShowSelectionContext = show; }
-    BOOL getShowSelectionContext();
+    bool getShowSelectionContext();
     void setShowSingleSelection(bool show);
-    BOOL getShowSingleSelection() { return mShowSingleSelection; }
+    bool getShowSingleSelection() { return mShowSingleSelection; }
     F32  getSelectionFadeElapsedTime() { return mMultiSelectionFadeTimer.getElapsedTimeF32(); }
     bool getUseEllipses() { return mUseEllipses; }
     S32 getSelectedCount() { return (S32)mSelectedItems.size(); }
->>>>>>> e7eced3c
 
     void    update();                       // needs to be called periodically (e.g. once per frame)
 
-<<<<<<< HEAD
-	bool needsAutoSelect() { return mNeedsAutoSelect && !mAutoSelectOverride; }
-	bool needsAutoRename() { return mNeedsAutoRename; }
-	void setNeedsAutoRename(bool val) { mNeedsAutoRename = val; }
-	void setPinningSelectedItem(bool val) { mPinningSelectedItem = val; }
-	void setAutoSelectOverride(bool val) { mAutoSelectOverride = val; }
-=======
-    BOOL needsAutoSelect() { return mNeedsAutoSelect && !mAutoSelectOverride; }
-    BOOL needsAutoRename() { return mNeedsAutoRename; }
-    void setNeedsAutoRename(BOOL val) { mNeedsAutoRename = val; }
-    void setPinningSelectedItem(BOOL val) { mPinningSelectedItem = val; }
-    void setAutoSelectOverride(BOOL val) { mAutoSelectOverride = val; }
->>>>>>> e7eced3c
+    bool needsAutoSelect() { return mNeedsAutoSelect && !mAutoSelectOverride; }
+    bool needsAutoRename() { return mNeedsAutoRename; }
+    void setNeedsAutoRename(bool val) { mNeedsAutoRename = val; }
+    void setPinningSelectedItem(bool val) { mPinningSelectedItem = val; }
+    void setAutoSelectOverride(bool val) { mAutoSelectOverride = val; }
 
     bool showItemLinkOverlays() { return mShowItemLinkOverlays; }
 
@@ -377,14 +280,7 @@
     bool selectFirstItem();
     bool selectLastItem();
 
-<<<<<<< HEAD
-	bool selectFirstItem();
-	bool selectLastItem();
-	
-	bool addNoOptions(LLMenuGL* menu) const;
-=======
-    BOOL addNoOptions(LLMenuGL* menu) const;
->>>>>>> e7eced3c
+    bool addNoOptions(LLMenuGL* menu) const;
 
 
 protected:
@@ -488,25 +384,14 @@
 class LLSelectFirstFilteredItem : public LLFolderViewFunctor
 {
 public:
-<<<<<<< HEAD
-	LLSelectFirstFilteredItem() : mItemSelected(false), mFolderSelected(false) {}
-	virtual ~LLSelectFirstFilteredItem() {}
-	virtual void doFolder(LLFolderViewFolder* folder);
-	virtual void doItem(LLFolderViewItem* item);
-	bool wasItemSelected() { return mItemSelected || mFolderSelected; }
-protected:
-	bool mItemSelected;
-	bool mFolderSelected;
-=======
-    LLSelectFirstFilteredItem() : mItemSelected(FALSE), mFolderSelected(FALSE) {}
+    LLSelectFirstFilteredItem() : mItemSelected(false), mFolderSelected(false) {}
     virtual ~LLSelectFirstFilteredItem() {}
     virtual void doFolder(LLFolderViewFolder* folder);
     virtual void doItem(LLFolderViewItem* item);
-    BOOL wasItemSelected() { return mItemSelected || mFolderSelected; }
-protected:
-    BOOL mItemSelected;
-    BOOL mFolderSelected;
->>>>>>> e7eced3c
+    bool wasItemSelected() { return mItemSelected || mFolderSelected; }
+protected:
+    bool mItemSelected;
+    bool mFolderSelected;
 };
 
 class LLOpenFilteredFolders : public LLFolderViewFunctor
@@ -521,27 +406,15 @@
 class LLSaveFolderState : public LLFolderViewFunctor
 {
 public:
-<<<<<<< HEAD
-	LLSaveFolderState() : mApply(false) {}
-	virtual ~LLSaveFolderState() {}
-	virtual void doFolder(LLFolderViewFolder* folder);
-	virtual void doItem(LLFolderViewItem* item) {}
-	void setApply(bool apply);
-	void clearOpenFolders() { mOpenFolders.clear(); }
-protected:
-	std::set<LLUUID> mOpenFolders;
-	bool mApply;
-=======
-    LLSaveFolderState() : mApply(FALSE) {}
+    LLSaveFolderState() : mApply(false) {}
     virtual ~LLSaveFolderState() {}
     virtual void doFolder(LLFolderViewFolder* folder);
     virtual void doItem(LLFolderViewItem* item) {}
-    void setApply(BOOL apply);
+    void setApply(bool apply);
     void clearOpenFolders() { mOpenFolders.clear(); }
 protected:
     std::set<LLUUID> mOpenFolders;
-    BOOL mApply;
->>>>>>> e7eced3c
+    bool mApply;
 };
 
 class LLOpenFoldersWithSelection : public LLFolderViewFunctor
