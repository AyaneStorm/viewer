/**
 * @file llcombobox.cpp
 * @brief LLComboBox base class
 *
 * $LicenseInfo:firstyear=2001&license=viewerlgpl$
 * Second Life Viewer Source Code
 * Copyright (C) 2010, Linden Research, Inc.
 *
 * This library is free software; you can redistribute it and/or
 * modify it under the terms of the GNU Lesser General Public
 * License as published by the Free Software Foundation;
 * version 2.1 of the License only.
 *
 * This library is distributed in the hope that it will be useful,
 * but WITHOUT ANY WARRANTY; without even the implied warranty of
 * MERCHANTABILITY or FITNESS FOR A PARTICULAR PURPOSE.  See the GNU
 * Lesser General Public License for more details.
 *
 * You should have received a copy of the GNU Lesser General Public
 * License along with this library; if not, write to the Free Software
 * Foundation, Inc., 51 Franklin Street, Fifth Floor, Boston, MA  02110-1301  USA
 *
 * Linden Research, Inc., 945 Battery Street, San Francisco, CA  94111  USA
 * $/LicenseInfo$
 */

// A control that displays the name of the chosen item, which when
// clicked shows a scrolling box of options.

#include "linden_common.h"

// file includes
#include "llcombobox.h"

// common includes
#include "llstring.h"

// newview includes
#include "llbutton.h"
#include "llkeyboard.h"
#include "llscrolllistctrl.h"
#include "llwindow.h"
#include "llfloater.h"
#include "llscrollbar.h"
#include "llscrolllistcell.h"
#include "llscrolllistitem.h"
#include "llcontrol.h"
#include "llfocusmgr.h"
#include "lllineeditor.h"
#include "v2math.h"
#include "lluictrlfactory.h"
#include "lltooltip.h"

// Globals
S32 MAX_COMBO_WIDTH = 500;

static LLDefaultChildRegistry::Register<LLComboBox> register_combo_box("combo_box");

void LLComboBox::PreferredPositionValues::declareValues()
{
    declare("above", ABOVE);
    declare("below", BELOW);
}

LLComboBox::ItemParams::ItemParams()
:   label("label")
{
}


LLComboBox::Params::Params()
:   allow_text_entry("allow_text_entry", false),
    allow_new_values("allow_new_values", false),
    show_text_as_tentative("show_text_as_tentative", true),
    max_chars("max_chars", 20),
    list_position("list_position", BELOW),
    items("item"),
    combo_button("combo_button"),
    combo_list("combo_list"),
    combo_editor("combo_editor"),
    drop_down_button("drop_down_button")
{
    addSynonym(items, "combo_item");
}


LLComboBox::LLComboBox(const LLComboBox::Params& p)
:   LLUICtrl(p),
    mTextEntry(NULL),
    mTextEntryTentative(p.show_text_as_tentative),
    mHasAutocompletedText(false),
    mAllowTextEntry(p.allow_text_entry),
    mAllowNewValues(p.allow_new_values),
    mMaxChars(p.max_chars),
    mPrearrangeCallback(p.prearrange_callback()),
    mTextEntryCallback(p.text_entry_callback()),
    mTextChangedCallback(p.text_changed_callback()),
    mListPosition(p.list_position),
    mLastSelectedIndex(-1),
    mLabel(p.label)
{
    // Text label button

    LLButton::Params button_params = (mAllowTextEntry ? p.combo_button : p.drop_down_button);
    button_params.mouse_down_callback.function(
        boost::bind(&LLComboBox::onButtonMouseDown, this));
    button_params.follows.flags(FOLLOWS_LEFT|FOLLOWS_BOTTOM|FOLLOWS_RIGHT);
    button_params.rect(p.rect);

    if(mAllowTextEntry)
    {
        button_params.pad_right(2);
    }

    mArrowImage = button_params.image_unselected;
    if (mArrowImage.notNull())
    {
        mImageLoadedConnection = mArrowImage->addLoadedCallback(boost::bind(&LLComboBox::imageLoaded, this));
    }

    mButton = LLUICtrlFactory::create<LLButton>(button_params);


    if(mAllowTextEntry)
    {
        //redo to compensate for button hack that leaves space for a character
        //unless it is a "minimal combobox"(drop down)
        mButton->setRightHPad(2);
    }
    addChild(mButton);

    LLScrollListCtrl::Params params = p.combo_list;
    params.name("ComboBox");
    params.commit_callback.function(boost::bind(&LLComboBox::onItemSelected, this, _2));
    params.visible(false);
    params.commit_on_keyboard_movement(false);

    mList = LLUICtrlFactory::create<LLScrollListCtrl>(params);
    addChild(mList);

    // Mouse-down on button will transfer mouse focus to the list
    // Grab the mouse-up event and make sure the button state is correct
    mList->setMouseUpCallback(boost::bind(&LLComboBox::onListMouseUp, this));

    for (LLInitParam::ParamIterator<ItemParams>::const_iterator it = p.items.begin();
        it != p.items.end();
        ++it)
    {
        LLScrollListItem::Params item_params = *it;
        if (it->label.isProvided())
        {
            item_params.columns.add().value(it->label());
        }

        mList->addRow(item_params);
    }

    createLineEditor(p);

    mTopLostSignalConnection = setTopLostCallback(boost::bind(&LLComboBox::hideList, this));
}

void LLComboBox::initFromParams(const LLComboBox::Params& p)
{
    LLUICtrl::initFromParams(p);

    if (!acceptsTextInput() && mLabel.empty())
    {
        selectFirstItem();
    }
}

// virtual
bool LLComboBox::postBuild()
{
<<<<<<< HEAD
	if (mControlVariable)
	{
		setValue(mControlVariable->getValue()); // selects the appropriate item
	}
	return true;
=======
    if (mControlVariable)
    {
        setValue(mControlVariable->getValue()); // selects the appropriate item
    }
    return TRUE;
>>>>>>> e1623bb2
}


LLComboBox::~LLComboBox()
{
    // children automatically deleted, including mMenu, mButton

    // explicitly disconect this signal, since base class destructor might fire top lost
    mTopLostSignalConnection.disconnect();
    mImageLoadedConnection.disconnect();

    LLUI::getInstance()->removePopup(this);
}


void LLComboBox::clear()
{
    if (mTextEntry)
    {
        mTextEntry->setText(LLStringUtil::null);
    }
    mButton->setLabelSelected(LLStringUtil::null);
    mButton->setLabelUnselected(LLStringUtil::null);
    mList->deselectAllItems();
    mLastSelectedIndex = -1;
}

void LLComboBox::onCommit()
{
<<<<<<< HEAD
	if (mAllowTextEntry && getCurrentIndex() != -1)
	{
		// we have selected an existing item, blitz the manual text entry with
		// the properly capitalized item
		mTextEntry->setValue(getSimple());
		mTextEntry->setTentative(false);
	}
	setControlValue(getValue());
	LLUICtrl::onCommit();
=======
    if (mAllowTextEntry && getCurrentIndex() != -1)
    {
        // we have selected an existing item, blitz the manual text entry with
        // the properly capitalized item
        mTextEntry->setValue(getSimple());
        mTextEntry->setTentative(FALSE);
    }
    setControlValue(getValue());
    LLUICtrl::onCommit();
>>>>>>> e1623bb2
}

// virtual
bool LLComboBox::isDirty() const
{
<<<<<<< HEAD
	bool grubby = false;
	if ( mList )
	{
		grubby = mList->isDirty();
	}
	return grubby;
=======
    BOOL grubby = FALSE;
    if ( mList )
    {
        grubby = mList->isDirty();
    }
    return grubby;
>>>>>>> e1623bb2
}

// virtual   Clear dirty state
void    LLComboBox::resetDirty()
{
    if ( mList )
    {
        mList->resetDirty();
    }
}

bool LLComboBox::itemExists(const std::string& name)
{
    return mList->getItemByLabel(name);
}

// add item "name" to menu
LLScrollListItem* LLComboBox::add(const std::string& name, EAddPosition pos, bool enabled)
{
    LLScrollListItem* item = mList->addSimpleElement(name, pos);
    item->setEnabled(enabled);
    if (!mAllowTextEntry && mLabel.empty())
    {
        if (mControlVariable)
        {
            setValue(mControlVariable->getValue()); // selects the appropriate item
        }
        else
        {
            selectFirstItem();
        }
    }
    return item;
}

// add item "name" with a unique id to menu
LLScrollListItem* LLComboBox::add(const std::string& name, const LLUUID& id, EAddPosition pos, bool enabled )
{
    LLScrollListItem* item = mList->addSimpleElement(name, pos, id);
    item->setEnabled(enabled);
    if (!mAllowTextEntry && mLabel.empty())
    {
        if (mControlVariable)
        {
            setValue(mControlVariable->getValue()); // selects the appropriate item
        }
        else
        {
            selectFirstItem();
        }
    }
    return item;
}

// add item "name" with attached userdata
LLScrollListItem* LLComboBox::add(const std::string& name, void* userdata, EAddPosition pos, bool enabled )
{
    LLScrollListItem* item = mList->addSimpleElement(name, pos);
    item->setEnabled(enabled);
    item->setUserdata( userdata );
    if (!mAllowTextEntry && mLabel.empty())
    {
        if (mControlVariable)
        {
            setValue(mControlVariable->getValue()); // selects the appropriate item
        }
        else
        {
            selectFirstItem();
        }
    }
    return item;
}

// add item "name" with attached generic data
LLScrollListItem* LLComboBox::add(const std::string& name, LLSD value, EAddPosition pos, bool enabled )
{
    LLScrollListItem* item = mList->addSimpleElement(name, pos, value);
    item->setEnabled(enabled);
    if (!mAllowTextEntry && mLabel.empty())
    {
        if (mControlVariable)
        {
            setValue(mControlVariable->getValue()); // selects the appropriate item
        }
        else
        {
            selectFirstItem();
        }
    }
    return item;
}

LLScrollListItem* LLComboBox::addSeparator(EAddPosition pos)
{
    return mList->addSeparator(pos);
}

void LLComboBox::sortByName(bool ascending)
{
    mList->sortOnce(0, ascending);
}


// Choose an item with a given name in the menu.
// Returns true if the item was found.
bool LLComboBox::setSimple(const LLStringExplicit& name)
{
<<<<<<< HEAD
	bool found = mList->selectItemByLabel(name, false);
=======
    BOOL found = mList->selectItemByLabel(name, FALSE);
>>>>>>> e1623bb2

    if (found)
    {
        setLabel(name);
        mLastSelectedIndex = mList->getFirstSelectedIndex();
    }

    return found;
}

// virtual
void LLComboBox::setValue(const LLSD& value)
{
<<<<<<< HEAD
	bool found = mList->selectByValue(value);
	if (found)
	{
		LLScrollListItem* item = mList->getFirstSelected();
		if (item)
		{
			updateLabel();
		}
		mLastSelectedIndex = mList->getFirstSelectedIndex();
	}
	else
	{
		mLastSelectedIndex = -1;
	}
=======
    BOOL found = mList->selectByValue(value);
    if (found)
    {
        LLScrollListItem* item = mList->getFirstSelected();
        if (item)
        {
            updateLabel();
        }
        mLastSelectedIndex = mList->getFirstSelectedIndex();
    }
    else
    {
        mLastSelectedIndex = -1;
    }
>>>>>>> e1623bb2
}

const std::string LLComboBox::getSimple() const
{
    const std::string res = getSelectedItemLabel();
    if (res.empty() && mAllowTextEntry)
    {
        return mTextEntry->getText();
    }
    else
    {
        return res;
    }
}

const std::string LLComboBox::getSelectedItemLabel(S32 column) const
{
    return mList->getSelectedItemLabel(column);
}

// virtual
LLSD LLComboBox::getValue() const
{
    LLScrollListItem* item = mList->getFirstSelected();
    if( item )
    {
        return item->getValue();
    }
    else if (mAllowTextEntry)
    {
        return mTextEntry->getValue();
    }
    else
    {
        return LLSD();
    }
}

void LLComboBox::setLabel(const LLStringExplicit& name)
{
<<<<<<< HEAD
	if ( mTextEntry )
	{
		mTextEntry->setText(name);
		if (mList->selectItemByLabel(name, false))
		{
			mTextEntry->setTentative(false);
			mLastSelectedIndex = mList->getFirstSelectedIndex();
		}
		else
		{
			mTextEntry->setTentative(mTextEntryTentative);
		}
	}
	
	if (!mAllowTextEntry)
	{
		mButton->setLabel(name);
	}
=======
    if ( mTextEntry )
    {
        mTextEntry->setText(name);
        if (mList->selectItemByLabel(name, FALSE))
        {
            mTextEntry->setTentative(FALSE);
            mLastSelectedIndex = mList->getFirstSelectedIndex();
        }
        else
        {
            mTextEntry->setTentative(mTextEntryTentative);
        }
    }

    if (!mAllowTextEntry)
    {
        mButton->setLabel(name);
    }
>>>>>>> e1623bb2
}

void LLComboBox::updateLabel()
{
<<<<<<< HEAD
	// Update the combo editor with the selected
	// item label.
	if (mTextEntry)
	{
		mTextEntry->setText(getSelectedItemLabel());
		mTextEntry->setTentative(false);
	}
=======
    // Update the combo editor with the selected
    // item label.
    if (mTextEntry)
    {
        mTextEntry->setText(getSelectedItemLabel());
        mTextEntry->setTentative(FALSE);
    }
>>>>>>> e1623bb2

    // If combo box doesn't allow text entry update
    // the combo button label.
    if (!mAllowTextEntry)
    {
        mButton->setLabel(getSelectedItemLabel());
    }
}

bool LLComboBox::remove(const std::string& name)
{
<<<<<<< HEAD
	bool found = mList->selectItemByLabel(name);
=======
    BOOL found = mList->selectItemByLabel(name);
>>>>>>> e1623bb2

    if (found)
    {
        LLScrollListItem* item = mList->getFirstSelected();
        if (item)
        {
            mList->deleteSingleItem(mList->getItemIndex(item));
        }
        mLastSelectedIndex = mList->getFirstSelectedIndex();
    }

    return found;
}

bool LLComboBox::remove(S32 index)
{
<<<<<<< HEAD
	if (index < mList->getItemCount())
	{
		mList->deleteSingleItem(index);
		setLabel(getSelectedItemLabel());
		return true;
	}
	return false;
=======
    if (index < mList->getItemCount())
    {
        mList->deleteSingleItem(index);
        setLabel(getSelectedItemLabel());
        return TRUE;
    }
    return FALSE;
>>>>>>> e1623bb2
}

// Keyboard focus lost.
void LLComboBox::onFocusLost()
{
    hideList();
    // if valid selection
    if (mAllowTextEntry && getCurrentIndex() != -1)
    {
        mTextEntry->selectAll();
    }
    mButton->setForcePressedState(false);
    LLUICtrl::onFocusLost();
}

void LLComboBox::setButtonVisible(bool visible)
{
<<<<<<< HEAD
	static LLUICachedControl<S32> drop_shadow_button ("DropShadowButton", 0);

	mButton->setVisible(visible);
	if (mTextEntry)
	{
		LLRect text_entry_rect(0, getRect().getHeight(), getRect().getWidth(), 0);
		if (visible)
		{
			S32 arrow_width = mArrowImage ? mArrowImage->getWidth() : 0;
			text_entry_rect.mRight -= llmax(8,arrow_width) + 2 * drop_shadow_button;
		}
		//mTextEntry->setRect(text_entry_rect);
		mTextEntry->reshape(text_entry_rect.getWidth(), text_entry_rect.getHeight(), true);
	}
=======
    mButton->setVisible(visible);
    if (mTextEntry)
    {
        LLRect text_entry_rect(0, getRect().getHeight(), getRect().getWidth(), 0);
        if (visible)
        {
            S32 arrow_width = mArrowImage ? mArrowImage->getWidth() : 0;
            text_entry_rect.mRight -= llmax(8,arrow_width) + 2 * BTN_DROP_SHADOW;
        }
        //mTextEntry->setRect(text_entry_rect);
        mTextEntry->reshape(text_entry_rect.getWidth(), text_entry_rect.getHeight(), TRUE);
    }
>>>>>>> e1623bb2
}

bool LLComboBox::setCurrentByIndex( S32 index )
{
<<<<<<< HEAD
	bool found = mList->selectNthItem( index );
	if (found)
	{
		setLabel(getSelectedItemLabel());
		mLastSelectedIndex = index;
	}
	return found;
=======
    BOOL found = mList->selectNthItem( index );
    if (found)
    {
        setLabel(getSelectedItemLabel());
        mLastSelectedIndex = index;
    }
    return found;
>>>>>>> e1623bb2
}

S32 LLComboBox::getCurrentIndex() const
{
    LLScrollListItem* item = mList->getFirstSelected();
    if( item )
    {
        return mList->getItemIndex( item );
    }
    return -1;
}

void LLComboBox::setEnabledByValue(const LLSD& value, bool enabled)
{
    LLScrollListItem *found = mList->getItem(value);
    if (found)
    {
        found->setEnabled(enabled);
    }
}

void LLComboBox::createLineEditor(const LLComboBox::Params& p)
{
<<<<<<< HEAD
	static LLUICachedControl<S32> drop_shadow_button ("DropShadowButton", 0);
	LLRect rect = getLocalRect();
	if (mAllowTextEntry)
	{
		S32 arrow_width = mArrowImage ? mArrowImage->getWidth() : 0;
		S32 shadow_size = drop_shadow_button;
		mButton->setRect(LLRect( getRect().getWidth() - llmax(8,arrow_width) - 2 * shadow_size,
								rect.mTop, rect.mRight, rect.mBottom));
		mButton->setTabStop(false);
		mButton->setHAlign(LLFontGL::HCENTER);

		LLRect text_entry_rect(0, getRect().getHeight(), getRect().getWidth(), 0);
		text_entry_rect.mRight -= llmax(8,arrow_width) + 2 * drop_shadow_button;
		// clear label on button
		std::string cur_label = mButton->getLabelSelected();
		LLLineEditor::Params params = p.combo_editor;
		params.rect(text_entry_rect);
		params.default_text(LLStringUtil::null);
		params.max_length.bytes(mMaxChars);
		params.commit_callback.function(boost::bind(&LLComboBox::onTextCommit, this, _2));
		params.keystroke_callback(boost::bind(&LLComboBox::onTextEntry, this, _1));
		params.commit_on_focus_lost(false);
		params.follows.flags(FOLLOWS_ALL);
		params.label(mLabel);
		mTextEntry = LLUICtrlFactory::create<LLLineEditor> (params);
		mTextEntry->setText(cur_label);
		mTextEntry->setIgnoreTab(true);
		addChild(mTextEntry);

		// clear label on button
		setLabel(LLStringUtil::null);

		mButton->setFollows(FOLLOWS_BOTTOM | FOLLOWS_TOP | FOLLOWS_RIGHT);
	}
	else
	{
		mButton->setRect(rect);
		mButton->setLabel(mLabel.getString());
		
		if (mTextEntry)
		{
			mTextEntry->setVisible(false);
		}
	}
=======
    LLRect rect = getLocalRect();
    if (mAllowTextEntry)
    {
        S32 arrow_width = mArrowImage ? mArrowImage->getWidth() : 0;
        S32 shadow_size = BTN_DROP_SHADOW;
        mButton->setRect(LLRect( getRect().getWidth() - llmax(8,arrow_width) - 2 * shadow_size,
                                rect.mTop, rect.mRight, rect.mBottom));
        mButton->setTabStop(FALSE);
        mButton->setHAlign(LLFontGL::HCENTER);

        LLRect text_entry_rect(0, getRect().getHeight(), getRect().getWidth(), 0);
        text_entry_rect.mRight -= llmax(8,arrow_width) + 2 * BTN_DROP_SHADOW;
        // clear label on button
        std::string cur_label = mButton->getLabelSelected();
        LLLineEditor::Params params = p.combo_editor;
        params.rect(text_entry_rect);
        params.default_text(LLStringUtil::null);
        params.max_length.bytes(mMaxChars);
        params.commit_callback.function(boost::bind(&LLComboBox::onTextCommit, this, _2));
        params.keystroke_callback(boost::bind(&LLComboBox::onTextEntry, this, _1));
        params.commit_on_focus_lost(false);
        params.follows.flags(FOLLOWS_ALL);
        params.label(mLabel);
        mTextEntry = LLUICtrlFactory::create<LLLineEditor> (params);
        mTextEntry->setText(cur_label);
        mTextEntry->setIgnoreTab(TRUE);
        addChild(mTextEntry);

        // clear label on button
        setLabel(LLStringUtil::null);

        mButton->setFollows(FOLLOWS_BOTTOM | FOLLOWS_TOP | FOLLOWS_RIGHT);
    }
    else
    {
        mButton->setRect(rect);
        mButton->setLabel(mLabel.getString());

        if (mTextEntry)
        {
            mTextEntry->setVisible(FALSE);
        }
    }
>>>>>>> e1623bb2
}

void LLComboBox::setLeftTextPadding(S32 pad)
{
    S32 left_pad, right_pad;
    mTextEntry->getTextPadding(&left_pad, &right_pad);
    mTextEntry->setTextPadding(pad, right_pad);
}

void* LLComboBox::getCurrentUserdata()
{
    LLScrollListItem* item = mList->getFirstSelected();
    if( item )
    {
        return item->getUserdata();
    }
    return NULL;
}


void LLComboBox::showList()
{
<<<<<<< HEAD
	// Make sure we don't go off top of screen.
	LLCoordWindow window_size;
	getWindow()->getSize(&window_size);
	//HACK: shouldn't have to know about scale here
	mList->fitContents( 192, llfloor((F32)window_size.mY / LLUI::getScaleFactor().mV[VY]) - 50 );

	// Make sure that we can see the whole list
	LLRect root_view_local;
	LLView* root_view = getRootView();
	root_view->localRectToOtherView(root_view->getLocalRect(), &root_view_local, this);
	
	LLRect rect = mList->getRect();

	S32 min_width = getRect().getWidth();
	S32 max_width = llmax(min_width, MAX_COMBO_WIDTH);
	// make sure we have up to date content width metrics
	S32 list_width = llclamp(mList->calcMaxContentWidth(), min_width, max_width);

	if (mListPosition == BELOW)
	{
		if (rect.getHeight() <= -root_view_local.mBottom)
		{
			// Move rect so it hangs off the bottom of this view
			rect.setLeftTopAndSize(0, 0, list_width, rect.getHeight() );
		}
		else
		{	
			// stack on top or bottom, depending on which has more room
			if (-root_view_local.mBottom > root_view_local.mTop - getRect().getHeight())
			{
				// Move rect so it hangs off the bottom of this view
				rect.setLeftTopAndSize(0, 0, list_width, llmin(-root_view_local.mBottom, rect.getHeight()));
			}
			else
			{
				// move rect so it stacks on top of this view (clipped to size of screen)
				rect.setOriginAndSize(0, getRect().getHeight(), list_width, llmin(root_view_local.mTop - getRect().getHeight(), rect.getHeight()));
			}
		}
	}
	else // ABOVE
	{
		if (rect.getHeight() <= root_view_local.mTop - getRect().getHeight())
		{
			// move rect so it stacks on top of this view (clipped to size of screen)
			rect.setOriginAndSize(0, getRect().getHeight(), list_width, llmin(root_view_local.mTop - getRect().getHeight(), rect.getHeight()));
		}
		else
		{
			// stack on top or bottom, depending on which has more room
			if (-root_view_local.mBottom > root_view_local.mTop - getRect().getHeight())
			{
				// Move rect so it hangs off the bottom of this view
				rect.setLeftTopAndSize(0, 0, list_width, llmin(-root_view_local.mBottom, rect.getHeight()));
			}
			else
			{
				// move rect so it stacks on top of this view (clipped to size of screen)
				rect.setOriginAndSize(0, getRect().getHeight(), list_width, llmin(root_view_local.mTop - getRect().getHeight(), rect.getHeight()));
			}
		}

	}
	mList->setOrigin(rect.mLeft, rect.mBottom);
	mList->reshape(rect.getWidth(), rect.getHeight());
	mList->translateIntoRect(root_view_local);

	// Make sure we didn't go off bottom of screen
	S32 x, y;
	mList->localPointToScreen(0, 0, &x, &y);

	if (y < 0)
	{
		mList->translate(0, -y);
	}

	// NB: this call will trigger the focuslost callback which will hide the list, so do it first
	// before finally showing the list

	mList->setFocus(true);

	// Show the list and push the button down
	mButton->setToggleState(true);
	mList->setVisible(true);
	
	LLUI::getInstance()->addPopup(this);

	setUseBoundingRect(true);
//	updateBoundingRect();
=======
    // Make sure we don't go off top of screen.
    LLCoordWindow window_size;
    getWindow()->getSize(&window_size);
    //HACK: shouldn't have to know about scale here
    mList->fitContents( 192, llfloor((F32)window_size.mY / LLUI::getScaleFactor().mV[VY]) - 50 );

    // Make sure that we can see the whole list
    LLRect root_view_local;
    LLView* root_view = getRootView();
    root_view->localRectToOtherView(root_view->getLocalRect(), &root_view_local, this);

    LLRect rect = mList->getRect();

    S32 min_width = getRect().getWidth();
    S32 max_width = llmax(min_width, MAX_COMBO_WIDTH);
    // make sure we have up to date content width metrics
    S32 list_width = llclamp(mList->calcMaxContentWidth(), min_width, max_width);

    if (mListPosition == BELOW)
    {
        if (rect.getHeight() <= -root_view_local.mBottom)
        {
            // Move rect so it hangs off the bottom of this view
            rect.setLeftTopAndSize(0, 0, list_width, rect.getHeight() );
        }
        else
        {
            // stack on top or bottom, depending on which has more room
            if (-root_view_local.mBottom > root_view_local.mTop - getRect().getHeight())
            {
                // Move rect so it hangs off the bottom of this view
                rect.setLeftTopAndSize(0, 0, list_width, llmin(-root_view_local.mBottom, rect.getHeight()));
            }
            else
            {
                // move rect so it stacks on top of this view (clipped to size of screen)
                rect.setOriginAndSize(0, getRect().getHeight(), list_width, llmin(root_view_local.mTop - getRect().getHeight(), rect.getHeight()));
            }
        }
    }
    else // ABOVE
    {
        if (rect.getHeight() <= root_view_local.mTop - getRect().getHeight())
        {
            // move rect so it stacks on top of this view (clipped to size of screen)
            rect.setOriginAndSize(0, getRect().getHeight(), list_width, llmin(root_view_local.mTop - getRect().getHeight(), rect.getHeight()));
        }
        else
        {
            // stack on top or bottom, depending on which has more room
            if (-root_view_local.mBottom > root_view_local.mTop - getRect().getHeight())
            {
                // Move rect so it hangs off the bottom of this view
                rect.setLeftTopAndSize(0, 0, list_width, llmin(-root_view_local.mBottom, rect.getHeight()));
            }
            else
            {
                // move rect so it stacks on top of this view (clipped to size of screen)
                rect.setOriginAndSize(0, getRect().getHeight(), list_width, llmin(root_view_local.mTop - getRect().getHeight(), rect.getHeight()));
            }
        }

    }
    mList->setOrigin(rect.mLeft, rect.mBottom);
    mList->reshape(rect.getWidth(), rect.getHeight());
    mList->translateIntoRect(root_view_local);

    // Make sure we didn't go off bottom of screen
    S32 x, y;
    mList->localPointToScreen(0, 0, &x, &y);

    if (y < 0)
    {
        mList->translate(0, -y);
    }

    // NB: this call will trigger the focuslost callback which will hide the list, so do it first
    // before finally showing the list

    mList->setFocus(TRUE);

    // Show the list and push the button down
    mButton->setToggleState(TRUE);
    mList->setVisible(TRUE);

    LLUI::getInstance()->addPopup(this);

    setUseBoundingRect(TRUE);
//  updateBoundingRect();
>>>>>>> e1623bb2
}

void LLComboBox::hideList()
{
<<<<<<< HEAD
	if (mList->getVisible())
	{
		// assert selection in list
		if(mAllowNewValues)
		{
			// mLastSelectedIndex = -1 means that we entered a new value, don't select
			// any of existing items in this case.
			if(mLastSelectedIndex >= 0)
				mList->selectNthItem(mLastSelectedIndex);
		}
		else if(mLastSelectedIndex >= 0)
			mList->selectNthItem(mLastSelectedIndex);

		mButton->setToggleState(false);
		mList->setVisible(false);
		mList->mouseOverHighlightNthItem(-1);

		setUseBoundingRect(false);
		LLUI::getInstance()->removePopup(this);
//		updateBoundingRect();
	}
=======
    if (mList->getVisible())
    {
        // assert selection in list
        if(mAllowNewValues)
        {
            // mLastSelectedIndex = -1 means that we entered a new value, don't select
            // any of existing items in this case.
            if(mLastSelectedIndex >= 0)
                mList->selectNthItem(mLastSelectedIndex);
        }
        else if(mLastSelectedIndex >= 0)
            mList->selectNthItem(mLastSelectedIndex);

        mButton->setToggleState(FALSE);
        mList->setVisible(FALSE);
        mList->mouseOverHighlightNthItem(-1);

        setUseBoundingRect(FALSE);
        LLUI::getInstance()->removePopup(this);
//      updateBoundingRect();
    }
>>>>>>> e1623bb2
}

void LLComboBox::onButtonMouseDown()
{
    if (!mList->getVisible())
    {
        // this might change selection, so do it first
        prearrangeList();

        // highlight the last selected item from the original selection before potentially selecting a new item
        // as visual cue to original value of combo box
        LLScrollListItem* last_selected_item = mList->getLastSelectedItem();
        if (last_selected_item)
        {
            mList->mouseOverHighlightNthItem(mList->getItemIndex(last_selected_item));
        }

        if (mList->getItemCount() != 0)
        {
            showList();
        }

<<<<<<< HEAD
		setFocus( true );
=======
        setFocus( TRUE );
>>>>>>> e1623bb2

        // pass mouse capture on to list if button is depressed
        if (mButton->hasMouseCapture())
        {
            gFocusMgr.setMouseCapture(mList);

            // But keep the "pressed" look, which buttons normally lose when they
            // lose focus
            mButton->setForcePressedState(true);
        }
    }
    else
    {
        hideList();
    }

}

void LLComboBox::onListMouseUp()
{
    // In some cases this is the termination of a mouse click that started on
    // the button, so clear its pressed state
    mButton->setForcePressedState(false);
}

//------------------------------------------------------------------
// static functions
//------------------------------------------------------------------

void LLComboBox::onItemSelected(const LLSD& data)
{
    mLastSelectedIndex = getCurrentIndex();
    if (mLastSelectedIndex != -1)
    {
        updateLabel();

        if (mAllowTextEntry)
        {
            gFocusMgr.setKeyboardFocus(mTextEntry);
            mTextEntry->selectAll();
        }
    }
    // hiding the list reasserts the old value stored in the text editor/dropdown button
    hideList();

    // commit does the reverse, asserting the value in the list
    onCommit();
}

bool LLComboBox::handleToolTip(S32 x, S32 y, MASK mask)
{
    std::string tool_tip;

<<<<<<< HEAD
	if(LLUICtrl::handleToolTip(x, y, mask))
	{
		return true;
	}
	
	tool_tip = getToolTip();
	if (tool_tip.empty())
	{
		tool_tip = getSelectedItemLabel();
	}
	
	if( !tool_tip.empty() )
	{
		LLToolTipMgr::instance().show(LLToolTip::Params()
			.message(tool_tip)
			.sticky_rect(calcScreenRect()));
	}
	return true;
=======
    if(LLUICtrl::handleToolTip(x, y, mask))
    {
        return TRUE;
    }

    tool_tip = getToolTip();
    if (tool_tip.empty())
    {
        tool_tip = getSelectedItemLabel();
    }

    if( !tool_tip.empty() )
    {
        LLToolTipMgr::instance().show(LLToolTip::Params()
            .message(tool_tip)
            .sticky_rect(calcScreenRect()));
    }
    return TRUE;
>>>>>>> e1623bb2
}

bool LLComboBox::handleKeyHere(KEY key, MASK mask)
{
<<<<<<< HEAD
	bool result = false;
	if (hasFocus())
	{
		if (mList->getVisible() 
			&& key == KEY_ESCAPE && mask == MASK_NONE)
		{
			hideList();
			return true;
		}
		//give list a chance to pop up and handle key
		LLScrollListItem* last_selected_item = mList->getLastSelectedItem();
		if (last_selected_item)
		{
			// highlight the original selection before potentially selecting a new item
			mList->mouseOverHighlightNthItem(mList->getItemIndex(last_selected_item));
		}
		result = mList->handleKeyHere(key, mask);

		// will only see return key if it is originating from line editor
		// since the dropdown button eats the key
		if (key == KEY_RETURN)
		{
			if (mask == MASK_NONE)
			{
				mOnReturnSignal(this, getValue());
			}

			// don't show list and don't eat key input when committing
			// free-form text entry with RETURN since user already knows
            // what they are trying to select
			return false;
		}
		// if selection has changed, pop open list
		else if (mList->getLastSelectedItem() != last_selected_item 
					|| ((key == KEY_DOWN || key == KEY_UP)
						&& mList->getCanSelect()
						&& !mList->isEmpty()))
		{
			showList();
		}
	}
	return result;
=======
    BOOL result = FALSE;
    if (hasFocus())
    {
        if (mList->getVisible()
            && key == KEY_ESCAPE && mask == MASK_NONE)
        {
            hideList();
            return TRUE;
        }
        //give list a chance to pop up and handle key
        LLScrollListItem* last_selected_item = mList->getLastSelectedItem();
        if (last_selected_item)
        {
            // highlight the original selection before potentially selecting a new item
            mList->mouseOverHighlightNthItem(mList->getItemIndex(last_selected_item));
        }
        result = mList->handleKeyHere(key, mask);

        // will only see return key if it is originating from line editor
        // since the dropdown button eats the key
        if (key == KEY_RETURN)
        {
            if (mask == MASK_NONE)
            {
                mOnReturnSignal(this, getValue());
            }

            // don't show list and don't eat key input when committing
            // free-form text entry with RETURN since user already knows
            // what they are trying to select
            return FALSE;
        }
        // if selection has changed, pop open list
        else if (mList->getLastSelectedItem() != last_selected_item
                    || ((key == KEY_DOWN || key == KEY_UP)
                        && mList->getCanSelect()
                        && !mList->isEmpty()))
        {
            showList();
        }
    }
    return result;
>>>>>>> e1623bb2
}

bool LLComboBox::handleUnicodeCharHere(llwchar uni_char)
{
<<<<<<< HEAD
	bool result = false;
	if (gFocusMgr.childHasKeyboardFocus(this))
	{
		// space bar just shows the list
		if (' ' != uni_char )
		{
			LLScrollListItem* last_selected_item = mList->getLastSelectedItem();
			if (last_selected_item)
			{
				// highlight the original selection before potentially selecting a new item
				mList->mouseOverHighlightNthItem(mList->getItemIndex(last_selected_item));
			}
			result = mList->handleUnicodeCharHere(uni_char);
			if (mList->getLastSelectedItem() != last_selected_item)
			{
				showList();
			}
		}
	}
	return result;
=======
    BOOL result = FALSE;
    if (gFocusMgr.childHasKeyboardFocus(this))
    {
        // space bar just shows the list
        if (' ' != uni_char )
        {
            LLScrollListItem* last_selected_item = mList->getLastSelectedItem();
            if (last_selected_item)
            {
                // highlight the original selection before potentially selecting a new item
                mList->mouseOverHighlightNthItem(mList->getItemIndex(last_selected_item));
            }
            result = mList->handleUnicodeCharHere(uni_char);
            if (mList->getLastSelectedItem() != last_selected_item)
            {
                showList();
            }
        }
    }
    return result;
>>>>>>> e1623bb2
}

void LLComboBox::setTextEntry(const LLStringExplicit& text)
{
<<<<<<< HEAD
	if (mTextEntry)
	{
		mTextEntry->setText(text);
		mHasAutocompletedText = false;
		updateSelection();
	}
=======
    if (mTextEntry)
    {
        mTextEntry->setText(text);
        mHasAutocompletedText = FALSE;
        updateSelection();
    }
>>>>>>> e1623bb2
}

void LLComboBox::setKeystrokeOnEsc(bool enable)
{
    if (mTextEntry)
    {
        mTextEntry->setKeystrokeOnEsc(enable);
    }
}

void LLComboBox::onTextEntry(LLLineEditor* line_editor)
{
<<<<<<< HEAD
	if (mTextEntryCallback != NULL)
	{
		(mTextEntryCallback)(line_editor, LLSD());
	}

	KEY key = gKeyboard->currentKey();
	if (key == KEY_BACKSPACE || 
		key == KEY_DELETE)
	{
		if (mList->selectItemByLabel(line_editor->getText(), false))
		{
			line_editor->setTentative(false);
			mLastSelectedIndex = mList->getFirstSelectedIndex();
		}
		else
		{
			line_editor->setTentative(mTextEntryTentative);
			mList->deselectAllItems();
			mLastSelectedIndex = -1;
		}
		if (mTextChangedCallback != NULL)
		{
			(mTextChangedCallback)(line_editor, LLSD());
		}
		return;
	}

	if (key == KEY_LEFT || 
		key == KEY_RIGHT)
	{
		return;
	}

	if (key == KEY_DOWN)
	{
		setCurrentByIndex(llmin(getItemCount() - 1, getCurrentIndex() + 1));
		if (!mList->getVisible())
		{
			prearrangeList();

			if (mList->getItemCount() != 0)
			{
				showList();
			}
		}
		line_editor->selectAll();
		line_editor->setTentative(false);
	}
	else if (key == KEY_UP)
	{
		setCurrentByIndex(llmax(0, getCurrentIndex() - 1));
		if (!mList->getVisible())
		{
			prearrangeList();

			if (mList->getItemCount() != 0)
			{
				showList();
			}
		}
		line_editor->selectAll();
		line_editor->setTentative(false);
	}
	else
	{
		// RN: presumably text entry
		updateSelection();
	}
	if (mTextChangedCallback != NULL)
	{
		(mTextChangedCallback)(line_editor, LLSD());
	}
=======
    if (mTextEntryCallback != NULL)
    {
        (mTextEntryCallback)(line_editor, LLSD());
    }

    KEY key = gKeyboard->currentKey();
    if (key == KEY_BACKSPACE ||
        key == KEY_DELETE)
    {
        if (mList->selectItemByLabel(line_editor->getText(), FALSE))
        {
            line_editor->setTentative(FALSE);
            mLastSelectedIndex = mList->getFirstSelectedIndex();
        }
        else
        {
            line_editor->setTentative(mTextEntryTentative);
            mList->deselectAllItems();
            mLastSelectedIndex = -1;
        }
        if (mTextChangedCallback != NULL)
        {
            (mTextChangedCallback)(line_editor, LLSD());
        }
        return;
    }

    if (key == KEY_LEFT ||
        key == KEY_RIGHT)
    {
        return;
    }

    if (key == KEY_DOWN)
    {
        setCurrentByIndex(llmin(getItemCount() - 1, getCurrentIndex() + 1));
        if (!mList->getVisible())
        {
            prearrangeList();

            if (mList->getItemCount() != 0)
            {
                showList();
            }
        }
        line_editor->selectAll();
        line_editor->setTentative(FALSE);
    }
    else if (key == KEY_UP)
    {
        setCurrentByIndex(llmax(0, getCurrentIndex() - 1));
        if (!mList->getVisible())
        {
            prearrangeList();

            if (mList->getItemCount() != 0)
            {
                showList();
            }
        }
        line_editor->selectAll();
        line_editor->setTentative(FALSE);
    }
    else
    {
        // RN: presumably text entry
        updateSelection();
    }
    if (mTextChangedCallback != NULL)
    {
        (mTextChangedCallback)(line_editor, LLSD());
    }
>>>>>>> e1623bb2
}

void LLComboBox::updateSelection()
{
    LLWString left_wstring = mTextEntry->getWText().substr(0, mTextEntry->getCursor());
    // user-entered portion of string, based on assumption that any selected
    // text was a result of auto-completion
<<<<<<< HEAD
	LLWString user_wstring = mHasAutocompletedText ? left_wstring : mTextEntry->getWText();
	std::string full_string = mTextEntry->getText();

	// go ahead and arrange drop down list on first typed character, even
	// though we aren't showing it... some code relies on prearrange
	// callback to populate content
	if( mTextEntry->getWText().size() == 1 )
	{
		prearrangeList(mTextEntry->getText());
	}

	if (mList->selectItemByLabel(full_string, false))
	{
		mTextEntry->setTentative(false);
		mLastSelectedIndex = mList->getFirstSelectedIndex();
	}
	else if (mList->selectItemByPrefix(left_wstring, false))
	{
		LLWString selected_item = utf8str_to_wstring(getSelectedItemLabel());
		LLWString wtext = left_wstring + selected_item.substr(left_wstring.size(), selected_item.size());
		mTextEntry->setText(wstring_to_utf8str(wtext));
		mTextEntry->setSelection(left_wstring.size(), mTextEntry->getWText().size());
		mTextEntry->endSelection();
		mTextEntry->setTentative(false);
		mHasAutocompletedText = true;
		mLastSelectedIndex = mList->getFirstSelectedIndex();
	}
	else // no matching items found
	{
		mList->deselectAllItems();
		mTextEntry->setText(wstring_to_utf8str(user_wstring)); // removes text added by autocompletion
		mTextEntry->setTentative(mTextEntryTentative);
		mHasAutocompletedText = false;
		mLastSelectedIndex = -1;
	}
=======
    LLWString user_wstring = mHasAutocompletedText ? left_wstring : mTextEntry->getWText();
    std::string full_string = mTextEntry->getText();

    // go ahead and arrange drop down list on first typed character, even
    // though we aren't showing it... some code relies on prearrange
    // callback to populate content
    if( mTextEntry->getWText().size() == 1 )
    {
        prearrangeList(mTextEntry->getText());
    }

    if (mList->selectItemByLabel(full_string, FALSE))
    {
        mTextEntry->setTentative(FALSE);
        mLastSelectedIndex = mList->getFirstSelectedIndex();
    }
    else if (mList->selectItemByPrefix(left_wstring, FALSE))
    {
        LLWString selected_item = utf8str_to_wstring(getSelectedItemLabel());
        LLWString wtext = left_wstring + selected_item.substr(left_wstring.size(), selected_item.size());
        mTextEntry->setText(wstring_to_utf8str(wtext));
        mTextEntry->setSelection(left_wstring.size(), mTextEntry->getWText().size());
        mTextEntry->endSelection();
        mTextEntry->setTentative(FALSE);
        mHasAutocompletedText = TRUE;
        mLastSelectedIndex = mList->getFirstSelectedIndex();
    }
    else // no matching items found
    {
        mList->deselectAllItems();
        mTextEntry->setText(wstring_to_utf8str(user_wstring)); // removes text added by autocompletion
        mTextEntry->setTentative(mTextEntryTentative);
        mHasAutocompletedText = FALSE;
        mLastSelectedIndex = -1;
    }
>>>>>>> e1623bb2
}

void LLComboBox::onTextCommit(const LLSD& data)
{
    std::string text = mTextEntry->getText();
    setSimple(text);
    onCommit();
    mTextEntry->selectAll();
}

void LLComboBox::setFocus(bool b)
{
    LLUICtrl::setFocus(b);

<<<<<<< HEAD
	if (b)
	{
		mList->clearSearchString();
		if (mList->getVisible())
		{
			mList->setFocus(true);
		}
	}
=======
    if (b)
    {
        mList->clearSearchString();
        if (mList->getVisible())
        {
            mList->setFocus(TRUE);
        }
    }
>>>>>>> e1623bb2
}

void LLComboBox::prearrangeList(std::string filter)
{
    if (mPrearrangeCallback)
    {
        mPrearrangeCallback(this, LLSD(filter));
    }
}


//============================================================================
// ll::ui::SearchableControl functions

//virtual
std::string LLComboBox::_getSearchText() const
{
    std::string res;
    if (mList)
    {
        // getAllData returns a full copy of content, might be a
        // better option to implement an mList->getSearchText(column)
        std::vector<LLScrollListItem*> data = mList->getAllData();
        std::vector<LLScrollListItem*>::iterator iter = data.begin();
        while (iter != data.end())
        {
            LLScrollListCell* cell = (*iter)->getColumn(0);
            if (cell)
            {
                std::string whitelist_url = cell->getValue().asString();
                res += cell->getValue().asString();
            }
            iter++;
        }
    }
    return res + getToolTip();
}

//virtual
void LLComboBox::onSetHighlight() const
{
    if (mButton)
    {
        mButton->ll::ui::SearchableControl::setHighlighted(ll::ui::SearchableControl::getHighlighted());
    }
}

void LLComboBox::imageLoaded()
{
    if (mAllowTextEntry)
    {
        LLRect rect = getLocalRect();
        S32 arrow_width = mArrowImage ? mArrowImage->getWidth() : 0;
        S32 shadow_size = BTN_DROP_SHADOW;
        mButton->setRect(LLRect(getRect().getWidth() - llmax(8, arrow_width) - 2 * shadow_size,
            rect.mTop, rect.mRight, rect.mBottom));
        if (mButton->getVisible())
        {
            // recalculate field size
            if (mTextEntry)
            {
                LLRect text_entry_rect(0, getRect().getHeight(), getRect().getWidth(), 0);
<<<<<<< HEAD
                text_entry_rect.mRight -= llmax(8, arrow_width) + 2 * drop_shadow_button;
                mTextEntry->reshape(text_entry_rect.getWidth(), text_entry_rect.getHeight(), true);
=======
                text_entry_rect.mRight -= llmax(8, arrow_width) + 2 * BTN_DROP_SHADOW;
                mTextEntry->reshape(text_entry_rect.getWidth(), text_entry_rect.getHeight(), TRUE);
>>>>>>> e1623bb2
            }
        }
    }
}

//============================================================================
// LLCtrlListInterface functions

S32 LLComboBox::getItemCount() const
{
    return mList->getItemCount();
}

void LLComboBox::addColumn(const LLSD& column, EAddPosition pos)
{
    mList->clearColumns();
    mList->addColumn(column, pos);
}

void LLComboBox::clearColumns()
{
    mList->clearColumns();
}

void LLComboBox::setColumnLabel(const std::string& column, const std::string& label)
{
    mList->setColumnLabel(column, label);
}

LLScrollListItem* LLComboBox::addElement(const LLSD& value, EAddPosition pos, void* userdata)
{
    return mList->addElement(value, pos, userdata);
}

LLScrollListItem* LLComboBox::addSimpleElement(const std::string& value, EAddPosition pos, const LLSD& id)
{
    return mList->addSimpleElement(value, pos, id);
}

void LLComboBox::clearRows()
{
    mList->clearRows();
}

void LLComboBox::sortByColumn(const std::string& name, bool ascending)
{
    mList->sortByColumn(name, ascending);
}

//============================================================================
//LLCtrlSelectionInterface functions

bool LLComboBox::setCurrentByID(const LLUUID& id)
{
<<<<<<< HEAD
	bool found = mList->selectByID( id );
=======
    BOOL found = mList->selectByID( id );
>>>>>>> e1623bb2

    if (found)
    {
        setLabel(getSelectedItemLabel());
        mLastSelectedIndex = mList->getFirstSelectedIndex();
    }

    return found;
}

LLUUID LLComboBox::getCurrentID() const
{
    return mList->getStringUUIDSelectedItem();
}
bool LLComboBox::setSelectedByValue(const LLSD& value, bool selected)
{
<<<<<<< HEAD
	bool found = mList->setSelectedByValue(value, selected);
	if (found)
	{
		setLabel(getSelectedItemLabel());
	}
	return found;
=======
    BOOL found = mList->setSelectedByValue(value, selected);
    if (found)
    {
        setLabel(getSelectedItemLabel());
    }
    return found;
>>>>>>> e1623bb2
}

LLSD LLComboBox::getSelectedValue()
{
    return mList->getSelectedValue();
}

bool LLComboBox::isSelected(const LLSD& value) const
{
    return mList->isSelected(value);
}

bool LLComboBox::operateOnSelection(EOperation op)
{
<<<<<<< HEAD
	if (op == OP_DELETE)
	{
		mList->deleteSelectedItems();
		return true;
	}
	return false;
=======
    if (op == OP_DELETE)
    {
        mList->deleteSelectedItems();
        return TRUE;
    }
    return FALSE;
>>>>>>> e1623bb2
}

bool LLComboBox::operateOnAll(EOperation op)
{
<<<<<<< HEAD
	if (op == OP_DELETE)
	{
		clearRows();
		return true;
	}
	return false;
=======
    if (op == OP_DELETE)
    {
        clearRows();
        return TRUE;
    }
    return FALSE;
>>>>>>> e1623bb2
}

bool LLComboBox::selectItemRange( S32 first, S32 last )
{
    return mList->selectItemRange(first, last);
}


static LLDefaultChildRegistry::Register<LLIconsComboBox> register_icons_combo_box("icons_combo_box");

LLIconsComboBox::Params::Params()
:   icon_column("icon_column", ICON_COLUMN),
    label_column("label_column", LABEL_COLUMN)
{}

LLIconsComboBox::LLIconsComboBox(const LLIconsComboBox::Params& p)
:   LLComboBox(p),
    mIconColumnIndex(p.icon_column),
    mLabelColumnIndex(p.label_column)
{}

const std::string LLIconsComboBox::getSelectedItemLabel(S32 column) const
{
    mButton->setImageOverlay(LLComboBox::getSelectedItemLabel(mIconColumnIndex), mButton->getImageOverlayHAlign());

    return LLComboBox::getSelectedItemLabel(mLabelColumnIndex);
}<|MERGE_RESOLUTION|>--- conflicted
+++ resolved
@@ -1,1778 +1,1231 @@
-/**
- * @file llcombobox.cpp
- * @brief LLComboBox base class
- *
- * $LicenseInfo:firstyear=2001&license=viewerlgpl$
- * Second Life Viewer Source Code
- * Copyright (C) 2010, Linden Research, Inc.
- *
- * This library is free software; you can redistribute it and/or
- * modify it under the terms of the GNU Lesser General Public
- * License as published by the Free Software Foundation;
- * version 2.1 of the License only.
- *
- * This library is distributed in the hope that it will be useful,
- * but WITHOUT ANY WARRANTY; without even the implied warranty of
- * MERCHANTABILITY or FITNESS FOR A PARTICULAR PURPOSE.  See the GNU
- * Lesser General Public License for more details.
- *
- * You should have received a copy of the GNU Lesser General Public
- * License along with this library; if not, write to the Free Software
- * Foundation, Inc., 51 Franklin Street, Fifth Floor, Boston, MA  02110-1301  USA
- *
- * Linden Research, Inc., 945 Battery Street, San Francisco, CA  94111  USA
- * $/LicenseInfo$
- */
-
-// A control that displays the name of the chosen item, which when
-// clicked shows a scrolling box of options.
-
-#include "linden_common.h"
-
-// file includes
-#include "llcombobox.h"
-
-// common includes
-#include "llstring.h"
-
-// newview includes
-#include "llbutton.h"
-#include "llkeyboard.h"
-#include "llscrolllistctrl.h"
-#include "llwindow.h"
-#include "llfloater.h"
-#include "llscrollbar.h"
-#include "llscrolllistcell.h"
-#include "llscrolllistitem.h"
-#include "llcontrol.h"
-#include "llfocusmgr.h"
-#include "lllineeditor.h"
-#include "v2math.h"
-#include "lluictrlfactory.h"
-#include "lltooltip.h"
-
-// Globals
-S32 MAX_COMBO_WIDTH = 500;
-
-static LLDefaultChildRegistry::Register<LLComboBox> register_combo_box("combo_box");
-
-void LLComboBox::PreferredPositionValues::declareValues()
-{
-    declare("above", ABOVE);
-    declare("below", BELOW);
-}
-
-LLComboBox::ItemParams::ItemParams()
-:   label("label")
-{
-}
-
-
-LLComboBox::Params::Params()
-:   allow_text_entry("allow_text_entry", false),
-    allow_new_values("allow_new_values", false),
-    show_text_as_tentative("show_text_as_tentative", true),
-    max_chars("max_chars", 20),
-    list_position("list_position", BELOW),
-    items("item"),
-    combo_button("combo_button"),
-    combo_list("combo_list"),
-    combo_editor("combo_editor"),
-    drop_down_button("drop_down_button")
-{
-    addSynonym(items, "combo_item");
-}
-
-
-LLComboBox::LLComboBox(const LLComboBox::Params& p)
-:   LLUICtrl(p),
-    mTextEntry(NULL),
-    mTextEntryTentative(p.show_text_as_tentative),
-    mHasAutocompletedText(false),
-    mAllowTextEntry(p.allow_text_entry),
-    mAllowNewValues(p.allow_new_values),
-    mMaxChars(p.max_chars),
-    mPrearrangeCallback(p.prearrange_callback()),
-    mTextEntryCallback(p.text_entry_callback()),
-    mTextChangedCallback(p.text_changed_callback()),
-    mListPosition(p.list_position),
-    mLastSelectedIndex(-1),
-    mLabel(p.label)
-{
-    // Text label button
-
-    LLButton::Params button_params = (mAllowTextEntry ? p.combo_button : p.drop_down_button);
-    button_params.mouse_down_callback.function(
-        boost::bind(&LLComboBox::onButtonMouseDown, this));
-    button_params.follows.flags(FOLLOWS_LEFT|FOLLOWS_BOTTOM|FOLLOWS_RIGHT);
-    button_params.rect(p.rect);
-
-    if(mAllowTextEntry)
-    {
-        button_params.pad_right(2);
-    }
-
-    mArrowImage = button_params.image_unselected;
-    if (mArrowImage.notNull())
-    {
-        mImageLoadedConnection = mArrowImage->addLoadedCallback(boost::bind(&LLComboBox::imageLoaded, this));
-    }
-
-    mButton = LLUICtrlFactory::create<LLButton>(button_params);
-
-
-    if(mAllowTextEntry)
-    {
-        //redo to compensate for button hack that leaves space for a character
-        //unless it is a "minimal combobox"(drop down)
-        mButton->setRightHPad(2);
-    }
-    addChild(mButton);
-
-    LLScrollListCtrl::Params params = p.combo_list;
-    params.name("ComboBox");
-    params.commit_callback.function(boost::bind(&LLComboBox::onItemSelected, this, _2));
-    params.visible(false);
-    params.commit_on_keyboard_movement(false);
-
-    mList = LLUICtrlFactory::create<LLScrollListCtrl>(params);
-    addChild(mList);
-
-    // Mouse-down on button will transfer mouse focus to the list
-    // Grab the mouse-up event and make sure the button state is correct
-    mList->setMouseUpCallback(boost::bind(&LLComboBox::onListMouseUp, this));
-
-    for (LLInitParam::ParamIterator<ItemParams>::const_iterator it = p.items.begin();
-        it != p.items.end();
-        ++it)
-    {
-        LLScrollListItem::Params item_params = *it;
-        if (it->label.isProvided())
-        {
-            item_params.columns.add().value(it->label());
-        }
-
-        mList->addRow(item_params);
-    }
-
-    createLineEditor(p);
-
-    mTopLostSignalConnection = setTopLostCallback(boost::bind(&LLComboBox::hideList, this));
-}
-
-void LLComboBox::initFromParams(const LLComboBox::Params& p)
-{
-    LLUICtrl::initFromParams(p);
-
-    if (!acceptsTextInput() && mLabel.empty())
-    {
-        selectFirstItem();
-    }
-}
-
-// virtual
-bool LLComboBox::postBuild()
-{
-<<<<<<< HEAD
-	if (mControlVariable)
-	{
-		setValue(mControlVariable->getValue()); // selects the appropriate item
-	}
-	return true;
-=======
-    if (mControlVariable)
-    {
-        setValue(mControlVariable->getValue()); // selects the appropriate item
-    }
-    return TRUE;
->>>>>>> e1623bb2
-}
-
-
-LLComboBox::~LLComboBox()
-{
-    // children automatically deleted, including mMenu, mButton
-
-    // explicitly disconect this signal, since base class destructor might fire top lost
-    mTopLostSignalConnection.disconnect();
-    mImageLoadedConnection.disconnect();
-
-    LLUI::getInstance()->removePopup(this);
-}
-
-
-void LLComboBox::clear()
-{
-    if (mTextEntry)
-    {
-        mTextEntry->setText(LLStringUtil::null);
-    }
-    mButton->setLabelSelected(LLStringUtil::null);
-    mButton->setLabelUnselected(LLStringUtil::null);
-    mList->deselectAllItems();
-    mLastSelectedIndex = -1;
-}
-
-void LLComboBox::onCommit()
-{
-<<<<<<< HEAD
-	if (mAllowTextEntry && getCurrentIndex() != -1)
-	{
-		// we have selected an existing item, blitz the manual text entry with
-		// the properly capitalized item
-		mTextEntry->setValue(getSimple());
-		mTextEntry->setTentative(false);
-	}
-	setControlValue(getValue());
-	LLUICtrl::onCommit();
-=======
-    if (mAllowTextEntry && getCurrentIndex() != -1)
-    {
-        // we have selected an existing item, blitz the manual text entry with
-        // the properly capitalized item
-        mTextEntry->setValue(getSimple());
-        mTextEntry->setTentative(FALSE);
-    }
-    setControlValue(getValue());
-    LLUICtrl::onCommit();
->>>>>>> e1623bb2
-}
-
-// virtual
-bool LLComboBox::isDirty() const
-{
-<<<<<<< HEAD
-	bool grubby = false;
-	if ( mList )
-	{
-		grubby = mList->isDirty();
-	}
-	return grubby;
-=======
-    BOOL grubby = FALSE;
-    if ( mList )
-    {
-        grubby = mList->isDirty();
-    }
-    return grubby;
->>>>>>> e1623bb2
-}
-
-// virtual   Clear dirty state
-void    LLComboBox::resetDirty()
-{
-    if ( mList )
-    {
-        mList->resetDirty();
-    }
-}
-
-bool LLComboBox::itemExists(const std::string& name)
-{
-    return mList->getItemByLabel(name);
-}
-
-// add item "name" to menu
-LLScrollListItem* LLComboBox::add(const std::string& name, EAddPosition pos, bool enabled)
-{
-    LLScrollListItem* item = mList->addSimpleElement(name, pos);
-    item->setEnabled(enabled);
-    if (!mAllowTextEntry && mLabel.empty())
-    {
-        if (mControlVariable)
-        {
-            setValue(mControlVariable->getValue()); // selects the appropriate item
-        }
-        else
-        {
-            selectFirstItem();
-        }
-    }
-    return item;
-}
-
-// add item "name" with a unique id to menu
-LLScrollListItem* LLComboBox::add(const std::string& name, const LLUUID& id, EAddPosition pos, bool enabled )
-{
-    LLScrollListItem* item = mList->addSimpleElement(name, pos, id);
-    item->setEnabled(enabled);
-    if (!mAllowTextEntry && mLabel.empty())
-    {
-        if (mControlVariable)
-        {
-            setValue(mControlVariable->getValue()); // selects the appropriate item
-        }
-        else
-        {
-            selectFirstItem();
-        }
-    }
-    return item;
-}
-
-// add item "name" with attached userdata
-LLScrollListItem* LLComboBox::add(const std::string& name, void* userdata, EAddPosition pos, bool enabled )
-{
-    LLScrollListItem* item = mList->addSimpleElement(name, pos);
-    item->setEnabled(enabled);
-    item->setUserdata( userdata );
-    if (!mAllowTextEntry && mLabel.empty())
-    {
-        if (mControlVariable)
-        {
-            setValue(mControlVariable->getValue()); // selects the appropriate item
-        }
-        else
-        {
-            selectFirstItem();
-        }
-    }
-    return item;
-}
-
-// add item "name" with attached generic data
-LLScrollListItem* LLComboBox::add(const std::string& name, LLSD value, EAddPosition pos, bool enabled )
-{
-    LLScrollListItem* item = mList->addSimpleElement(name, pos, value);
-    item->setEnabled(enabled);
-    if (!mAllowTextEntry && mLabel.empty())
-    {
-        if (mControlVariable)
-        {
-            setValue(mControlVariable->getValue()); // selects the appropriate item
-        }
-        else
-        {
-            selectFirstItem();
-        }
-    }
-    return item;
-}
-
-LLScrollListItem* LLComboBox::addSeparator(EAddPosition pos)
-{
-    return mList->addSeparator(pos);
-}
-
-void LLComboBox::sortByName(bool ascending)
-{
-    mList->sortOnce(0, ascending);
-}
-
-
-// Choose an item with a given name in the menu.
-// Returns true if the item was found.
-bool LLComboBox::setSimple(const LLStringExplicit& name)
-{
-<<<<<<< HEAD
-	bool found = mList->selectItemByLabel(name, false);
-=======
-    BOOL found = mList->selectItemByLabel(name, FALSE);
->>>>>>> e1623bb2
-
-    if (found)
-    {
-        setLabel(name);
-        mLastSelectedIndex = mList->getFirstSelectedIndex();
-    }
-
-    return found;
-}
-
-// virtual
-void LLComboBox::setValue(const LLSD& value)
-{
-<<<<<<< HEAD
-	bool found = mList->selectByValue(value);
-	if (found)
-	{
-		LLScrollListItem* item = mList->getFirstSelected();
-		if (item)
-		{
-			updateLabel();
-		}
-		mLastSelectedIndex = mList->getFirstSelectedIndex();
-	}
-	else
-	{
-		mLastSelectedIndex = -1;
-	}
-=======
-    BOOL found = mList->selectByValue(value);
-    if (found)
-    {
-        LLScrollListItem* item = mList->getFirstSelected();
-        if (item)
-        {
-            updateLabel();
-        }
-        mLastSelectedIndex = mList->getFirstSelectedIndex();
-    }
-    else
-    {
-        mLastSelectedIndex = -1;
-    }
->>>>>>> e1623bb2
-}
-
-const std::string LLComboBox::getSimple() const
-{
-    const std::string res = getSelectedItemLabel();
-    if (res.empty() && mAllowTextEntry)
-    {
-        return mTextEntry->getText();
-    }
-    else
-    {
-        return res;
-    }
-}
-
-const std::string LLComboBox::getSelectedItemLabel(S32 column) const
-{
-    return mList->getSelectedItemLabel(column);
-}
-
-// virtual
-LLSD LLComboBox::getValue() const
-{
-    LLScrollListItem* item = mList->getFirstSelected();
-    if( item )
-    {
-        return item->getValue();
-    }
-    else if (mAllowTextEntry)
-    {
-        return mTextEntry->getValue();
-    }
-    else
-    {
-        return LLSD();
-    }
-}
-
-void LLComboBox::setLabel(const LLStringExplicit& name)
-{
-<<<<<<< HEAD
-	if ( mTextEntry )
-	{
-		mTextEntry->setText(name);
-		if (mList->selectItemByLabel(name, false))
-		{
-			mTextEntry->setTentative(false);
-			mLastSelectedIndex = mList->getFirstSelectedIndex();
-		}
-		else
-		{
-			mTextEntry->setTentative(mTextEntryTentative);
-		}
-	}
-	
-	if (!mAllowTextEntry)
-	{
-		mButton->setLabel(name);
-	}
-=======
-    if ( mTextEntry )
-    {
-        mTextEntry->setText(name);
-        if (mList->selectItemByLabel(name, FALSE))
-        {
-            mTextEntry->setTentative(FALSE);
-            mLastSelectedIndex = mList->getFirstSelectedIndex();
-        }
-        else
-        {
-            mTextEntry->setTentative(mTextEntryTentative);
-        }
-    }
-
-    if (!mAllowTextEntry)
-    {
-        mButton->setLabel(name);
-    }
->>>>>>> e1623bb2
-}
-
-void LLComboBox::updateLabel()
-{
-<<<<<<< HEAD
-	// Update the combo editor with the selected
-	// item label.
-	if (mTextEntry)
-	{
-		mTextEntry->setText(getSelectedItemLabel());
-		mTextEntry->setTentative(false);
-	}
-=======
-    // Update the combo editor with the selected
-    // item label.
-    if (mTextEntry)
-    {
-        mTextEntry->setText(getSelectedItemLabel());
-        mTextEntry->setTentative(FALSE);
-    }
->>>>>>> e1623bb2
-
-    // If combo box doesn't allow text entry update
-    // the combo button label.
-    if (!mAllowTextEntry)
-    {
-        mButton->setLabel(getSelectedItemLabel());
-    }
-}
-
-bool LLComboBox::remove(const std::string& name)
-{
-<<<<<<< HEAD
-	bool found = mList->selectItemByLabel(name);
-=======
-    BOOL found = mList->selectItemByLabel(name);
->>>>>>> e1623bb2
-
-    if (found)
-    {
-        LLScrollListItem* item = mList->getFirstSelected();
-        if (item)
-        {
-            mList->deleteSingleItem(mList->getItemIndex(item));
-        }
-        mLastSelectedIndex = mList->getFirstSelectedIndex();
-    }
-
-    return found;
-}
-
-bool LLComboBox::remove(S32 index)
-{
-<<<<<<< HEAD
-	if (index < mList->getItemCount())
-	{
-		mList->deleteSingleItem(index);
-		setLabel(getSelectedItemLabel());
-		return true;
-	}
-	return false;
-=======
-    if (index < mList->getItemCount())
-    {
-        mList->deleteSingleItem(index);
-        setLabel(getSelectedItemLabel());
-        return TRUE;
-    }
-    return FALSE;
->>>>>>> e1623bb2
-}
-
-// Keyboard focus lost.
-void LLComboBox::onFocusLost()
-{
-    hideList();
-    // if valid selection
-    if (mAllowTextEntry && getCurrentIndex() != -1)
-    {
-        mTextEntry->selectAll();
-    }
-    mButton->setForcePressedState(false);
-    LLUICtrl::onFocusLost();
-}
-
-void LLComboBox::setButtonVisible(bool visible)
-{
-<<<<<<< HEAD
-	static LLUICachedControl<S32> drop_shadow_button ("DropShadowButton", 0);
-
-	mButton->setVisible(visible);
-	if (mTextEntry)
-	{
-		LLRect text_entry_rect(0, getRect().getHeight(), getRect().getWidth(), 0);
-		if (visible)
-		{
-			S32 arrow_width = mArrowImage ? mArrowImage->getWidth() : 0;
-			text_entry_rect.mRight -= llmax(8,arrow_width) + 2 * drop_shadow_button;
-		}
-		//mTextEntry->setRect(text_entry_rect);
-		mTextEntry->reshape(text_entry_rect.getWidth(), text_entry_rect.getHeight(), true);
-	}
-=======
-    mButton->setVisible(visible);
-    if (mTextEntry)
-    {
-        LLRect text_entry_rect(0, getRect().getHeight(), getRect().getWidth(), 0);
-        if (visible)
-        {
-            S32 arrow_width = mArrowImage ? mArrowImage->getWidth() : 0;
-            text_entry_rect.mRight -= llmax(8,arrow_width) + 2 * BTN_DROP_SHADOW;
-        }
-        //mTextEntry->setRect(text_entry_rect);
-        mTextEntry->reshape(text_entry_rect.getWidth(), text_entry_rect.getHeight(), TRUE);
-    }
->>>>>>> e1623bb2
-}
-
-bool LLComboBox::setCurrentByIndex( S32 index )
-{
-<<<<<<< HEAD
-	bool found = mList->selectNthItem( index );
-	if (found)
-	{
-		setLabel(getSelectedItemLabel());
-		mLastSelectedIndex = index;
-	}
-	return found;
-=======
-    BOOL found = mList->selectNthItem( index );
-    if (found)
-    {
-        setLabel(getSelectedItemLabel());
-        mLastSelectedIndex = index;
-    }
-    return found;
->>>>>>> e1623bb2
-}
-
-S32 LLComboBox::getCurrentIndex() const
-{
-    LLScrollListItem* item = mList->getFirstSelected();
-    if( item )
-    {
-        return mList->getItemIndex( item );
-    }
-    return -1;
-}
-
-void LLComboBox::setEnabledByValue(const LLSD& value, bool enabled)
-{
-    LLScrollListItem *found = mList->getItem(value);
-    if (found)
-    {
-        found->setEnabled(enabled);
-    }
-}
-
-void LLComboBox::createLineEditor(const LLComboBox::Params& p)
-{
-<<<<<<< HEAD
-	static LLUICachedControl<S32> drop_shadow_button ("DropShadowButton", 0);
-	LLRect rect = getLocalRect();
-	if (mAllowTextEntry)
-	{
-		S32 arrow_width = mArrowImage ? mArrowImage->getWidth() : 0;
-		S32 shadow_size = drop_shadow_button;
-		mButton->setRect(LLRect( getRect().getWidth() - llmax(8,arrow_width) - 2 * shadow_size,
-								rect.mTop, rect.mRight, rect.mBottom));
-		mButton->setTabStop(false);
-		mButton->setHAlign(LLFontGL::HCENTER);
-
-		LLRect text_entry_rect(0, getRect().getHeight(), getRect().getWidth(), 0);
-		text_entry_rect.mRight -= llmax(8,arrow_width) + 2 * drop_shadow_button;
-		// clear label on button
-		std::string cur_label = mButton->getLabelSelected();
-		LLLineEditor::Params params = p.combo_editor;
-		params.rect(text_entry_rect);
-		params.default_text(LLStringUtil::null);
-		params.max_length.bytes(mMaxChars);
-		params.commit_callback.function(boost::bind(&LLComboBox::onTextCommit, this, _2));
-		params.keystroke_callback(boost::bind(&LLComboBox::onTextEntry, this, _1));
-		params.commit_on_focus_lost(false);
-		params.follows.flags(FOLLOWS_ALL);
-		params.label(mLabel);
-		mTextEntry = LLUICtrlFactory::create<LLLineEditor> (params);
-		mTextEntry->setText(cur_label);
-		mTextEntry->setIgnoreTab(true);
-		addChild(mTextEntry);
-
-		// clear label on button
-		setLabel(LLStringUtil::null);
-
-		mButton->setFollows(FOLLOWS_BOTTOM | FOLLOWS_TOP | FOLLOWS_RIGHT);
-	}
-	else
-	{
-		mButton->setRect(rect);
-		mButton->setLabel(mLabel.getString());
-		
-		if (mTextEntry)
-		{
-			mTextEntry->setVisible(false);
-		}
-	}
-=======
-    LLRect rect = getLocalRect();
-    if (mAllowTextEntry)
-    {
-        S32 arrow_width = mArrowImage ? mArrowImage->getWidth() : 0;
-        S32 shadow_size = BTN_DROP_SHADOW;
-        mButton->setRect(LLRect( getRect().getWidth() - llmax(8,arrow_width) - 2 * shadow_size,
-                                rect.mTop, rect.mRight, rect.mBottom));
-        mButton->setTabStop(FALSE);
-        mButton->setHAlign(LLFontGL::HCENTER);
-
-        LLRect text_entry_rect(0, getRect().getHeight(), getRect().getWidth(), 0);
-        text_entry_rect.mRight -= llmax(8,arrow_width) + 2 * BTN_DROP_SHADOW;
-        // clear label on button
-        std::string cur_label = mButton->getLabelSelected();
-        LLLineEditor::Params params = p.combo_editor;
-        params.rect(text_entry_rect);
-        params.default_text(LLStringUtil::null);
-        params.max_length.bytes(mMaxChars);
-        params.commit_callback.function(boost::bind(&LLComboBox::onTextCommit, this, _2));
-        params.keystroke_callback(boost::bind(&LLComboBox::onTextEntry, this, _1));
-        params.commit_on_focus_lost(false);
-        params.follows.flags(FOLLOWS_ALL);
-        params.label(mLabel);
-        mTextEntry = LLUICtrlFactory::create<LLLineEditor> (params);
-        mTextEntry->setText(cur_label);
-        mTextEntry->setIgnoreTab(TRUE);
-        addChild(mTextEntry);
-
-        // clear label on button
-        setLabel(LLStringUtil::null);
-
-        mButton->setFollows(FOLLOWS_BOTTOM | FOLLOWS_TOP | FOLLOWS_RIGHT);
-    }
-    else
-    {
-        mButton->setRect(rect);
-        mButton->setLabel(mLabel.getString());
-
-        if (mTextEntry)
-        {
-            mTextEntry->setVisible(FALSE);
-        }
-    }
->>>>>>> e1623bb2
-}
-
-void LLComboBox::setLeftTextPadding(S32 pad)
-{
-    S32 left_pad, right_pad;
-    mTextEntry->getTextPadding(&left_pad, &right_pad);
-    mTextEntry->setTextPadding(pad, right_pad);
-}
-
-void* LLComboBox::getCurrentUserdata()
-{
-    LLScrollListItem* item = mList->getFirstSelected();
-    if( item )
-    {
-        return item->getUserdata();
-    }
-    return NULL;
-}
-
-
-void LLComboBox::showList()
-{
-<<<<<<< HEAD
-	// Make sure we don't go off top of screen.
-	LLCoordWindow window_size;
-	getWindow()->getSize(&window_size);
-	//HACK: shouldn't have to know about scale here
-	mList->fitContents( 192, llfloor((F32)window_size.mY / LLUI::getScaleFactor().mV[VY]) - 50 );
-
-	// Make sure that we can see the whole list
-	LLRect root_view_local;
-	LLView* root_view = getRootView();
-	root_view->localRectToOtherView(root_view->getLocalRect(), &root_view_local, this);
-	
-	LLRect rect = mList->getRect();
-
-	S32 min_width = getRect().getWidth();
-	S32 max_width = llmax(min_width, MAX_COMBO_WIDTH);
-	// make sure we have up to date content width metrics
-	S32 list_width = llclamp(mList->calcMaxContentWidth(), min_width, max_width);
-
-	if (mListPosition == BELOW)
-	{
-		if (rect.getHeight() <= -root_view_local.mBottom)
-		{
-			// Move rect so it hangs off the bottom of this view
-			rect.setLeftTopAndSize(0, 0, list_width, rect.getHeight() );
-		}
-		else
-		{	
-			// stack on top or bottom, depending on which has more room
-			if (-root_view_local.mBottom > root_view_local.mTop - getRect().getHeight())
-			{
-				// Move rect so it hangs off the bottom of this view
-				rect.setLeftTopAndSize(0, 0, list_width, llmin(-root_view_local.mBottom, rect.getHeight()));
-			}
-			else
-			{
-				// move rect so it stacks on top of this view (clipped to size of screen)
-				rect.setOriginAndSize(0, getRect().getHeight(), list_width, llmin(root_view_local.mTop - getRect().getHeight(), rect.getHeight()));
-			}
-		}
-	}
-	else // ABOVE
-	{
-		if (rect.getHeight() <= root_view_local.mTop - getRect().getHeight())
-		{
-			// move rect so it stacks on top of this view (clipped to size of screen)
-			rect.setOriginAndSize(0, getRect().getHeight(), list_width, llmin(root_view_local.mTop - getRect().getHeight(), rect.getHeight()));
-		}
-		else
-		{
-			// stack on top or bottom, depending on which has more room
-			if (-root_view_local.mBottom > root_view_local.mTop - getRect().getHeight())
-			{
-				// Move rect so it hangs off the bottom of this view
-				rect.setLeftTopAndSize(0, 0, list_width, llmin(-root_view_local.mBottom, rect.getHeight()));
-			}
-			else
-			{
-				// move rect so it stacks on top of this view (clipped to size of screen)
-				rect.setOriginAndSize(0, getRect().getHeight(), list_width, llmin(root_view_local.mTop - getRect().getHeight(), rect.getHeight()));
-			}
-		}
-
-	}
-	mList->setOrigin(rect.mLeft, rect.mBottom);
-	mList->reshape(rect.getWidth(), rect.getHeight());
-	mList->translateIntoRect(root_view_local);
-
-	// Make sure we didn't go off bottom of screen
-	S32 x, y;
-	mList->localPointToScreen(0, 0, &x, &y);
-
-	if (y < 0)
-	{
-		mList->translate(0, -y);
-	}
-
-	// NB: this call will trigger the focuslost callback which will hide the list, so do it first
-	// before finally showing the list
-
-	mList->setFocus(true);
-
-	// Show the list and push the button down
-	mButton->setToggleState(true);
-	mList->setVisible(true);
-	
-	LLUI::getInstance()->addPopup(this);
-
-	setUseBoundingRect(true);
-//	updateBoundingRect();
-=======
-    // Make sure we don't go off top of screen.
-    LLCoordWindow window_size;
-    getWindow()->getSize(&window_size);
-    //HACK: shouldn't have to know about scale here
-    mList->fitContents( 192, llfloor((F32)window_size.mY / LLUI::getScaleFactor().mV[VY]) - 50 );
-
-    // Make sure that we can see the whole list
-    LLRect root_view_local;
-    LLView* root_view = getRootView();
-    root_view->localRectToOtherView(root_view->getLocalRect(), &root_view_local, this);
-
-    LLRect rect = mList->getRect();
-
-    S32 min_width = getRect().getWidth();
-    S32 max_width = llmax(min_width, MAX_COMBO_WIDTH);
-    // make sure we have up to date content width metrics
-    S32 list_width = llclamp(mList->calcMaxContentWidth(), min_width, max_width);
-
-    if (mListPosition == BELOW)
-    {
-        if (rect.getHeight() <= -root_view_local.mBottom)
-        {
-            // Move rect so it hangs off the bottom of this view
-            rect.setLeftTopAndSize(0, 0, list_width, rect.getHeight() );
-        }
-        else
-        {
-            // stack on top or bottom, depending on which has more room
-            if (-root_view_local.mBottom > root_view_local.mTop - getRect().getHeight())
-            {
-                // Move rect so it hangs off the bottom of this view
-                rect.setLeftTopAndSize(0, 0, list_width, llmin(-root_view_local.mBottom, rect.getHeight()));
-            }
-            else
-            {
-                // move rect so it stacks on top of this view (clipped to size of screen)
-                rect.setOriginAndSize(0, getRect().getHeight(), list_width, llmin(root_view_local.mTop - getRect().getHeight(), rect.getHeight()));
-            }
-        }
-    }
-    else // ABOVE
-    {
-        if (rect.getHeight() <= root_view_local.mTop - getRect().getHeight())
-        {
-            // move rect so it stacks on top of this view (clipped to size of screen)
-            rect.setOriginAndSize(0, getRect().getHeight(), list_width, llmin(root_view_local.mTop - getRect().getHeight(), rect.getHeight()));
-        }
-        else
-        {
-            // stack on top or bottom, depending on which has more room
-            if (-root_view_local.mBottom > root_view_local.mTop - getRect().getHeight())
-            {
-                // Move rect so it hangs off the bottom of this view
-                rect.setLeftTopAndSize(0, 0, list_width, llmin(-root_view_local.mBottom, rect.getHeight()));
-            }
-            else
-            {
-                // move rect so it stacks on top of this view (clipped to size of screen)
-                rect.setOriginAndSize(0, getRect().getHeight(), list_width, llmin(root_view_local.mTop - getRect().getHeight(), rect.getHeight()));
-            }
-        }
-
-    }
-    mList->setOrigin(rect.mLeft, rect.mBottom);
-    mList->reshape(rect.getWidth(), rect.getHeight());
-    mList->translateIntoRect(root_view_local);
-
-    // Make sure we didn't go off bottom of screen
-    S32 x, y;
-    mList->localPointToScreen(0, 0, &x, &y);
-
-    if (y < 0)
-    {
-        mList->translate(0, -y);
-    }
-
-    // NB: this call will trigger the focuslost callback which will hide the list, so do it first
-    // before finally showing the list
-
-    mList->setFocus(TRUE);
-
-    // Show the list and push the button down
-    mButton->setToggleState(TRUE);
-    mList->setVisible(TRUE);
-
-    LLUI::getInstance()->addPopup(this);
-
-    setUseBoundingRect(TRUE);
-//  updateBoundingRect();
->>>>>>> e1623bb2
-}
-
-void LLComboBox::hideList()
-{
-<<<<<<< HEAD
-	if (mList->getVisible())
-	{
-		// assert selection in list
-		if(mAllowNewValues)
-		{
-			// mLastSelectedIndex = -1 means that we entered a new value, don't select
-			// any of existing items in this case.
-			if(mLastSelectedIndex >= 0)
-				mList->selectNthItem(mLastSelectedIndex);
-		}
-		else if(mLastSelectedIndex >= 0)
-			mList->selectNthItem(mLastSelectedIndex);
-
-		mButton->setToggleState(false);
-		mList->setVisible(false);
-		mList->mouseOverHighlightNthItem(-1);
-
-		setUseBoundingRect(false);
-		LLUI::getInstance()->removePopup(this);
-//		updateBoundingRect();
-	}
-=======
-    if (mList->getVisible())
-    {
-        // assert selection in list
-        if(mAllowNewValues)
-        {
-            // mLastSelectedIndex = -1 means that we entered a new value, don't select
-            // any of existing items in this case.
-            if(mLastSelectedIndex >= 0)
-                mList->selectNthItem(mLastSelectedIndex);
-        }
-        else if(mLastSelectedIndex >= 0)
-            mList->selectNthItem(mLastSelectedIndex);
-
-        mButton->setToggleState(FALSE);
-        mList->setVisible(FALSE);
-        mList->mouseOverHighlightNthItem(-1);
-
-        setUseBoundingRect(FALSE);
-        LLUI::getInstance()->removePopup(this);
-//      updateBoundingRect();
-    }
->>>>>>> e1623bb2
-}
-
-void LLComboBox::onButtonMouseDown()
-{
-    if (!mList->getVisible())
-    {
-        // this might change selection, so do it first
-        prearrangeList();
-
-        // highlight the last selected item from the original selection before potentially selecting a new item
-        // as visual cue to original value of combo box
-        LLScrollListItem* last_selected_item = mList->getLastSelectedItem();
-        if (last_selected_item)
-        {
-            mList->mouseOverHighlightNthItem(mList->getItemIndex(last_selected_item));
-        }
-
-        if (mList->getItemCount() != 0)
-        {
-            showList();
-        }
-
-<<<<<<< HEAD
-		setFocus( true );
-=======
-        setFocus( TRUE );
->>>>>>> e1623bb2
-
-        // pass mouse capture on to list if button is depressed
-        if (mButton->hasMouseCapture())
-        {
-            gFocusMgr.setMouseCapture(mList);
-
-            // But keep the "pressed" look, which buttons normally lose when they
-            // lose focus
-            mButton->setForcePressedState(true);
-        }
-    }
-    else
-    {
-        hideList();
-    }
-
-}
-
-void LLComboBox::onListMouseUp()
-{
-    // In some cases this is the termination of a mouse click that started on
-    // the button, so clear its pressed state
-    mButton->setForcePressedState(false);
-}
-
-//------------------------------------------------------------------
-// static functions
-//------------------------------------------------------------------
-
-void LLComboBox::onItemSelected(const LLSD& data)
-{
-    mLastSelectedIndex = getCurrentIndex();
-    if (mLastSelectedIndex != -1)
-    {
-        updateLabel();
-
-        if (mAllowTextEntry)
-        {
-            gFocusMgr.setKeyboardFocus(mTextEntry);
-            mTextEntry->selectAll();
-        }
-    }
-    // hiding the list reasserts the old value stored in the text editor/dropdown button
-    hideList();
-
-    // commit does the reverse, asserting the value in the list
-    onCommit();
-}
-
-bool LLComboBox::handleToolTip(S32 x, S32 y, MASK mask)
-{
-    std::string tool_tip;
-
-<<<<<<< HEAD
-	if(LLUICtrl::handleToolTip(x, y, mask))
-	{
-		return true;
-	}
-	
-	tool_tip = getToolTip();
-	if (tool_tip.empty())
-	{
-		tool_tip = getSelectedItemLabel();
-	}
-	
-	if( !tool_tip.empty() )
-	{
-		LLToolTipMgr::instance().show(LLToolTip::Params()
-			.message(tool_tip)
-			.sticky_rect(calcScreenRect()));
-	}
-	return true;
-=======
-    if(LLUICtrl::handleToolTip(x, y, mask))
-    {
-        return TRUE;
-    }
-
-    tool_tip = getToolTip();
-    if (tool_tip.empty())
-    {
-        tool_tip = getSelectedItemLabel();
-    }
-
-    if( !tool_tip.empty() )
-    {
-        LLToolTipMgr::instance().show(LLToolTip::Params()
-            .message(tool_tip)
-            .sticky_rect(calcScreenRect()));
-    }
-    return TRUE;
->>>>>>> e1623bb2
-}
-
-bool LLComboBox::handleKeyHere(KEY key, MASK mask)
-{
-<<<<<<< HEAD
-	bool result = false;
-	if (hasFocus())
-	{
-		if (mList->getVisible() 
-			&& key == KEY_ESCAPE && mask == MASK_NONE)
-		{
-			hideList();
-			return true;
-		}
-		//give list a chance to pop up and handle key
-		LLScrollListItem* last_selected_item = mList->getLastSelectedItem();
-		if (last_selected_item)
-		{
-			// highlight the original selection before potentially selecting a new item
-			mList->mouseOverHighlightNthItem(mList->getItemIndex(last_selected_item));
-		}
-		result = mList->handleKeyHere(key, mask);
-
-		// will only see return key if it is originating from line editor
-		// since the dropdown button eats the key
-		if (key == KEY_RETURN)
-		{
-			if (mask == MASK_NONE)
-			{
-				mOnReturnSignal(this, getValue());
-			}
-
-			// don't show list and don't eat key input when committing
-			// free-form text entry with RETURN since user already knows
-            // what they are trying to select
-			return false;
-		}
-		// if selection has changed, pop open list
-		else if (mList->getLastSelectedItem() != last_selected_item 
-					|| ((key == KEY_DOWN || key == KEY_UP)
-						&& mList->getCanSelect()
-						&& !mList->isEmpty()))
-		{
-			showList();
-		}
-	}
-	return result;
-=======
-    BOOL result = FALSE;
-    if (hasFocus())
-    {
-        if (mList->getVisible()
-            && key == KEY_ESCAPE && mask == MASK_NONE)
-        {
-            hideList();
-            return TRUE;
-        }
-        //give list a chance to pop up and handle key
-        LLScrollListItem* last_selected_item = mList->getLastSelectedItem();
-        if (last_selected_item)
-        {
-            // highlight the original selection before potentially selecting a new item
-            mList->mouseOverHighlightNthItem(mList->getItemIndex(last_selected_item));
-        }
-        result = mList->handleKeyHere(key, mask);
-
-        // will only see return key if it is originating from line editor
-        // since the dropdown button eats the key
-        if (key == KEY_RETURN)
-        {
-            if (mask == MASK_NONE)
-            {
-                mOnReturnSignal(this, getValue());
-            }
-
-            // don't show list and don't eat key input when committing
-            // free-form text entry with RETURN since user already knows
-            // what they are trying to select
-            return FALSE;
-        }
-        // if selection has changed, pop open list
-        else if (mList->getLastSelectedItem() != last_selected_item
-                    || ((key == KEY_DOWN || key == KEY_UP)
-                        && mList->getCanSelect()
-                        && !mList->isEmpty()))
-        {
-            showList();
-        }
-    }
-    return result;
->>>>>>> e1623bb2
-}
-
-bool LLComboBox::handleUnicodeCharHere(llwchar uni_char)
-{
-<<<<<<< HEAD
-	bool result = false;
-	if (gFocusMgr.childHasKeyboardFocus(this))
-	{
-		// space bar just shows the list
-		if (' ' != uni_char )
-		{
-			LLScrollListItem* last_selected_item = mList->getLastSelectedItem();
-			if (last_selected_item)
-			{
-				// highlight the original selection before potentially selecting a new item
-				mList->mouseOverHighlightNthItem(mList->getItemIndex(last_selected_item));
-			}
-			result = mList->handleUnicodeCharHere(uni_char);
-			if (mList->getLastSelectedItem() != last_selected_item)
-			{
-				showList();
-			}
-		}
-	}
-	return result;
-=======
-    BOOL result = FALSE;
-    if (gFocusMgr.childHasKeyboardFocus(this))
-    {
-        // space bar just shows the list
-        if (' ' != uni_char )
-        {
-            LLScrollListItem* last_selected_item = mList->getLastSelectedItem();
-            if (last_selected_item)
-            {
-                // highlight the original selection before potentially selecting a new item
-                mList->mouseOverHighlightNthItem(mList->getItemIndex(last_selected_item));
-            }
-            result = mList->handleUnicodeCharHere(uni_char);
-            if (mList->getLastSelectedItem() != last_selected_item)
-            {
-                showList();
-            }
-        }
-    }
-    return result;
->>>>>>> e1623bb2
-}
-
-void LLComboBox::setTextEntry(const LLStringExplicit& text)
-{
-<<<<<<< HEAD
-	if (mTextEntry)
-	{
-		mTextEntry->setText(text);
-		mHasAutocompletedText = false;
-		updateSelection();
-	}
-=======
-    if (mTextEntry)
-    {
-        mTextEntry->setText(text);
-        mHasAutocompletedText = FALSE;
-        updateSelection();
-    }
->>>>>>> e1623bb2
-}
-
-void LLComboBox::setKeystrokeOnEsc(bool enable)
-{
-    if (mTextEntry)
-    {
-        mTextEntry->setKeystrokeOnEsc(enable);
-    }
-}
-
-void LLComboBox::onTextEntry(LLLineEditor* line_editor)
-{
-<<<<<<< HEAD
-	if (mTextEntryCallback != NULL)
-	{
-		(mTextEntryCallback)(line_editor, LLSD());
-	}
-
-	KEY key = gKeyboard->currentKey();
-	if (key == KEY_BACKSPACE || 
-		key == KEY_DELETE)
-	{
-		if (mList->selectItemByLabel(line_editor->getText(), false))
-		{
-			line_editor->setTentative(false);
-			mLastSelectedIndex = mList->getFirstSelectedIndex();
-		}
-		else
-		{
-			line_editor->setTentative(mTextEntryTentative);
-			mList->deselectAllItems();
-			mLastSelectedIndex = -1;
-		}
-		if (mTextChangedCallback != NULL)
-		{
-			(mTextChangedCallback)(line_editor, LLSD());
-		}
-		return;
-	}
-
-	if (key == KEY_LEFT || 
-		key == KEY_RIGHT)
-	{
-		return;
-	}
-
-	if (key == KEY_DOWN)
-	{
-		setCurrentByIndex(llmin(getItemCount() - 1, getCurrentIndex() + 1));
-		if (!mList->getVisible())
-		{
-			prearrangeList();
-
-			if (mList->getItemCount() != 0)
-			{
-				showList();
-			}
-		}
-		line_editor->selectAll();
-		line_editor->setTentative(false);
-	}
-	else if (key == KEY_UP)
-	{
-		setCurrentByIndex(llmax(0, getCurrentIndex() - 1));
-		if (!mList->getVisible())
-		{
-			prearrangeList();
-
-			if (mList->getItemCount() != 0)
-			{
-				showList();
-			}
-		}
-		line_editor->selectAll();
-		line_editor->setTentative(false);
-	}
-	else
-	{
-		// RN: presumably text entry
-		updateSelection();
-	}
-	if (mTextChangedCallback != NULL)
-	{
-		(mTextChangedCallback)(line_editor, LLSD());
-	}
-=======
-    if (mTextEntryCallback != NULL)
-    {
-        (mTextEntryCallback)(line_editor, LLSD());
-    }
-
-    KEY key = gKeyboard->currentKey();
-    if (key == KEY_BACKSPACE ||
-        key == KEY_DELETE)
-    {
-        if (mList->selectItemByLabel(line_editor->getText(), FALSE))
-        {
-            line_editor->setTentative(FALSE);
-            mLastSelectedIndex = mList->getFirstSelectedIndex();
-        }
-        else
-        {
-            line_editor->setTentative(mTextEntryTentative);
-            mList->deselectAllItems();
-            mLastSelectedIndex = -1;
-        }
-        if (mTextChangedCallback != NULL)
-        {
-            (mTextChangedCallback)(line_editor, LLSD());
-        }
-        return;
-    }
-
-    if (key == KEY_LEFT ||
-        key == KEY_RIGHT)
-    {
-        return;
-    }
-
-    if (key == KEY_DOWN)
-    {
-        setCurrentByIndex(llmin(getItemCount() - 1, getCurrentIndex() + 1));
-        if (!mList->getVisible())
-        {
-            prearrangeList();
-
-            if (mList->getItemCount() != 0)
-            {
-                showList();
-            }
-        }
-        line_editor->selectAll();
-        line_editor->setTentative(FALSE);
-    }
-    else if (key == KEY_UP)
-    {
-        setCurrentByIndex(llmax(0, getCurrentIndex() - 1));
-        if (!mList->getVisible())
-        {
-            prearrangeList();
-
-            if (mList->getItemCount() != 0)
-            {
-                showList();
-            }
-        }
-        line_editor->selectAll();
-        line_editor->setTentative(FALSE);
-    }
-    else
-    {
-        // RN: presumably text entry
-        updateSelection();
-    }
-    if (mTextChangedCallback != NULL)
-    {
-        (mTextChangedCallback)(line_editor, LLSD());
-    }
->>>>>>> e1623bb2
-}
-
-void LLComboBox::updateSelection()
-{
-    LLWString left_wstring = mTextEntry->getWText().substr(0, mTextEntry->getCursor());
-    // user-entered portion of string, based on assumption that any selected
-    // text was a result of auto-completion
-<<<<<<< HEAD
-	LLWString user_wstring = mHasAutocompletedText ? left_wstring : mTextEntry->getWText();
-	std::string full_string = mTextEntry->getText();
-
-	// go ahead and arrange drop down list on first typed character, even
-	// though we aren't showing it... some code relies on prearrange
-	// callback to populate content
-	if( mTextEntry->getWText().size() == 1 )
-	{
-		prearrangeList(mTextEntry->getText());
-	}
-
-	if (mList->selectItemByLabel(full_string, false))
-	{
-		mTextEntry->setTentative(false);
-		mLastSelectedIndex = mList->getFirstSelectedIndex();
-	}
-	else if (mList->selectItemByPrefix(left_wstring, false))
-	{
-		LLWString selected_item = utf8str_to_wstring(getSelectedItemLabel());
-		LLWString wtext = left_wstring + selected_item.substr(left_wstring.size(), selected_item.size());
-		mTextEntry->setText(wstring_to_utf8str(wtext));
-		mTextEntry->setSelection(left_wstring.size(), mTextEntry->getWText().size());
-		mTextEntry->endSelection();
-		mTextEntry->setTentative(false);
-		mHasAutocompletedText = true;
-		mLastSelectedIndex = mList->getFirstSelectedIndex();
-	}
-	else // no matching items found
-	{
-		mList->deselectAllItems();
-		mTextEntry->setText(wstring_to_utf8str(user_wstring)); // removes text added by autocompletion
-		mTextEntry->setTentative(mTextEntryTentative);
-		mHasAutocompletedText = false;
-		mLastSelectedIndex = -1;
-	}
-=======
-    LLWString user_wstring = mHasAutocompletedText ? left_wstring : mTextEntry->getWText();
-    std::string full_string = mTextEntry->getText();
-
-    // go ahead and arrange drop down list on first typed character, even
-    // though we aren't showing it... some code relies on prearrange
-    // callback to populate content
-    if( mTextEntry->getWText().size() == 1 )
-    {
-        prearrangeList(mTextEntry->getText());
-    }
-
-    if (mList->selectItemByLabel(full_string, FALSE))
-    {
-        mTextEntry->setTentative(FALSE);
-        mLastSelectedIndex = mList->getFirstSelectedIndex();
-    }
-    else if (mList->selectItemByPrefix(left_wstring, FALSE))
-    {
-        LLWString selected_item = utf8str_to_wstring(getSelectedItemLabel());
-        LLWString wtext = left_wstring + selected_item.substr(left_wstring.size(), selected_item.size());
-        mTextEntry->setText(wstring_to_utf8str(wtext));
-        mTextEntry->setSelection(left_wstring.size(), mTextEntry->getWText().size());
-        mTextEntry->endSelection();
-        mTextEntry->setTentative(FALSE);
-        mHasAutocompletedText = TRUE;
-        mLastSelectedIndex = mList->getFirstSelectedIndex();
-    }
-    else // no matching items found
-    {
-        mList->deselectAllItems();
-        mTextEntry->setText(wstring_to_utf8str(user_wstring)); // removes text added by autocompletion
-        mTextEntry->setTentative(mTextEntryTentative);
-        mHasAutocompletedText = FALSE;
-        mLastSelectedIndex = -1;
-    }
->>>>>>> e1623bb2
-}
-
-void LLComboBox::onTextCommit(const LLSD& data)
-{
-    std::string text = mTextEntry->getText();
-    setSimple(text);
-    onCommit();
-    mTextEntry->selectAll();
-}
-
-void LLComboBox::setFocus(bool b)
-{
-    LLUICtrl::setFocus(b);
-
-<<<<<<< HEAD
-	if (b)
-	{
-		mList->clearSearchString();
-		if (mList->getVisible())
-		{
-			mList->setFocus(true);
-		}
-	}
-=======
-    if (b)
-    {
-        mList->clearSearchString();
-        if (mList->getVisible())
-        {
-            mList->setFocus(TRUE);
-        }
-    }
->>>>>>> e1623bb2
-}
-
-void LLComboBox::prearrangeList(std::string filter)
-{
-    if (mPrearrangeCallback)
-    {
-        mPrearrangeCallback(this, LLSD(filter));
-    }
-}
-
-
-//============================================================================
-// ll::ui::SearchableControl functions
-
-//virtual
-std::string LLComboBox::_getSearchText() const
-{
-    std::string res;
-    if (mList)
-    {
-        // getAllData returns a full copy of content, might be a
-        // better option to implement an mList->getSearchText(column)
-        std::vector<LLScrollListItem*> data = mList->getAllData();
-        std::vector<LLScrollListItem*>::iterator iter = data.begin();
-        while (iter != data.end())
-        {
-            LLScrollListCell* cell = (*iter)->getColumn(0);
-            if (cell)
-            {
-                std::string whitelist_url = cell->getValue().asString();
-                res += cell->getValue().asString();
-            }
-            iter++;
-        }
-    }
-    return res + getToolTip();
-}
-
-//virtual
-void LLComboBox::onSetHighlight() const
-{
-    if (mButton)
-    {
-        mButton->ll::ui::SearchableControl::setHighlighted(ll::ui::SearchableControl::getHighlighted());
-    }
-}
-
-void LLComboBox::imageLoaded()
-{
-    if (mAllowTextEntry)
-    {
-        LLRect rect = getLocalRect();
-        S32 arrow_width = mArrowImage ? mArrowImage->getWidth() : 0;
-        S32 shadow_size = BTN_DROP_SHADOW;
-        mButton->setRect(LLRect(getRect().getWidth() - llmax(8, arrow_width) - 2 * shadow_size,
-            rect.mTop, rect.mRight, rect.mBottom));
-        if (mButton->getVisible())
-        {
-            // recalculate field size
-            if (mTextEntry)
-            {
-                LLRect text_entry_rect(0, getRect().getHeight(), getRect().getWidth(), 0);
-<<<<<<< HEAD
-                text_entry_rect.mRight -= llmax(8, arrow_width) + 2 * drop_shadow_button;
-                mTextEntry->reshape(text_entry_rect.getWidth(), text_entry_rect.getHeight(), true);
-=======
-                text_entry_rect.mRight -= llmax(8, arrow_width) + 2 * BTN_DROP_SHADOW;
-                mTextEntry->reshape(text_entry_rect.getWidth(), text_entry_rect.getHeight(), TRUE);
->>>>>>> e1623bb2
-            }
-        }
-    }
-}
-
-//============================================================================
-// LLCtrlListInterface functions
-
-S32 LLComboBox::getItemCount() const
-{
-    return mList->getItemCount();
-}
-
-void LLComboBox::addColumn(const LLSD& column, EAddPosition pos)
-{
-    mList->clearColumns();
-    mList->addColumn(column, pos);
-}
-
-void LLComboBox::clearColumns()
-{
-    mList->clearColumns();
-}
-
-void LLComboBox::setColumnLabel(const std::string& column, const std::string& label)
-{
-    mList->setColumnLabel(column, label);
-}
-
-LLScrollListItem* LLComboBox::addElement(const LLSD& value, EAddPosition pos, void* userdata)
-{
-    return mList->addElement(value, pos, userdata);
-}
-
-LLScrollListItem* LLComboBox::addSimpleElement(const std::string& value, EAddPosition pos, const LLSD& id)
-{
-    return mList->addSimpleElement(value, pos, id);
-}
-
-void LLComboBox::clearRows()
-{
-    mList->clearRows();
-}
-
-void LLComboBox::sortByColumn(const std::string& name, bool ascending)
-{
-    mList->sortByColumn(name, ascending);
-}
-
-//============================================================================
-//LLCtrlSelectionInterface functions
-
-bool LLComboBox::setCurrentByID(const LLUUID& id)
-{
-<<<<<<< HEAD
-	bool found = mList->selectByID( id );
-=======
-    BOOL found = mList->selectByID( id );
->>>>>>> e1623bb2
-
-    if (found)
-    {
-        setLabel(getSelectedItemLabel());
-        mLastSelectedIndex = mList->getFirstSelectedIndex();
-    }
-
-    return found;
-}
-
-LLUUID LLComboBox::getCurrentID() const
-{
-    return mList->getStringUUIDSelectedItem();
-}
-bool LLComboBox::setSelectedByValue(const LLSD& value, bool selected)
-{
-<<<<<<< HEAD
-	bool found = mList->setSelectedByValue(value, selected);
-	if (found)
-	{
-		setLabel(getSelectedItemLabel());
-	}
-	return found;
-=======
-    BOOL found = mList->setSelectedByValue(value, selected);
-    if (found)
-    {
-        setLabel(getSelectedItemLabel());
-    }
-    return found;
->>>>>>> e1623bb2
-}
-
-LLSD LLComboBox::getSelectedValue()
-{
-    return mList->getSelectedValue();
-}
-
-bool LLComboBox::isSelected(const LLSD& value) const
-{
-    return mList->isSelected(value);
-}
-
-bool LLComboBox::operateOnSelection(EOperation op)
-{
-<<<<<<< HEAD
-	if (op == OP_DELETE)
-	{
-		mList->deleteSelectedItems();
-		return true;
-	}
-	return false;
-=======
-    if (op == OP_DELETE)
-    {
-        mList->deleteSelectedItems();
-        return TRUE;
-    }
-    return FALSE;
->>>>>>> e1623bb2
-}
-
-bool LLComboBox::operateOnAll(EOperation op)
-{
-<<<<<<< HEAD
-	if (op == OP_DELETE)
-	{
-		clearRows();
-		return true;
-	}
-	return false;
-=======
-    if (op == OP_DELETE)
-    {
-        clearRows();
-        return TRUE;
-    }
-    return FALSE;
->>>>>>> e1623bb2
-}
-
-bool LLComboBox::selectItemRange( S32 first, S32 last )
-{
-    return mList->selectItemRange(first, last);
-}
-
-
-static LLDefaultChildRegistry::Register<LLIconsComboBox> register_icons_combo_box("icons_combo_box");
-
-LLIconsComboBox::Params::Params()
-:   icon_column("icon_column", ICON_COLUMN),
-    label_column("label_column", LABEL_COLUMN)
-{}
-
-LLIconsComboBox::LLIconsComboBox(const LLIconsComboBox::Params& p)
-:   LLComboBox(p),
-    mIconColumnIndex(p.icon_column),
-    mLabelColumnIndex(p.label_column)
-{}
-
-const std::string LLIconsComboBox::getSelectedItemLabel(S32 column) const
-{
-    mButton->setImageOverlay(LLComboBox::getSelectedItemLabel(mIconColumnIndex), mButton->getImageOverlayHAlign());
-
-    return LLComboBox::getSelectedItemLabel(mLabelColumnIndex);
-}+/**
+ * @file llcombobox.cpp
+ * @brief LLComboBox base class
+ *
+ * $LicenseInfo:firstyear=2001&license=viewerlgpl$
+ * Second Life Viewer Source Code
+ * Copyright (C) 2010, Linden Research, Inc.
+ *
+ * This library is free software; you can redistribute it and/or
+ * modify it under the terms of the GNU Lesser General Public
+ * License as published by the Free Software Foundation;
+ * version 2.1 of the License only.
+ *
+ * This library is distributed in the hope that it will be useful,
+ * but WITHOUT ANY WARRANTY; without even the implied warranty of
+ * MERCHANTABILITY or FITNESS FOR A PARTICULAR PURPOSE.  See the GNU
+ * Lesser General Public License for more details.
+ *
+ * You should have received a copy of the GNU Lesser General Public
+ * License along with this library; if not, write to the Free Software
+ * Foundation, Inc., 51 Franklin Street, Fifth Floor, Boston, MA  02110-1301  USA
+ *
+ * Linden Research, Inc., 945 Battery Street, San Francisco, CA  94111  USA
+ * $/LicenseInfo$
+ */
+
+// A control that displays the name of the chosen item, which when
+// clicked shows a scrolling box of options.
+
+#include "linden_common.h"
+
+// file includes
+#include "llcombobox.h"
+
+// common includes
+#include "llstring.h"
+
+// newview includes
+#include "llbutton.h"
+#include "llkeyboard.h"
+#include "llscrolllistctrl.h"
+#include "llwindow.h"
+#include "llfloater.h"
+#include "llscrollbar.h"
+#include "llscrolllistcell.h"
+#include "llscrolllistitem.h"
+#include "llcontrol.h"
+#include "llfocusmgr.h"
+#include "lllineeditor.h"
+#include "v2math.h"
+#include "lluictrlfactory.h"
+#include "lltooltip.h"
+
+// Globals
+S32 MAX_COMBO_WIDTH = 500;
+
+static LLDefaultChildRegistry::Register<LLComboBox> register_combo_box("combo_box");
+
+void LLComboBox::PreferredPositionValues::declareValues()
+{
+    declare("above", ABOVE);
+    declare("below", BELOW);
+}
+
+LLComboBox::ItemParams::ItemParams()
+:   label("label")
+{
+}
+
+
+LLComboBox::Params::Params()
+:   allow_text_entry("allow_text_entry", false),
+    allow_new_values("allow_new_values", false),
+    show_text_as_tentative("show_text_as_tentative", true),
+    max_chars("max_chars", 20),
+    list_position("list_position", BELOW),
+    items("item"),
+    combo_button("combo_button"),
+    combo_list("combo_list"),
+    combo_editor("combo_editor"),
+    drop_down_button("drop_down_button")
+{
+    addSynonym(items, "combo_item");
+}
+
+
+LLComboBox::LLComboBox(const LLComboBox::Params& p)
+:   LLUICtrl(p),
+    mTextEntry(NULL),
+    mTextEntryTentative(p.show_text_as_tentative),
+    mHasAutocompletedText(false),
+    mAllowTextEntry(p.allow_text_entry),
+    mAllowNewValues(p.allow_new_values),
+    mMaxChars(p.max_chars),
+    mPrearrangeCallback(p.prearrange_callback()),
+    mTextEntryCallback(p.text_entry_callback()),
+    mTextChangedCallback(p.text_changed_callback()),
+    mListPosition(p.list_position),
+    mLastSelectedIndex(-1),
+    mLabel(p.label)
+{
+    // Text label button
+
+    LLButton::Params button_params = (mAllowTextEntry ? p.combo_button : p.drop_down_button);
+    button_params.mouse_down_callback.function(
+        boost::bind(&LLComboBox::onButtonMouseDown, this));
+    button_params.follows.flags(FOLLOWS_LEFT|FOLLOWS_BOTTOM|FOLLOWS_RIGHT);
+    button_params.rect(p.rect);
+
+    if(mAllowTextEntry)
+    {
+        button_params.pad_right(2);
+    }
+
+    mArrowImage = button_params.image_unselected;
+    if (mArrowImage.notNull())
+    {
+        mImageLoadedConnection = mArrowImage->addLoadedCallback(boost::bind(&LLComboBox::imageLoaded, this));
+    }
+
+    mButton = LLUICtrlFactory::create<LLButton>(button_params);
+
+
+    if(mAllowTextEntry)
+    {
+        //redo to compensate for button hack that leaves space for a character
+        //unless it is a "minimal combobox"(drop down)
+        mButton->setRightHPad(2);
+    }
+    addChild(mButton);
+
+    LLScrollListCtrl::Params params = p.combo_list;
+    params.name("ComboBox");
+    params.commit_callback.function(boost::bind(&LLComboBox::onItemSelected, this, _2));
+    params.visible(false);
+    params.commit_on_keyboard_movement(false);
+
+    mList = LLUICtrlFactory::create<LLScrollListCtrl>(params);
+    addChild(mList);
+
+    // Mouse-down on button will transfer mouse focus to the list
+    // Grab the mouse-up event and make sure the button state is correct
+    mList->setMouseUpCallback(boost::bind(&LLComboBox::onListMouseUp, this));
+
+    for (LLInitParam::ParamIterator<ItemParams>::const_iterator it = p.items.begin();
+        it != p.items.end();
+        ++it)
+    {
+        LLScrollListItem::Params item_params = *it;
+        if (it->label.isProvided())
+        {
+            item_params.columns.add().value(it->label());
+        }
+
+        mList->addRow(item_params);
+    }
+
+    createLineEditor(p);
+
+    mTopLostSignalConnection = setTopLostCallback(boost::bind(&LLComboBox::hideList, this));
+}
+
+void LLComboBox::initFromParams(const LLComboBox::Params& p)
+{
+    LLUICtrl::initFromParams(p);
+
+    if (!acceptsTextInput() && mLabel.empty())
+    {
+        selectFirstItem();
+    }
+}
+
+// virtual
+bool LLComboBox::postBuild()
+{
+    if (mControlVariable)
+    {
+        setValue(mControlVariable->getValue()); // selects the appropriate item
+    }
+    return true;
+}
+
+
+LLComboBox::~LLComboBox()
+{
+    // children automatically deleted, including mMenu, mButton
+
+    // explicitly disconect this signal, since base class destructor might fire top lost
+    mTopLostSignalConnection.disconnect();
+    mImageLoadedConnection.disconnect();
+
+    LLUI::getInstance()->removePopup(this);
+}
+
+
+void LLComboBox::clear()
+{
+    if (mTextEntry)
+    {
+        mTextEntry->setText(LLStringUtil::null);
+    }
+    mButton->setLabelSelected(LLStringUtil::null);
+    mButton->setLabelUnselected(LLStringUtil::null);
+    mList->deselectAllItems();
+    mLastSelectedIndex = -1;
+}
+
+void LLComboBox::onCommit()
+{
+    if (mAllowTextEntry && getCurrentIndex() != -1)
+    {
+        // we have selected an existing item, blitz the manual text entry with
+        // the properly capitalized item
+        mTextEntry->setValue(getSimple());
+        mTextEntry->setTentative(false);
+    }
+    setControlValue(getValue());
+    LLUICtrl::onCommit();
+}
+
+// virtual
+bool LLComboBox::isDirty() const
+{
+    bool grubby = false;
+    if ( mList )
+    {
+        grubby = mList->isDirty();
+    }
+    return grubby;
+}
+
+// virtual   Clear dirty state
+void    LLComboBox::resetDirty()
+{
+    if ( mList )
+    {
+        mList->resetDirty();
+    }
+}
+
+bool LLComboBox::itemExists(const std::string& name)
+{
+    return mList->getItemByLabel(name);
+}
+
+// add item "name" to menu
+LLScrollListItem* LLComboBox::add(const std::string& name, EAddPosition pos, bool enabled)
+{
+    LLScrollListItem* item = mList->addSimpleElement(name, pos);
+    item->setEnabled(enabled);
+    if (!mAllowTextEntry && mLabel.empty())
+    {
+        if (mControlVariable)
+        {
+            setValue(mControlVariable->getValue()); // selects the appropriate item
+        }
+        else
+        {
+            selectFirstItem();
+        }
+    }
+    return item;
+}
+
+// add item "name" with a unique id to menu
+LLScrollListItem* LLComboBox::add(const std::string& name, const LLUUID& id, EAddPosition pos, bool enabled )
+{
+    LLScrollListItem* item = mList->addSimpleElement(name, pos, id);
+    item->setEnabled(enabled);
+    if (!mAllowTextEntry && mLabel.empty())
+    {
+        if (mControlVariable)
+        {
+            setValue(mControlVariable->getValue()); // selects the appropriate item
+        }
+        else
+        {
+            selectFirstItem();
+        }
+    }
+    return item;
+}
+
+// add item "name" with attached userdata
+LLScrollListItem* LLComboBox::add(const std::string& name, void* userdata, EAddPosition pos, bool enabled )
+{
+    LLScrollListItem* item = mList->addSimpleElement(name, pos);
+    item->setEnabled(enabled);
+    item->setUserdata( userdata );
+    if (!mAllowTextEntry && mLabel.empty())
+    {
+        if (mControlVariable)
+        {
+            setValue(mControlVariable->getValue()); // selects the appropriate item
+        }
+        else
+        {
+            selectFirstItem();
+        }
+    }
+    return item;
+}
+
+// add item "name" with attached generic data
+LLScrollListItem* LLComboBox::add(const std::string& name, LLSD value, EAddPosition pos, bool enabled )
+{
+    LLScrollListItem* item = mList->addSimpleElement(name, pos, value);
+    item->setEnabled(enabled);
+    if (!mAllowTextEntry && mLabel.empty())
+    {
+        if (mControlVariable)
+        {
+            setValue(mControlVariable->getValue()); // selects the appropriate item
+        }
+        else
+        {
+            selectFirstItem();
+        }
+    }
+    return item;
+}
+
+LLScrollListItem* LLComboBox::addSeparator(EAddPosition pos)
+{
+    return mList->addSeparator(pos);
+}
+
+void LLComboBox::sortByName(bool ascending)
+{
+    mList->sortOnce(0, ascending);
+}
+
+
+// Choose an item with a given name in the menu.
+// Returns true if the item was found.
+bool LLComboBox::setSimple(const LLStringExplicit& name)
+{
+    bool found = mList->selectItemByLabel(name, false);
+
+    if (found)
+    {
+        setLabel(name);
+        mLastSelectedIndex = mList->getFirstSelectedIndex();
+    }
+
+    return found;
+}
+
+// virtual
+void LLComboBox::setValue(const LLSD& value)
+{
+    bool found = mList->selectByValue(value);
+    if (found)
+    {
+        LLScrollListItem* item = mList->getFirstSelected();
+        if (item)
+        {
+            updateLabel();
+        }
+        mLastSelectedIndex = mList->getFirstSelectedIndex();
+    }
+    else
+    {
+        mLastSelectedIndex = -1;
+    }
+}
+
+const std::string LLComboBox::getSimple() const
+{
+    const std::string res = getSelectedItemLabel();
+    if (res.empty() && mAllowTextEntry)
+    {
+        return mTextEntry->getText();
+    }
+    else
+    {
+        return res;
+    }
+}
+
+const std::string LLComboBox::getSelectedItemLabel(S32 column) const
+{
+    return mList->getSelectedItemLabel(column);
+}
+
+// virtual
+LLSD LLComboBox::getValue() const
+{
+    LLScrollListItem* item = mList->getFirstSelected();
+    if( item )
+    {
+        return item->getValue();
+    }
+    else if (mAllowTextEntry)
+    {
+        return mTextEntry->getValue();
+    }
+    else
+    {
+        return LLSD();
+    }
+}
+
+void LLComboBox::setLabel(const LLStringExplicit& name)
+{
+    if ( mTextEntry )
+    {
+        mTextEntry->setText(name);
+        if (mList->selectItemByLabel(name, false))
+        {
+            mTextEntry->setTentative(false);
+            mLastSelectedIndex = mList->getFirstSelectedIndex();
+        }
+        else
+        {
+            mTextEntry->setTentative(mTextEntryTentative);
+        }
+    }
+
+    if (!mAllowTextEntry)
+    {
+        mButton->setLabel(name);
+    }
+}
+
+void LLComboBox::updateLabel()
+{
+    // Update the combo editor with the selected
+    // item label.
+    if (mTextEntry)
+    {
+        mTextEntry->setText(getSelectedItemLabel());
+        mTextEntry->setTentative(false);
+    }
+
+    // If combo box doesn't allow text entry update
+    // the combo button label.
+    if (!mAllowTextEntry)
+    {
+        mButton->setLabel(getSelectedItemLabel());
+    }
+}
+
+bool LLComboBox::remove(const std::string& name)
+{
+    bool found = mList->selectItemByLabel(name);
+
+    if (found)
+    {
+        LLScrollListItem* item = mList->getFirstSelected();
+        if (item)
+        {
+            mList->deleteSingleItem(mList->getItemIndex(item));
+        }
+        mLastSelectedIndex = mList->getFirstSelectedIndex();
+    }
+
+    return found;
+}
+
+bool LLComboBox::remove(S32 index)
+{
+    if (index < mList->getItemCount())
+    {
+        mList->deleteSingleItem(index);
+        setLabel(getSelectedItemLabel());
+        return true;
+    }
+    return false;
+}
+
+// Keyboard focus lost.
+void LLComboBox::onFocusLost()
+{
+    hideList();
+    // if valid selection
+    if (mAllowTextEntry && getCurrentIndex() != -1)
+    {
+        mTextEntry->selectAll();
+    }
+    mButton->setForcePressedState(false);
+    LLUICtrl::onFocusLost();
+}
+
+void LLComboBox::setButtonVisible(bool visible)
+{
+    mButton->setVisible(visible);
+    if (mTextEntry)
+    {
+        LLRect text_entry_rect(0, getRect().getHeight(), getRect().getWidth(), 0);
+        if (visible)
+        {
+            S32 arrow_width = mArrowImage ? mArrowImage->getWidth() : 0;
+            text_entry_rect.mRight -= llmax(8,arrow_width) + 2 * BTN_DROP_SHADOW;
+        }
+        //mTextEntry->setRect(text_entry_rect);
+        mTextEntry->reshape(text_entry_rect.getWidth(), text_entry_rect.getHeight(), true);
+    }
+}
+
+bool LLComboBox::setCurrentByIndex( S32 index )
+{
+    bool found = mList->selectNthItem( index );
+    if (found)
+    {
+        setLabel(getSelectedItemLabel());
+        mLastSelectedIndex = index;
+    }
+    return found;
+}
+
+S32 LLComboBox::getCurrentIndex() const
+{
+    LLScrollListItem* item = mList->getFirstSelected();
+    if( item )
+    {
+        return mList->getItemIndex( item );
+    }
+    return -1;
+}
+
+void LLComboBox::setEnabledByValue(const LLSD& value, bool enabled)
+{
+    LLScrollListItem *found = mList->getItem(value);
+    if (found)
+    {
+        found->setEnabled(enabled);
+    }
+}
+
+void LLComboBox::createLineEditor(const LLComboBox::Params& p)
+{
+    LLRect rect = getLocalRect();
+    if (mAllowTextEntry)
+    {
+        S32 arrow_width = mArrowImage ? mArrowImage->getWidth() : 0;
+        S32 shadow_size = BTN_DROP_SHADOW;
+        mButton->setRect(LLRect( getRect().getWidth() - llmax(8,arrow_width) - 2 * shadow_size,
+                                rect.mTop, rect.mRight, rect.mBottom));
+        mButton->setTabStop(false);
+        mButton->setHAlign(LLFontGL::HCENTER);
+
+        LLRect text_entry_rect(0, getRect().getHeight(), getRect().getWidth(), 0);
+        text_entry_rect.mRight -= llmax(8,arrow_width) + 2 * BTN_DROP_SHADOW;
+        // clear label on button
+        std::string cur_label = mButton->getLabelSelected();
+        LLLineEditor::Params params = p.combo_editor;
+        params.rect(text_entry_rect);
+        params.default_text(LLStringUtil::null);
+        params.max_length.bytes(mMaxChars);
+        params.commit_callback.function(boost::bind(&LLComboBox::onTextCommit, this, _2));
+        params.keystroke_callback(boost::bind(&LLComboBox::onTextEntry, this, _1));
+        params.commit_on_focus_lost(false);
+        params.follows.flags(FOLLOWS_ALL);
+        params.label(mLabel);
+        mTextEntry = LLUICtrlFactory::create<LLLineEditor> (params);
+        mTextEntry->setText(cur_label);
+        mTextEntry->setIgnoreTab(true);
+        addChild(mTextEntry);
+
+        // clear label on button
+        setLabel(LLStringUtil::null);
+
+        mButton->setFollows(FOLLOWS_BOTTOM | FOLLOWS_TOP | FOLLOWS_RIGHT);
+    }
+    else
+    {
+        mButton->setRect(rect);
+        mButton->setLabel(mLabel.getString());
+
+        if (mTextEntry)
+        {
+            mTextEntry->setVisible(false);
+        }
+    }
+}
+
+void LLComboBox::setLeftTextPadding(S32 pad)
+{
+    S32 left_pad, right_pad;
+    mTextEntry->getTextPadding(&left_pad, &right_pad);
+    mTextEntry->setTextPadding(pad, right_pad);
+}
+
+void* LLComboBox::getCurrentUserdata()
+{
+    LLScrollListItem* item = mList->getFirstSelected();
+    if( item )
+    {
+        return item->getUserdata();
+    }
+    return NULL;
+}
+
+
+void LLComboBox::showList()
+{
+    // Make sure we don't go off top of screen.
+    LLCoordWindow window_size;
+    getWindow()->getSize(&window_size);
+    //HACK: shouldn't have to know about scale here
+    mList->fitContents( 192, llfloor((F32)window_size.mY / LLUI::getScaleFactor().mV[VY]) - 50 );
+
+    // Make sure that we can see the whole list
+    LLRect root_view_local;
+    LLView* root_view = getRootView();
+    root_view->localRectToOtherView(root_view->getLocalRect(), &root_view_local, this);
+
+    LLRect rect = mList->getRect();
+
+    S32 min_width = getRect().getWidth();
+    S32 max_width = llmax(min_width, MAX_COMBO_WIDTH);
+    // make sure we have up to date content width metrics
+    S32 list_width = llclamp(mList->calcMaxContentWidth(), min_width, max_width);
+
+    if (mListPosition == BELOW)
+    {
+        if (rect.getHeight() <= -root_view_local.mBottom)
+        {
+            // Move rect so it hangs off the bottom of this view
+            rect.setLeftTopAndSize(0, 0, list_width, rect.getHeight() );
+        }
+        else
+        {
+            // stack on top or bottom, depending on which has more room
+            if (-root_view_local.mBottom > root_view_local.mTop - getRect().getHeight())
+            {
+                // Move rect so it hangs off the bottom of this view
+                rect.setLeftTopAndSize(0, 0, list_width, llmin(-root_view_local.mBottom, rect.getHeight()));
+            }
+            else
+            {
+                // move rect so it stacks on top of this view (clipped to size of screen)
+                rect.setOriginAndSize(0, getRect().getHeight(), list_width, llmin(root_view_local.mTop - getRect().getHeight(), rect.getHeight()));
+            }
+        }
+    }
+    else // ABOVE
+    {
+        if (rect.getHeight() <= root_view_local.mTop - getRect().getHeight())
+        {
+            // move rect so it stacks on top of this view (clipped to size of screen)
+            rect.setOriginAndSize(0, getRect().getHeight(), list_width, llmin(root_view_local.mTop - getRect().getHeight(), rect.getHeight()));
+        }
+        else
+        {
+            // stack on top or bottom, depending on which has more room
+            if (-root_view_local.mBottom > root_view_local.mTop - getRect().getHeight())
+            {
+                // Move rect so it hangs off the bottom of this view
+                rect.setLeftTopAndSize(0, 0, list_width, llmin(-root_view_local.mBottom, rect.getHeight()));
+            }
+            else
+            {
+                // move rect so it stacks on top of this view (clipped to size of screen)
+                rect.setOriginAndSize(0, getRect().getHeight(), list_width, llmin(root_view_local.mTop - getRect().getHeight(), rect.getHeight()));
+            }
+        }
+
+    }
+    mList->setOrigin(rect.mLeft, rect.mBottom);
+    mList->reshape(rect.getWidth(), rect.getHeight());
+    mList->translateIntoRect(root_view_local);
+
+    // Make sure we didn't go off bottom of screen
+    S32 x, y;
+    mList->localPointToScreen(0, 0, &x, &y);
+
+    if (y < 0)
+    {
+        mList->translate(0, -y);
+    }
+
+    // NB: this call will trigger the focuslost callback which will hide the list, so do it first
+    // before finally showing the list
+
+    mList->setFocus(true);
+
+    // Show the list and push the button down
+    mButton->setToggleState(true);
+    mList->setVisible(true);
+
+    LLUI::getInstance()->addPopup(this);
+
+    setUseBoundingRect(true);
+//  updateBoundingRect();
+}
+
+void LLComboBox::hideList()
+{
+    if (mList->getVisible())
+    {
+        // assert selection in list
+        if(mAllowNewValues)
+        {
+            // mLastSelectedIndex = -1 means that we entered a new value, don't select
+            // any of existing items in this case.
+            if(mLastSelectedIndex >= 0)
+                mList->selectNthItem(mLastSelectedIndex);
+        }
+        else if(mLastSelectedIndex >= 0)
+            mList->selectNthItem(mLastSelectedIndex);
+
+        mButton->setToggleState(false);
+        mList->setVisible(false);
+        mList->mouseOverHighlightNthItem(-1);
+
+        setUseBoundingRect(false);
+        LLUI::getInstance()->removePopup(this);
+//      updateBoundingRect();
+    }
+}
+
+void LLComboBox::onButtonMouseDown()
+{
+    if (!mList->getVisible())
+    {
+        // this might change selection, so do it first
+        prearrangeList();
+
+        // highlight the last selected item from the original selection before potentially selecting a new item
+        // as visual cue to original value of combo box
+        LLScrollListItem* last_selected_item = mList->getLastSelectedItem();
+        if (last_selected_item)
+        {
+            mList->mouseOverHighlightNthItem(mList->getItemIndex(last_selected_item));
+        }
+
+        if (mList->getItemCount() != 0)
+        {
+            showList();
+        }
+
+        setFocus( true );
+
+        // pass mouse capture on to list if button is depressed
+        if (mButton->hasMouseCapture())
+        {
+            gFocusMgr.setMouseCapture(mList);
+
+            // But keep the "pressed" look, which buttons normally lose when they
+            // lose focus
+            mButton->setForcePressedState(true);
+        }
+    }
+    else
+    {
+        hideList();
+    }
+
+}
+
+void LLComboBox::onListMouseUp()
+{
+    // In some cases this is the termination of a mouse click that started on
+    // the button, so clear its pressed state
+    mButton->setForcePressedState(false);
+}
+
+//------------------------------------------------------------------
+// static functions
+//------------------------------------------------------------------
+
+void LLComboBox::onItemSelected(const LLSD& data)
+{
+    mLastSelectedIndex = getCurrentIndex();
+    if (mLastSelectedIndex != -1)
+    {
+        updateLabel();
+
+        if (mAllowTextEntry)
+        {
+            gFocusMgr.setKeyboardFocus(mTextEntry);
+            mTextEntry->selectAll();
+        }
+    }
+    // hiding the list reasserts the old value stored in the text editor/dropdown button
+    hideList();
+
+    // commit does the reverse, asserting the value in the list
+    onCommit();
+}
+
+bool LLComboBox::handleToolTip(S32 x, S32 y, MASK mask)
+{
+    std::string tool_tip;
+
+    if(LLUICtrl::handleToolTip(x, y, mask))
+    {
+        return true;
+    }
+
+    tool_tip = getToolTip();
+    if (tool_tip.empty())
+    {
+        tool_tip = getSelectedItemLabel();
+    }
+
+    if( !tool_tip.empty() )
+    {
+        LLToolTipMgr::instance().show(LLToolTip::Params()
+            .message(tool_tip)
+            .sticky_rect(calcScreenRect()));
+    }
+    return true;
+}
+
+bool LLComboBox::handleKeyHere(KEY key, MASK mask)
+{
+    bool result = false;
+    if (hasFocus())
+    {
+        if (mList->getVisible()
+            && key == KEY_ESCAPE && mask == MASK_NONE)
+        {
+            hideList();
+            return true;
+        }
+        //give list a chance to pop up and handle key
+        LLScrollListItem* last_selected_item = mList->getLastSelectedItem();
+        if (last_selected_item)
+        {
+            // highlight the original selection before potentially selecting a new item
+            mList->mouseOverHighlightNthItem(mList->getItemIndex(last_selected_item));
+        }
+        result = mList->handleKeyHere(key, mask);
+
+        // will only see return key if it is originating from line editor
+        // since the dropdown button eats the key
+        if (key == KEY_RETURN)
+        {
+            if (mask == MASK_NONE)
+            {
+                mOnReturnSignal(this, getValue());
+            }
+
+            // don't show list and don't eat key input when committing
+            // free-form text entry with RETURN since user already knows
+            // what they are trying to select
+            return false;
+        }
+        // if selection has changed, pop open list
+        else if (mList->getLastSelectedItem() != last_selected_item
+                    || ((key == KEY_DOWN || key == KEY_UP)
+                        && mList->getCanSelect()
+                        && !mList->isEmpty()))
+        {
+            showList();
+        }
+    }
+    return result;
+}
+
+bool LLComboBox::handleUnicodeCharHere(llwchar uni_char)
+{
+    bool result = false;
+    if (gFocusMgr.childHasKeyboardFocus(this))
+    {
+        // space bar just shows the list
+        if (' ' != uni_char )
+        {
+            LLScrollListItem* last_selected_item = mList->getLastSelectedItem();
+            if (last_selected_item)
+            {
+                // highlight the original selection before potentially selecting a new item
+                mList->mouseOverHighlightNthItem(mList->getItemIndex(last_selected_item));
+            }
+            result = mList->handleUnicodeCharHere(uni_char);
+            if (mList->getLastSelectedItem() != last_selected_item)
+            {
+                showList();
+            }
+        }
+    }
+    return result;
+}
+
+void LLComboBox::setTextEntry(const LLStringExplicit& text)
+{
+    if (mTextEntry)
+    {
+        mTextEntry->setText(text);
+        mHasAutocompletedText = false;
+        updateSelection();
+    }
+}
+
+void LLComboBox::setKeystrokeOnEsc(bool enable)
+{
+    if (mTextEntry)
+    {
+        mTextEntry->setKeystrokeOnEsc(enable);
+    }
+}
+
+void LLComboBox::onTextEntry(LLLineEditor* line_editor)
+{
+    if (mTextEntryCallback != NULL)
+    {
+        (mTextEntryCallback)(line_editor, LLSD());
+    }
+
+    KEY key = gKeyboard->currentKey();
+    if (key == KEY_BACKSPACE ||
+        key == KEY_DELETE)
+    {
+        if (mList->selectItemByLabel(line_editor->getText(), false))
+        {
+            line_editor->setTentative(false);
+            mLastSelectedIndex = mList->getFirstSelectedIndex();
+        }
+        else
+        {
+            line_editor->setTentative(mTextEntryTentative);
+            mList->deselectAllItems();
+            mLastSelectedIndex = -1;
+        }
+        if (mTextChangedCallback != NULL)
+        {
+            (mTextChangedCallback)(line_editor, LLSD());
+        }
+        return;
+    }
+
+    if (key == KEY_LEFT ||
+        key == KEY_RIGHT)
+    {
+        return;
+    }
+
+    if (key == KEY_DOWN)
+    {
+        setCurrentByIndex(llmin(getItemCount() - 1, getCurrentIndex() + 1));
+        if (!mList->getVisible())
+        {
+            prearrangeList();
+
+            if (mList->getItemCount() != 0)
+            {
+                showList();
+            }
+        }
+        line_editor->selectAll();
+        line_editor->setTentative(false);
+    }
+    else if (key == KEY_UP)
+    {
+        setCurrentByIndex(llmax(0, getCurrentIndex() - 1));
+        if (!mList->getVisible())
+        {
+            prearrangeList();
+
+            if (mList->getItemCount() != 0)
+            {
+                showList();
+            }
+        }
+        line_editor->selectAll();
+        line_editor->setTentative(false);
+    }
+    else
+    {
+        // RN: presumably text entry
+        updateSelection();
+    }
+    if (mTextChangedCallback != NULL)
+    {
+        (mTextChangedCallback)(line_editor, LLSD());
+    }
+}
+
+void LLComboBox::updateSelection()
+{
+    LLWString left_wstring = mTextEntry->getWText().substr(0, mTextEntry->getCursor());
+    // user-entered portion of string, based on assumption that any selected
+    // text was a result of auto-completion
+    LLWString user_wstring = mHasAutocompletedText ? left_wstring : mTextEntry->getWText();
+    std::string full_string = mTextEntry->getText();
+
+    // go ahead and arrange drop down list on first typed character, even
+    // though we aren't showing it... some code relies on prearrange
+    // callback to populate content
+    if( mTextEntry->getWText().size() == 1 )
+    {
+        prearrangeList(mTextEntry->getText());
+    }
+
+    if (mList->selectItemByLabel(full_string, false))
+    {
+        mTextEntry->setTentative(false);
+        mLastSelectedIndex = mList->getFirstSelectedIndex();
+    }
+    else if (mList->selectItemByPrefix(left_wstring, false))
+    {
+        LLWString selected_item = utf8str_to_wstring(getSelectedItemLabel());
+        LLWString wtext = left_wstring + selected_item.substr(left_wstring.size(), selected_item.size());
+        mTextEntry->setText(wstring_to_utf8str(wtext));
+        mTextEntry->setSelection(left_wstring.size(), mTextEntry->getWText().size());
+        mTextEntry->endSelection();
+        mTextEntry->setTentative(false);
+        mHasAutocompletedText = true;
+        mLastSelectedIndex = mList->getFirstSelectedIndex();
+    }
+    else // no matching items found
+    {
+        mList->deselectAllItems();
+        mTextEntry->setText(wstring_to_utf8str(user_wstring)); // removes text added by autocompletion
+        mTextEntry->setTentative(mTextEntryTentative);
+        mHasAutocompletedText = false;
+        mLastSelectedIndex = -1;
+    }
+}
+
+void LLComboBox::onTextCommit(const LLSD& data)
+{
+    std::string text = mTextEntry->getText();
+    setSimple(text);
+    onCommit();
+    mTextEntry->selectAll();
+}
+
+void LLComboBox::setFocus(bool b)
+{
+    LLUICtrl::setFocus(b);
+
+    if (b)
+    {
+        mList->clearSearchString();
+        if (mList->getVisible())
+        {
+            mList->setFocus(true);
+        }
+    }
+}
+
+void LLComboBox::prearrangeList(std::string filter)
+{
+    if (mPrearrangeCallback)
+    {
+        mPrearrangeCallback(this, LLSD(filter));
+    }
+}
+
+
+//============================================================================
+// ll::ui::SearchableControl functions
+
+//virtual
+std::string LLComboBox::_getSearchText() const
+{
+    std::string res;
+    if (mList)
+    {
+        // getAllData returns a full copy of content, might be a
+        // better option to implement an mList->getSearchText(column)
+        std::vector<LLScrollListItem*> data = mList->getAllData();
+        std::vector<LLScrollListItem*>::iterator iter = data.begin();
+        while (iter != data.end())
+        {
+            LLScrollListCell* cell = (*iter)->getColumn(0);
+            if (cell)
+            {
+                std::string whitelist_url = cell->getValue().asString();
+                res += cell->getValue().asString();
+            }
+            iter++;
+        }
+    }
+    return res + getToolTip();
+}
+
+//virtual
+void LLComboBox::onSetHighlight() const
+{
+    if (mButton)
+    {
+        mButton->ll::ui::SearchableControl::setHighlighted(ll::ui::SearchableControl::getHighlighted());
+    }
+}
+
+void LLComboBox::imageLoaded()
+{
+    if (mAllowTextEntry)
+    {
+        LLRect rect = getLocalRect();
+        S32 arrow_width = mArrowImage ? mArrowImage->getWidth() : 0;
+        S32 shadow_size = BTN_DROP_SHADOW;
+        mButton->setRect(LLRect(getRect().getWidth() - llmax(8, arrow_width) - 2 * shadow_size,
+            rect.mTop, rect.mRight, rect.mBottom));
+        if (mButton->getVisible())
+        {
+            // recalculate field size
+            if (mTextEntry)
+            {
+                LLRect text_entry_rect(0, getRect().getHeight(), getRect().getWidth(), 0);
+                text_entry_rect.mRight -= llmax(8, arrow_width) + 2 * BTN_DROP_SHADOW;
+                mTextEntry->reshape(text_entry_rect.getWidth(), text_entry_rect.getHeight(), true);
+            }
+        }
+    }
+}
+
+//============================================================================
+// LLCtrlListInterface functions
+
+S32 LLComboBox::getItemCount() const
+{
+    return mList->getItemCount();
+}
+
+void LLComboBox::addColumn(const LLSD& column, EAddPosition pos)
+{
+    mList->clearColumns();
+    mList->addColumn(column, pos);
+}
+
+void LLComboBox::clearColumns()
+{
+    mList->clearColumns();
+}
+
+void LLComboBox::setColumnLabel(const std::string& column, const std::string& label)
+{
+    mList->setColumnLabel(column, label);
+}
+
+LLScrollListItem* LLComboBox::addElement(const LLSD& value, EAddPosition pos, void* userdata)
+{
+    return mList->addElement(value, pos, userdata);
+}
+
+LLScrollListItem* LLComboBox::addSimpleElement(const std::string& value, EAddPosition pos, const LLSD& id)
+{
+    return mList->addSimpleElement(value, pos, id);
+}
+
+void LLComboBox::clearRows()
+{
+    mList->clearRows();
+}
+
+void LLComboBox::sortByColumn(const std::string& name, bool ascending)
+{
+    mList->sortByColumn(name, ascending);
+}
+
+//============================================================================
+//LLCtrlSelectionInterface functions
+
+bool LLComboBox::setCurrentByID(const LLUUID& id)
+{
+    bool found = mList->selectByID( id );
+
+    if (found)
+    {
+        setLabel(getSelectedItemLabel());
+        mLastSelectedIndex = mList->getFirstSelectedIndex();
+    }
+
+    return found;
+}
+
+LLUUID LLComboBox::getCurrentID() const
+{
+    return mList->getStringUUIDSelectedItem();
+}
+bool LLComboBox::setSelectedByValue(const LLSD& value, bool selected)
+{
+    bool found = mList->setSelectedByValue(value, selected);
+    if (found)
+    {
+        setLabel(getSelectedItemLabel());
+    }
+    return found;
+}
+
+LLSD LLComboBox::getSelectedValue()
+{
+    return mList->getSelectedValue();
+}
+
+bool LLComboBox::isSelected(const LLSD& value) const
+{
+    return mList->isSelected(value);
+}
+
+bool LLComboBox::operateOnSelection(EOperation op)
+{
+    if (op == OP_DELETE)
+    {
+        mList->deleteSelectedItems();
+        return true;
+    }
+    return false;
+}
+
+bool LLComboBox::operateOnAll(EOperation op)
+{
+    if (op == OP_DELETE)
+    {
+        clearRows();
+        return true;
+    }
+    return false;
+}
+
+bool LLComboBox::selectItemRange( S32 first, S32 last )
+{
+    return mList->selectItemRange(first, last);
+}
+
+
+static LLDefaultChildRegistry::Register<LLIconsComboBox> register_icons_combo_box("icons_combo_box");
+
+LLIconsComboBox::Params::Params()
+:   icon_column("icon_column", ICON_COLUMN),
+    label_column("label_column", LABEL_COLUMN)
+{}
+
+LLIconsComboBox::LLIconsComboBox(const LLIconsComboBox::Params& p)
+:   LLComboBox(p),
+    mIconColumnIndex(p.icon_column),
+    mLabelColumnIndex(p.label_column)
+{}
+
+const std::string LLIconsComboBox::getSelectedItemLabel(S32 column) const
+{
+    mButton->setImageOverlay(LLComboBox::getSelectedItemLabel(mIconColumnIndex), mButton->getImageOverlayHAlign());
+
+    return LLComboBox::getSelectedItemLabel(mLabelColumnIndex);
+}