--- conflicted
+++ resolved
@@ -484,11 +484,6 @@
 
 void LLComboBox::setButtonVisible(BOOL visible)
 {
-<<<<<<< HEAD
-    static LLUICachedControl<S32> drop_shadow_button ("DropShadowButton", 0);
-
-=======
->>>>>>> b1098308
     mButton->setVisible(visible);
     if (mTextEntry)
     {
@@ -496,11 +491,7 @@
         if (visible)
         {
             S32 arrow_width = mArrowImage ? mArrowImage->getWidth() : 0;
-<<<<<<< HEAD
-            text_entry_rect.mRight -= llmax(8,arrow_width) + 2 * drop_shadow_button;
-=======
             text_entry_rect.mRight -= llmax(8,arrow_width) + 2 * BTN_DROP_SHADOW;
->>>>>>> b1098308
         }
         //mTextEntry->setRect(text_entry_rect);
         mTextEntry->reshape(text_entry_rect.getWidth(), text_entry_rect.getHeight(), TRUE);
@@ -539,30 +530,18 @@
 
 void LLComboBox::createLineEditor(const LLComboBox::Params& p)
 {
-<<<<<<< HEAD
-    static LLUICachedControl<S32> drop_shadow_button ("DropShadowButton", 0);
-=======
->>>>>>> b1098308
     LLRect rect = getLocalRect();
     if (mAllowTextEntry)
     {
         S32 arrow_width = mArrowImage ? mArrowImage->getWidth() : 0;
-<<<<<<< HEAD
-        S32 shadow_size = drop_shadow_button;
-=======
         S32 shadow_size = BTN_DROP_SHADOW;
->>>>>>> b1098308
         mButton->setRect(LLRect( getRect().getWidth() - llmax(8,arrow_width) - 2 * shadow_size,
                                 rect.mTop, rect.mRight, rect.mBottom));
         mButton->setTabStop(FALSE);
         mButton->setHAlign(LLFontGL::HCENTER);
 
         LLRect text_entry_rect(0, getRect().getHeight(), getRect().getWidth(), 0);
-<<<<<<< HEAD
-        text_entry_rect.mRight -= llmax(8,arrow_width) + 2 * drop_shadow_button;
-=======
         text_entry_rect.mRight -= llmax(8,arrow_width) + 2 * BTN_DROP_SHADOW;
->>>>>>> b1098308
         // clear label on button
         std::string cur_label = mButton->getLabelSelected();
         LLLineEditor::Params params = p.combo_editor;
