--- conflicted
+++ resolved
@@ -1971,33 +1971,6 @@
     {
         mPopupMenuHandle = menu->getHandle();
 
-<<<<<<< HEAD
-		if (addFriendButton && removeFriendButton)
-		{
-			addFriendButton->setEnabled(!isFriend);
-			removeFriendButton->setEnabled(isFriend);
-		}
-	}
-
-	if (mIsObjectBlockedSignal)
-	{
-		bool is_blocked = *(*mIsObjectBlockedSignal)(LLUUID(LLUrlAction::getObjectId(url)), LLUrlAction::getObjectName(url));
-		LLView* blockButton = mPopupMenu->getChild<LLView>("block_object");
-		LLView* unblockButton = mPopupMenu->getChild<LLView>("unblock_object");
-
-		if (blockButton && unblockButton)
-		{
-			blockButton->setVisible(!is_blocked);
-			unblockButton->setVisible(is_blocked);
-		}
-	}
-	
-	if (mPopupMenu)
-	{
-		mPopupMenu->show(x, y);
-		LLMenuGL::showPopup(this, mPopupMenu, x, y);
-	}
-=======
         if (mIsFriendSignal)
         {
             bool isFriend = *(*mIsFriendSignal)(LLUUID(LLUrlAction::getUserID(url)));
@@ -2026,7 +1999,6 @@
         menu->show(x, y);
         LLMenuGL::showPopup(this, menu, x, y);
     }
->>>>>>> f0b256b1
 }
 
 void LLTextBase::setText(const LLStringExplicit &utf8str, const LLStyle::Params& input_params)
