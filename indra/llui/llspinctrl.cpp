/** 
 * @file llspinctrl.cpp
 * @brief LLSpinCtrl base class
 *
 * $LicenseInfo:firstyear=2001&license=viewerlgpl$
 * Second Life Viewer Source Code
 * Copyright (C) 2010, Linden Research, Inc.
 * 
 * This library is free software; you can redistribute it and/or
 * modify it under the terms of the GNU Lesser General Public
 * License as published by the Free Software Foundation;
 * version 2.1 of the License only.
 * 
 * This library is distributed in the hope that it will be useful,
 * but WITHOUT ANY WARRANTY; without even the implied warranty of
 * MERCHANTABILITY or FITNESS FOR A PARTICULAR PURPOSE.  See the GNU
 * Lesser General Public License for more details.
 * 
 * You should have received a copy of the GNU Lesser General Public
 * License along with this library; if not, write to the Free Software
 * Foundation, Inc., 51 Franklin Street, Fifth Floor, Boston, MA  02110-1301  USA
 * 
 * Linden Research, Inc., 945 Battery Street, San Francisco, CA  94111  USA
 * $/LicenseInfo$
 */

#include "linden_common.h"
 
#include "llspinctrl.h"

#include "llgl.h"
#include "llui.h"
#include "lluiconstants.h"

#include "llstring.h"
#include "llfontgl.h"
#include "lllineeditor.h"
#include "llbutton.h"
#include "lltextbox.h"
#include "llkeyboard.h"
#include "llmath.h"
#include "llcontrol.h"
#include "llfocusmgr.h"
#include "llresmgr.h"
#include "lluictrlfactory.h"

const U32 MAX_STRING_LENGTH = 255;

static LLDefaultChildRegistry::Register<LLSpinCtrl> r2("spinner");

LLSpinCtrl::Params::Params()
:   label_width("label_width"),
    decimal_digits("decimal_digits"),
    allow_text_entry("allow_text_entry", true),
    allow_digits_only("allow_digits_only", false),
    label_wrap("label_wrap", false),
    text_enabled_color("text_enabled_color"),
    text_disabled_color("text_disabled_color"),
    up_button("up_button"),
    down_button("down_button")
{}

LLSpinCtrl::LLSpinCtrl(const LLSpinCtrl::Params& p)
:   LLF32UICtrl(p),
    mLabelBox(NULL),
    mbHasBeenSet( FALSE ),
    mPrecision(p.decimal_digits),
    mTextEnabledColor(p.text_enabled_color()),
    mTextDisabledColor(p.text_disabled_color())
{
<<<<<<< HEAD
    static LLUICachedControl<S32> spinctrl_spacing ("UISpinctrlSpacing", 0);
    static LLUICachedControl<S32> spinctrl_btn_width ("UISpinctrlBtnWidth", 0);
    static LLUICachedControl<S32> spinctrl_btn_height ("UISpinctrlBtnHeight", 0);
    S32 centered_top = getRect().getHeight();
    S32 centered_bottom = getRect().getHeight() - 2 * spinctrl_btn_height;
    S32 btn_left = 0;
    // reserve space for spinner
    S32 label_width = llclamp(p.label_width(), 0, llmax(0, getRect().getWidth() - 40));

    // Label
    if( !p.label().empty() )
    {
        LLRect label_rect( 0, centered_top, label_width, centered_bottom );
        LLTextBox::Params params;
        params.wrap(p.label_wrap);
        params.name("SpinCtrl Label");
        params.rect(label_rect);
        params.initial_value(p.label());
        if (p.font.isProvided())
        {
            params.font(p.font);
        }
        mLabelBox = LLUICtrlFactory::create<LLTextBox> (params);
        addChild(mLabelBox);

        btn_left += label_rect.mRight + spinctrl_spacing;
    }

    S32 btn_right = btn_left + spinctrl_btn_width;
    
    // Spin buttons
    LLButton::Params up_button_params(p.up_button);
    up_button_params.rect = LLRect(btn_left, getRect().getHeight(), btn_right, getRect().getHeight() - spinctrl_btn_height);
    up_button_params.click_callback.function(boost::bind(&LLSpinCtrl::onUpBtn, this, _2));
    up_button_params.mouse_held_callback.function(boost::bind(&LLSpinCtrl::onUpBtn, this, _2));
=======
	static LLUICachedControl<S32> spinctrl_spacing ("UISpinctrlSpacing", 0);
	static LLUICachedControl<S32> spinctrl_btn_width ("UISpinctrlBtnWidth", 0);
	static LLUICachedControl<S32> spinctrl_btn_height ("UISpinctrlBtnHeight", 0);
	S32 centered_top = getRect().getHeight();
	S32 centered_bottom = getRect().getHeight() - 2 * spinctrl_btn_height;
	S32 btn_left = 0;
	// reserve space for spinner
	S32 label_width = llclamp(p.label_width(), 0, llmax(0, getRect().getWidth() - 40));

	// Label
	if( !p.label().empty() )
	{
		LLRect label_rect( 0, centered_top, label_width, centered_bottom );
		LLTextBox::Params params;
		params.wrap(p.label_wrap);
		params.name("SpinCtrl Label");
		params.rect(label_rect);
		params.initial_value(p.label());
		if (p.font.isProvided())
		{
			params.font(p.font);
		}
		mLabelBox = LLUICtrlFactory::create<LLTextBox> (params);
		addChild(mLabelBox);

		btn_left += label_rect.mRight + spinctrl_spacing;
	}

	S32 btn_right = btn_left + spinctrl_btn_width;
	
	// Spin buttons
	LLButton::Params up_button_params(p.up_button);
	up_button_params.rect = LLRect(btn_left, getRect().getHeight(), btn_right, getRect().getHeight() - spinctrl_btn_height);
    // Click callback starts within the button and ends within the button,
    // but LLSpinCtrl handles the action continuosly so subsribers needs to
    // be informed about click ending even if outside view, use 'up' instead
	up_button_params.mouse_up_callback.function(boost::bind(&LLSpinCtrl::onUpBtn, this, _2));
	up_button_params.mouse_held_callback.function(boost::bind(&LLSpinCtrl::onUpBtn, this, _2));
>>>>>>> a0c3d69c
    up_button_params.commit_on_capture_lost = true;

    mUpBtn = LLUICtrlFactory::create<LLButton>(up_button_params);
    addChild(mUpBtn);

<<<<<<< HEAD
    LLButton::Params down_button_params(p.down_button);
    down_button_params.rect = LLRect(btn_left, getRect().getHeight() - spinctrl_btn_height, btn_right, getRect().getHeight() - 2 * spinctrl_btn_height);
    down_button_params.click_callback.function(boost::bind(&LLSpinCtrl::onDownBtn, this, _2));
    down_button_params.mouse_held_callback.function(boost::bind(&LLSpinCtrl::onDownBtn, this, _2));
=======
	LLButton::Params down_button_params(p.down_button);
	down_button_params.rect = LLRect(btn_left, getRect().getHeight() - spinctrl_btn_height, btn_right, getRect().getHeight() - 2 * spinctrl_btn_height);
	down_button_params.mouse_up_callback.function(boost::bind(&LLSpinCtrl::onDownBtn, this, _2));
	down_button_params.mouse_held_callback.function(boost::bind(&LLSpinCtrl::onDownBtn, this, _2));
>>>>>>> a0c3d69c
    down_button_params.commit_on_capture_lost = true;
    mDownBtn = LLUICtrlFactory::create<LLButton>(down_button_params);
    addChild(mDownBtn);

    LLRect editor_rect( btn_right + 1, centered_top, getRect().getWidth(), centered_bottom );
    LLLineEditor::Params params;
    params.name("SpinCtrl Editor");
    params.rect(editor_rect);
    if (p.font.isProvided())
    {
        params.font(p.font);
    }
    params.max_length.bytes(MAX_STRING_LENGTH);
    params.commit_callback.function((boost::bind(&LLSpinCtrl::onEditorCommit, this, _2)));
    
    //*NOTE: allow entering of any chars for LLCalc, proper input will be evaluated on commit
    
    params.follows.flags(FOLLOWS_LEFT | FOLLOWS_BOTTOM);
    mEditor = LLUICtrlFactory::create<LLLineEditor> (params);
    mEditor->setFocusReceivedCallback( boost::bind(&LLSpinCtrl::onEditorGainFocus, _1, this ));
    mEditor->setFocusLostCallback( boost::bind(&LLSpinCtrl::onEditorLostFocus, _1, this ));
    if (p.allow_digits_only)
    {
        mEditor->setPrevalidateInput(LLTextValidate::validateNonNegativeS32NoSpace);
    }
    //RN: this seems to be a BAD IDEA, as it makes the editor behavior different when it has focus
    // than when it doesn't.  Instead, if you always have to double click to select all the text, 
    // it's easier to understand
    //mEditor->setSelectAllonFocusReceived(TRUE);
    mEditor->setSelectAllonCommit(FALSE);
    addChild(mEditor);

    updateEditor();
    setUseBoundingRect( TRUE );
}

F32 clamp_precision(F32 value, S32 decimal_precision)
{
    // pow() isn't perfect
    
    F64 clamped_value = value;
    for (S32 i = 0; i < decimal_precision; i++)
        clamped_value *= 10.0;

    clamped_value = ll_round(clamped_value);

    for (S32 i = 0; i < decimal_precision; i++)
        clamped_value /= 10.0;
    
    return (F32)clamped_value;
}


void LLSpinCtrl::onUpBtn( const LLSD& data )
{
    if( getEnabled() )
    {
        std::string text = mEditor->getText();
        if( LLLineEditor::postvalidateFloat( text ) )
        {
            
            LLLocale locale(LLLocale::USER_LOCALE);
            F32 cur_val = (F32) atof(text.c_str());
        
            // use getValue()/setValue() to force reload from/to control
            F32 val = cur_val + mIncrement;
            val = clamp_precision(val, mPrecision);
            val = llmin( val, mMaxValue );
            if (val < mMinValue) val = mMinValue;
            if (val > mMaxValue) val = mMaxValue;
        
            F32 saved_val = (F32)getValue().asReal();
            setValue(val);
            if( mValidateSignal && !(*mValidateSignal)( this, val ) )
            {
                setValue( saved_val );
                reportInvalidData();
                updateEditor();
                return;
            }

        updateEditor();
        onCommit();
        }
    }
}

void LLSpinCtrl::onDownBtn( const LLSD& data )
{
    if( getEnabled() )
    {
        std::string text = mEditor->getText();
        if( LLLineEditor::postvalidateFloat( text ) )
        {

            LLLocale locale(LLLocale::USER_LOCALE);
            F32 cur_val = (F32) atof(text.c_str());
        
            F32 val = cur_val - mIncrement;
            val = clamp_precision(val, mPrecision);
            val = llmax( val, mMinValue );

            if (val < mMinValue) val = mMinValue;
            if (val > mMaxValue) val = mMaxValue;
            
            F32 saved_val = (F32)getValue().asReal();
            setValue(val);
            if( mValidateSignal && !(*mValidateSignal)( this, val ) )
            {
                setValue( saved_val );
                reportInvalidData();
                updateEditor();
                return;
            }
        
            updateEditor();
            onCommit();
        }
    }
}

// static
void LLSpinCtrl::onEditorGainFocus( LLFocusableElement* caller, void *userdata )
{
    LLSpinCtrl* self = (LLSpinCtrl*) userdata;
    llassert( caller == self->mEditor );

    self->onFocusReceived();
}

// static
void LLSpinCtrl::onEditorLostFocus( LLFocusableElement* caller, void *userdata )
{
    LLSpinCtrl* self = (LLSpinCtrl*) userdata;
    llassert( caller == self->mEditor );

    self->onFocusLost();

    std::string text = self->mEditor->getText();

    LLLocale locale(LLLocale::USER_LOCALE);
    F32 val = (F32)atof(text.c_str());

    F32 saved_val = self->getValueF32();
    if (saved_val != val && !self->mEditor->isDirty())
    {
        // Editor was focused when value update arrived, string
        // in editor is different from one in spin control.
        // Since editor is not dirty, it won't commit, so either
        // attempt to commit value from editor or revert to a more
        // recent value from spin control
        self->updateEditor();
    }
}

void LLSpinCtrl::setValue(const LLSD& value )
{
    F32 v = (F32)value.asReal();
    if (getValueF32() != v || !mbHasBeenSet)
    {
        mbHasBeenSet = TRUE;
        LLF32UICtrl::setValue(value);
        
        if (!mEditor->hasFocus())
        {
            updateEditor();
        }
    }
}

//no matter if Editor has the focus, update the value
void LLSpinCtrl::forceSetValue(const LLSD& value )
{
    F32 v = (F32)value.asReal();
    if (getValueF32() != v || !mbHasBeenSet)
    {
        mbHasBeenSet = TRUE;
        LLF32UICtrl::setValue(value);
        
        updateEditor();
        mEditor->resetScrollPosition();
    }
}

void LLSpinCtrl::clear()
{
    setValue(mMinValue);
    mEditor->clear();
    mbHasBeenSet = FALSE;
}

void LLSpinCtrl::updateLabelColor()
{
    if( mLabelBox )
    {
        mLabelBox->setColor( getEnabled() ? mTextEnabledColor.get() : mTextDisabledColor.get() );
    }
}

void LLSpinCtrl::updateEditor()
{
    LLLocale locale(LLLocale::USER_LOCALE);

    // Don't display very small negative valu   es as -0.000
    F32 displayed_value = clamp_precision((F32)getValue().asReal(), mPrecision);

//  if( S32( displayed_value * pow( 10, mPrecision ) ) == 0 )
//  {
//      displayed_value = 0.f;
//  }

    std::string format = llformat("%%.%df", mPrecision);
    std::string text = llformat(format.c_str(), displayed_value);
    mEditor->setText( text );
}

void LLSpinCtrl::onEditorCommit( const LLSD& data )
{
    BOOL success = FALSE;
    
    if( mEditor->evaluateFloat() )
    {
        std::string text = mEditor->getText();

        LLLocale locale(LLLocale::USER_LOCALE);
        F32 val = (F32) atof(text.c_str());

        if (val < mMinValue) val = mMinValue;
        if (val > mMaxValue) val = mMaxValue;

        F32 saved_val = getValueF32();
        setValue(val);
        if( !mValidateSignal || (*mValidateSignal)( this, val ) )
        {
            success = TRUE;
            onCommit();
        }
        else
        {
            setValue(saved_val);
        }
    }
    updateEditor();

    if( success )
    {
        // We commited and clamped value
        // try to display as much as possible
        mEditor->resetScrollPosition();
    }
    else
    {
        reportInvalidData();        
    }
}


void LLSpinCtrl::forceEditorCommit()
{
    onEditorCommit( LLSD() );
}


void LLSpinCtrl::setFocus(BOOL b)
{
    LLUICtrl::setFocus( b );
    mEditor->setFocus( b );
}

void LLSpinCtrl::setEnabled(BOOL b)
{
    LLView::setEnabled( b );
    mEditor->setEnabled( b );
    updateLabelColor();
}


void LLSpinCtrl::setTentative(BOOL b)
{
    mEditor->setTentative(b);
    LLUICtrl::setTentative(b);
}


BOOL LLSpinCtrl::isMouseHeldDown() const
{
    return 
        mDownBtn->hasMouseCapture()
        || mUpBtn->hasMouseCapture();
}

void LLSpinCtrl::onCommit()
{
    setTentative(FALSE);
    setControlValue(getValueF32());
    LLF32UICtrl::onCommit();
}


void LLSpinCtrl::setPrecision(S32 precision)
{
    if (precision < 0 || precision > 10)
    {
        LL_ERRS() << "LLSpinCtrl::setPrecision - precision out of range" << LL_ENDL;
        return;
    }

    mPrecision = precision;
    updateEditor();
}

void LLSpinCtrl::setLabel(const LLStringExplicit& label)
{
    if (mLabelBox)
    {
        mLabelBox->setText(label);
    }
    else
    {
        LL_WARNS() << "Attempting to set label on LLSpinCtrl constructed without one " << getName() << LL_ENDL;
    }
    updateLabelColor();
}

void LLSpinCtrl::setAllowEdit(BOOL allow_edit)
{
    mEditor->setEnabled(allow_edit);
    mAllowEdit = allow_edit;
}

void LLSpinCtrl::onTabInto()
{
    mEditor->onTabInto();
    LLF32UICtrl::onTabInto();
}


void LLSpinCtrl::reportInvalidData()
{
    make_ui_sound("UISndBadKeystroke");
}

BOOL LLSpinCtrl::handleScrollWheel(S32 x, S32 y, S32 clicks)
{
    if( clicks > 0 )
    {
        while( clicks-- )
        {
            onDownBtn(getValue());
        }
    }
    else
    while( clicks++ )
    {
        onUpBtn(getValue());
    }

    return TRUE;
}

BOOL LLSpinCtrl::handleKeyHere(KEY key, MASK mask)
{
    if (mEditor->hasFocus())
    {
        if(key == KEY_ESCAPE)
        {
            // text editors don't support revert normally (due to user confusion)
            // but not allowing revert on a spinner seems dangerous
            updateEditor();
            mEditor->resetScrollPosition();
            mEditor->setFocus(FALSE);
            return TRUE;
        }
        if(key == KEY_UP)
        {
            onUpBtn(getValue());
            return TRUE;
        }
        if(key == KEY_DOWN)
        {
            onDownBtn(getValue());
            return TRUE;
        }
    }
    return FALSE;
}
<|MERGE_RESOLUTION|>--- conflicted
+++ resolved
@@ -68,7 +68,6 @@
     mTextEnabledColor(p.text_enabled_color()),
     mTextDisabledColor(p.text_disabled_color())
 {
-<<<<<<< HEAD
     static LLUICachedControl<S32> spinctrl_spacing ("UISpinctrlSpacing", 0);
     static LLUICachedControl<S32> spinctrl_btn_width ("UISpinctrlBtnWidth", 0);
     static LLUICachedControl<S32> spinctrl_btn_height ("UISpinctrlBtnHeight", 0);
@@ -102,64 +101,20 @@
     // Spin buttons
     LLButton::Params up_button_params(p.up_button);
     up_button_params.rect = LLRect(btn_left, getRect().getHeight(), btn_right, getRect().getHeight() - spinctrl_btn_height);
-    up_button_params.click_callback.function(boost::bind(&LLSpinCtrl::onUpBtn, this, _2));
-    up_button_params.mouse_held_callback.function(boost::bind(&LLSpinCtrl::onUpBtn, this, _2));
-=======
-	static LLUICachedControl<S32> spinctrl_spacing ("UISpinctrlSpacing", 0);
-	static LLUICachedControl<S32> spinctrl_btn_width ("UISpinctrlBtnWidth", 0);
-	static LLUICachedControl<S32> spinctrl_btn_height ("UISpinctrlBtnHeight", 0);
-	S32 centered_top = getRect().getHeight();
-	S32 centered_bottom = getRect().getHeight() - 2 * spinctrl_btn_height;
-	S32 btn_left = 0;
-	// reserve space for spinner
-	S32 label_width = llclamp(p.label_width(), 0, llmax(0, getRect().getWidth() - 40));
-
-	// Label
-	if( !p.label().empty() )
-	{
-		LLRect label_rect( 0, centered_top, label_width, centered_bottom );
-		LLTextBox::Params params;
-		params.wrap(p.label_wrap);
-		params.name("SpinCtrl Label");
-		params.rect(label_rect);
-		params.initial_value(p.label());
-		if (p.font.isProvided())
-		{
-			params.font(p.font);
-		}
-		mLabelBox = LLUICtrlFactory::create<LLTextBox> (params);
-		addChild(mLabelBox);
-
-		btn_left += label_rect.mRight + spinctrl_spacing;
-	}
-
-	S32 btn_right = btn_left + spinctrl_btn_width;
-	
-	// Spin buttons
-	LLButton::Params up_button_params(p.up_button);
-	up_button_params.rect = LLRect(btn_left, getRect().getHeight(), btn_right, getRect().getHeight() - spinctrl_btn_height);
     // Click callback starts within the button and ends within the button,
     // but LLSpinCtrl handles the action continuosly so subsribers needs to
     // be informed about click ending even if outside view, use 'up' instead
-	up_button_params.mouse_up_callback.function(boost::bind(&LLSpinCtrl::onUpBtn, this, _2));
-	up_button_params.mouse_held_callback.function(boost::bind(&LLSpinCtrl::onUpBtn, this, _2));
->>>>>>> a0c3d69c
+    up_button_params.mouse_up_callback.function(boost::bind(&LLSpinCtrl::onUpBtn, this, _2));
+    up_button_params.mouse_held_callback.function(boost::bind(&LLSpinCtrl::onUpBtn, this, _2));
     up_button_params.commit_on_capture_lost = true;
 
     mUpBtn = LLUICtrlFactory::create<LLButton>(up_button_params);
     addChild(mUpBtn);
 
-<<<<<<< HEAD
     LLButton::Params down_button_params(p.down_button);
     down_button_params.rect = LLRect(btn_left, getRect().getHeight() - spinctrl_btn_height, btn_right, getRect().getHeight() - 2 * spinctrl_btn_height);
-    down_button_params.click_callback.function(boost::bind(&LLSpinCtrl::onDownBtn, this, _2));
+    down_button_params.mouse_up_callback.function(boost::bind(&LLSpinCtrl::onDownBtn, this, _2));
     down_button_params.mouse_held_callback.function(boost::bind(&LLSpinCtrl::onDownBtn, this, _2));
-=======
-	LLButton::Params down_button_params(p.down_button);
-	down_button_params.rect = LLRect(btn_left, getRect().getHeight() - spinctrl_btn_height, btn_right, getRect().getHeight() - 2 * spinctrl_btn_height);
-	down_button_params.mouse_up_callback.function(boost::bind(&LLSpinCtrl::onDownBtn, this, _2));
-	down_button_params.mouse_held_callback.function(boost::bind(&LLSpinCtrl::onDownBtn, this, _2));
->>>>>>> a0c3d69c
     down_button_params.commit_on_capture_lost = true;
     mDownBtn = LLUICtrlFactory::create<LLButton>(down_button_params);
     addChild(mDownBtn);
