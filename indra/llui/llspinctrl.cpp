--- conflicted
+++ resolved
@@ -61,21 +61,12 @@
 {}
 
 LLSpinCtrl::LLSpinCtrl(const LLSpinCtrl::Params& p)
-<<<<<<< HEAD
-:	LLF32UICtrl(p),
-	mLabelBox(NULL),
-	mbHasBeenSet( false ),
-	mPrecision(p.decimal_digits),
-	mTextEnabledColor(p.text_enabled_color()),
-	mTextDisabledColor(p.text_disabled_color())
-=======
 :   LLF32UICtrl(p),
     mLabelBox(NULL),
-    mbHasBeenSet( FALSE ),
+    mbHasBeenSet( false ),
     mPrecision(p.decimal_digits),
     mTextEnabledColor(p.text_enabled_color()),
     mTextDisabledColor(p.text_disabled_color())
->>>>>>> e7eced3c
 {
     static LLUICachedControl<S32> spinctrl_spacing ("UISpinctrlSpacing", 0);
     static LLUICachedControl<S32> spinctrl_btn_width ("UISpinctrlBtnWidth", 0);
@@ -125,41 +116,6 @@
     down_button_params.mouse_up_callback.function(boost::bind(&LLSpinCtrl::onDownBtn, this, _2));
     down_button_params.mouse_held_callback.function(boost::bind(&LLSpinCtrl::onDownBtn, this, _2));
     down_button_params.commit_on_capture_lost = true;
-<<<<<<< HEAD
-	mDownBtn = LLUICtrlFactory::create<LLButton>(down_button_params);
-	addChild(mDownBtn);
-
-	LLRect editor_rect( btn_right + 1, centered_top, getRect().getWidth(), centered_bottom );
-	LLLineEditor::Params params;
-	params.name("SpinCtrl Editor");
-	params.rect(editor_rect);
-	if (p.font.isProvided())
-	{
-		params.font(p.font);
-	}
-	params.max_length.bytes(MAX_STRING_LENGTH);
-	params.commit_callback.function((boost::bind(&LLSpinCtrl::onEditorCommit, this, _2)));
-	
-	//*NOTE: allow entering of any chars for LLCalc, proper input will be evaluated on commit
-	
-	params.follows.flags(FOLLOWS_LEFT | FOLLOWS_BOTTOM);
-	mEditor = LLUICtrlFactory::create<LLLineEditor> (params);
-	mEditor->setFocusReceivedCallback( boost::bind(&LLSpinCtrl::onEditorGainFocus, _1, this ));
-	mEditor->setFocusLostCallback( boost::bind(&LLSpinCtrl::onEditorLostFocus, _1, this ));
-	if (p.allow_digits_only)
-	{
-		mEditor->setPrevalidateInput(LLTextValidate::validateNonNegativeS32NoSpace);
-	}
-	//RN: this seems to be a BAD IDEA, as it makes the editor behavior different when it has focus
-	// than when it doesn't.  Instead, if you always have to double click to select all the text, 
-	// it's easier to understand
-	//mEditor->setSelectAllonFocusReceived(true);
-	mEditor->setSelectAllonCommit(false);
-	addChild(mEditor);
-
-	updateEditor();
-	setUseBoundingRect( true );
-=======
     mDownBtn = LLUICtrlFactory::create<LLButton>(down_button_params);
     addChild(mDownBtn);
 
@@ -187,13 +143,12 @@
     //RN: this seems to be a BAD IDEA, as it makes the editor behavior different when it has focus
     // than when it doesn't.  Instead, if you always have to double click to select all the text,
     // it's easier to understand
-    //mEditor->setSelectAllonFocusReceived(TRUE);
-    mEditor->setSelectAllonCommit(FALSE);
+    //mEditor->setSelectAllonFocusReceived(true);
+    mEditor->setSelectAllonCommit(false);
     addChild(mEditor);
 
     updateEditor();
-    setUseBoundingRect( TRUE );
->>>>>>> e7eced3c
+    setUseBoundingRect( true );
 }
 
 F32 clamp_precision(F32 value, S32 decimal_precision)
@@ -317,17 +272,10 @@
 
 void LLSpinCtrl::setValue(const LLSD& value )
 {
-<<<<<<< HEAD
-	F32 v = (F32)value.asReal();
-	if (getValueF32() != v || !mbHasBeenSet)
-	{
-		mbHasBeenSet = true;
-=======
     F32 v = (F32)value.asReal();
     if (getValueF32() != v || !mbHasBeenSet)
     {
-        mbHasBeenSet = TRUE;
->>>>>>> e7eced3c
+        mbHasBeenSet = true;
         LLF32UICtrl::setValue(value);
 
         if (!mEditor->hasFocus())
@@ -340,17 +288,10 @@
 //no matter if Editor has the focus, update the value
 void LLSpinCtrl::forceSetValue(const LLSD& value )
 {
-<<<<<<< HEAD
-	F32 v = (F32)value.asReal();
-	if (getValueF32() != v || !mbHasBeenSet)
-	{
-		mbHasBeenSet = true;
-=======
     F32 v = (F32)value.asReal();
     if (getValueF32() != v || !mbHasBeenSet)
     {
-        mbHasBeenSet = TRUE;
->>>>>>> e7eced3c
+        mbHasBeenSet = true;
         LLF32UICtrl::setValue(value);
 
         updateEditor();
@@ -360,15 +301,9 @@
 
 void LLSpinCtrl::clear()
 {
-<<<<<<< HEAD
-	setValue(mMinValue);
-	mEditor->clear();
-	mbHasBeenSet = false;
-=======
     setValue(mMinValue);
     mEditor->clear();
-    mbHasBeenSet = FALSE;
->>>>>>> e7eced3c
+    mbHasBeenSet = false;
 }
 
 void LLSpinCtrl::updateLabelColor()
@@ -398,45 +333,7 @@
 
 void LLSpinCtrl::onEditorCommit( const LLSD& data )
 {
-<<<<<<< HEAD
-	bool success = false;
-	
-	if( mEditor->evaluateFloat() )
-	{
-		std::string text = mEditor->getText();
-
-		LLLocale locale(LLLocale::USER_LOCALE);
-		F32 val = (F32) atof(text.c_str());
-
-		if (val < mMinValue) val = mMinValue;
-		if (val > mMaxValue) val = mMaxValue;
-
-		F32 saved_val = getValueF32();
-		setValue(val);
-		if( !mValidateSignal || (*mValidateSignal)( this, val ) )
-		{
-			success = true;
-			onCommit();
-		}
-		else
-		{
-			setValue(saved_val);
-		}
-	}
-	updateEditor();
-
-	if( success )
-	{
-		// We commited and clamped value
-		// try to display as much as possible
-		mEditor->resetScrollPosition();
-	}
-	else
-	{
-		reportInvalidData();		
-	}
-=======
-    BOOL success = FALSE;
+    bool success = false;
 
     if( mEditor->evaluateFloat() )
     {
@@ -452,7 +349,7 @@
         setValue(val);
         if( !mValidateSignal || (*mValidateSignal)( this, val ) )
         {
-            success = TRUE;
+            success = true;
             onCommit();
         }
         else
@@ -472,7 +369,6 @@
     {
         reportInvalidData();
     }
->>>>>>> e7eced3c
 }
 
 
@@ -512,15 +408,9 @@
 
 void LLSpinCtrl::onCommit()
 {
-<<<<<<< HEAD
-	setTentative(false);
-	setControlValue(getValueF32());
-	LLF32UICtrl::onCommit();
-=======
-    setTentative(FALSE);
+    setTentative(false);
     setControlValue(getValueF32());
     LLF32UICtrl::onCommit();
->>>>>>> e7eced3c
 }
 
 
@@ -569,22 +459,6 @@
 
 bool LLSpinCtrl::handleScrollWheel(S32 x, S32 y, S32 clicks)
 {
-<<<<<<< HEAD
-	if( clicks > 0 )
-	{
-		while( clicks-- )
-		{
-			onDownBtn(getValue());
-		}
-	}
-	else
-	while( clicks++ )
-	{
-		onUpBtn(getValue());
-	}
-
-	return true;
-=======
     if( clicks > 0 )
     {
         while( clicks-- )
@@ -598,37 +472,11 @@
         onUpBtn(getValue());
     }
 
-    return TRUE;
->>>>>>> e7eced3c
+    return true;
 }
 
 bool LLSpinCtrl::handleKeyHere(KEY key, MASK mask)
 {
-<<<<<<< HEAD
-	if (mEditor->hasFocus())
-	{
-		if(key == KEY_ESCAPE)
-		{
-			// text editors don't support revert normally (due to user confusion)
-			// but not allowing revert on a spinner seems dangerous
-			updateEditor();
-			mEditor->resetScrollPosition();
-			mEditor->setFocus(false);
-			return true;
-		}
-		if(key == KEY_UP)
-		{
-			onUpBtn(getValue());
-			return true;
-		}
-		if(key == KEY_DOWN)
-		{
-			onDownBtn(getValue());
-			return true;
-		}
-	}
-	return false;
-=======
     if (mEditor->hasFocus())
     {
         if(key == KEY_ESCAPE)
@@ -637,20 +485,19 @@
             // but not allowing revert on a spinner seems dangerous
             updateEditor();
             mEditor->resetScrollPosition();
-            mEditor->setFocus(FALSE);
-            return TRUE;
+            mEditor->setFocus(false);
+            return true;
         }
         if(key == KEY_UP)
         {
             onUpBtn(getValue());
-            return TRUE;
+            return true;
         }
         if(key == KEY_DOWN)
         {
             onDownBtn(getValue());
-            return TRUE;
-        }
-    }
-    return FALSE;
->>>>>>> e7eced3c
-}
+            return true;
+        }
+    }
+    return false;
+}
