--- conflicted
+++ resolved
@@ -1,211 +1,174 @@
-/**
- * @file llmultisliderctrl.h
- * @brief LLMultiSliderCtrl base class
- *
- * $LicenseInfo:firstyear=2007&license=viewerlgpl$
- * Second Life Viewer Source Code
- * Copyright (C) 2010, Linden Research, Inc.
- *
- * This library is free software; you can redistribute it and/or
- * modify it under the terms of the GNU Lesser General Public
- * License as published by the Free Software Foundation;
- * version 2.1 of the License only.
- *
- * This library is distributed in the hope that it will be useful,
- * but WITHOUT ANY WARRANTY; without even the implied warranty of
- * MERCHANTABILITY or FITNESS FOR A PARTICULAR PURPOSE.  See the GNU
- * Lesser General Public License for more details.
- *
- * You should have received a copy of the GNU Lesser General Public
- * License along with this library; if not, write to the Free Software
- * Foundation, Inc., 51 Franklin Street, Fifth Floor, Boston, MA  02110-1301  USA
- *
- * Linden Research, Inc., 945 Battery Street, San Francisco, CA  94111  USA
- * $/LicenseInfo$
- */
-
-#ifndef LL_MULTI_SLIDERCTRL_H
-#define LL_MULTI_SLIDERCTRL_H
-
-#include "llf32uictrl.h"
-#include "v4color.h"
-#include "llmultislider.h"
-#include "lltextbox.h"
-#include "llrect.h"
-
-
-//
-// Classes
-//
-class LLFontGL;
-class LLLineEditor;
-class LLSlider;
-
-
-class LLMultiSliderCtrl : public LLF32UICtrl
-{
-public:
-    struct Params : public LLInitParam::Block<Params, LLF32UICtrl::Params>
-    {
-        Optional<S32>           label_width,
-                                text_width;
-        Optional<bool>          show_text,
-                                can_edit_text;
-        Optional<S32>           decimal_digits,
-                                thumb_width;
-        Optional<S32>           max_sliders;
-        Optional<bool>          allow_overlap,
-                                loop_overlap,
-                                draw_track,
-                                use_triangle;
-
-        Optional<std::string>   orientation,
-                                thumb_image;
-
-        Optional<F32>           overlap_threshold;
-
-        Optional<LLUIColor>     text_color,
-                                text_disabled_color,
-                                thumb_highlight_color;
-
-        Optional<CommitCallbackParam>   mouse_down_callback,
-                                        mouse_up_callback;
-
-        Multiple<LLMultiSlider::SliderParams>   sliders;
-
-        Params();
-    };
-
-protected:
-    LLMultiSliderCtrl(const Params&);
-    friend class LLUICtrlFactory;
-public:
-    virtual ~LLMultiSliderCtrl();
-
-<<<<<<< HEAD
-    F32				getSliderValue(const std::string& name) const   { return mMultiSlider->getSliderValue(name); }
-	void			setSliderValue(const std::string& name, F32 v, bool from_event = false);
-
-	virtual void	setValue(const LLSD& value );
-	virtual LLSD	getValue() const		{ return mMultiSlider->getValue(); }
-	virtual bool	setLabelArg( const std::string& key, const LLStringExplicit& text );
-
-	const std::string& getCurSlider() const					{ return mMultiSlider->getCurSlider(); }
-	F32				getCurSliderValue() const				{ return mCurValue; }
-	void			setCurSlider(const std::string& name);		
-	void			resetCurSlider();
-	void			setCurSliderValue(F32 val, bool from_event = false) { setSliderValue(mMultiSlider->getCurSlider(), val, from_event); }
-=======
-    F32             getSliderValue(const std::string& name) const   { return mMultiSlider->getSliderValue(name); }
-    void            setSliderValue(const std::string& name, F32 v, BOOL from_event = FALSE);
-
-    virtual void    setValue(const LLSD& value );
-    virtual LLSD    getValue() const        { return mMultiSlider->getValue(); }
-    virtual BOOL    setLabelArg( const std::string& key, const LLStringExplicit& text );
-
-    const std::string& getCurSlider() const                 { return mMultiSlider->getCurSlider(); }
-    F32             getCurSliderValue() const               { return mCurValue; }
-    void            setCurSlider(const std::string& name);
-    void            resetCurSlider();
-    void            setCurSliderValue(F32 val, BOOL from_event = false) { setSliderValue(mMultiSlider->getCurSlider(), val, from_event); }
->>>>>>> e1623bb2
-
-    virtual void    setMinValue(const LLSD& min_value)  { setMinValue((F32)min_value.asReal()); }
-    virtual void    setMaxValue(const LLSD& max_value)  { setMaxValue((F32)max_value.asReal());  }
-
-<<<<<<< HEAD
-	bool			isMouseHeldDown();
-
-	virtual void    setEnabled( bool b );
-	virtual void	clear();
-	virtual void	setPrecision(S32 precision);
-	void			setMinValue(F32 min_value) {mMultiSlider->setMinValue(min_value);}
-	void			setMaxValue(F32 max_value) {mMultiSlider->setMaxValue(max_value);}
-	void			setIncrement(F32 increment) {mMultiSlider->setIncrement(increment);}
-=======
-    BOOL            isMouseHeldDown();
-
-    virtual void    setEnabled( BOOL b );
-    virtual void    clear();
-    virtual void    setPrecision(S32 precision);
-    void            setMinValue(F32 min_value) {mMultiSlider->setMinValue(min_value);}
-    void            setMaxValue(F32 max_value) {mMultiSlider->setMaxValue(max_value);}
-    void            setIncrement(F32 increment) {mMultiSlider->setIncrement(increment);}
->>>>>>> e1623bb2
-
-    F32             getNearestIncrement(F32 value) const { return mMultiSlider->getNearestIncrement(value); }
-    F32             getSliderValueFromPos(S32 x, S32 y) const { return mMultiSlider->getSliderValueFromPos(x, y); }
-    LLRect          getSliderThumbRect(const std::string &name) const { return mMultiSlider->getSliderThumbRect(name); }
-
-    void            setSliderThumbImage(const std::string &name) { mMultiSlider->setSliderThumbImage(name); }
-    void            clearSliderThumbImage() { mMultiSlider->clearSliderThumbImage(); }
-
-    /// for adding and deleting sliders
-    const std::string&  addSlider();
-    const std::string&  addSlider(F32 val);
-    bool                addSlider(F32 val, const std::string& name);
-    void            deleteSlider(const std::string& name);
-    void            deleteCurSlider()           { deleteSlider(mMultiSlider->getCurSlider()); }
-
-    F32             getMinValue() const { return mMultiSlider->getMinValue(); }
-    F32             getMaxValue() const { return mMultiSlider->getMaxValue(); }
-
-    S32             getMaxNumSliders() { return mMultiSlider->getMaxNumSliders(); }
-    S32             getCurNumSliders() { return mMultiSlider->getCurNumSliders(); }
-    F32             getOverlapThreshold() { return mMultiSlider->getOverlapThreshold(); }
-    bool            canAddSliders() { return mMultiSlider->canAddSliders(); }
-
-    void            setLabel(const std::string& label)              { if (mLabelBox) mLabelBox->setText(label); }
-    void            setLabelColor(const LLColor4& c)            { mTextEnabledColor = c; }
-    void            setDisabledLabelColor(const LLColor4& c)    { mTextDisabledColor = c; }
-
-    boost::signals2::connection setSliderMouseDownCallback( const commit_signal_t::slot_type& cb );
-    boost::signals2::connection setSliderMouseUpCallback( const commit_signal_t::slot_type& cb );
-
-    virtual void    onTabInto();
-
-    virtual void    setTentative(BOOL b);           // marks value as tentative
-    virtual void    onCommit();                     // mark not tentative, then commit
-
-    virtual void        setControlName(const std::string& control_name, LLView* context);
-
-<<<<<<< HEAD
-	virtual void	setTentative(bool b);			// marks value as tentative
-	virtual void	onCommit();						// mark not tentative, then commit
-=======
-    static void     onSliderCommit(LLUICtrl* caller, const LLSD& userdata);
->>>>>>> e1623bb2
-
-    static void     onEditorCommit(LLUICtrl* ctrl, const LLSD& userdata);
-    static void     onEditorGainFocus(LLFocusableElement* caller, void *userdata);
-    static void     onEditorChangeFocus(LLUICtrl* caller, S32 direction, void *userdata);
-
-private:
-    void            updateText();
-    void            reportInvalidData();
-
-private:
-<<<<<<< HEAD
-	const LLFontGL*	mFont;
-	bool			mShowText;
-	bool			mCanEditText;
-=======
-    const LLFontGL* mFont;
-    BOOL            mShowText;
-    BOOL            mCanEditText;
->>>>>>> e1623bb2
-
-    S32             mPrecision;
-    LLTextBox*      mLabelBox;
-    S32             mLabelWidth;
-
-    F32             mCurValue;
-    LLMultiSlider*  mMultiSlider;
-    LLLineEditor*   mEditor;
-    LLTextBox*      mTextBox;
-
-    LLUIColor   mTextEnabledColor;
-    LLUIColor   mTextDisabledColor;
-};
-
-#endif  // LL_MULTI_SLIDERCTRL_H+/**
+ * @file llmultisliderctrl.h
+ * @brief LLMultiSliderCtrl base class
+ *
+ * $LicenseInfo:firstyear=2007&license=viewerlgpl$
+ * Second Life Viewer Source Code
+ * Copyright (C) 2010, Linden Research, Inc.
+ *
+ * This library is free software; you can redistribute it and/or
+ * modify it under the terms of the GNU Lesser General Public
+ * License as published by the Free Software Foundation;
+ * version 2.1 of the License only.
+ *
+ * This library is distributed in the hope that it will be useful,
+ * but WITHOUT ANY WARRANTY; without even the implied warranty of
+ * MERCHANTABILITY or FITNESS FOR A PARTICULAR PURPOSE.  See the GNU
+ * Lesser General Public License for more details.
+ *
+ * You should have received a copy of the GNU Lesser General Public
+ * License along with this library; if not, write to the Free Software
+ * Foundation, Inc., 51 Franklin Street, Fifth Floor, Boston, MA  02110-1301  USA
+ *
+ * Linden Research, Inc., 945 Battery Street, San Francisco, CA  94111  USA
+ * $/LicenseInfo$
+ */
+
+#ifndef LL_MULTI_SLIDERCTRL_H
+#define LL_MULTI_SLIDERCTRL_H
+
+#include "llf32uictrl.h"
+#include "v4color.h"
+#include "llmultislider.h"
+#include "lltextbox.h"
+#include "llrect.h"
+
+
+//
+// Classes
+//
+class LLFontGL;
+class LLLineEditor;
+class LLSlider;
+
+
+class LLMultiSliderCtrl : public LLF32UICtrl
+{
+public:
+    struct Params : public LLInitParam::Block<Params, LLF32UICtrl::Params>
+    {
+        Optional<S32>           label_width,
+                                text_width;
+        Optional<bool>          show_text,
+                                can_edit_text;
+        Optional<S32>           decimal_digits,
+                                thumb_width;
+        Optional<S32>           max_sliders;
+        Optional<bool>          allow_overlap,
+                                loop_overlap,
+                                draw_track,
+                                use_triangle;
+
+        Optional<std::string>   orientation,
+                                thumb_image;
+
+        Optional<F32>           overlap_threshold;
+
+        Optional<LLUIColor>     text_color,
+                                text_disabled_color,
+                                thumb_highlight_color;
+
+        Optional<CommitCallbackParam>   mouse_down_callback,
+                                        mouse_up_callback;
+
+        Multiple<LLMultiSlider::SliderParams>   sliders;
+
+        Params();
+    };
+
+protected:
+    LLMultiSliderCtrl(const Params&);
+    friend class LLUICtrlFactory;
+public:
+    virtual ~LLMultiSliderCtrl();
+
+    F32             getSliderValue(const std::string& name) const   { return mMultiSlider->getSliderValue(name); }
+    void            setSliderValue(const std::string& name, F32 v, bool from_event = false);
+
+    virtual void    setValue(const LLSD& value );
+    virtual LLSD    getValue() const        { return mMultiSlider->getValue(); }
+    virtual bool    setLabelArg( const std::string& key, const LLStringExplicit& text );
+
+    const std::string& getCurSlider() const                 { return mMultiSlider->getCurSlider(); }
+    F32             getCurSliderValue() const               { return mCurValue; }
+    void            setCurSlider(const std::string& name);
+    void            resetCurSlider();
+    void            setCurSliderValue(F32 val, bool from_event = false) { setSliderValue(mMultiSlider->getCurSlider(), val, from_event); }
+
+    virtual void    setMinValue(const LLSD& min_value)  { setMinValue((F32)min_value.asReal()); }
+    virtual void    setMaxValue(const LLSD& max_value)  { setMaxValue((F32)max_value.asReal());  }
+
+    bool            isMouseHeldDown();
+
+    virtual void    setEnabled( bool b );
+    virtual void    clear();
+    virtual void    setPrecision(S32 precision);
+    void            setMinValue(F32 min_value) {mMultiSlider->setMinValue(min_value);}
+    void            setMaxValue(F32 max_value) {mMultiSlider->setMaxValue(max_value);}
+    void            setIncrement(F32 increment) {mMultiSlider->setIncrement(increment);}
+
+    F32             getNearestIncrement(F32 value) const { return mMultiSlider->getNearestIncrement(value); }
+    F32             getSliderValueFromPos(S32 x, S32 y) const { return mMultiSlider->getSliderValueFromPos(x, y); }
+    LLRect          getSliderThumbRect(const std::string &name) const { return mMultiSlider->getSliderThumbRect(name); }
+
+    void            setSliderThumbImage(const std::string &name) { mMultiSlider->setSliderThumbImage(name); }
+    void            clearSliderThumbImage() { mMultiSlider->clearSliderThumbImage(); }
+
+    /// for adding and deleting sliders
+    const std::string&  addSlider();
+    const std::string&  addSlider(F32 val);
+    bool                addSlider(F32 val, const std::string& name);
+    void            deleteSlider(const std::string& name);
+    void            deleteCurSlider()           { deleteSlider(mMultiSlider->getCurSlider()); }
+
+    F32             getMinValue() const { return mMultiSlider->getMinValue(); }
+    F32             getMaxValue() const { return mMultiSlider->getMaxValue(); }
+
+    S32             getMaxNumSliders() { return mMultiSlider->getMaxNumSliders(); }
+    S32             getCurNumSliders() { return mMultiSlider->getCurNumSliders(); }
+    F32             getOverlapThreshold() { return mMultiSlider->getOverlapThreshold(); }
+    bool            canAddSliders() { return mMultiSlider->canAddSliders(); }
+
+    void            setLabel(const std::string& label)              { if (mLabelBox) mLabelBox->setText(label); }
+    void            setLabelColor(const LLColor4& c)            { mTextEnabledColor = c; }
+    void            setDisabledLabelColor(const LLColor4& c)    { mTextDisabledColor = c; }
+
+    boost::signals2::connection setSliderMouseDownCallback( const commit_signal_t::slot_type& cb );
+    boost::signals2::connection setSliderMouseUpCallback( const commit_signal_t::slot_type& cb );
+
+    virtual void    onTabInto();
+
+    virtual void    setTentative(bool b);           // marks value as tentative
+    virtual void    onCommit();                     // mark not tentative, then commit
+
+    virtual void        setControlName(const std::string& control_name, LLView* context);
+
+    static void     onSliderCommit(LLUICtrl* caller, const LLSD& userdata);
+
+    static void     onEditorCommit(LLUICtrl* ctrl, const LLSD& userdata);
+    static void     onEditorGainFocus(LLFocusableElement* caller, void *userdata);
+    static void     onEditorChangeFocus(LLUICtrl* caller, S32 direction, void *userdata);
+
+private:
+    void            updateText();
+    void            reportInvalidData();
+
+private:
+    const LLFontGL* mFont;
+    bool            mShowText;
+    bool            mCanEditText;
+
+    S32             mPrecision;
+    LLTextBox*      mLabelBox;
+    S32             mLabelWidth;
+
+    F32             mCurValue;
+    LLMultiSlider*  mMultiSlider;
+    LLLineEditor*   mEditor;
+    LLTextBox*      mTextBox;
+
+    LLUIColor   mTextEnabledColor;
+    LLUIColor   mTextDisabledColor;
+};
+
+#endif  // LL_MULTI_SLIDERCTRL_H