/** 
 * @file llsearcheditor.cpp
 * @brief LLSearchEditor implementation
 *
 * $LicenseInfo:firstyear=2001&license=viewerlgpl$
 * Second Life Viewer Source Code
 * Copyright (C) 2010, Linden Research, Inc.
 * 
 * This library is free software; you can redistribute it and/or
 * modify it under the terms of the GNU Lesser General Public
 * License as published by the Free Software Foundation;
 * version 2.1 of the License only.
 * 
 * This library is distributed in the hope that it will be useful,
 * but WITHOUT ANY WARRANTY; without even the implied warranty of
 * MERCHANTABILITY or FITNESS FOR A PARTICULAR PURPOSE.  See the GNU
 * Lesser General Public License for more details.
 * 
 * You should have received a copy of the GNU Lesser General Public
 * License along with this library; if not, write to the Free Software
 * Foundation, Inc., 51 Franklin Street, Fifth Floor, Boston, MA  02110-1301  USA
 * 
 * Linden Research, Inc., 945 Battery Street, San Francisco, CA  94111  USA
 * $/LicenseInfo$
 */

// Text editor widget to let users enter a single line.

#include "linden_common.h"
 
#include "llsearcheditor.h"
#include "llkeyboard.h"

LLSearchEditor::LLSearchEditor(const LLSearchEditor::Params& p)
:	LLUICtrl(p),
	mSearchButton(NULL),
	mClearButton(NULL),
	mEditorImage(p.background_image),
	mEditorImageFocused(p.background_image_focused),
	mEditorSearchImage(p.background_image_highlight),
	mHighlightTextField(p.highlight_text_field)
{
	S32 srch_btn_top = p.search_button.top_pad + p.search_button.rect.height;
	S32 srch_btn_right = p.search_button.rect.width + p.search_button.left_pad;
	LLRect srch_btn_rect(p.search_button.left_pad, srch_btn_top, srch_btn_right, p.search_button.top_pad);

	S32 clr_btn_top = p.clear_button.rect.bottom + p.clear_button.rect.height;
	S32 clr_btn_right = getRect().getWidth() - p.clear_button.pad_right;
	S32 clr_btn_left = clr_btn_right - p.clear_button.rect.width;
	LLRect clear_btn_rect(clr_btn_left, clr_btn_top, clr_btn_right, p.clear_button.rect.bottom);

	S32 text_pad_left = p.text_pad_left;
	S32 text_pad_right = p.text_pad_right;

	if (p.search_button_visible)
		text_pad_left += srch_btn_rect.getWidth();

	if (p.clear_button_visible)
		text_pad_right = getRect().getWidth() - clr_btn_left + p.clear_button.pad_left;

	// Set up line editor.
	LLLineEditor::Params line_editor_params(p);
	line_editor_params.name("filter edit box");
	line_editor_params.background_image(p.background_image);
	line_editor_params.background_image_focused(p.background_image_focused);
	line_editor_params.rect(getLocalRect());
	line_editor_params.follows.flags(FOLLOWS_ALL);
	line_editor_params.text_pad_left(text_pad_left);
	line_editor_params.text_pad_right(text_pad_right);
	line_editor_params.revert_on_esc(false);
	line_editor_params.commit_callback.function(boost::bind(&LLUICtrl::onCommit, this));
	line_editor_params.keystroke_callback(boost::bind(&LLSearchEditor::handleKeystroke, this));

	mSearchEditor = LLUICtrlFactory::create<LLLineEditor>(line_editor_params);
	mSearchEditor->setPassDelete(true);
	addChild(mSearchEditor);

	if (p.search_button_visible)
	{
		// Set up search button.
		LLButton::Params srch_btn_params(p.search_button);
		srch_btn_params.name(std::string("search button"));
		srch_btn_params.rect(srch_btn_rect) ;
		srch_btn_params.follows.flags(FOLLOWS_LEFT|FOLLOWS_TOP);
		srch_btn_params.tab_stop(false);
		srch_btn_params.click_callback.function(boost::bind(&LLUICtrl::onCommit, this));
	
		mSearchButton = LLUICtrlFactory::create<LLButton>(srch_btn_params);
		mSearchEditor->addChild(mSearchButton);
	}

	if (p.clear_button_visible)
	{
		// Set up clear button.
		LLButton::Params clr_btn_params(p.clear_button);
		clr_btn_params.name(std::string("clear button"));
		clr_btn_params.rect(clear_btn_rect) ;
		clr_btn_params.follows.flags(FOLLOWS_RIGHT|FOLLOWS_TOP);
		clr_btn_params.tab_stop(false);
		clr_btn_params.click_callback.function(boost::bind(&LLSearchEditor::onClearButtonClick, this, _2));

		mClearButton = LLUICtrlFactory::create<LLButton>(clr_btn_params);
		mSearchEditor->addChild(mClearButton);
	}
}

LLSearchEditor::~LLSearchEditor()
{
<<<<<<< HEAD
    mKeystrokeCallback = NULL;
    mTextChangedCallback = NULL;
    setCommitOnFocusLost(false);
=======
    mSearchButton = NULL;
    mClearButton = NULL;
    mSearchEditor->deleteAllChildren();
    deleteAllChildren();
>>>>>>> d98fc504
}

//virtual
void LLSearchEditor::draw()
{
	if (mClearButton)
		mClearButton->setVisible(!mSearchEditor->getWText().empty());

	if (mHighlightTextField)
	{	
		if (!mSearchEditor->getWText().empty())
		{
			mSearchEditor->setBgImage(mEditorSearchImage);
			mSearchEditor->setBgImageFocused(mEditorSearchImage);
		}
		else
		{
			mSearchEditor->setBgImage(mEditorImage);
			mSearchEditor->setBgImageFocused(mEditorImageFocused);
		}
	}

	LLUICtrl::draw();
}

//virtual
void LLSearchEditor::setValue(const LLSD& value )
{
	mSearchEditor->setValue(value);
}

//virtual
LLSD LLSearchEditor::getValue() const
{
	return mSearchEditor->getValue();
}

//virtual
bool LLSearchEditor::setTextArg( const std::string& key, const LLStringExplicit& text )
{
	return mSearchEditor->setTextArg(key, text);
}

//virtual
bool LLSearchEditor::setLabelArg( const std::string& key, const LLStringExplicit& text )
{
	return mSearchEditor->setLabelArg(key, text);
}

//virtual
void LLSearchEditor::setLabel( const LLStringExplicit &new_label )
{
	mSearchEditor->setLabel(new_label);
}

//virtual
void LLSearchEditor::clear()
{
	if (mSearchEditor)
	{
		mSearchEditor->clear();
	}
}

//virtual
void LLSearchEditor::setFocus( bool b )
{
	if (mSearchEditor)
	{
		mSearchEditor->setFocus(b);
	}
}

void LLSearchEditor::onClearButtonClick(const LLSD& data)
{
	setText(LLStringUtil::null);
	if (mTextChangedCallback)
	{
		mTextChangedCallback(this, getValue());
	}
	mSearchEditor->onCommit(); // force keystroke callback
}

void LLSearchEditor::handleKeystroke()
{
	if (mKeystrokeCallback)
	{
		mKeystrokeCallback(this, getValue());
	}

	KEY key = gKeyboard->currentKey();
	if (key == KEY_LEFT ||
		key == KEY_RIGHT)
	{
			return;
	}

	if (mTextChangedCallback)
	{
		mTextChangedCallback(this, getValue());
	}
}<|MERGE_RESOLUTION|>--- conflicted
+++ resolved
@@ -106,16 +106,14 @@
 
 LLSearchEditor::~LLSearchEditor()
 {
-<<<<<<< HEAD
     mKeystrokeCallback = NULL;
     mTextChangedCallback = NULL;
     setCommitOnFocusLost(false);
-=======
+
     mSearchButton = NULL;
     mClearButton = NULL;
     mSearchEditor->deleteAllChildren();
     deleteAllChildren();
->>>>>>> d98fc504
 }
 
 //virtual
