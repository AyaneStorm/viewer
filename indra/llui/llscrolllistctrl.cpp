--- conflicted
+++ resolved
@@ -1426,20 +1426,6 @@
 	for (iter = mItemList.begin(); iter != mItemList.end(); iter++)
 	{
 		LLScrollListItem* item = *iter;
-<<<<<<< HEAD
-		if (item->getEnabled() && (item->getValue().asString() == value.asString()))
-		{
-			if (selected)
-			{
-				selectItem(item, -1);
-			}
-			else
-			{
-				deselectItem(item);
-			}
-			found = TRUE;
-			break;
-=======
 		if (item->getEnabled())
 		{
             if (value.isBinary())
@@ -1460,7 +1446,7 @@
             {
                 if (selected)
                 {
-                    selectItem(item);
+                    selectItem(item, -1);
                 }
                 else
                 {
@@ -1468,7 +1454,6 @@
                 }
                 break;
             }
->>>>>>> 21565a1f
 		}
 	}
 
