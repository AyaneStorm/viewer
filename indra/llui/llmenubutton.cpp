--- conflicted
+++ resolved
@@ -75,19 +75,11 @@
 
 void LLMenuButton::hideMenu()
 {
-<<<<<<< HEAD
-	LLToggleableMenu* menu = getMenu();
-	if (menu)
-	{
-		menu->setVisible(false);
-	}
-=======
     LLToggleableMenu* menu = getMenu();
     if (menu)
     {
-        menu->setVisible(FALSE);
-    }
->>>>>>> e7eced3c
+        menu->setVisible(false);
+    }
 }
 
 LLToggleableMenu* LLMenuButton::getMenu()
@@ -97,29 +89,13 @@
 
 void LLMenuButton::setMenu(const std::string& menu_filename, EMenuPosition position /*MP_TOP_LEFT*/)
 {
-<<<<<<< HEAD
-	if (menu_filename.empty())
-	{
-		return;
-	}
-
-	llassert(LLMenuGL::sMenuContainer != NULL);
-	LLToggleableMenu* menu = LLUICtrlFactory::getInstance()->createFromFile<LLToggleableMenu>(menu_filename, LLMenuGL::sMenuContainer, LLMenuHolderGL::child_registry_t::instance(), true);
-	if (!menu)
-	{
-		LL_WARNS() << "Error loading menu_button menu" << LL_ENDL;
-		return;
-	}
-
-	setMenu(menu, position, true);
-=======
     if (menu_filename.empty())
     {
         return;
     }
 
     llassert(LLMenuGL::sMenuContainer != NULL);
-    LLToggleableMenu* menu = LLUICtrlFactory::getInstance()->createFromFile<LLToggleableMenu>(menu_filename, LLMenuGL::sMenuContainer, LLMenuHolderGL::child_registry_t::instance());
+    LLToggleableMenu* menu = LLUICtrlFactory::getInstance()->createFromFile<LLToggleableMenu>(menu_filename, LLMenuGL::sMenuContainer, LLMenuHolderGL::child_registry_t::instance(), true);
     if (!menu)
     {
         LL_WARNS() << "Error loading menu_button menu" << LL_ENDL;
@@ -127,7 +103,6 @@
     }
 
     setMenu(menu, position, true);
->>>>>>> e7eced3c
 }
 
 void LLMenuButton::setMenu(LLToggleableMenu* menu, EMenuPosition position /*MP_TOP_LEFT*/, bool take_ownership /*false*/)
@@ -145,29 +120,7 @@
 
 bool LLMenuButton::handleKeyHere(KEY key, MASK mask )
 {
-<<<<<<< HEAD
-	if (!getMenu()) return false;
-
-	if( KEY_RETURN == key && mask == MASK_NONE && !gKeyboard->getKeyRepeated(key))
-	{
-		// *HACK: We emit the mouse down signal to fire the callback bound to the
-		// menu emerging event before actually displaying the menu. See STORM-263.
-		LLUICtrl::handleMouseDown(-1, -1, MASK_NONE);
-
-		toggleMenu();
-		return true;
-	}
-
-	LLToggleableMenu* menu = getMenu();
-	if (menu && menu->getVisible() && key == KEY_ESCAPE && mask == MASK_NONE)
-	{
-		menu->setVisible(false);
-		return true;
-	}
-	
-	return false;
-=======
-    if (!getMenu()) return FALSE;
+    if (!getMenu()) return false;
 
     if( KEY_RETURN == key && mask == MASK_NONE && !gKeyboard->getKeyRepeated(key))
     {
@@ -176,18 +129,17 @@
         LLUICtrl::handleMouseDown(-1, -1, MASK_NONE);
 
         toggleMenu();
-        return TRUE;
+        return true;
     }
 
     LLToggleableMenu* menu = getMenu();
     if (menu && menu->getVisible() && key == KEY_ESCAPE && mask == MASK_NONE)
     {
-        menu->setVisible(FALSE);
-        return TRUE;
-    }
-
-    return FALSE;
->>>>>>> e7eced3c
+        menu->setVisible(false);
+        return true;
+    }
+
+    return false;
 }
 
 bool LLMenuButton::handleMouseDown(S32 x, S32 y, MASK mask)
@@ -196,13 +148,7 @@
 
     toggleMenu();
 
-<<<<<<< HEAD
-	toggleMenu();
-	
-	return true;
-=======
-    return TRUE;
->>>>>>> e7eced3c
+    return true;
 }
 
 void LLMenuButton::toggleMenu()
