--- conflicted
+++ resolved
@@ -1516,26 +1516,14 @@
 
 	LLTabTuple* selected_tuple = getTab(which);
 	if (!selected_tuple)
-<<<<<<< HEAD
-	{
 		return false;
-	}
-	
-=======
-		return FALSE;
-
->>>>>>> da9a1dcb
+
 	LLSD cbdata;
 	if (selected_tuple->mTabPanel)
 		cbdata = selected_tuple->mTabPanel->getName();
 
-<<<<<<< HEAD
-	bool res = false;
-	if( !mValidateSignal || (*mValidateSignal)( this, cbdata ) )
-=======
-	BOOL result = FALSE;
+	bool result = false;
 	if (!mValidateSignal || (*mValidateSignal)(this, cbdata))
->>>>>>> da9a1dcb
 	{
 		result = setTab(which);
 		if (result && mCommitSignal)
