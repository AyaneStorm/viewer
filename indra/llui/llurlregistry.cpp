/** 
 * @file llurlregistry.cpp
 * @author Martin Reddy
 * @brief Contains a set of Url types that can be matched in a string
 *
 * $LicenseInfo:firstyear=2009&license=viewergpl$
 * 
 * Copyright (c) 2009, Linden Research, Inc.
 * 
 * Second Life Viewer Source Code
 * The source code in this file ("Source Code") is provided by Linden Lab
 * to you under the terms of the GNU General Public License, version 2.0
 * ("GPL"), unless you have obtained a separate licensing agreement
 * ("Other License"), formally executed by you and Linden Lab.  Terms of
 * the GPL can be found in doc/GPL-license.txt in this distribution, or
 * online at http://secondlifegrid.net/programs/open_source/licensing/gplv2
 * 
 * There are special exceptions to the terms and conditions of the GPL as
 * it is applied to this Source Code. View the full text of the exception
 * in the file doc/FLOSS-exception.txt in this software distribution, or
 * online at
 * http://secondlifegrid.net/programs/open_source/licensing/flossexception
 * 
 * By copying, modifying or distributing this software, you acknowledge
 * that you have read and understood your obligations described above,
 * and agree to abide by those obligations.
 * 
 * ALL LINDEN LAB SOURCE CODE IS PROVIDED "AS IS." LINDEN LAB MAKES NO
 * WARRANTIES, EXPRESS, IMPLIED OR OTHERWISE, REGARDING ITS ACCURACY,
 * COMPLETENESS OR PERFORMANCE.
 * $/LicenseInfo$
 */

#include "linden_common.h"
#include "llurlregistry.h"

#include <boost/regex.hpp>

// default dummy callback that ignores any label updates from the server
void LLUrlRegistryNullCallback(const std::string &url, const std::string &label, const std::string& icon)
{
}

LLUrlRegistry::LLUrlRegistry()
{
	mUrlEntry.reserve(16);

	// Urls are matched in the order that they were registered
	registerUrl(new LLUrlEntryNoLink());
	registerUrl(new LLUrlEntrySLURL());
	registerUrl(new LLUrlEntryHTTP());
	registerUrl(new LLUrlEntryHTTPLabel());
	registerUrl(new LLUrlEntryAgent());
	registerUrl(new LLUrlEntryGroup());
	registerUrl(new LLUrlEntryParcel());
	registerUrl(new LLUrlEntryTeleport());
	registerUrl(new LLUrlEntryWorldMap());
	registerUrl(new LLUrlEntryPlace());
	registerUrl(new LLUrlEntryInventory());
	//LLUrlEntrySL and LLUrlEntrySLLabel have more common pattern, 
	//so it should be registered in the end of list
	registerUrl(new LLUrlEntrySL());
	registerUrl(new LLUrlEntrySLLabel());
	// most common pattern is a URL without any protocol,
	// e.g., "secondlife.com"
	registerUrl(new LLUrlEntryHTTPNoProtocol());	
}

LLUrlRegistry::~LLUrlRegistry()
{
	// free all of the LLUrlEntryBase objects we are holding
	std::vector<LLUrlEntryBase *>::iterator it;
	for (it = mUrlEntry.begin(); it != mUrlEntry.end(); ++it)
	{
		delete *it;
	}
}

void LLUrlRegistry::registerUrl(LLUrlEntryBase *url, bool force_front)
{
	if (url)
	{
		if (force_front)  // IDEVO
			mUrlEntry.insert(mUrlEntry.begin(), url);
		else
			mUrlEntry.push_back(url);
	}
}

static bool matchRegex(const char *text, boost::regex regex, U32 &start, U32 &end)
{
	boost::cmatch result;
	bool found;

	// regex_search can potentially throw an exception, so check for it
	try
	{
		found = boost::regex_search(text, result, regex);
	}
	catch (std::runtime_error &)
	{
		return false;
	}

	if (! found)
	{
		return false;
	}

	// return the first/last character offset for the matched substring
	start = static_cast<U32>(result[0].first - text);
	end = static_cast<U32>(result[0].second - text) - 1;

	// we allow certain punctuation to terminate a Url but not match it,
	// e.g., "http://foo.com/." should just match "http://foo.com/"
	if (text[end] == '.' || text[end] == ',')
	{
		end--;
	}
	// ignore a terminating ')' when Url contains no matching '('
	// see DEV-19842 for details
	else if (text[end] == ')' && std::string(text+start, end-start).find('(') == std::string::npos)
	{
		end--;
	}

	return true;
}

static bool stringHasUrl(const std::string &text)
{
	// fast heuristic test for a URL in a string. This is used
	// to avoid lots of costly regex calls, BUT it needs to be
	// kept in sync with the LLUrlEntry regexes we support.
	return (text.find("://") != std::string::npos ||
			text.find("www.") != std::string::npos ||
			text.find(".com") != std::string::npos ||
			text.find(".net") != std::string::npos ||
			text.find(".edu") != std::string::npos ||
			text.find(".org") != std::string::npos ||
			text.find("<nolink>") != std::string::npos);
}

bool LLUrlRegistry::findUrl(const std::string &text, LLUrlMatch &match, const LLUrlLabelCallback &cb)
{
	// avoid costly regexes if there is clearly no URL in the text
	if (! stringHasUrl(text))
	{
		return false;
	}

	// find the first matching regex from all url entries in the registry
	U32 match_start = 0, match_end = 0;
	LLUrlEntryBase *match_entry = NULL;

	std::vector<LLUrlEntryBase *>::iterator it;
	for (it = mUrlEntry.begin(); it != mUrlEntry.end(); ++it)
	{
		LLUrlEntryBase *url_entry = *it;

		U32 start = 0, end = 0;
		if (matchRegex(text.c_str(), url_entry->getPattern(), start, end))
		{
			// does this match occur in the string before any other match
			if (start < match_start || match_entry == NULL)
			{
				match_start = start;
				match_end = end;
				match_entry = url_entry;
			}
		}
	}
	
	// did we find a match? if so, return its details in the match object
	if (match_entry)
	{
		// fill in the LLUrlMatch object and return it
		std::string url = text.substr(match_start, match_end - match_start + 1);
		match.setValues(match_start, match_end,
						match_entry->getUrl(url),
						match_entry->getLabel(url, cb),
<<<<<<< HEAD
						match_entry->getTooltip(url),
						match_entry->getIcon(),
=======
						match_entry->getTooltip(),
						match_entry->getIcon(url),
>>>>>>> 42606dbb
						match_entry->getColor(),
						match_entry->getMenuName(),
						match_entry->getLocation(url),
						match_entry->isLinkDisabled());
		return true;
	}

	return false;
}

bool LLUrlRegistry::findUrl(const LLWString &text, LLUrlMatch &match, const LLUrlLabelCallback &cb)
{
	// boost::regex_search() only works on char or wchar_t
	// types, but wchar_t is only 2-bytes on Win32 (not 4).
	// So we use UTF-8 to make this work the same everywhere.
	std::string utf8_text = wstring_to_utf8str(text);
	if (findUrl(utf8_text, match, cb))
	{
		// we cannot blindly return the start/end offsets from
		// the UTF-8 string because it is a variable-length
		// character encoding, so we need to update the start
		// and end values to be correct for the wide string.
		LLWString wurl = utf8str_to_wstring(match.getUrl());
		S32 start = text.find(wurl);
		if (start == std::string::npos)
		{
			return false;
		}
		S32 end = start + wurl.size() - 1;

		match.setValues(start, end, match.getUrl(), 
						match.getLabel(),
						match.getTooltip(),
						match.getIcon(),
						match.getColor(),
						match.getMenuName(),
						match.getLocation(),
						match.isLinkDisabled());
		return true;
	}
	return false;
}

bool LLUrlRegistry::hasUrl(const std::string &text)
{
	LLUrlMatch match;
	return findUrl(text, match);
}

bool LLUrlRegistry::hasUrl(const LLWString &text)
{
	LLUrlMatch match;
	return findUrl(text, match);
}

bool LLUrlRegistry::isUrl(const std::string &text)
{
	LLUrlMatch match;
	if (findUrl(text, match))
	{
		return (match.getStart() == 0 && match.getEnd() >= text.size()-1);
	}
	return false;
}

bool LLUrlRegistry::isUrl(const LLWString &text)
{
	LLUrlMatch match;
	if (findUrl(text, match))
	{
		return (match.getStart() == 0 && match.getEnd() >= text.size()-1);
	}
	return false;
}<|MERGE_RESOLUTION|>--- conflicted
+++ resolved
@@ -83,7 +83,7 @@
 		if (force_front)  // IDEVO
 			mUrlEntry.insert(mUrlEntry.begin(), url);
 		else
-			mUrlEntry.push_back(url);
+		mUrlEntry.push_back(url);
 	}
 }
 
@@ -179,13 +179,8 @@
 		match.setValues(match_start, match_end,
 						match_entry->getUrl(url),
 						match_entry->getLabel(url, cb),
-<<<<<<< HEAD
 						match_entry->getTooltip(url),
-						match_entry->getIcon(),
-=======
-						match_entry->getTooltip(),
 						match_entry->getIcon(url),
->>>>>>> 42606dbb
 						match_entry->getColor(),
 						match_entry->getMenuName(),
 						match_entry->getLocation(url),
