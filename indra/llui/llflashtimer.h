/**
 * @file llflashtimer.h
 * @brief LLFlashTimer class implementation
 *
 * $LicenseInfo:firstyear=2002&license=viewerlgpl$
 * Second Life Viewer Source Code
 * Copyright (C) 2012, Linden Research, Inc.
 *
 * This library is free software; you can redistribute it and/or
 * modify it under the terms of the GNU Lesser General Public
 * License as published by the Free Software Foundation;
 * version 2.1 of the License only.
 *
 * This library is distributed in the hope that it will be useful,
 * but WITHOUT ANY WARRANTY; without even the implied warranty of
 * MERCHANTABILITY or FITNESS FOR A PARTICULAR PURPOSE.  See the GNU
 * Lesser General Public License for more details.
 *
 * You should have received a copy of the GNU Lesser General Public
 * License along with this library; if not, write to the Free Software
 * Foundation, Inc., 51 Franklin Street, Fifth Floor, Boston, MA  02110-1301  USA
 *
 * Linden Research, Inc., 945 Battery Street, San Francisco, CA  94111  USA
 * $/LicenseInfo$
 */

#ifndef LL_FLASHTIMER_H
#define LL_FLASHTIMER_H

#include "lleventtimer.h"
#include "boost/function.hpp"

class LLFlashTimer : public LLEventTimer
{
public:

    typedef boost::function<void (bool)> callback_t;

    /**
     * Constructor.
     *
     * @param count - how many times callback should be called (twice to not change original state)
     * @param period - how frequently callback should be called
     * @param cb - callback to be called each tick
     */
    LLFlashTimer(callback_t cb = NULL, S32 count = 0, F32 period = 0.0);
    ~LLFlashTimer() {};

<<<<<<< HEAD
	/*virtual*/ bool tick();
=======
    /*virtual*/ BOOL tick();
>>>>>>> e1623bb2

    void startFlashing();
    void stopFlashing();

    bool isFlashingInProgress();
    bool isCurrentlyHighlighted();
    /*
     * Use this instead of deleting this object.
     * The next call to tick() will return true and that will destroy this object.
     */
    void unset();

private:
    callback_t      mCallback;
    /**
     * How many times parent will blink.
     */
    S32 mFlashCount;
    S32 mCurrentTickCount;
    bool mIsCurrentlyHighlighted;
    bool mIsFlashingInProgress;
    bool mUnset;
};

#endif /* LL_FLASHTIMER_H */<|MERGE_RESOLUTION|>--- conflicted
+++ resolved
@@ -1,78 +1,74 @@
-/**
- * @file llflashtimer.h
- * @brief LLFlashTimer class implementation
- *
- * $LicenseInfo:firstyear=2002&license=viewerlgpl$
- * Second Life Viewer Source Code
- * Copyright (C) 2012, Linden Research, Inc.
- *
- * This library is free software; you can redistribute it and/or
- * modify it under the terms of the GNU Lesser General Public
- * License as published by the Free Software Foundation;
- * version 2.1 of the License only.
- *
- * This library is distributed in the hope that it will be useful,
- * but WITHOUT ANY WARRANTY; without even the implied warranty of
- * MERCHANTABILITY or FITNESS FOR A PARTICULAR PURPOSE.  See the GNU
- * Lesser General Public License for more details.
- *
- * You should have received a copy of the GNU Lesser General Public
- * License along with this library; if not, write to the Free Software
- * Foundation, Inc., 51 Franklin Street, Fifth Floor, Boston, MA  02110-1301  USA
- *
- * Linden Research, Inc., 945 Battery Street, San Francisco, CA  94111  USA
- * $/LicenseInfo$
- */
-
-#ifndef LL_FLASHTIMER_H
-#define LL_FLASHTIMER_H
-
-#include "lleventtimer.h"
-#include "boost/function.hpp"
-
-class LLFlashTimer : public LLEventTimer
-{
-public:
-
-    typedef boost::function<void (bool)> callback_t;
-
-    /**
-     * Constructor.
-     *
-     * @param count - how many times callback should be called (twice to not change original state)
-     * @param period - how frequently callback should be called
-     * @param cb - callback to be called each tick
-     */
-    LLFlashTimer(callback_t cb = NULL, S32 count = 0, F32 period = 0.0);
-    ~LLFlashTimer() {};
-
-<<<<<<< HEAD
-	/*virtual*/ bool tick();
-=======
-    /*virtual*/ BOOL tick();
->>>>>>> e1623bb2
-
-    void startFlashing();
-    void stopFlashing();
-
-    bool isFlashingInProgress();
-    bool isCurrentlyHighlighted();
-    /*
-     * Use this instead of deleting this object.
-     * The next call to tick() will return true and that will destroy this object.
-     */
-    void unset();
-
-private:
-    callback_t      mCallback;
-    /**
-     * How many times parent will blink.
-     */
-    S32 mFlashCount;
-    S32 mCurrentTickCount;
-    bool mIsCurrentlyHighlighted;
-    bool mIsFlashingInProgress;
-    bool mUnset;
-};
-
-#endif /* LL_FLASHTIMER_H */+/**
+ * @file llflashtimer.h
+ * @brief LLFlashTimer class implementation
+ *
+ * $LicenseInfo:firstyear=2002&license=viewerlgpl$
+ * Second Life Viewer Source Code
+ * Copyright (C) 2012, Linden Research, Inc.
+ *
+ * This library is free software; you can redistribute it and/or
+ * modify it under the terms of the GNU Lesser General Public
+ * License as published by the Free Software Foundation;
+ * version 2.1 of the License only.
+ *
+ * This library is distributed in the hope that it will be useful,
+ * but WITHOUT ANY WARRANTY; without even the implied warranty of
+ * MERCHANTABILITY or FITNESS FOR A PARTICULAR PURPOSE.  See the GNU
+ * Lesser General Public License for more details.
+ *
+ * You should have received a copy of the GNU Lesser General Public
+ * License along with this library; if not, write to the Free Software
+ * Foundation, Inc., 51 Franklin Street, Fifth Floor, Boston, MA  02110-1301  USA
+ *
+ * Linden Research, Inc., 945 Battery Street, San Francisco, CA  94111  USA
+ * $/LicenseInfo$
+ */
+
+#ifndef LL_FLASHTIMER_H
+#define LL_FLASHTIMER_H
+
+#include "lleventtimer.h"
+#include "boost/function.hpp"
+
+class LLFlashTimer : public LLEventTimer
+{
+public:
+
+    typedef boost::function<void (bool)> callback_t;
+
+    /**
+     * Constructor.
+     *
+     * @param count - how many times callback should be called (twice to not change original state)
+     * @param period - how frequently callback should be called
+     * @param cb - callback to be called each tick
+     */
+    LLFlashTimer(callback_t cb = NULL, S32 count = 0, F32 period = 0.0);
+    ~LLFlashTimer() {};
+
+    /*virtual*/ bool tick();
+
+    void startFlashing();
+    void stopFlashing();
+
+    bool isFlashingInProgress();
+    bool isCurrentlyHighlighted();
+    /*
+     * Use this instead of deleting this object.
+     * The next call to tick() will return true and that will destroy this object.
+     */
+    void unset();
+
+private:
+    callback_t      mCallback;
+    /**
+     * How many times parent will blink.
+     */
+    S32 mFlashCount;
+    S32 mCurrentTickCount;
+    bool mIsCurrentlyHighlighted;
+    bool mIsFlashingInProgress;
+    bool mUnset;
+};
+
+#endif /* LL_FLASHTIMER_H */