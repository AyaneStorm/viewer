--- conflicted
+++ resolved
@@ -50,18 +50,6 @@
 S32 LLDragHandle::sSnapMargin = 5;
 
 LLDragHandle::LLDragHandle(const LLDragHandle::Params& p)
-<<<<<<< HEAD
-:	LLView(p),
-	mDragLastScreenX( 0 ),
-	mDragLastScreenY( 0 ),
-	mLastMouseScreenX( 0 ),
-	mLastMouseScreenY( 0 ),
-	mTitleBox( NULL ),
-	mMaxTitleWidth( 0 ),
-	mForeground( true ),
-	mDragHighlightColor(p.drag_highlight_color()),
-	mDragShadowColor(p.drag_shadow_color())
-=======
 :   LLView(p),
     mDragLastScreenX( 0 ),
     mDragLastScreenY( 0 ),
@@ -69,10 +57,9 @@
     mLastMouseScreenY( 0 ),
     mTitleBox( NULL ),
     mMaxTitleWidth( 0 ),
-    mForeground( TRUE ),
+    mForeground( true ),
     mDragHighlightColor(p.drag_highlight_color()),
     mDragShadowColor(p.drag_shadow_color())
->>>>>>> e7eced3c
 
 {
     static LLUICachedControl<S32> snap_margin ("SnapMargin", 0);
@@ -92,21 +79,12 @@
     setTitle( p.label );
 }
 
-<<<<<<< HEAD
-void LLDragHandle::setTitleVisible(bool visible) 
-{ 
-	if(mTitleBox)
-	{
-		mTitleBox->setVisible(visible); 
-	}
-=======
-void LLDragHandle::setTitleVisible(BOOL visible)
+void LLDragHandle::setTitleVisible(bool visible)
 {
     if(mTitleBox)
     {
         mTitleBox->setVisible(visible);
     }
->>>>>>> e7eced3c
 }
 
 void LLDragHandleTop::setTitle(const std::string& title)
@@ -164,53 +142,6 @@
 
 void LLDragHandleTop::draw()
 {
-<<<<<<< HEAD
-	/* Disable lines.  Can drag anywhere in most windows.  JC
-	if( getVisible() && getEnabled() && mForeground) 
-	{
-		const S32 BORDER_PAD = 2;
-		const S32 HPAD = 2;
-		const S32 VPAD = 2;
-		S32 left = BORDER_PAD + HPAD;
-		S32 top = getRect().getHeight() - 2 * VPAD;
-		S32 right = getRect().getWidth() - HPAD;
-//		S32 bottom = VPAD;
-
-		// draw lines for drag areas
-
-		const S32 LINE_SPACING = (DRAG_HANDLE_HEIGHT - 2 * VPAD) / 4;
-		S32 line = top - LINE_SPACING;
-
-		LLRect title_rect = mTitleBox->getRect();
-		S32 title_right = title_rect.mLeft + mTitleWidth;
-		bool show_right_side = title_right < getRect().getWidth();
-
-		for( S32 i=0; i<4; i++ )
-		{
-			gl_line_2d(left, line+1, title_rect.mLeft - LEADING_PAD, line+1, mDragHighlightColor);
-			if( show_right_side )
-			{
-				gl_line_2d(title_right, line+1, right, line+1, mDragHighlightColor);
-			}
-
-			gl_line_2d(left, line, title_rect.mLeft - LEADING_PAD, line, mDragShadowColor);
-			if( show_right_side )
-			{
-				gl_line_2d(title_right, line, right, line, mDragShadowColor);
-			}
-			line -= LINE_SPACING;
-		}
-	}
-	*/
-
-	// Colorize the text to match the frontmost state
-	if (mTitleBox)
-	{
-		mTitleBox->setEnabled(getForeground());
-	}
-
-	LLView::draw();
-=======
     /* Disable lines.  Can drag anywhere in most windows.  JC
     if( getVisible() && getEnabled() && mForeground)
     {
@@ -229,7 +160,7 @@
 
         LLRect title_rect = mTitleBox->getRect();
         S32 title_right = title_rect.mLeft + mTitleWidth;
-        BOOL show_right_side = title_right < getRect().getWidth();
+        bool show_right_side = title_right < getRect().getWidth();
 
         for( S32 i=0; i<4; i++ )
         {
@@ -256,54 +187,12 @@
     }
 
     LLView::draw();
->>>>>>> e7eced3c
 }
 
 
 // assumes GL state is set for 2D
 void LLDragHandleLeft::draw()
 {
-<<<<<<< HEAD
-	/* Disable lines.  Can drag anywhere in most windows. JC
-	if( getVisible() && getEnabled() && mForeground ) 
-	{
-		const S32 BORDER_PAD = 2;
-//		const S32 HPAD = 2;
-		const S32 VPAD = 2;
-		const S32 LINE_SPACING = 3;
-
-		S32 left = BORDER_PAD + LINE_SPACING;
-		S32 top = getRect().getHeight() - 2 * VPAD;
-//		S32 right = getRect().getWidth() - HPAD;
-		S32 bottom = VPAD;
- 
-		// draw lines for drag areas
-
-		// no titles yet
-		//LLRect title_rect = mTitleBox->getRect();
-		//S32 title_right = title_rect.mLeft + mTitleWidth;
-		//bool show_right_side = title_right < getRect().getWidth();
-
-		S32 line = left;
-		for( S32 i=0; i<4; i++ )
-		{
-			gl_line_2d(line, top, line, bottom, mDragHighlightColor);
-
-			gl_line_2d(line+1, top, line+1, bottom, mDragShadowColor);
-
-			line += LINE_SPACING;
-		}
-	}
-	*/
-
-	// Colorize the text to match the frontmost state
-	if (mTitleBox)
-	{
-		mTitleBox->setEnabled(getForeground());
-	}
-
-	LLView::draw();
-=======
     /* Disable lines.  Can drag anywhere in most windows. JC
     if( getVisible() && getEnabled() && mForeground )
     {
@@ -322,7 +211,7 @@
         // no titles yet
         //LLRect title_rect = mTitleBox->getRect();
         //S32 title_right = title_rect.mLeft + mTitleWidth;
-        //BOOL show_right_side = title_right < getRect().getWidth();
+        //bool show_right_side = title_right < getRect().getWidth();
 
         S32 line = left;
         for( S32 i=0; i<4; i++ )
@@ -343,7 +232,6 @@
     }
 
     LLView::draw();
->>>>>>> e7eced3c
 }
 
 void LLDragHandleTop::reshapeTitleBox()
@@ -393,28 +281,13 @@
     mLastMouseScreenX = mDragLastScreenX;
     mLastMouseScreenY = mDragLastScreenY;
 
-<<<<<<< HEAD
-	// Note: don't pass on to children
-	return true;
-=======
     // Note: don't pass on to children
-    return TRUE;
->>>>>>> e7eced3c
+    return true;
 }
 
 
 bool LLDragHandle::handleMouseUp(S32 x, S32 y, MASK mask)
 {
-<<<<<<< HEAD
-	if( hasMouseCapture() )
-	{
-		// Release the mouse
-		gFocusMgr.setMouseCapture( NULL );
-	}
-
-	// Note: don't pass on to children
-	return true;
-=======
     if( hasMouseCapture() )
     {
         // Release the mouse
@@ -422,94 +295,13 @@
     }
 
     // Note: don't pass on to children
-    return TRUE;
->>>>>>> e7eced3c
+    return true;
 }
 
 
 bool LLDragHandle::handleHover(S32 x, S32 y, MASK mask)
 {
-<<<<<<< HEAD
-	bool	handled = false;
-
-	// We only handle the click if the click both started and ended within us
-	if( hasMouseCapture() )
-	{
-		S32 screen_x;
-		S32 screen_y;
-		localPointToScreen(x, y, &screen_x, &screen_y);
-
-		// Resize the parent
-		S32 delta_x = screen_x - mDragLastScreenX;
-		S32 delta_y = screen_y - mDragLastScreenY;
-
-		// if dragging a docked floater we want to undock
-		LLFloater * parent = dynamic_cast<LLFloater *>(getParent());
-		if (parent && parent->isDocked())
-		{
-			const S32 SLOP = 12;
-
-			if (delta_y <= -SLOP || 
-				delta_y >= SLOP)
-			{
-				parent->setDocked(false, false);
-				return true;
-			}
-			else
-			{
-				return false;
-			}
-		}
-
-		LLRect original_rect = getParent()->getRect();
-		LLRect translated_rect = getParent()->getRect();
-		translated_rect.translate(delta_x, delta_y);
-		// temporarily slam dragged window to new position
-		getParent()->setRect(translated_rect);
-		S32 pre_snap_x = getParent()->getRect().mLeft;
-		S32 pre_snap_y = getParent()->getRect().mBottom;
-		mDragLastScreenX = screen_x;
-		mDragLastScreenY = screen_y;
-
-		LLRect new_rect;
-		LLCoordGL mouse_dir;
-		// use hysteresis on mouse motion to preserve user intent when mouse stops moving
-		mouse_dir.mX = (screen_x == mLastMouseScreenX) ? mLastMouseDir.mX : screen_x - mLastMouseScreenX;
-		mouse_dir.mY = (screen_y == mLastMouseScreenY) ? mLastMouseDir.mY : screen_y - mLastMouseScreenY;
-		mLastMouseDir = mouse_dir;
-		mLastMouseScreenX = screen_x;
-		mLastMouseScreenY = screen_y;
-
-		LLView* snap_view = getParent()->findSnapRect(new_rect, mouse_dir, SNAP_PARENT_AND_SIBLINGS, sSnapMargin);
-
-		getParent()->setSnappedTo(snap_view);
-		delta_x = new_rect.mLeft - pre_snap_x;
-		delta_y = new_rect.mBottom - pre_snap_y;
-		translated_rect.translate(delta_x, delta_y);
-
-		// restore original rect so delta are detected, then call user reshape method to handle snapped floaters, etc
-		getParent()->setRect(original_rect);
-		getParent()->setShape(translated_rect, true);
-
-		mDragLastScreenX += delta_x;
-		mDragLastScreenY += delta_y;
-
-		getWindow()->setCursor(UI_CURSOR_ARROW);
-		LL_DEBUGS("UserInput") << "hover handled by " << getName() << " (active)" <<LL_ENDL;		
-		handled = true;
-	}
-	else
-	{
-		getWindow()->setCursor(UI_CURSOR_ARROW);
-		LL_DEBUGS("UserInput") << "hover handled by " << getName() << " (inactive)" << LL_ENDL;		
-		handled = true;
-	}
-
-	// Note: don't pass on to children
-
-	return handled;
-=======
-    BOOL    handled = FALSE;
+    bool    handled = false;
 
     // We only handle the click if the click both started and ended within us
     if( hasMouseCapture() )
@@ -532,11 +324,11 @@
                 delta_y >= SLOP)
             {
                 parent->setDocked(false, false);
-                return TRUE;
+                return true;
             }
             else
             {
-                return FALSE;
+                return false;
             }
         }
 
@@ -575,19 +367,18 @@
 
         getWindow()->setCursor(UI_CURSOR_ARROW);
         LL_DEBUGS("UserInput") << "hover handled by " << getName() << " (active)" <<LL_ENDL;
-        handled = TRUE;
+        handled = true;
     }
     else
     {
         getWindow()->setCursor(UI_CURSOR_ARROW);
         LL_DEBUGS("UserInput") << "hover handled by " << getName() << " (inactive)" << LL_ENDL;
-        handled = TRUE;
+        handled = true;
     }
 
     // Note: don't pass on to children
 
     return handled;
->>>>>>> e7eced3c
 }
 
 void LLDragHandle::setValue(const LLSD& value)
