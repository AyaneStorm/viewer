/**
* @file llnotifications.h
* @brief Non-UI manager and support for keeping a prioritized list of notifications
* @author Q (with assistance from Richard and Coco)
*
* $LicenseInfo:firstyear=2008&license=viewerlgpl$
* Second Life Viewer Source Code
* Copyright (C) 2010, Linden Research, Inc.
* 
* This library is free software; you can redistribute it and/or
* modify it under the terms of the GNU Lesser General Public
* License as published by the Free Software Foundation;
* version 2.1 of the License only.
* 
* This library is distributed in the hope that it will be useful,
* but WITHOUT ANY WARRANTY; without even the implied warranty of
* MERCHANTABILITY or FITNESS FOR A PARTICULAR PURPOSE.  See the GNU
* Lesser General Public License for more details.
* 
* You should have received a copy of the GNU Lesser General Public
* License along with this library; if not, write to the Free Software
* Foundation, Inc., 51 Franklin Street, Fifth Floor, Boston, MA  02110-1301  USA
* 
* Linden Research, Inc., 945 Battery Street, San Francisco, CA  94111  USA
* $/LicenseInfo$
*/

#ifndef LL_LLNOTIFICATIONS_H
#define LL_LLNOTIFICATIONS_H

/**
 * This system is intended to provide a singleton mechanism for adding
 * notifications to one of an arbitrary set of event channels.
 * 
 * Controlling JIRA: DEV-9061
 *
 * Every notification has (see code for full list):
 *  - a textual name, which is used to look up its template in the XML files
 *  - a payload, which is a block of LLSD
 *  - a channel, which is normally extracted from the XML files but
 *	  can be overridden.
 *  - a timestamp, used to order the notifications
 *  - expiration time -- if nonzero, specifies a time after which the
 *    notification will no longer be valid.
 *  - a callback name and a couple of status bits related to callbacks (see below)
 * 
 * There is a management class called LLNotifications, which is an LLSingleton.
 * The class maintains a collection of all of the notifications received
 * or processed during this session, and also manages the persistence
 * of those notifications that must be persisted.
 * 
 * We also have Channels. A channel is a view on a collection of notifications;
 * The collection is defined by a filter function that controls which
 * notifications are in the channel, and its ordering is controlled by 
 * a comparator. 
 *
 * There is a hierarchy of channels; notifications flow down from
 * the management class (LLNotifications, which itself inherits from
 * The channel base class) to the individual channels.
 * Any change to notifications (add, delete, modify) is 
 * automatically propagated through the channel hierarchy.
 * 
 * We provide methods for adding a new notification, for removing
 * one, and for managing channels. Channels are relatively cheap to construct
 * and maintain, so in general, human interfaces should use channels to
 * select and manage their lists of notifications.
 * 
 * We also maintain a collection of templates that are loaded from the 
 * XML file of template translations. The system supports substitution
 * of named variables from the payload into the XML file.
 * 
 * By default, only the "unknown message" template is built into the system.
 * It is not an error to add a notification that's not found in the 
 * template system, but it is logged.
 *
 */

#include <string>
#include <list>
#include <vector>
#include <map>
#include <set>
#include <iomanip>
#include <sstream>

#include <boost/utility.hpp>
<<<<<<< HEAD
=======
#include <boost/shared_ptr.hpp>
>>>>>>> be6066ea
#include <boost/type_traits.hpp>
#include <boost/signals2.hpp>
#include <boost/range.hpp>

#include "llevents.h"
#include "llfunctorregistry.h"
#include "llinitparam.h"
#include "llinstancetracker.h"
#include "llmortician.h"
#include "llnotificationptr.h"
#include "llpointer.h"
#include "llrefcount.h"
#include "llsdparam.h"

#include "llnotificationslistener.h"

class LLAvatarName;
typedef enum e_notification_priority
{
	NOTIFICATION_PRIORITY_UNSPECIFIED,
	NOTIFICATION_PRIORITY_LOW,
	NOTIFICATION_PRIORITY_NORMAL,
	NOTIFICATION_PRIORITY_HIGH,
	NOTIFICATION_PRIORITY_CRITICAL
} ENotificationPriority;

struct NotificationPriorityValues : public LLInitParam::TypeValuesHelper<ENotificationPriority, NotificationPriorityValues>
{
	static void declareValues();
};

class LLNotificationResponderInterface
{
public:
	LLNotificationResponderInterface(){};
	virtual ~LLNotificationResponderInterface(){};

	virtual void handleRespond(const LLSD& notification, const LLSD& response) = 0;

	virtual LLSD asLLSD() = 0;

	virtual void fromLLSD(const LLSD& params) = 0;
};

typedef boost::function<void (const LLSD&, const LLSD&)> LLNotificationResponder;

typedef std::shared_ptr<LLNotificationResponderInterface> LLNotificationResponderPtr;

typedef LLFunctorRegistry<LLNotificationResponder> LLNotificationFunctorRegistry;
typedef LLFunctorRegistration<LLNotificationResponder> LLNotificationFunctorRegistration;

// context data that can be looked up via a notification's payload by the display logic
// derive from this class to implement specific contexts
class LLNotificationContext : public LLInstanceTracker<LLNotificationContext, LLUUID>
{
public:

	LLNotificationContext() : LLInstanceTracker<LLNotificationContext, LLUUID>(LLUUID::generateNewID())
	{
	}

	virtual ~LLNotificationContext() {}

	LLSD asLLSD() const
	{
		return getKey();
	}

private:

};

// Contains notification form data, such as buttons and text fields along with
// manipulator functions
class LLNotificationForm
{
	LOG_CLASS(LLNotificationForm);

public:
	struct FormElementBase : public LLInitParam::Block<FormElementBase>
	{
		Optional<std::string>	name;
		Optional<bool>			enabled;

		FormElementBase();
	};

	struct FormIgnore : public LLInitParam::Block<FormIgnore, FormElementBase>
	{
		Optional<std::string>	text;
		Optional<bool>			save_option;
		Optional<std::string>	control;
		Optional<bool>			invert_control;
		Optional<bool>			session_only;
		Optional<bool>			checkbox_only;

		FormIgnore();
	};

	struct FormButton : public LLInitParam::Block<FormButton, FormElementBase>
	{
		Mandatory<S32>			index;
		Mandatory<std::string>	text;
		Optional<std::string>	ignore;
		Optional<bool>			is_default;
		Optional<S32>			width;

		Mandatory<std::string>	type;

		FormButton();
	};

	struct FormInput : public LLInitParam::Block<FormInput, FormElementBase>
	{
		Mandatory<std::string>	type;
		Optional<S32>			width;
		Optional<S32>			max_length_chars;
		Optional<std::string>	text;

		Optional<std::string>	value;
		FormInput();
	};

	struct FormElement : public LLInitParam::ChoiceBlock<FormElement>
	{
		Alternative<FormButton> button;
		Alternative<FormInput>	input;

		FormElement();
	};

	struct FormElements : public LLInitParam::Block<FormElements>
	{
		Multiple<FormElement> elements;
		FormElements();
	};

	struct Params : public LLInitParam::Block<Params>
	{
		Optional<std::string>	name;
		Optional<FormIgnore>	ignore;
		Optional<FormElements>	form_elements;

		Params();
	};

	typedef enum e_ignore_type
	{ 
		IGNORE_CHECKBOX_ONLY = -1, // ignore won't be handled, will set value/checkbox only
		IGNORE_NO = 0,
		IGNORE_WITH_DEFAULT_RESPONSE,
		IGNORE_WITH_DEFAULT_RESPONSE_SESSION_ONLY,
		IGNORE_WITH_LAST_RESPONSE, 
		IGNORE_SHOW_AGAIN 
	} EIgnoreType;

	LLNotificationForm();
	LLNotificationForm(const LLNotificationForm&);
	LLNotificationForm(const LLSD& sd);
	LLNotificationForm(const std::string& name, const Params& p);

	void fromLLSD(const LLSD& sd);
	LLSD asLLSD() const;

	S32 getNumElements() { return mFormData.size(); }
	LLSD getElement(S32 index) { return mFormData.get(index); }
	LLSD getElement(const std::string& element_name);
    void getElements(LLSD& elements, S32 offset = 0);
	bool hasElement(const std::string& element_name) const;
	bool getElementEnabled(const std::string& element_name) const;
	void setElementEnabled(const std::string& element_name, bool enabled);
	void addElement(const std::string& type, const std::string& name, const LLSD& value = LLSD(), bool enabled = true);
	void formatElements(const LLSD& substitutions);
	// appends form elements from another form serialized as LLSD
	void append(const LLSD& sub_form);
	std::string getDefaultOption();
	LLPointer<class LLControlVariable> getIgnoreSetting();
	bool getIgnored();
	void setIgnored(bool ignored);

	EIgnoreType getIgnoreType() { return mIgnore; }
	std::string getIgnoreMessage() { return mIgnoreMsg; }

private:
	LLSD								mFormData;
	EIgnoreType							mIgnore;
	std::string							mIgnoreMsg;
	LLPointer<class LLControlVariable>	mIgnoreSetting;
	bool								mInvertSetting;
};

typedef std::shared_ptr<LLNotificationForm> LLNotificationFormPtr;


struct LLNotificationTemplate;

// we want to keep a map of these by name, and it's best to manage them
// with smart pointers
typedef std::shared_ptr<LLNotificationTemplate> LLNotificationTemplatePtr;


struct LLNotificationVisibilityRule;

typedef std::shared_ptr<LLNotificationVisibilityRule> LLNotificationVisibilityRulePtr;

/**
 * @class LLNotification
 * @brief The object that expresses the details of a notification
 * 
 * We make this noncopyable because
 * we want to manage these through LLNotificationPtr, and only
 * ever create one instance of any given notification.
 * 
 * The enable_shared_from_this flag ensures that if we construct
 * a smart pointer from a notification, we'll always get the same
 * shared pointer.
 */
class LLNotification  : 
	boost::noncopyable,
	public std::enable_shared_from_this<LLNotification>
{
LOG_CLASS(LLNotification);
friend class LLNotifications;

public:

	// parameter object used to instantiate a new notification
	struct Params : public LLInitParam::Block<Params>
	{
		friend class LLNotification;
	
		Mandatory<std::string>					name;
		Optional<LLUUID>						id;
		Optional<LLSD>							substitutions,
												form_elements,
												payload;
		Optional<ENotificationPriority, NotificationPriorityValues>	priority;
		Optional<LLDate>						time_stamp,
												expiry;
		Optional<LLNotificationContext*>		context;
		Optional<void*>							responder;
		Optional<bool>							offer_from_agent;
        Optional<bool>							is_dnd;

		struct Functor : public LLInitParam::ChoiceBlock<Functor>
		{
			Alternative<std::string>										name;
			Alternative<LLNotificationFunctorRegistry::ResponseFunctor>	function;
			Alternative<LLNotificationResponderPtr>						responder;
            Alternative<LLSD>						                    responder_sd;

			Functor()
			:	name("responseFunctor"),
				function("functor"),
				responder("responder"),
                responder_sd("responder_sd")
			{}
		};
		Optional<Functor>						functor;

		Params()
		:	name("name"),
			id("id"),
			priority("priority", NOTIFICATION_PRIORITY_UNSPECIFIED),
			time_stamp("time"),
			payload("payload"),
			form_elements("form"),
			substitutions("substitutions"),
			expiry("expiry"),
			offer_from_agent("offer_from_agent", false),
            is_dnd("is_dnd", false)
		{
			time_stamp = LLDate::now();
			responder = NULL;
		}

		Params(const std::string& _name) 
		:	name("name"),
			priority("priority", NOTIFICATION_PRIORITY_UNSPECIFIED),
			time_stamp("time"),
			payload("payload"),
			form_elements("form"),
			substitutions("substitutions"),
			expiry("expiry"),
			offer_from_agent("offer_from_agent", false),
            is_dnd("is_dnd", false)
		{
			functor.name = _name;
			name = _name;
			time_stamp = LLDate::now();
			responder = NULL;
		}
	};

	LLNotificationResponderPtr getResponderPtr() { return mResponder; }

private:
	
	const LLUUID mId;
	LLSD mPayload;
	LLSD mSubstitutions;
	LLDate mTimestamp;
	LLDate mExpiresAt;
	bool mCancelled;
	bool mRespondedTo; 	// once the notification has been responded to, this becomes true
	LLSD mResponse;
	bool mIgnored;
	ENotificationPriority mPriority;
	LLNotificationFormPtr mForm;
	void* mResponderObj; // TODO - refactor/remove this field
	LLNotificationResponderPtr mResponder;
	bool mOfferFromAgent;
    bool mIsDND;

	// a reference to the template
	LLNotificationTemplatePtr mTemplatep;

	/*
	 We want to be able to store and reload notifications so that they can survive
	 a shutdown/restart of the client. So we can't simply pass in callbacks;
	 we have to specify a callback mechanism that can be used by name rather than 
	 by some arbitrary pointer -- and then people have to initialize callbacks 
	 in some useful location. So we use LLNotificationFunctorRegistry to manage them.
	 */
	 std::string mResponseFunctorName;
	
	/*
	 In cases where we want to specify an explict, non-persisted callback, 
	 we store that in the callback registry under a dynamically generated
	 key, and store the key in the notification, so we can still look it up
	 using the same mechanism.
	 */
	bool mTemporaryResponder;
	
	// keep track of other notifications combined with COMBINE_WITH_NEW
	std::vector<LLNotificationPtr> mCombinedNotifications;

	void init(const std::string& template_name, const LLSD& form_elements);

	void cancel();

public:
	LLNotification(const LLSDParamAdapter<Params>& p);

	void setResponseFunctor(std::string const &responseFunctorName);

	void setResponseFunctor(const LLNotificationFunctorRegistry::ResponseFunctor& cb);

	void setResponseFunctor(const LLNotificationResponderPtr& responder);

	typedef enum e_response_template_type
	{
		WITHOUT_DEFAULT_BUTTON,
		WITH_DEFAULT_BUTTON
	} EResponseTemplateType;

	// return response LLSD filled in with default form contents and (optionally) the default button selected
	LLSD getResponseTemplate(EResponseTemplateType type = WITHOUT_DEFAULT_BUTTON);

	// returns index of first button with value==TRUE
	// usually this the button the user clicked on
	// returns -1 if no button clicked (e.g. form has not been displayed)
	static S32 getSelectedOption(const LLSD& notification, const LLSD& response);
	// returns name of first button with value==TRUE
	static std::string getSelectedOptionName(const LLSD& notification);

	// after someone responds to a notification (usually by clicking a button,
	// but sometimes by filling out a little form and THEN clicking a button),
    // the result of the response (the name and value of the button clicked,
	// plus any other data) should be packaged up as LLSD, then passed as a
	// parameter to the notification's respond() method here. This will look up
	// and call the appropriate responder.
	//
	// response is notification serialized as LLSD:
	// ["name"] = notification name
	// ["form"] = LLSD tree that includes form description and any prefilled form data
	// ["response"] = form data filled in by user
	// (including, but not limited to which button they clicked on)
	// ["payload"] = transaction specific data, such as ["source_id"] (originator of notification),  
	//				["item_id"] (attached inventory item), etc.
	// ["substitutions"] = string substitutions used to generate notification message
    // from the template
	// ["time"] = time at which notification was generated;
	// ["expiry"] = time at which notification expires;
	// ["responseFunctor"] = name of registered functor that handles responses to notification;
	LLSD asLLSD(bool excludeTemplateElements = false);

	const LLNotificationFormPtr getForm();
	void updateForm(const LLNotificationFormPtr& form);

	void repost();

	void respond(const LLSD& sd);
	void respondWithDefault();

	void* getResponder() { return mResponderObj; }

	void setResponder(void* responder) { mResponderObj = responder; }

	void setIgnored(bool ignore);

	bool isCancelled() const
	{
		return mCancelled;
	}

	bool isRespondedTo() const
	{
		return mRespondedTo;
	}

	bool isActive() const
	{
		return !isRespondedTo()
			&& !isCancelled()
			&& !isExpired();
	}

	const LLSD& getResponse() { return mResponse; }

	bool isIgnored() const
	{
		return mIgnored;
	}

	const std::string& getName() const;

	const std::string& getIcon() const;

	bool isPersistent() const;

	const LLUUID& id() const
	{
		return mId;
	}
	
	const LLSD& getPayload() const
	{
		return mPayload;
	}

	const LLSD& getSubstitutions() const
	{
		return mSubstitutions;
	}

	const LLDate& getDate() const
	{
		return mTimestamp;
	}

	bool getOfferFromAgent() const
	{
		return mOfferFromAgent;
	}

    bool isDND() const
    {
        return mIsDND;
    }

    void setDND(const bool flag)
    {
        mIsDND = flag;
    }

	std::string getType() const;
	std::string getMessage() const;
	std::string getFooter() const;
	std::string getLabel() const;
	std::string getURL() const;
	S32 getURLOption() const;
	S32 getURLOpenExternally() const; //for url responce option
	bool getForceUrlsExternal() const;
	bool canLogToChat() const;
	bool canLogToIM() const;
	bool canShowToast() const;
	bool canFadeToast() const;
	bool hasFormElements() const;
    void playSound();

	typedef enum e_combine_behavior
	{
		REPLACE_WITH_NEW,
		COMBINE_WITH_NEW,
		KEEP_OLD,
		CANCEL_OLD

	} ECombineBehavior;
	
	ECombineBehavior getCombineBehavior() const;

	const LLDate getExpiration() const
	{
		return mExpiresAt;
	}

	ENotificationPriority getPriority() const
	{
		return mPriority;
	}

	const LLUUID getID() const
	{
		return mId;
	}

	// comparing two notifications normally means comparing them by UUID (so we can look them
	// up quickly this way)
	bool operator<(const LLNotification& rhs) const
	{
		return mId < rhs.mId;
	}

	bool operator==(const LLNotification& rhs) const
	{
		return mId == rhs.mId;
	}

	bool operator!=(const LLNotification& rhs) const
	{
		return !operator==(rhs);
	}

	bool isSameObjectAs(const LLNotification* rhs) const
	{
		return this == rhs;
	}
	
	// this object has been updated, so tell all our clients
	void update();

	void updateFrom(LLNotificationPtr other);
	
	// A fuzzy equals comparator.
	// true only if both notifications have the same template and 
	//     1) flagged as unique (there can be only one of these) OR 
	//     2) all required payload fields of each also exist in the other.
	bool isEquivalentTo(LLNotificationPtr that) const;
	
	// if the current time is greater than the expiration, the notification is expired
	bool isExpired() const
	{
		if (mExpiresAt.secondsSinceEpoch() == 0)
		{
			return false;
		}
		
		LLDate rightnow = LLDate::now();
		return rightnow > mExpiresAt;
	}
	
	std::string summarize() const;

	bool hasUniquenessConstraints() const;

	bool matchesTag(const std::string& tag);

	virtual ~LLNotification() {}
};

std::ostream& operator<<(std::ostream& s, const LLNotification& notification);

namespace LLNotificationFilters
{
	// a sample filter
	bool includeEverything(LLNotificationPtr p);

	typedef enum e_comparison 
	{ 
		EQUAL, 
		LESS, 
		GREATER, 
		LESS_EQUAL, 
		GREATER_EQUAL 
	} EComparison;

	// generic filter functor that takes method or member variable reference
	template<typename T>
	struct filterBy
	{
		typedef boost::function<T (LLNotificationPtr)>	field_t;
		typedef typename boost::remove_reference<T>::type		value_t;
		
		filterBy(field_t field, value_t value, EComparison comparison = EQUAL) 
			:	mField(field), 
				mFilterValue(value),
				mComparison(comparison)
		{
		}		
		
		bool operator()(LLNotificationPtr p)
		{
			switch(mComparison)
			{
			case EQUAL:
				return mField(p) == mFilterValue;
			case LESS:
				return mField(p) < mFilterValue;
			case GREATER:
				return mField(p) > mFilterValue;
			case LESS_EQUAL:
				return mField(p) <= mFilterValue;
			case GREATER_EQUAL:
				return mField(p) >= mFilterValue;
			default:
				return false;
			}
		}

		field_t mField;
		value_t	mFilterValue;
		EComparison mComparison;
	};
};

namespace LLNotificationComparators
{
	struct orderByUUID
	{
		bool operator()(LLNotificationPtr lhs, LLNotificationPtr rhs) const
		{
			return lhs->id() < rhs->id();
		}
	};
};

typedef boost::function<bool (LLNotificationPtr)> LLNotificationFilter;
typedef std::set<LLNotificationPtr, LLNotificationComparators::orderByUUID> LLNotificationSet;
typedef std::multimap<std::string, LLNotificationPtr> LLNotificationMap;

// ========================================================
// Abstract base class (interface) for a channel; also used for the master container.
// This lets us arrange channels into a call hierarchy.

// We maintain a hierarchy of notification channels; events are always started at the top
// and propagated through the hierarchy only if they pass a filter.
// Any channel can be created with a parent. A null parent (empty string) means it's
// tied to the root of the tree (the LLNotifications class itself).
// The default hierarchy looks like this:
//
// LLNotifications --+-- Expiration --+-- Mute --+-- Ignore --+-- Visible --+-- History
//                                                                          +-- Alerts
//                                                                          +-- Notifications
//
// In general, new channels that want to only see notifications that pass through 
// all of the built-in tests should attach to the "Visible" channel
//
class LLNotificationChannelBase :
	public LLEventTrackable,
	public LLRefCount
{
	LOG_CLASS(LLNotificationChannelBase);
public:
	LLNotificationChannelBase(LLNotificationFilter filter) 
	:	mFilter(filter), 
		mItems() 
	{}
    virtual ~LLNotificationChannelBase()
    {
<<<<<<< HEAD
        // explicit cleanup for easier issue detection
        mChanged.disconnect_all_slots();
        mPassedFilter.disconnect_all_slots();
        mFailedFilter.disconnect_all_slots();
=======
>>>>>>> be6066ea
        mItems.clear();
    }
	// you can also connect to a Channel, so you can be notified of
	// changes to this channel
    LLBoundListener connectChanged(const LLEventListener& slot)
    {
        // Call this->connectChangedImpl() to actually connect it.
        return connectChangedImpl(slot);
    }
    LLBoundListener connectAtFrontChanged(const LLEventListener& slot)
    {
        return connectAtFrontChangedImpl(slot);
    }
    LLBoundListener connectPassedFilter(const LLEventListener& slot)
    {
        // see comments in connectChanged()
        return connectPassedFilterImpl(slot);
    }
    LLBoundListener connectFailedFilter(const LLEventListener& slot)
    {
        // see comments in connectChanged()
        return connectFailedFilterImpl(slot);
    }

	// use this when items change or to add a new one
	bool updateItem(const LLSD& payload);
	const LLNotificationFilter& getFilter() { return mFilter; }

protected:
    LLBoundListener connectChangedImpl(const LLEventListener& slot);
    LLBoundListener connectAtFrontChangedImpl(const LLEventListener& slot);
    LLBoundListener connectPassedFilterImpl(const LLEventListener& slot);
    LLBoundListener connectFailedFilterImpl(const LLEventListener& slot);

	LLNotificationSet mItems;
	LLStandardSignal mChanged;
	LLStandardSignal mPassedFilter;
	LLStandardSignal mFailedFilter;
	
	// these are action methods that subclasses can override to take action 
	// on specific types of changes; the management of the mItems list is
	// still handled by the generic handler.
	virtual void onLoad(LLNotificationPtr p) {}
	virtual void onAdd(LLNotificationPtr p) {}
	virtual void onDelete(LLNotificationPtr p) {}
	virtual void onChange(LLNotificationPtr p) {}

	virtual void onFilterPass(LLNotificationPtr p) {}
	virtual void onFilterFail(LLNotificationPtr p) {}

	bool updateItem(const LLSD& payload, LLNotificationPtr pNotification);
	LLNotificationFilter mFilter;
};

// The type of the pointers that we're going to manage in the NotificationQueue system
// Because LLNotifications is a singleton, we don't actually expect to ever 
// destroy it, but if it becomes necessary to do so, the shared_ptr model
// will ensure that we don't leak resources.
class LLNotificationChannel;
typedef boost::intrusive_ptr<LLNotificationChannel> LLNotificationChannelPtr;

// manages a list of notifications
// Note that if this is ever copied around, we might find ourselves with multiple copies
// of a queue with notifications being added to different nonequivalent copies. So we 
// make it inherit from boost::noncopyable, and then create a map of LLPointer to manage it.
//
class LLNotificationChannel : 
	boost::noncopyable, 
	public LLNotificationChannelBase,
	public LLInstanceTracker<LLNotificationChannel, std::string>
{
	LOG_CLASS(LLNotificationChannel);

public:  
	// Notification Channels have a filter, which determines which notifications
	// will be added to this channel. 
	// Channel filters cannot change.
	struct Params : public LLInitParam::Block<Params>
	{
		Mandatory<std::string>				name;
		Optional<LLNotificationFilter>		filter;
		Multiple<std::string>				sources;
	};

	LLNotificationChannel(const Params& p = Params());
	LLNotificationChannel(const std::string& name, const std::string& parent, LLNotificationFilter filter);

	virtual ~LLNotificationChannel() {}
	typedef LLNotificationSet::iterator Iterator;
    
	std::string getName() const { return mName; }
	typedef std::vector<std::string>::const_iterator parents_iter;
	boost::iterator_range<parents_iter> getParents() const
	{
		return boost::iterator_range<parents_iter>(mParents);
	}
    
	void connectToChannel(const std::string& channel_name);
    
    bool isEmpty() const;
    S32 size() const;
    
    Iterator begin();
    Iterator end();
	size_t size();
	
	std::string summarize();

private:
	std::string mName;
	std::vector<std::string> mParents;
};

// An interface class to provide a clean linker seam to the LLNotifications class.
// Extend this interface as needed for your use of LLNotifications.
class LLNotificationsInterface
{
public:
	virtual LLNotificationPtr add(const std::string& name, 
						const LLSD& substitutions, 
						const LLSD& payload, 
						LLNotificationFunctorRegistry::ResponseFunctor functor) = 0;
};

class LLNotifications : 
	public LLNotificationsInterface,
	public LLSingleton<LLNotifications>, 
	public LLNotificationChannelBase
{
	LLSINGLETON(LLNotifications);
	LOG_CLASS(LLNotifications);
	virtual ~LLNotifications() {}

public:

    // Needed to clear up RefCounted things prior to actual destruction
    // as the singleton nature of the class makes them do "bad things"
    // on at least Mac, if not all 3 platforms
    //
    void clear();

	// load all notification descriptions from file
	// calling more than once will overwrite existing templates
	// but never delete a template
	bool loadTemplates();

	// load visibility rules from file; 
	// OK to call more than once because it will reload
	bool loadVisibilityRules();  
	
	// Add a simple notification (from XUI)
	void addFromCallback(const LLSD& name);
	
	// *NOTE: To add simple notifications, #include "llnotificationsutil.h"
	// and use LLNotificationsUtil::add("MyNote") or add("MyNote", args)
	LLNotificationPtr add(const std::string& name, 
						const LLSD& substitutions,
						const LLSD& payload);
	LLNotificationPtr add(const std::string& name, 
						const LLSD& substitutions, 
						const LLSD& payload, 
						const std::string& functor_name);
	/* virtual */ LLNotificationPtr add(const std::string& name, 
						const LLSD& substitutions, 
						const LLSD& payload, 
						LLNotificationFunctorRegistry::ResponseFunctor functor);
	LLNotificationPtr add(const LLNotification::Params& p);

	void add(const LLNotificationPtr pNotif);
	void cancel(LLNotificationPtr pNotif);
	void cancelByName(const std::string& name);
	void cancelByOwner(const LLUUID ownerId);
	void update(const LLNotificationPtr pNotif);

	LLNotificationPtr find(LLUUID uuid);
	
	typedef boost::function<void (LLNotificationPtr)> NotificationProcess;
	
	void forEachNotification(NotificationProcess process);

	// This is all stuff for managing the templates
	// take your template out
	LLNotificationTemplatePtr getTemplate(const std::string& name);
	
	// get the whole collection
	typedef std::vector<std::string> TemplateNames;
	TemplateNames getTemplateNames() const;  // returns a list of notification names
	
	typedef std::map<std::string, LLNotificationTemplatePtr> TemplateMap;

	TemplateMap::const_iterator templatesBegin() { return mTemplates.begin(); }
	TemplateMap::const_iterator templatesEnd() { return mTemplates.end(); }

	// test for existence
	bool templateExists(const std::string& name);

	typedef std::list<LLNotificationVisibilityRulePtr> VisibilityRuleList;
	
	void forceResponse(const LLNotification::Params& params, S32 option);

	void createDefaultChannels();

	LLNotificationChannelPtr getChannel(const std::string& channelName);
	
	std::string getGlobalString(const std::string& key) const;

	void setIgnoreAllNotifications(bool ignore);
	bool getIgnoreAllNotifications();

	void setIgnored(const std::string& name, bool ignored);
	bool getIgnored(const std::string& name);

	bool isVisibleByRules(LLNotificationPtr pNotification);
	
private:
	/*virtual*/ void initSingleton();
	/*virtual*/ void cleanupSingleton();
	
	void loadPersistentNotifications();

	bool expirationFilter(LLNotificationPtr pNotification);
	bool expirationHandler(const LLSD& payload);
	bool uniqueFilter(LLNotificationPtr pNotification);
	bool uniqueHandler(const LLSD& payload);
	bool failedUniquenessTest(const LLSD& payload);
	LLNotificationChannelPtr pHistoryChannel;
	LLNotificationChannelPtr pExpirationChannel;
	
	TemplateMap mTemplates;

	VisibilityRuleList mVisibilityRules;

	std::string mFileName;
	
	LLNotificationMap mUniqueNotifications;
	
	typedef std::map<std::string, std::string> GlobalStringMap;
	GlobalStringMap mGlobalStrings;

	bool mIgnoreAllNotifications;

	boost::scoped_ptr<LLNotificationsListener> mListener;

	std::vector<LLNotificationChannelPtr> mDefaultChannels;
};

/**
 * Abstract class for postponed notifications.
 * Provides possibility to add notification after specified by id avatar or group will be
 * received from cache name. The object of this type automatically well be deleted
 * by cleanup method after respond will be received from cache name.
 *
 * To add custom postponed notification to the notification system client should:
 *  1 create class derived from LLPostponedNotification;
 *  2 call LLPostponedNotification::add method;
 */
class LLPostponedNotification : public LLMortician
{
public:
	/**
	 * Performs hooking cache name callback which will add notification to notifications system.
	 * Type of added notification should be specified by template parameter T
	 * and non-private derived from LLPostponedNotification class,
	 * otherwise compilation error will occur.
	 */
	template<class T>
	static void add(const LLNotification::Params& params,
			const LLUUID& id, bool is_group)
	{
		// upcast T to the base type to restrict T derivation from LLPostponedNotification
		LLPostponedNotification* thiz = new T();
		thiz->mParams = params;

		// Avoid header file dependency on llcachename.h
		thiz->lookupName(id, is_group);
	}

private:
	void lookupName(const LLUUID& id, bool is_group);
	// only used for groups
	void onGroupNameCache(const LLUUID& id, const std::string& full_name, bool is_group);
	// only used for avatars
	void fetchAvatarName(const LLUUID& id);
	void onAvatarNameCache(const LLUUID& agent_id, const LLAvatarName& av_name);
	// used for both group and avatar names
	void finalizeName(const std::string& name);

	void cleanup()
	{
		die();
	}

protected:
	LLPostponedNotification()
		: mParams(),
		mName(),
		mAvatarNameCacheConnection()
	{}

	virtual ~LLPostponedNotification()
	{
		if (mAvatarNameCacheConnection.connected())
		{
			mAvatarNameCacheConnection.disconnect();
		}
	}

	/**
	 * Abstract method provides possibility to modify notification parameters and
	 * will be called after cache name retrieve information about avatar or group
	 * and before notification will be added to the notification system.
	 */
	virtual void modifyNotificationParams() = 0;

	LLNotification::Params mParams;
	std::string mName;
	boost::signals2::connection mAvatarNameCacheConnection;
};

// Stores only persistent notifications.
// Class users can use connectChanged() to process persistent notifications
// (see LLPersistentNotificationStorage for example).
class LLPersistentNotificationChannel : public LLNotificationChannel
{
	LOG_CLASS(LLPersistentNotificationChannel);
public:
	LLPersistentNotificationChannel() 
		:	LLNotificationChannel("Persistent", "Visible", &notificationFilter)
	{}

    virtual ~LLPersistentNotificationChannel()
    {
        mHistory.clear();
    }

	typedef std::vector<LLNotificationPtr> history_list_t;
	history_list_t::iterator beginHistory() { sortHistory(); return mHistory.begin(); }
	history_list_t::iterator endHistory() { return mHistory.end(); }

private:
	struct sortByTime
	{
		S32 operator ()(const LLNotificationPtr& a, const LLNotificationPtr& b)
		{
			return a->getDate() < b->getDate();
		}
	};

	void sortHistory()
	{
		std::sort(mHistory.begin(), mHistory.end(), sortByTime());
	}

	// The channel gets all persistent notifications except those that have been canceled
	static bool notificationFilter(LLNotificationPtr pNotification)
	{
		bool handle_notification = false;

		handle_notification = pNotification->isPersistent()
			&& !pNotification->isCancelled();

		return handle_notification;
	}

	void onAdd(LLNotificationPtr p) 
	{
		mHistory.push_back(p);
	}

	std::vector<LLNotificationPtr> mHistory;
};

#endif//LL_LLNOTIFICATIONS_H
<|MERGE_RESOLUTION|>--- conflicted
+++ resolved
@@ -84,10 +84,6 @@
 #include <sstream>
 
 #include <boost/utility.hpp>
-<<<<<<< HEAD
-=======
-#include <boost/shared_ptr.hpp>
->>>>>>> be6066ea
 #include <boost/type_traits.hpp>
 #include <boost/signals2.hpp>
 #include <boost/range.hpp>
@@ -748,13 +744,10 @@
 	{}
     virtual ~LLNotificationChannelBase()
     {
-<<<<<<< HEAD
         // explicit cleanup for easier issue detection
         mChanged.disconnect_all_slots();
         mPassedFilter.disconnect_all_slots();
         mFailedFilter.disconnect_all_slots();
-=======
->>>>>>> be6066ea
         mItems.clear();
     }
 	// you can also connect to a Channel, so you can be notified of
