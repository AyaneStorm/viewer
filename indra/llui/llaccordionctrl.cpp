--- conflicted
+++ resolved
@@ -907,38 +907,37 @@
 
 S32 LLAccordionCtrl::calcExpandedTabHeight(S32 tab_index /* = 0 */, S32 available_height /* = 0 */)
 {
-<<<<<<< HEAD
-	if (tab_index < 0)
-	{
-		return available_height;
-	}
-
-	S32 collapsed_tabs_height = 0;
-	S32 num_expanded = 0;
-
-	for (size_t n = tab_index; n < mAccordionTabs.size(); ++n)
-	{
-		if (!mAccordionTabs[n]->isExpanded())
-		{
-			collapsed_tabs_height += mAccordionTabs[n]->getHeaderHeight();
-		}
-		else
-		{
-			++num_expanded;
-		}
-	}
-
-	if (0 == num_expanded)
-	{
-		return available_height;
-	}
-
-	S32 expanded_tab_height = available_height - collapsed_tabs_height - BORDER_MARGIN; // top BORDER_MARGIN is added in arrange(), here we add bottom BORDER_MARGIN
-	expanded_tab_height /= num_expanded;
-	return expanded_tab_height;
-}
-
-void LLAccordionCtrl::collapseAllTabs() 
+    if (tab_index < 0)
+    {
+        return available_height;
+    }
+
+    S32 collapsed_tabs_height = 0;
+    S32 num_expanded = 0;
+
+    for (size_t n = tab_index; n < mAccordionTabs.size(); ++n)
+    {
+        if (!mAccordionTabs[n]->isExpanded())
+        {
+            collapsed_tabs_height += mAccordionTabs[n]->getHeaderHeight();
+        }
+        else
+        {
+            ++num_expanded;
+        }
+    }
+
+    if (0 == num_expanded)
+    {
+        return available_height;
+    }
+
+    S32 expanded_tab_height = available_height - collapsed_tabs_height - BORDER_MARGIN; // top BORDER_MARGIN is added in arrange(), here we add bottom BORDER_MARGIN
+    expanded_tab_height /= num_expanded;
+    return expanded_tab_height;
+}
+
+void LLAccordionCtrl::collapseAllTabs()
 {
     if (mAccordionTabs.size() > 0)
     {
@@ -953,34 +952,4 @@
         }
         arrange();
     }
-=======
-    if (tab_index < 0)
-    {
-        return available_height;
-    }
-
-    S32 collapsed_tabs_height = 0;
-    S32 num_expanded = 0;
-
-    for (size_t n = tab_index; n < mAccordionTabs.size(); ++n)
-    {
-        if (!mAccordionTabs[n]->isExpanded())
-        {
-            collapsed_tabs_height += mAccordionTabs[n]->getHeaderHeight();
-        }
-        else
-        {
-            ++num_expanded;
-        }
-    }
-
-    if (0 == num_expanded)
-    {
-        return available_height;
-    }
-
-    S32 expanded_tab_height = available_height - collapsed_tabs_height - BORDER_MARGIN; // top BORDER_MARGIN is added in arrange(), here we add bottom BORDER_MARGIN
-    expanded_tab_height /= num_expanded;
-    return expanded_tab_height;
->>>>>>> e7eced3c
 }