/**
* @file llfolderviewitem.cpp
* @brief Items and folders that can appear in a hierarchical folder view
*
* $LicenseInfo:firstyear=2001&license=viewerlgpl$
* Second Life Viewer Source Code
* Copyright (C) 2010, Linden Research, Inc.
*
* This library is free software; you can redistribute it and/or
* modify it under the terms of the GNU Lesser General Public
* License as published by the Free Software Foundation;
* version 2.1 of the License only.
*
* This library is distributed in the hope that it will be useful,
* but WITHOUT ANY WARRANTY; without even the implied warranty of
* MERCHANTABILITY or FITNESS FOR A PARTICULAR PURPOSE.  See the GNU
* Lesser General Public License for more details.
*
* You should have received a copy of the GNU Lesser General Public
* License along with this library; if not, write to the Free Software
* Foundation, Inc., 51 Franklin Street, Fifth Floor, Boston, MA  02110-1301  USA
*
* Linden Research, Inc., 945 Battery Street, San Francisco, CA  94111  USA
* $/LicenseInfo$
*/
#include "../newview/llviewerprecompiledheaders.h"

#include "llflashtimer.h"

#include "linden_common.h"
#include "llfolderviewitem.h"
#include "llfolderview.h"
#include "llfolderviewmodel.h"
#include "llpanel.h"
#include "llcallbacklist.h"
#include "llcriticaldamp.h"
#include "llclipboard.h"
#include "llfocusmgr.h"     // gFocusMgr
#include "lltrans.h"
#include "llwindow.h"

///----------------------------------------------------------------------------
/// Class LLFolderViewItem
///----------------------------------------------------------------------------

static LLDefaultChildRegistry::Register<LLFolderViewItem> r("folder_view_item");

// statics
std::map<U8, LLFontGL*> LLFolderViewItem::sFonts; // map of styles to fonts

bool LLFolderViewItem::sColorSetInitialized = false;
LLUIColor LLFolderViewItem::sFgColor;
LLUIColor LLFolderViewItem::sHighlightBgColor;
LLUIColor LLFolderViewItem::sFlashBgColor;
LLUIColor LLFolderViewItem::sFocusOutlineColor;
LLUIColor LLFolderViewItem::sMouseOverColor;
LLUIColor LLFolderViewItem::sFilterBGColor;
LLUIColor LLFolderViewItem::sFilterTextColor;
LLUIColor LLFolderViewItem::sSuffixColor;
LLUIColor LLFolderViewItem::sSearchStatusColor;

// only integers can be initialized in header
const F32 LLFolderViewItem::FOLDER_CLOSE_TIME_CONSTANT = 0.02f;
const F32 LLFolderViewItem::FOLDER_OPEN_TIME_CONSTANT = 0.03f;

const LLColor4U DEFAULT_WHITE(255, 255, 255);


//static
LLFontGL* LLFolderViewItem::getLabelFontForStyle(U8 style)
{
    LLFontGL* rtn = sFonts[style];
    if (!rtn) // grab label font with this style, lazily
    {
        LLFontDescriptor labelfontdesc("SansSerif", "Small", style);
        rtn = LLFontGL::getFont(labelfontdesc);
        if (!rtn)
        {
            rtn = LLFontGL::getFontDefault();
        }
        sFonts[style] = rtn;
    }
    return rtn;
}

//static
void LLFolderViewItem::initClass()
{
}

//static
void LLFolderViewItem::cleanupClass()
{
    sFonts.clear();
}


// NOTE: Optimize this, we call it a *lot* when opening a large inventory
LLFolderViewItem::Params::Params()
:   root(),
    listener(),
    folder_arrow_image("folder_arrow_image"),
    folder_indentation("folder_indentation"),
    selection_image("selection_image"),
    item_height("item_height"),
    item_top_pad("item_top_pad"),
    creation_date(),
    allow_wear("allow_wear", true),
    allow_drop("allow_drop", true),
    font_color("font_color"),
    font_highlight_color("font_highlight_color"),
    left_pad("left_pad", 0),
    icon_pad("icon_pad", 0),
    icon_width("icon_width", 0),
    text_pad("text_pad", 0),
    text_pad_right("text_pad_right", 0),
    single_folder_mode("single_folder_mode", false),
    double_click_override("double_click_override", false),
    arrow_size("arrow_size", 0),
    max_folder_item_overlap("max_folder_item_overlap", 0)
{ }

// Default constructor
LLFolderViewItem::LLFolderViewItem(const LLFolderViewItem::Params& p)
:   LLView(p),
    mLabelWidth(0),
    mLabelWidthDirty(false),
    mSuffixNeedsRefresh(false),
    mLabelPaddingRight(DEFAULT_LABEL_PADDING_RIGHT),
    mParentFolder( NULL ),
    mIsSelected( FALSE ),
    mIsCurSelection( FALSE ),
    mSelectPending(FALSE),
    mIsItemCut(false),
    mCutGeneration(0),
    mLabelStyle( LLFontGL::NORMAL ),
    mHasVisibleChildren(FALSE),
    mLocalIndentation(p.folder_indentation),
    mIndentation(0),
    mItemHeight(p.item_height),
    mControlLabelRotation(0.f),
    mDragAndDropTarget(FALSE),
    mLabel(p.name),
    mRoot(p.root),
    mViewModelItem(p.listener),
    mIsMouseOverTitle(false),
    mAllowWear(p.allow_wear),
    mAllowDrop(p.allow_drop),
    mFontColor(p.font_color),
    mFontHighlightColor(p.font_highlight_color),
    mLeftPad(p.left_pad),
    mIconPad(p.icon_pad),
    mIconWidth(p.icon_width),
    mTextPad(p.text_pad),
    mTextPadRight(p.text_pad_right),
    mArrowSize(p.arrow_size),
    mSingleFolderMode(p.single_folder_mode),
    mMaxFolderItemOverlap(p.max_folder_item_overlap),
    mDoubleClickOverride(p.double_click_override)
{
    if (!sColorSetInitialized)
    {
        sFgColor = LLUIColorTable::instance().getColor("MenuItemEnabledColor", DEFAULT_WHITE);
        sHighlightBgColor = LLUIColorTable::instance().getColor("MenuItemHighlightBgColor", DEFAULT_WHITE);
        sFlashBgColor = LLUIColorTable::instance().getColor("MenuItemFlashBgColor", DEFAULT_WHITE);
        sFocusOutlineColor = LLUIColorTable::instance().getColor("InventoryFocusOutlineColor", DEFAULT_WHITE);
        sMouseOverColor = LLUIColorTable::instance().getColor("InventoryMouseOverColor", DEFAULT_WHITE);
        sFilterBGColor = LLUIColorTable::instance().getColor("FilterBackgroundColor", DEFAULT_WHITE);
        sFilterTextColor = LLUIColorTable::instance().getColor("FilterTextColor", DEFAULT_WHITE);
        sSuffixColor = LLUIColorTable::instance().getColor("InventoryItemLinkColor", DEFAULT_WHITE);
        sSearchStatusColor = LLUIColorTable::instance().getColor("InventorySearchStatusColor", DEFAULT_WHITE);
        sColorSetInitialized = true;
    }

    if (mViewModelItem)
    {
        mViewModelItem->setFolderViewItem(this);
    }
}

// Destroys the object
LLFolderViewItem::~LLFolderViewItem()
{
    mViewModelItem = NULL;
    gFocusMgr.removeKeyboardFocusWithoutCallback(this);
}

BOOL LLFolderViewItem::postBuild()
{
    LLFolderViewModelItem* vmi = getViewModelItem();
    llassert(vmi); // not supposed to happen, if happens, find out why and fix
    if (vmi)
    {
        // getDisplayName() is expensive (due to internal getLabelSuffix() and name building)
        // it also sets search strings so it requires a filter reset
        mLabel = vmi->getDisplayName();
        setToolTip(vmi->getName());

        // Dirty the filter flag of the model from the view (CHUI-849)
        vmi->dirtyFilter();
    }

    // Don't do full refresh on constructor if it is possible to avoid
    // it significantly slows down bulk view creation.
    // Todo: Ideally we need to move getDisplayName() out of constructor as well.
    // Like: make a logic that will let filter update search string,
    // while LLFolderViewItem::arrange() updates visual part
    mSuffixNeedsRefresh = true;
    mLabelWidthDirty = true;
    return TRUE;
}

LLFolderView* LLFolderViewItem::getRoot()
{
    return mRoot;
}

const LLFolderView* LLFolderViewItem::getRoot() const
{
    return mRoot;
}
// Returns true if this object is a child (or grandchild, etc.) of potential_ancestor.
BOOL LLFolderViewItem::isDescendantOf( const LLFolderViewFolder* potential_ancestor )
{
    LLFolderViewItem* root = this;
    while( root->mParentFolder )
    {
        if( root->mParentFolder == potential_ancestor )
        {
            return TRUE;
        }
        root = root->mParentFolder;
    }
    return FALSE;
}

LLFolderViewItem* LLFolderViewItem::getNextOpenNode(BOOL include_children)
{
    if (!mParentFolder)
    {
        return NULL;
    }

    LLFolderViewItem* itemp = mParentFolder->getNextFromChild( this, include_children );
    while(itemp && !itemp->getVisible())
    {
        LLFolderViewItem* next_itemp = itemp->mParentFolder->getNextFromChild( itemp, include_children );
        if (itemp == next_itemp)
        {
            // hit last item
            return itemp->getVisible() ? itemp : this;
        }
        itemp = next_itemp;
    }

    return itemp;
}

LLFolderViewItem* LLFolderViewItem::getPreviousOpenNode(BOOL include_children)
{
    if (!mParentFolder)
    {
        return NULL;
    }

    LLFolderViewItem* itemp = mParentFolder->getPreviousFromChild( this, include_children );

    // Skip over items that are invisible or are hidden from the UI.
    while(itemp && !itemp->getVisible())
    {
        LLFolderViewItem* next_itemp = itemp->mParentFolder->getPreviousFromChild( itemp, include_children );
        if (itemp == next_itemp)
        {
            // hit first item
            return itemp->getVisible() ? itemp : this;
        }
        itemp = next_itemp;
    }

    return itemp;
}

BOOL LLFolderViewItem::passedFilter(S32 filter_generation)
{
    return getViewModelItem()->passedFilter(filter_generation);
}

BOOL LLFolderViewItem::isPotentiallyVisible(S32 filter_generation)
{
    if (filter_generation < 0)
    {
        filter_generation = getFolderViewModel()->getFilter().getFirstSuccessGeneration();
    }
    LLFolderViewModelItem* model = getViewModelItem();
    BOOL visible = model->passedFilter(filter_generation);
    if (model->getMarkedDirtyGeneration() >= filter_generation)
    {
        // unsure visibility state
        // retaining previous visibility until item is updated or filter generation changes
        visible |= getVisible();
    }
    return visible;
}

void LLFolderViewItem::refresh()
{
    LLFolderViewModelItem& vmi = *getViewModelItem();

    mLabel = vmi.getDisplayName();
    setToolTip(vmi.getName());
    // icons are slightly expensive to get, can be optimized
    // see LLInventoryIcon::getIcon()
    mIcon = vmi.getIcon();
    mIconOpen = vmi.getIconOpen();
    mIconOverlay = vmi.getIconOverlay();

    if (mRoot->useLabelSuffix())
    {
        // Very Expensive!
        // Can do a number of expensive checks, like checking active motions, wearables or friend list
        mLabelStyle = vmi.getLabelStyle();
        mLabelSuffix = vmi.getLabelSuffix();
    }

    // Dirty the filter flag of the model from the view (CHUI-849)
    vmi.dirtyFilter();

    mLabelWidthDirty = true;
    mSuffixNeedsRefresh = false;
}

void LLFolderViewItem::refreshSuffix()
{
    LLFolderViewModelItem const* vmi = getViewModelItem();

    // icons are slightly expensive to get, can be optimized
    // see LLInventoryIcon::getIcon()
    mIcon = vmi->getIcon();
    mIconOpen = vmi->getIconOpen();
    mIconOverlay = vmi->getIconOverlay();

    if (mRoot->useLabelSuffix())
    {
        // Very Expensive!
        // Can do a number of expensive checks, like checking active motions, wearables or friend list
        mLabelStyle = vmi->getLabelStyle();
        mLabelSuffix = vmi->getLabelSuffix();
    }

    mLabelWidthDirty = true;
    mSuffixNeedsRefresh = false;
}

// Utility function for LLFolderView
void LLFolderViewItem::arrangeAndSet(BOOL set_selection,
                                     BOOL take_keyboard_focus)
{
    LLFolderView* root = getRoot();
    if (getParentFolder())
    {
    getParentFolder()->requestArrange();
    }
    if(set_selection)
    {
        getRoot()->setSelection(this, TRUE, take_keyboard_focus);
        if(root)
        {
            root->scrollToShowSelection();
        }
    }
}


std::set<LLFolderViewItem*> LLFolderViewItem::getSelectionList() const
{
    std::set<LLFolderViewItem*> selection;
    return selection;
}

// addToFolder() returns TRUE if it succeeds. FALSE otherwise
void LLFolderViewItem::addToFolder(LLFolderViewFolder* folder)
{
    folder->addItem(this);

    // Compute indentation since parent folder changed
    mIndentation = (getParentFolder())
        ? getParentFolder()->getIndentation() + mLocalIndentation
        : 0;
}


// Finds width and height of this object and its children.  Also
// makes sure that this view and its children are the right size.
S32 LLFolderViewItem::arrange( S32* width, S32* height )
{
    // Only indent deeper items in hierarchy
    mIndentation = (getParentFolder())
        ? getParentFolder()->getIndentation() + mLocalIndentation
        : 0;
    if (mLabelWidthDirty)
    {
        if (mSuffixNeedsRefresh)
        {
            // Expensive. But despite refreshing label,
            // it is purely visual, so it is fine to do at our laisure
            refreshSuffix();
        }
        mLabelWidth = getLabelXPos() + getLabelFontForStyle(mLabelStyle)->getWidth(mLabel) + getLabelFontForStyle(LLFontGL::NORMAL)->getWidth(mLabelSuffix) + mLabelPaddingRight;
        mLabelWidthDirty = false;
    }

    *width = llmax(*width, mLabelWidth);

    // determine if we need to use ellipses to avoid horizontal scroll. EXT-719
    bool use_ellipses = getRoot()->getUseEllipses();
    if (use_ellipses)
    {
        // limit to set rect to avoid horizontal scrollbar
        *width = llmin(*width, getRoot()->getRect().getWidth());
    }
    *height = getItemHeight();
    return *height;
}

S32 LLFolderViewItem::getItemHeight() const
{
    return mItemHeight;
}

S32 LLFolderViewItem::getLabelXPos()
{
    return getIndentation() + mArrowSize + mTextPad + mIconWidth + mIconPad;
}

S32 LLFolderViewItem::getIconPad()
{
    return mIconPad;
}

S32 LLFolderViewItem::getTextPad()
{
    return mTextPad;
}

// *TODO: This can be optimized a lot by simply recording that it is
// selected in the appropriate places, and assuming that set selection
// means 'deselect' for a leaf item. Do this optimization after
// multiple selection is implemented to make sure it all plays nice
// together.
BOOL LLFolderViewItem::setSelection(LLFolderViewItem* selection, BOOL openitem, BOOL take_keyboard_focus)
{
    if (selection == this && !mIsSelected)
    {
        selectItem();
    }
    else if (mIsSelected)   // Deselect everything else.
    {
        deselectItem();
    }
    return mIsSelected;
}

BOOL LLFolderViewItem::changeSelection(LLFolderViewItem* selection, BOOL selected)
{
    if (selection == this)
    {
        if (mIsSelected)
        {
            deselectItem();
        }
        else
        {
            selectItem();
        }
        return TRUE;
    }
    return FALSE;
}

void LLFolderViewItem::deselectItem(void)
{
    mIsSelected = FALSE;
}

void LLFolderViewItem::selectItem(void)
{
    if (mIsSelected == FALSE)
    {
        mIsSelected = TRUE;
        getViewModelItem()->selectItem();
    }
}

BOOL LLFolderViewItem::isMovable()
{
    return getViewModelItem()->isItemMovable();
}

BOOL LLFolderViewItem::isRemovable()
{
    return getViewModelItem()->isItemRemovable();
}

void LLFolderViewItem::destroyView()
{
    getRoot()->removeFromSelectionList(this);

    if (mParentFolder)
    {
        // removeView deletes me
        mParentFolder->extractItem(this);
    }
    delete this;
}

// Call through to the viewed object and return true if it can be
// removed.
//BOOL LLFolderViewItem::removeRecursively(BOOL single_item)
BOOL LLFolderViewItem::remove()
{
    if(!isRemovable())
    {
        return FALSE;
    }
    return getViewModelItem()->removeItem();
}

// Build an appropriate context menu for the item.
void LLFolderViewItem::buildContextMenu(LLMenuGL& menu, U32 flags)
{
    getViewModelItem()->buildContextMenu(menu, flags);
}

void LLFolderViewItem::openItem( void )
{
    if (mAllowWear || !getViewModelItem()->isItemWearable())
    {
        getViewModelItem()->openItem();
    }
}

void LLFolderViewItem::rename(const std::string& new_name)
{
    if( !new_name.empty() )
    {
        getViewModelItem()->renameItem(new_name);
    }
}

const std::string& LLFolderViewItem::getName( void ) const
{
    static const std::string noName("");
    return getViewModelItem() ? getViewModelItem()->getName() : noName;
}

// LLView functionality
BOOL LLFolderViewItem::handleRightMouseDown( S32 x, S32 y, MASK mask )
{
    if(!mIsSelected)
    {
        getRoot()->setSelection(this, FALSE);
    }
    make_ui_sound("UISndClick");
    return TRUE;
}

BOOL LLFolderViewItem::handleMouseDown( S32 x, S32 y, MASK mask )
{
    if (LLView::childrenHandleMouseDown(x, y, mask))
    {
        return TRUE;
    }

    // No handler needed for focus lost since this class has no
    // state that depends on it.
    gFocusMgr.setMouseCapture( this );

    if (!mIsSelected)
    {
        if(mask & MASK_CONTROL)
        {
            getRoot()->changeSelection(this, !mIsSelected);
        }
        else if (mask & MASK_SHIFT)
        {
            getParentFolder()->extendSelectionTo(this);
        }
        else
        {
            getRoot()->setSelection(this, FALSE);
        }
        make_ui_sound("UISndClick");
    }
    else
    {
        // If selected, we reserve the decision of deselecting/reselecting to the mouse up moment.
        // This is necessary so we maintain selection consistent when starting a drag.
        mSelectPending = TRUE;
    }

    mDragStartX = x;
    mDragStartY = y;
    return TRUE;
}

BOOL LLFolderViewItem::handleHover( S32 x, S32 y, MASK mask )
{
<<<<<<< HEAD
    static LLCachedControl<S32> drag_and_drop_threshold(*LLUI::getInstance()->mSettingGroups["config"],"DragAndDropDistanceThreshold", 3);

=======
>>>>>>> 33ad8db7
    mIsMouseOverTitle = (y > (getRect().getHeight() - mItemHeight));

    if( hasMouseCapture() && isMovable() )
    {
            LLFolderView* root = getRoot();

<<<<<<< HEAD
        if( (x - mDragStartX) * (x - mDragStartX) + (y - mDragStartY) * (y - mDragStartY) > drag_and_drop_threshold() * drag_and_drop_threshold()
=======
        if( (x - mDragStartX) * (x - mDragStartX) + (y - mDragStartY) * (y - mDragStartY) > DRAG_N_DROP_DISTANCE_THRESHOLD * DRAG_N_DROP_DISTANCE_THRESHOLD
>>>>>>> 33ad8db7
            && root->getAllowDrag()
            && root->getCurSelectedItem()
            && root->startDrag())
        {
                    // RN: when starting drag and drop, clear out last auto-open
                    root->autoOpenTest(NULL);
                    root->setShowSelectionContext(TRUE);

                    // Release keyboard focus, so that if stuff is dropped into the
                    // world, pressing the delete key won't blow away the inventory
                    // item.
                    gFocusMgr.setKeyboardFocus(NULL);

            getWindow()->setCursor(UI_CURSOR_ARROW);
        }
        else if (x != mDragStartX || y != mDragStartY)
        {
            getWindow()->setCursor(UI_CURSOR_NOLOCKED);
        }

        root->clearHoveredItem();
        return TRUE;
    }
    else
    {
        LLFolderView* pRoot = getRoot();
        pRoot->setHoveredItem(this);
        pRoot->setShowSelectionContext(FALSE);
        getWindow()->setCursor(UI_CURSOR_ARROW);
        // let parent handle this then...
        return FALSE;
    }
}


BOOL LLFolderViewItem::handleDoubleClick( S32 x, S32 y, MASK mask )
{
    openItem();
    return TRUE;
}

BOOL LLFolderViewItem::handleMouseUp( S32 x, S32 y, MASK mask )
{
    if (LLView::childrenHandleMouseUp(x, y, mask))
    {
        return TRUE;
    }

    // if mouse hasn't moved since mouse down...
    if ( pointInView(x, y) && mSelectPending )
    {
        //...then select
        if(mask & MASK_CONTROL)
        {
            getRoot()->changeSelection(this, !mIsSelected);
        }
        else if (mask & MASK_SHIFT)
        {
            getParentFolder()->extendSelectionTo(this);
        }
        else
        {
            getRoot()->setSelection(this, FALSE);
        }
    }

    mSelectPending = FALSE;

    if( hasMouseCapture() )
    {
        if (getRoot())
        {
        getRoot()->setShowSelectionContext(FALSE);
        }
        gFocusMgr.setMouseCapture( NULL );
    }
    return TRUE;
}

void LLFolderViewItem::onMouseLeave(S32 x, S32 y, MASK mask)
{
    mIsMouseOverTitle = false;

    // NOTE: LLViewerWindow::updateUI() calls "enter" before "leave"; if the mouse moved to another item, we can't just outright clear it
    LLFolderView* pRoot = getRoot();
    if (this == pRoot->getHoveredItem())
    {
        pRoot->clearHoveredItem();
    }
}

BOOL LLFolderViewItem::handleDragAndDrop(S32 x, S32 y, MASK mask, BOOL drop,
                                         EDragAndDropType cargo_type,
                                         void* cargo_data,
                                         EAcceptance* accept,
                                         std::string& tooltip_msg)
{
    BOOL handled = FALSE;
    BOOL accepted = getViewModelItem()->dragOrDrop(mask,drop,cargo_type,cargo_data, tooltip_msg);
        handled = accepted;
        if (accepted)
        {
            mDragAndDropTarget = TRUE;
            *accept = ACCEPT_YES_MULTI;
        }
        else
        {
            *accept = ACCEPT_NO;
        }
    if(mParentFolder && !handled)
    {
        // store this item to get it in LLFolderBridge::dragItemIntoFolder on drop event.
        mRoot->setDraggingOverItem(this);
        handled = mParentFolder->handleDragAndDropFromChild(mask,drop,cargo_type,cargo_data,accept,tooltip_msg);
        mRoot->setDraggingOverItem(NULL);
    }
    if (handled)
    {
        LL_DEBUGS("UserInput") << "dragAndDrop handled by LLFolderViewItem" << LL_ENDL;
    }

    return handled;
}

void LLFolderViewItem::drawOpenFolderArrow(const Params& default_params, const LLUIColor& fg_color)
{
    //--------------------------------------------------------------------------------//
    // Draw open folder arrow
    //
    const S32 TOP_PAD = default_params.item_top_pad;

    if (hasVisibleChildren() || !isFolderComplete())
    {
        LLUIImage* arrow_image = default_params.folder_arrow_image;
        gl_draw_scaled_rotated_image(
            mIndentation, getRect().getHeight() - mArrowSize - mTextPad - TOP_PAD,
            mArrowSize, mArrowSize, mControlLabelRotation, arrow_image->getImage(), fg_color);
    }
}

/*virtual*/ bool LLFolderViewItem::isHighlightAllowed()
{
    return mIsSelected;
}

/*virtual*/ bool LLFolderViewItem::isHighlightActive()
{
    return mIsCurSelection;
}

/*virtual*/ bool LLFolderViewItem::isFadeItem()
{
    LLClipboard& clipboard = LLClipboard::instance();
    if (mCutGeneration != clipboard.getGeneration())
    {
        mCutGeneration = clipboard.getGeneration();
        mIsItemCut = clipboard.isCutMode()
                     && ((getParentFolder() && getParentFolder()->isFadeItem())
                        || getViewModelItem()->isCutToClipboard());
    }
    return mIsItemCut;
}

void LLFolderViewItem::drawHighlight(const BOOL showContent, const BOOL hasKeyboardFocus, const LLUIColor &selectColor, const LLUIColor &flashColor,
                                                        const LLUIColor &focusOutlineColor, const LLUIColor &mouseOverColor)
{
    const S32 focus_top = getRect().getHeight();
    const S32 focus_bottom = getRect().getHeight() - mItemHeight;
    const bool folder_open = (getRect().getHeight() > mItemHeight + 4);
    const S32 FOCUS_LEFT = 1;

    // Determine which background color to use for highlighting
    LLUIColor bgColor = (isFlashing() ? flashColor : selectColor);

    //--------------------------------------------------------------------------------//
    // Draw highlight for selected items
    // Note: Always render "current" item or flashing item, only render other selected
    // items if mShowSingleSelection is FALSE.
    //
    if (isHighlightAllowed())

    {
        gGL.getTexUnit(0)->unbind(LLTexUnit::TT_TEXTURE);

        // Highlight for selected but not current items
        if (!isHighlightActive() && !isFlashing())
        {
            LLColor4 bg_color = bgColor;
            // do time-based fade of extra objects
            F32 fade_time = (getRoot() ? getRoot()->getSelectionFadeElapsedTime() : 0.0f);
            if (getRoot() && getRoot()->getShowSingleSelection())
            {
                // fading out
                bg_color.mV[VALPHA] = clamp_rescale(fade_time, 0.f, 0.4f, bg_color.mV[VALPHA], 0.f);
            }
            else
            {
                // fading in
                bg_color.mV[VALPHA] = clamp_rescale(fade_time, 0.f, 0.4f, 0.f, bg_color.mV[VALPHA]);
            }
            gl_rect_2d(FOCUS_LEFT,
                       focus_top,
                       getRect().getWidth() - 2,
                       focus_bottom,
                       bg_color, hasKeyboardFocus);
        }

        // Highlight for currently selected or flashing item
        if (isHighlightActive())
        {
            // Background
            gl_rect_2d(FOCUS_LEFT,
                focus_top,
                getRect().getWidth() - 2,
                focus_bottom,
                bgColor, hasKeyboardFocus);
            // Outline
            gl_rect_2d(FOCUS_LEFT,
                focus_top,
                getRect().getWidth() - 2,
                focus_bottom,
                focusOutlineColor, FALSE);
        }

        if (folder_open)
        {
            gl_rect_2d(FOCUS_LEFT,
                focus_bottom + 1, // overlap with bottom edge of above rect
                getRect().getWidth() - 2,
                0,
                focusOutlineColor, FALSE);
            if (showContent && !isFlashing())
            {
                gl_rect_2d(FOCUS_LEFT,
                    focus_bottom + 1,
                    getRect().getWidth() - 2,
                    0,
                    bgColor, TRUE);
            }
        }
    }
    else if (mIsMouseOverTitle)
    {
        gl_rect_2d(FOCUS_LEFT,
            focus_top,
            getRect().getWidth() - 2,
            focus_bottom,
            mouseOverColor, FALSE);
    }

    //--------------------------------------------------------------------------------//
    // Draw DragNDrop highlight
    //
    if (mDragAndDropTarget)
    {
        gGL.getTexUnit(0)->unbind(LLTexUnit::TT_TEXTURE);
        gl_rect_2d(FOCUS_LEFT,
            focus_top,
            getRect().getWidth() - 2,
            focus_bottom,
            bgColor, FALSE);
        if (folder_open)
        {
            gl_rect_2d(FOCUS_LEFT,
                focus_bottom + 1, // overlap with bottom edge of above rect
                getRect().getWidth() - 2,
                0,
                bgColor, FALSE);
        }
        mDragAndDropTarget = FALSE;
    }
}

void LLFolderViewItem::drawLabel(const LLFontGL * font, const F32 x, const F32 y, const LLColor4& color, F32 &right_x)
{
    //--------------------------------------------------------------------------------//
    // Draw the actual label text
    //
    font->renderUTF8(mLabel, 0, x, y, color,
        LLFontGL::LEFT, LLFontGL::BOTTOM, LLFontGL::NORMAL, LLFontGL::NO_SHADOW,
        S32_MAX, getRect().getWidth() - (S32) x - mLabelPaddingRight, &right_x, /*use_ellipses*/TRUE);
}

void LLFolderViewItem::draw()
{
    const BOOL show_context = (getRoot() ? getRoot()->getShowSelectionContext() : FALSE);
    const BOOL filled = show_context || (getRoot() ? getRoot()->getParentPanel()->hasFocus() : FALSE); // If we have keyboard focus, draw selection filled

    const Params& default_params = LLUICtrlFactory::getDefaultParams<LLFolderViewItem>();
    const S32 TOP_PAD = default_params.item_top_pad;

    const LLFontGL* font = getLabelFontForStyle(mLabelStyle);

    getViewModelItem()->update();

    if(!mSingleFolderMode)
    {
        drawOpenFolderArrow(default_params, sFgColor);
    }

    drawHighlight(show_context, filled, sHighlightBgColor, sFlashBgColor, sFocusOutlineColor, sMouseOverColor);

    //--------------------------------------------------------------------------------//
    // Draw open icon
    //
    const S32 icon_x = mIndentation + mArrowSize + mTextPad;
    if (!mIconOpen.isNull() && (llabs(mControlLabelRotation) > 80)) // For open folders
    {
        mIconOpen->draw(icon_x, getRect().getHeight() - mIconOpen->getHeight() - TOP_PAD + 1);
    }
    else if (mIcon)
    {
        mIcon->draw(icon_x, getRect().getHeight() - mIcon->getHeight() - TOP_PAD + 1);
    }

    if (mIconOverlay && getRoot()->showItemLinkOverlays())
    {
        mIconOverlay->draw(icon_x, getRect().getHeight() - mIcon->getHeight() - TOP_PAD + 1);
    }

    //--------------------------------------------------------------------------------//
    // Exit if no label to draw
    //
    if (mLabel.empty())
    {
        return;
    }

    std::string::size_type filter_string_length = mViewModelItem->hasFilterStringMatch() ? mViewModelItem->getFilterStringSize() : 0;
    F32 right_x  = 0;
    F32 y = (F32)getRect().getHeight() - font->getLineHeight() - (F32)mTextPad - (F32)TOP_PAD;
    F32 text_left = (F32)getLabelXPos();
    std::string combined_string = mLabel + mLabelSuffix;

    const LLFontGL* suffix_font = getLabelFontForStyle(LLFontGL::NORMAL);
    S32 filter_offset = mViewModelItem->getFilterStringOffset();
    if (filter_string_length > 0)
    {
        S32 bottom = llfloor(getRect().getHeight() - font->getLineHeight() - 3 - TOP_PAD);
        S32 top = getRect().getHeight() - TOP_PAD;
        if(mLabelSuffix.empty() || (font == suffix_font))
        {
        S32 left = ll_round(text_left) + font->getWidth(combined_string, 0, mViewModelItem->getFilterStringOffset()) - 2;
        S32 right = left + font->getWidth(combined_string, mViewModelItem->getFilterStringOffset(), filter_string_length) + 2;

        LLUIImage* box_image = default_params.selection_image;
        LLRect box_rect(left, top, right, bottom);
        box_image->draw(box_rect, sFilterBGColor);
        }
        else
        {
            S32 label_filter_length = llmin((S32)mLabel.size() - filter_offset, (S32)filter_string_length);
            if(label_filter_length > 0)
            {
                S32 left = ll_round(text_left) + font->getWidthF32(mLabel, 0, llmin(filter_offset, (S32)mLabel.size())) - 2;
                S32 right = left + font->getWidthF32(mLabel, filter_offset, label_filter_length) + 2;
                LLUIImage* box_image = default_params.selection_image;
                LLRect box_rect(left, top, right, bottom);
                box_image->draw(box_rect, sFilterBGColor);
            }
            S32 suffix_filter_length = label_filter_length > 0 ? filter_string_length - label_filter_length : filter_string_length;
            if(suffix_filter_length > 0)
            {
                S32 suffix_offset = llmax(0, filter_offset - (S32)mLabel.size());
                S32 left = ll_round(text_left) + font->getWidthF32(mLabel, 0, mLabel.size()) + suffix_font->getWidthF32(mLabelSuffix, 0, suffix_offset) - 2;
                S32 right = left + suffix_font->getWidthF32(mLabelSuffix, suffix_offset, suffix_filter_length) + 2;
                LLUIImage* box_image = default_params.selection_image;
                LLRect box_rect(left, top, right, bottom);
                box_image->draw(box_rect, sFilterBGColor);
            }
        }
    }

    LLColor4 color = (mIsSelected && filled) ? mFontHighlightColor : mFontColor;

    if (isFadeItem())
    {
         // Fade out item color to indicate it's being cut
         color.mV[VALPHA] *= 0.5f;
    }
    drawLabel(font, text_left, y, color, right_x);

    //--------------------------------------------------------------------------------//
    // Draw label suffix
    //
    if (!mLabelSuffix.empty())
    {
        suffix_font->renderUTF8( mLabelSuffix, 0, right_x, y, isFadeItem() ? color : (LLColor4)sSuffixColor,
                          LLFontGL::LEFT, LLFontGL::BOTTOM, LLFontGL::NORMAL, LLFontGL::NO_SHADOW,
                          S32_MAX, S32_MAX, &right_x);
    }

    //--------------------------------------------------------------------------------//
    // Highlight string match
    //
    if (filter_string_length > 0)
    {
        if(mLabelSuffix.empty() || (font == suffix_font))
        {
            F32 match_string_left = text_left + font->getWidthF32(combined_string, 0, filter_offset + filter_string_length) - font->getWidthF32(combined_string, filter_offset, filter_string_length);
            F32 yy = (F32)getRect().getHeight() - font->getLineHeight() - (F32)mTextPad - (F32)TOP_PAD;
            font->renderUTF8(combined_string, filter_offset, match_string_left, yy,
                sFilterTextColor, LLFontGL::LEFT, LLFontGL::BOTTOM, LLFontGL::NORMAL, LLFontGL::NO_SHADOW,
                filter_string_length, S32_MAX, &right_x);
        }
        else
        {
            S32 label_filter_length = llmin((S32)mLabel.size() - filter_offset, (S32)filter_string_length);
            if(label_filter_length > 0)
            {
                F32 match_string_left = text_left + font->getWidthF32(mLabel, 0, filter_offset + label_filter_length) - font->getWidthF32(mLabel, filter_offset, label_filter_length);
                F32 yy = (F32)getRect().getHeight() - font->getLineHeight() - (F32)mTextPad - (F32)TOP_PAD;
                font->renderUTF8(mLabel, filter_offset, match_string_left, yy,
                    sFilterTextColor, LLFontGL::LEFT, LLFontGL::BOTTOM, LLFontGL::NORMAL, LLFontGL::NO_SHADOW,
                    label_filter_length, S32_MAX, &right_x);
            }

            S32 suffix_filter_length = label_filter_length > 0 ? filter_string_length - label_filter_length : filter_string_length;
            if(suffix_filter_length > 0)
            {
                S32 suffix_offset = llmax(0, filter_offset - (S32)mLabel.size());
                F32 match_string_left = text_left + font->getWidthF32(mLabel, 0, mLabel.size()) + suffix_font->getWidthF32(mLabelSuffix, 0, suffix_offset + suffix_filter_length) - suffix_font->getWidthF32(mLabelSuffix, suffix_offset, suffix_filter_length);
                F32 yy = (F32)getRect().getHeight() - suffix_font->getLineHeight() - (F32)mTextPad - (F32)TOP_PAD;
                suffix_font->renderUTF8(mLabelSuffix, suffix_offset, match_string_left, yy, sFilterTextColor,
                    LLFontGL::LEFT, LLFontGL::BOTTOM, LLFontGL::NORMAL, LLFontGL::NO_SHADOW,
                    suffix_filter_length, S32_MAX, &right_x);
            }
        }

    }

    //Gilbert Linden 9-20-2012: Although this should be legal, removing it because it causes the mLabelSuffix rendering to
    //be distorted...oddly. I initially added this in but didn't need it after all. So removing to prevent unnecessary bug.
    //LLView::draw();
}

const LLFolderViewModelInterface* LLFolderViewItem::getFolderViewModel( void ) const
{
    return getRoot()->getFolderViewModel();
}

LLFolderViewModelInterface* LLFolderViewItem::getFolderViewModel( void )
{
    return getRoot()->getFolderViewModel();
}

bool LLFolderViewItem::isInSelection() const
{
    return mIsSelected || (mParentFolder && mParentFolder->isInSelection());
}



///----------------------------------------------------------------------------
/// Class LLFolderViewFolder
///----------------------------------------------------------------------------

LLFolderViewFolder::LLFolderViewFolder( const LLFolderViewItem::Params& p ):
    LLFolderViewItem( p ),
    mIsOpen(FALSE),
    mExpanderHighlighted(FALSE),
    mCurHeight(0.f),
    mTargetHeight(0.f),
    mAutoOpenCountdown(0.f),
    mIsFolderComplete(false), // folder might have children that are not loaded yet.
    mAreChildrenInited(false), // folder might have children that are not built yet.
    mLastArrangeGeneration( -1 ),
    mLastCalculatedWidth(0)
{
}

void LLFolderViewFolder::updateLabelRotation()
{
    if (mAutoOpenCountdown != 0.f)
    {
        mControlLabelRotation = mAutoOpenCountdown * -90.f;
    }
    else if (isOpen())
    {
        mControlLabelRotation = lerp(mControlLabelRotation, -90.f, LLSmoothInterpolation::getInterpolant(0.04f));
    }
    else
    {
        mControlLabelRotation = lerp(mControlLabelRotation, 0.f, LLSmoothInterpolation::getInterpolant(0.025f));
    }
}

// Destroys the object
LLFolderViewFolder::~LLFolderViewFolder( void )
{
    // The LLView base class takes care of object destruction. make sure that we
    // don't have mouse or keyboard focus
    gFocusMgr.releaseFocusIfNeeded( this ); // calls onCommit()
}

// addToFolder() returns TRUE if it succeeds. FALSE otherwise
void LLFolderViewFolder::addToFolder(LLFolderViewFolder* folder)
{
    folder->addFolder(this);

    // Compute indentation since parent folder changed
    mIndentation = (getParentFolder())
        ? getParentFolder()->getIndentation() + mLocalIndentation
        : 0;

    if(isOpen() && folder->isOpen())
    {
        requestArrange();
    }
}

static LLTrace::BlockTimerStatHandle FTM_ARRANGE("Arrange");

// Make everything right and in the right place ready for drawing (CHUI-849)
// * Sort everything correctly if necessary
// * Turn widgets visible/invisible according to their model filtering state
// * Takes animation state into account for opening/closing of folders (this makes widgets visible/invisible)
// * Reposition visible widgets so that they line up correctly with no gap
// * Compute the width and height of the current folder and its children
// * Makes sure that this view and its children are the right size
S32 LLFolderViewFolder::arrange( S32* width, S32* height )
{
    // Sort before laying out contents
    // Note that we sort from the root (CHUI-849)
    if (mAreChildrenInited)
    {
        getRoot()->getFolderViewModel()->sort(this);
    }

    LL_RECORD_BLOCK_TIME(FTM_ARRANGE);

    // evaluate mHasVisibleChildren
    mHasVisibleChildren = false;
    if (mAreChildrenInited && getViewModelItem()->descendantsPassedFilter())
    {
        // We have to verify that there's at least one child that's not filtered out
        bool found = false;
        // Try the items first
        for (items_t::iterator iit = mItems.begin(); iit != mItems.end(); ++iit)
        {
            LLFolderViewItem* itemp = (*iit);
            found = itemp->isPotentiallyVisible();
            if (found)
                break;
        }
        if (!found)
        {
            // If no item found, try the folders
            for (folders_t::iterator fit = mFolders.begin(); fit != mFolders.end(); ++fit)
            {
                LLFolderViewFolder* folderp = (*fit);
                found = folderp->isPotentiallyVisible();
                if (found)
                    break;
            }
        }

        mHasVisibleChildren = found;
    }
    if (!mIsFolderComplete && mAreChildrenInited)
    {
        mIsFolderComplete = getFolderViewModel()->isFolderComplete(this);
    }



    // calculate height as a single item (without any children), and reshapes rectangle to match
    LLFolderViewItem::arrange( width, height );

    // clamp existing animated height so as to never get smaller than a single item
    mCurHeight = llmax((F32)*height, mCurHeight);

    // initialize running height value as height of single item in case we have no children
    F32 running_height = (F32)*height;
    F32 target_height = (F32)*height;

    // are my children visible?
    if (needsArrange())
    {
        // set last arrange generation first, in case children are animating
        // and need to be arranged again
        mLastArrangeGeneration = getRoot()->getArrangeGeneration();
        if (isOpen())
        {
            // Add sizes of children
            S32 parent_item_height = getRect().getHeight();

            for(folders_t::iterator fit = mFolders.begin(); fit != mFolders.end(); ++fit)
            {
                LLFolderViewFolder* folderp = (*fit);
                folderp->setVisible(folderp->isPotentiallyVisible());

                if (folderp->getVisible())
                {
                    S32 child_width = *width;
                    S32 child_height = 0;
                    S32 child_top = parent_item_height - ll_round(running_height);

                    target_height += folderp->arrange( &child_width, &child_height );

                    running_height += (F32)child_height;
                    *width = llmax(*width, child_width);
                    folderp->setOrigin( 0, child_top - folderp->getRect().getHeight() );
                }
            }
            for(items_t::iterator iit = mItems.begin();
                iit != mItems.end(); ++iit)
            {
                LLFolderViewItem* itemp = (*iit);
                itemp->setVisible(itemp->isPotentiallyVisible());

                if (itemp->getVisible())
                {
                    S32 child_width = *width;
                    S32 child_height = 0;
                    S32 child_top = parent_item_height - ll_round(running_height);

                    target_height += itemp->arrange( &child_width, &child_height );
                    // don't change width, as this item is as wide as its parent folder by construction
                    itemp->reshape( itemp->getRect().getWidth(), child_height);

                    running_height += (F32)child_height;
                    *width = llmax(*width, child_width);
                    itemp->setOrigin( 0, child_top - itemp->getRect().getHeight() );
                }
            }
        }

        mTargetHeight = target_height;
        // cache this width so next time we can just return it
        mLastCalculatedWidth = *width;
    }
    else
    {
        // just use existing width
        *width = mLastCalculatedWidth;
    }
<<<<<<< HEAD

    // animate current height towards target height
    if (llabs(mCurHeight - mTargetHeight) > 1.f)
    {
        mCurHeight = lerp(mCurHeight, mTargetHeight, LLSmoothInterpolation::getInterpolant(isOpen() ? FOLDER_OPEN_TIME_CONSTANT : FOLDER_CLOSE_TIME_CONSTANT));

        requestArrange();

=======

    // animate current height towards target height
    if (llabs(mCurHeight - mTargetHeight) > 1.f)
    {
        mCurHeight = lerp(mCurHeight, mTargetHeight, LLSmoothInterpolation::getInterpolant(isOpen() ? FOLDER_OPEN_TIME_CONSTANT : FOLDER_CLOSE_TIME_CONSTANT));

        requestArrange();

>>>>>>> 33ad8db7
        // hide child elements that fall out of current animated height
        for (folders_t::iterator iter = mFolders.begin();
            iter != mFolders.end();)
        {
            folders_t::iterator fit = iter++;
            // number of pixels that bottom of folder label is from top of parent folder
            if (getRect().getHeight() - (*fit)->getRect().mTop + (*fit)->getItemHeight()
                > ll_round(mCurHeight) + mMaxFolderItemOverlap)
            {
                // hide if beyond current folder height
                (*fit)->setVisible(FALSE);
            }
        }

        for (items_t::iterator iter = mItems.begin();
            iter != mItems.end();)
        {
            items_t::iterator iit = iter++;
            // number of pixels that bottom of item label is from top of parent folder
            if (getRect().getHeight() - (*iit)->getRect().mBottom
                > ll_round(mCurHeight) + mMaxFolderItemOverlap)
            {
                (*iit)->setVisible(FALSE);
            }
        }
    }
    else
    {
        mCurHeight = mTargetHeight;
    }

    // don't change width as this item is already as wide as its parent folder
    reshape(getRect().getWidth(),ll_round(mCurHeight));

    // pass current height value back to parent
    *height = ll_round(mCurHeight);

    return ll_round(mTargetHeight);
}

BOOL LLFolderViewFolder::needsArrange()
{
    return mLastArrangeGeneration < getRoot()->getArrangeGeneration();
}

bool LLFolderViewFolder::descendantsPassedFilter(S32 filter_generation)
{
    return getViewModelItem()->descendantsPassedFilter(filter_generation);
}

// Passes selection information on to children and record selection
// information if necessary.
BOOL LLFolderViewFolder::setSelection(LLFolderViewItem* selection, BOOL openitem,
                                      BOOL take_keyboard_focus)
{
    BOOL rv = FALSE;
    if (selection == this)
    {
        if (!isSelected())
        {
            selectItem();
        }
        rv = TRUE;
    }
    else
    {
        if (isSelected())
        {
            deselectItem();
        }
        rv = FALSE;
    }
    BOOL child_selected = FALSE;

    for (folders_t::iterator iter = mFolders.begin();
        iter != mFolders.end();)
    {
        folders_t::iterator fit = iter++;
        if((*fit)->setSelection(selection, openitem, take_keyboard_focus))
        {
            rv = TRUE;
            child_selected = TRUE;
        }
    }
    for (items_t::iterator iter = mItems.begin();
        iter != mItems.end();)
    {
        items_t::iterator iit = iter++;
        if((*iit)->setSelection(selection, openitem, take_keyboard_focus))
        {
            rv = TRUE;
            child_selected = TRUE;
        }
    }
    if(openitem && child_selected && !mSingleFolderMode)
    {
        setOpenArrangeRecursively(TRUE);
    }
    return rv;
}

// This method is used to change the selection of an item.
// Recursively traverse all children; if 'selection' is 'this' then change
// the select status if necessary.
// Returns TRUE if the selection state of this folder, or of a child, was changed.
BOOL LLFolderViewFolder::changeSelection(LLFolderViewItem* selection, BOOL selected)
{
    BOOL rv = FALSE;
    if(selection == this)
    {
        if (isSelected() != selected)
        {
            rv = TRUE;
            if (selected)
            {
                selectItem();
            }
            else
            {
                deselectItem();
            }
        }
    }

    for (folders_t::iterator iter = mFolders.begin();
        iter != mFolders.end();)
    {
        folders_t::iterator fit = iter++;
        if((*fit)->changeSelection(selection, selected))
        {
            rv = TRUE;
        }
    }
    for (items_t::iterator iter = mItems.begin();
        iter != mItems.end();)
    {
        items_t::iterator iit = iter++;
        if((*iit)->changeSelection(selection, selected))
        {
            rv = TRUE;
        }
    }
    return rv;
}

LLFolderViewFolder* LLFolderViewFolder::getCommonAncestor(LLFolderViewItem* item_a, LLFolderViewItem* item_b, bool& reverse)
{
    if (!item_a->getParentFolder() || !item_b->getParentFolder()) return NULL;

    std::deque<LLFolderViewFolder*> item_a_ancestors;

    LLFolderViewFolder* parent = item_a->getParentFolder();
    while(parent)
    {
        item_a_ancestors.push_back(parent);
        parent = parent->getParentFolder();
    }

    std::deque<LLFolderViewFolder*> item_b_ancestors;

    parent = item_b->getParentFolder();
    while(parent)
    {
        item_b_ancestors.push_back(parent);
        parent = parent->getParentFolder();
    }

    LLFolderViewFolder* common_ancestor = item_a->getRoot();

    while(item_a_ancestors.size() > item_b_ancestors.size())
    {
        item_a = item_a_ancestors.front();
        item_a_ancestors.pop_front();
    }

    while(item_b_ancestors.size() > item_a_ancestors.size())
    {
        item_b = item_b_ancestors.front();
        item_b_ancestors.pop_front();
    }

    while(item_a_ancestors.size())
    {
        common_ancestor = item_a_ancestors.front();

        if (item_a_ancestors.front() == item_b_ancestors.front())
        {
            // which came first, sibling a or sibling b?
            for (folders_t::iterator it = common_ancestor->mFolders.begin(), end_it = common_ancestor->mFolders.end();
                it != end_it;
                ++it)
            {
                LLFolderViewItem* item = *it;

                if (item == item_a)
                {
                    reverse = false;
                    return common_ancestor;
                }
                if (item == item_b)
                {
                    reverse = true;
                    return common_ancestor;
                }
            }

            for (items_t::iterator it = common_ancestor->mItems.begin(), end_it = common_ancestor->mItems.end();
                it != end_it;
                ++it)
            {
                LLFolderViewItem* item = *it;

                if (item == item_a)
                {
                    reverse = false;
                    return common_ancestor;
                }
                if (item == item_b)
                {
                    reverse = true;
                    return common_ancestor;
                }
            }
            break;
        }

        item_a = item_a_ancestors.front();
        item_a_ancestors.pop_front();
        item_b = item_b_ancestors.front();
        item_b_ancestors.pop_front();
    }

    return NULL;
}

void LLFolderViewFolder::gatherChildRangeExclusive(LLFolderViewItem* start, LLFolderViewItem* end, bool reverse, std::vector<LLFolderViewItem*>& items)
{
    bool selecting = start == NULL;
    if (reverse)
    {
        for (items_t::reverse_iterator it = mItems.rbegin(), end_it = mItems.rend();
            it != end_it;
            ++it)
        {
            if (*it == end)
            {
                return;
            }
            if (selecting && (*it)->getVisible())
            {
                items.push_back(*it);
            }

            if (*it == start)
            {
                selecting = true;
            }
        }
        for (folders_t::reverse_iterator it = mFolders.rbegin(), end_it = mFolders.rend();
            it != end_it;
            ++it)
        {
            if (*it == end)
            {
                return;
            }

            if (selecting && (*it)->getVisible())
            {
                items.push_back(*it);
            }

            if (*it == start)
            {
                selecting = true;
            }
        }
    }
    else
    {
        for (folders_t::iterator it = mFolders.begin(), end_it = mFolders.end();
            it != end_it;
            ++it)
        {
            if (*it == end)
            {
                return;
            }

            if (selecting && (*it)->getVisible())
            {
                items.push_back(*it);
            }

            if (*it == start)
            {
                selecting = true;
            }
        }
        for (items_t::iterator it = mItems.begin(), end_it = mItems.end();
            it != end_it;
            ++it)
        {
            if (*it == end)
            {
                return;
            }

            if (selecting && (*it)->getVisible())
            {
                items.push_back(*it);
            }

            if (*it == start)
            {
                selecting = true;
            }
        }
    }
}

void LLFolderViewFolder::extendSelectionTo(LLFolderViewItem* new_selection)
{
    if (getRoot()->getAllowMultiSelect() == FALSE) return;

    LLFolderViewItem* cur_selected_item = getRoot()->getCurSelectedItem();
    if (cur_selected_item == NULL)
    {
        cur_selected_item = new_selection;
    }


    bool reverse = false;
    LLFolderViewFolder* common_ancestor = getCommonAncestor(cur_selected_item, new_selection, reverse);
    if (!common_ancestor) return;

    LLFolderViewItem* last_selected_item_from_cur = cur_selected_item;
    LLFolderViewFolder* cur_folder = cur_selected_item->getParentFolder();

    std::vector<LLFolderViewItem*> items_to_select_forward;

    while(cur_folder != common_ancestor)
    {
        cur_folder->gatherChildRangeExclusive(last_selected_item_from_cur, NULL, reverse, items_to_select_forward);

        last_selected_item_from_cur = cur_folder;
        cur_folder = cur_folder->getParentFolder();
    }

    std::vector<LLFolderViewItem*> items_to_select_reverse;

    LLFolderViewItem* last_selected_item_from_new = new_selection;
    cur_folder = new_selection->getParentFolder();
    while(cur_folder != common_ancestor)
    {
        cur_folder->gatherChildRangeExclusive(last_selected_item_from_new, NULL, !reverse, items_to_select_reverse);

        last_selected_item_from_new = cur_folder;
        cur_folder = cur_folder->getParentFolder();
    }

    common_ancestor->gatherChildRangeExclusive(last_selected_item_from_cur, last_selected_item_from_new, reverse, items_to_select_forward);

    for (std::vector<LLFolderViewItem*>::reverse_iterator it = items_to_select_reverse.rbegin(), end_it = items_to_select_reverse.rend();
        it != end_it;
        ++it)
    {
        items_to_select_forward.push_back(*it);
    }

    LLFolderView* root = getRoot();

    BOOL selection_reverse = new_selection->isSelected(); //indication that some elements are being deselected

    // array always go from 'will be selected' to ' will be unselected', iterate
    // in opposite direction to simplify identification of 'point of origin' in
    // case it is in the list we are working with
    for (std::vector<LLFolderViewItem*>::reverse_iterator it = items_to_select_forward.rbegin(), end_it = items_to_select_forward.rend();
        it != end_it;
        ++it)
    {
        LLFolderViewItem* item = *it;
        BOOL selected = item->isSelected();
        if (!selection_reverse && selected)
        {
            // it is our 'point of origin' where we shift/expand from
            // don't deselect it
            selection_reverse = TRUE;
        }
        else
        {
            root->changeSelection(item, !selected);
        }
    }

    if (selection_reverse)
    {
        // at some point we reversed selection, first element should be deselected
        root->changeSelection(last_selected_item_from_cur, FALSE);
    }

    // element we expand to should always be selected
    root->changeSelection(new_selection, TRUE);
}


void LLFolderViewFolder::destroyView()
{
    while (!mItems.empty())
    {
        LLFolderViewItem *itemp = mItems.back();
        mItems.pop_back();
        itemp->destroyView(); // LLFolderViewItem::destroyView() removes entry from mItems
    }

    while (!mFolders.empty())
    {
        LLFolderViewFolder *folderp = mFolders.back();
        mFolders.pop_back();
        folderp->destroyView(); // LLFolderVievFolder::destroyView() removes entry from mFolders
    }

    LLFolderViewItem::destroyView();
}

// extractItem() removes the specified item from the folder, but
// doesn't delete it.
void LLFolderViewFolder::extractItem( LLFolderViewItem* item, bool deparent_model )
{
    if (item->isSelected())
        getRoot()->clearSelection();
    items_t::iterator it = std::find(mItems.begin(), mItems.end(), item);
    if(it == mItems.end())
    {
        // This is an evil downcast. However, it's only doing
        // pointer comparison to find if (which it should be ) the
        // item is in the container, so it's pretty safe.
        LLFolderViewFolder* f = static_cast<LLFolderViewFolder*>(item);
        folders_t::iterator ft;
        ft = std::find(mFolders.begin(), mFolders.end(), f);
        if (ft != mFolders.end())
        {
            mFolders.erase(ft);
        }
    }
    else
    {
        mItems.erase(it);
    }
    //item has been removed, need to update filter
    if (deparent_model)
    {
        // in some cases model does not belong to parent view, is shared between views
        getViewModelItem()->removeChild(item->getViewModelItem());
    }
    //because an item is going away regardless of filter status, force rearrange
    requestArrange();
    removeChild(item);
}

BOOL LLFolderViewFolder::isMovable()
{
    if( !(getViewModelItem()->isItemMovable()) )
    {
            return FALSE;
        }

        for (items_t::iterator iter = mItems.begin();
            iter != mItems.end();)
        {
            items_t::iterator iit = iter++;
            if(!(*iit)->isMovable())
            {
                return FALSE;
            }
        }

        for (folders_t::iterator iter = mFolders.begin();
            iter != mFolders.end();)
        {
            folders_t::iterator fit = iter++;
            if(!(*fit)->isMovable())
            {
                return FALSE;
            }
        }
    return TRUE;
}


BOOL LLFolderViewFolder::isRemovable()
{
    if( !(getViewModelItem()->isItemRemovable()) )
    {
            return FALSE;
        }

        for (items_t::iterator iter = mItems.begin();
            iter != mItems.end();)
        {
            items_t::iterator iit = iter++;
            if(!(*iit)->isRemovable())
            {
                return FALSE;
            }
        }

        for (folders_t::iterator iter = mFolders.begin();
            iter != mFolders.end();)
        {
            folders_t::iterator fit = iter++;
            if(!(*fit)->isRemovable())
            {
                return FALSE;
            }
        }
    return TRUE;
}

void LLFolderViewFolder::destroyRoot()
{
    delete this;
}

// this is an internal method used for adding items to folders.
void LLFolderViewFolder::addItem(LLFolderViewItem* item)
{
    if (item->getParentFolder())
    {
        item->getParentFolder()->extractItem(item);
    }
    item->setParentFolder(this);

    mItems.push_back(item);

    item->setRect(LLRect(0, 0, getRect().getWidth(), 0));
    item->setVisible(FALSE);

    addChild(item);

    // When the model is already hooked into a hierarchy (i.e. has a parent), do not reparent it
    // Note: this happens when models are created before views or shared between views
    if (!item->getViewModelItem()->hasParent())
    {
        getViewModelItem()->addChild(item->getViewModelItem());
    }
}

// this is an internal method used for adding items to folders.
void LLFolderViewFolder::addFolder(LLFolderViewFolder* folder)
{
    if (folder->mParentFolder)
    {
        folder->mParentFolder->extractItem(folder);
    }
    folder->mParentFolder = this;
    mFolders.push_back(folder);
    folder->setOrigin(0, 0);
    folder->reshape(getRect().getWidth(), 0);
    folder->setVisible(FALSE);
    // rearrange all descendants too, as our indentation level might have changed
    //folder->requestArrange();
    //requestSort();

    addChild(folder);

    // When the model is already hooked into a hierarchy (i.e. has a parent), do not reparent it
    // Note: this happens when models are created before views or shared between views
    if (!folder->getViewModelItem()->hasParent())
    {
        getViewModelItem()->addChild(folder->getViewModelItem());
    }
}

void LLFolderViewFolder::requestArrange()
{
    mLastArrangeGeneration = -1;
    // flag all items up to root
    if (mParentFolder)
    {
        mParentFolder->requestArrange();
    }
}

void LLFolderViewFolder::toggleOpen()
{
    setOpen(!isOpen());
}

// Force a folder open or closed
void LLFolderViewFolder::setOpen(BOOL openitem)
{
    if(mSingleFolderMode)
    {
        // navigateToFolder can destroy this view
        // delay it in case setOpen was called from click or key processing
        doOnIdleOneTime([this]()
                        {
                            getViewModelItem()->navigateToFolder();
                        });
    }
    else
    {
        setOpenArrangeRecursively(openitem);
    }
}

void LLFolderViewFolder::setOpenArrangeRecursively(BOOL openitem, ERecurseType recurse)
{
    BOOL was_open = isOpen();
    mIsOpen = openitem;
        if(!was_open && openitem)
        {
            getViewModelItem()->openItem();
            // openItem() will request content, it won't be incomplete
            mIsFolderComplete = true;
        }
        else if(was_open && !openitem)
        {
        getViewModelItem()->closeItem();
    }

    if (recurse == RECURSE_DOWN || recurse == RECURSE_UP_DOWN)
    {
        for (folders_t::iterator iter = mFolders.begin();
            iter != mFolders.end();)
        {
            folders_t::iterator fit = iter++;
            (*fit)->setOpenArrangeRecursively(openitem, RECURSE_DOWN);      /* Flawfinder: ignore */
        }
    }
    if (mParentFolder
        &&  (recurse == RECURSE_UP
            || recurse == RECURSE_UP_DOWN))
    {
        mParentFolder->setOpenArrangeRecursively(openitem, RECURSE_UP);
    }

    if (was_open != isOpen())
    {
        requestArrange();
    }
}

BOOL LLFolderViewFolder::handleDragAndDropFromChild(MASK mask,
                                                    BOOL drop,
                                                    EDragAndDropType c_type,
                                                    void* cargo_data,
                                                    EAcceptance* accept,
                                                    std::string& tooltip_msg)
{
    BOOL accepted = mViewModelItem->dragOrDrop(mask,drop,c_type,cargo_data, tooltip_msg);
    if (accepted)
    {
        mDragAndDropTarget = TRUE;
        *accept = ACCEPT_YES_MULTI;
    }
    else
    {
        *accept = ACCEPT_NO;
    }

    // drag and drop to child item, so clear pending auto-opens
    getRoot()->autoOpenTest(NULL);

    return TRUE;
}

void LLFolderViewFolder::openItem( void )
{
    toggleOpen();
}

void LLFolderViewFolder::applyFunctorToChildren(LLFolderViewFunctor& functor)
{
    for (folders_t::iterator iter = mFolders.begin();
        iter != mFolders.end();)
    {
        folders_t::iterator fit = iter++;
        functor.doItem((*fit));
    }
    for (items_t::iterator iter = mItems.begin();
        iter != mItems.end();)
    {
        items_t::iterator iit = iter++;
        functor.doItem((*iit));
    }
}

void LLFolderViewFolder::applyFunctorRecursively(LLFolderViewFunctor& functor)
{
    functor.doFolder(this);

    for (folders_t::iterator iter = mFolders.begin();
        iter != mFolders.end();)
    {
        folders_t::iterator fit = iter++;
        (*fit)->applyFunctorRecursively(functor);
    }
    for (items_t::iterator iter = mItems.begin();
        iter != mItems.end();)
    {
        items_t::iterator iit = iter++;
        functor.doItem((*iit));
    }
}

// LLView functionality
BOOL LLFolderViewFolder::handleDragAndDrop(S32 x, S32 y, MASK mask,
                                           BOOL drop,
                                           EDragAndDropType cargo_type,
                                           void* cargo_data,
                                           EAcceptance* accept,
                                           std::string& tooltip_msg)
{
    BOOL handled = FALSE;

    if (isOpen())
    {
        handled = (childrenHandleDragAndDrop(x, y, mask, drop, cargo_type, cargo_data, accept, tooltip_msg) != NULL);
    }

    if (!handled)
    {
        handleDragAndDropToThisFolder(mask, drop, cargo_type, cargo_data, accept, tooltip_msg);

        LL_DEBUGS("UserInput") << "dragAndDrop handled by LLFolderViewFolder" << LL_ENDL;
    }

    return TRUE;
}

BOOL LLFolderViewFolder::handleDragAndDropToThisFolder(MASK mask,
                                                       BOOL drop,
                                                       EDragAndDropType cargo_type,
                                                       void* cargo_data,
                                                       EAcceptance* accept,
                                                       std::string& tooltip_msg)
{
    if (!mAllowDrop)
    {
        *accept = ACCEPT_NO;
        tooltip_msg = LLTrans::getString("TooltipOutboxCannotDropOnRoot");
        return TRUE;
    }

    BOOL accepted = getViewModelItem()->dragOrDrop(mask,drop,cargo_type,cargo_data, tooltip_msg);

    if (accepted)
    {
        mDragAndDropTarget = TRUE;
        *accept = ACCEPT_YES_MULTI;
    }
    else
    {
        *accept = ACCEPT_NO;
    }

    if (!drop && accepted)
    {
        getRoot()->autoOpenTest(this);
    }

    return TRUE;
}


BOOL LLFolderViewFolder::handleRightMouseDown( S32 x, S32 y, MASK mask )
{
    BOOL handled = FALSE;

    if( isOpen() )
    {
        handled = childrenHandleRightMouseDown( x, y, mask ) != NULL;
    }
    if (!handled)
    {
        handled = LLFolderViewItem::handleRightMouseDown( x, y, mask );
    }
    return handled;
}


BOOL LLFolderViewFolder::handleHover(S32 x, S32 y, MASK mask)
{
    mIsMouseOverTitle = (y > (getRect().getHeight() - mItemHeight));

    BOOL handled = LLView::handleHover(x, y, mask);

    if (!handled)
    {
        // this doesn't do child processing
        handled = LLFolderViewItem::handleHover(x, y, mask);
    }

    return handled;
}

BOOL LLFolderViewFolder::handleMouseDown( S32 x, S32 y, MASK mask )
{
    BOOL handled = FALSE;
    if( isOpen() )
    {
        handled = childrenHandleMouseDown(x,y,mask) != NULL;
    }
    if( !handled )
    {
        if((mIndentation < x && x < mIndentation + (isCollapsed() ? 0 : mArrowSize) + mTextPad)
           && !mSingleFolderMode)
        {
            toggleOpen();
            handled = TRUE;
        }
        else
        {
            // do normal selection logic
            handled = LLFolderViewItem::handleMouseDown(x, y, mask);
        }
    }

    return handled;
}

BOOL LLFolderViewFolder::handleDoubleClick( S32 x, S32 y, MASK mask )
{
    BOOL handled = FALSE;
    if(mSingleFolderMode)
    {
        static LLUICachedControl<bool> double_click_new_window("SingleModeDoubleClickOpenWindow", false);
        if (double_click_new_window)
        {
            getViewModelItem()->navigateToFolder(true);
        }
        else
        {
            // navigating is going to destroy views and change children
            // delay it untill handleDoubleClick processing is complete
            doOnIdleOneTime([this]()
                            {
                                getViewModelItem()->navigateToFolder(false);
                            });
        }
        return TRUE;
    }

    if( isOpen() )
    {
        handled = childrenHandleDoubleClick( x, y, mask ) != NULL;
    }
    if( !handled )
    {
        if(mDoubleClickOverride)
        {
            static LLUICachedControl<U32> double_click_action("MultiModeDoubleClickFolder", false);
            if (double_click_action == 1)
            {
                getViewModelItem()->navigateToFolder(true);
                return TRUE;
            }
            if (double_click_action == 2)
            {
                getViewModelItem()->navigateToFolder(false, true);
                return TRUE;
            }
        }
        if(mIndentation < x && x < mIndentation + (isCollapsed() ? 0 : mArrowSize) + mTextPad)
        {
            // don't select when user double-clicks plus sign
            // so as not to contradict single-click behavior
            toggleOpen();
        }
        else
        {
            getRoot()->setSelection(this, FALSE);
            toggleOpen();
        }
        handled = TRUE;
    }
    return handled;
}

void LLFolderViewFolder::draw()
{
    updateLabelRotation();

    LLFolderViewItem::draw();

    // draw children if root folder, or any other folder that is open or animating to closed state
    if( getRoot() == this || (isOpen() || mCurHeight != mTargetHeight ))
    {
        LLView::draw();
    }

    mExpanderHighlighted = FALSE;
}

// this does prefix traversal, as folders are listed above their contents
LLFolderViewItem* LLFolderViewFolder::getNextFromChild( LLFolderViewItem* item, BOOL include_children )
{
    BOOL found_item = FALSE;

    LLFolderViewItem* result = NULL;
    // when not starting from a given item, start at beginning
    if(item == NULL)
    {
        found_item = TRUE;
    }

    // find current item among children
    folders_t::iterator fit = mFolders.begin();
    folders_t::iterator fend = mFolders.end();

    items_t::iterator iit = mItems.begin();
    items_t::iterator iend = mItems.end();

    // if not trivially starting at the beginning, we have to find the current item
    if (!found_item)
    {
        // first, look among folders, since they are always above items
        for(; fit != fend; ++fit)
        {
            if(item == (*fit))
            {
                found_item = TRUE;
                // if we are on downwards traversal
                if (include_children && (*fit)->isOpen())
                {
                    // look for first descendant
                    return (*fit)->getNextFromChild(NULL, TRUE);
                }
                // otherwise advance to next folder
                ++fit;
                include_children = TRUE;
                break;
            }
        }

        // didn't find in folders?  Check items...
        if (!found_item)
        {
            for(; iit != iend; ++iit)
            {
                if(item == (*iit))
                {
                    found_item = TRUE;
                    // point to next item
                    ++iit;
                    break;
                }
            }
        }
    }

    if (!found_item)
    {
        // you should never call this method with an item that isn't a child
        // so we should always find something
        llassert(FALSE);
        return NULL;
    }

    // at this point, either iit or fit point to a candidate "next" item
    // if both are out of range, we need to punt up to our parent

    // now, starting from found folder, continue through folders
    // searching for next visible folder
    while(fit != fend && !(*fit)->getVisible())
    {
        // turn on downwards traversal for next folder
        ++fit;
    }

    if (fit != fend)
    {
        result = (*fit);
    }
    else
    {
        // otherwise, scan for next visible item
        while(iit != iend && !(*iit)->getVisible())
        {
            ++iit;
        }

        // check to see if we have a valid item
        if (iit != iend)
        {
            result = (*iit);
        }
    }

    if( !result && mParentFolder )
    {
        // If there are no siblings or children to go to, recurse up one level in the tree
        // and skip children for this folder, as we've already discounted them
        result = mParentFolder->getNextFromChild(this, FALSE);
    }

    return result;
}

// this does postfix traversal, as folders are listed above their contents
LLFolderViewItem* LLFolderViewFolder::getPreviousFromChild( LLFolderViewItem* item, BOOL include_children )
{
    BOOL found_item = FALSE;

    LLFolderViewItem* result = NULL;
    // when not starting from a given item, start at end
    if(item == NULL)
    {
        found_item = TRUE;
    }

    // find current item among children
    folders_t::reverse_iterator fit = mFolders.rbegin();
    folders_t::reverse_iterator fend = mFolders.rend();

    items_t::reverse_iterator iit = mItems.rbegin();
    items_t::reverse_iterator iend = mItems.rend();

    // if not trivially starting at the end, we have to find the current item
    if (!found_item)
    {
        // first, look among items, since they are always below the folders
        for(; iit != iend; ++iit)
        {
            if(item == (*iit))
            {
                found_item = TRUE;
                // point to next item
                ++iit;
                break;
            }
        }

        // didn't find in items?  Check folders...
        if (!found_item)
        {
            for(; fit != fend; ++fit)
            {
                if(item == (*fit))
                {
                    found_item = TRUE;
                    // point to next folder
                    ++fit;
                    break;
                }
            }
        }
    }

    if (!found_item)
    {
        // you should never call this method with an item that isn't a child
        // so we should always find something
        llassert(FALSE);
        return NULL;
    }

    // at this point, either iit or fit point to a candidate "next" item
    // if both are out of range, we need to punt up to our parent

    // now, starting from found item, continue through items
    // searching for next visible item
    while(iit != iend && !(*iit)->getVisible())
    {
        ++iit;
    }

    if (iit != iend)
    {
        // we found an appropriate item
        result = (*iit);
    }
    else
    {
        // otherwise, scan for next visible folder
        while(fit != fend && !(*fit)->getVisible())
        {
            ++fit;
        }

        // check to see if we have a valid folder
        if (fit != fend)
        {
            // try selecting child element of this folder
            if ((*fit)->isOpen() && include_children)
            {
                result = (*fit)->getPreviousFromChild(NULL);
            }
            else
            {
                result = (*fit);
            }
        }
    }

    if( !result )
    {
        // If there are no siblings or children to go to, recurse up one level in the tree
        // which gets back to this folder, which will only be visited if it is a valid, visible item
        result = this;
    }

    return result;
}
<|MERGE_RESOLUTION|>--- conflicted
+++ resolved
@@ -605,22 +605,13 @@
 
 BOOL LLFolderViewItem::handleHover( S32 x, S32 y, MASK mask )
 {
-<<<<<<< HEAD
-    static LLCachedControl<S32> drag_and_drop_threshold(*LLUI::getInstance()->mSettingGroups["config"],"DragAndDropDistanceThreshold", 3);
-
-=======
->>>>>>> 33ad8db7
     mIsMouseOverTitle = (y > (getRect().getHeight() - mItemHeight));
 
     if( hasMouseCapture() && isMovable() )
     {
             LLFolderView* root = getRoot();
 
-<<<<<<< HEAD
-        if( (x - mDragStartX) * (x - mDragStartX) + (y - mDragStartY) * (y - mDragStartY) > drag_and_drop_threshold() * drag_and_drop_threshold()
-=======
         if( (x - mDragStartX) * (x - mDragStartX) + (y - mDragStartY) * (y - mDragStartY) > DRAG_N_DROP_DISTANCE_THRESHOLD * DRAG_N_DROP_DISTANCE_THRESHOLD
->>>>>>> 33ad8db7
             && root->getAllowDrag()
             && root->getCurSelectedItem()
             && root->startDrag())
@@ -1258,7 +1249,6 @@
         // just use existing width
         *width = mLastCalculatedWidth;
     }
-<<<<<<< HEAD
 
     // animate current height towards target height
     if (llabs(mCurHeight - mTargetHeight) > 1.f)
@@ -1267,16 +1257,6 @@
 
         requestArrange();
 
-=======
-
-    // animate current height towards target height
-    if (llabs(mCurHeight - mTargetHeight) > 1.f)
-    {
-        mCurHeight = lerp(mCurHeight, mTargetHeight, LLSmoothInterpolation::getInterpolant(isOpen() ? FOLDER_OPEN_TIME_CONSTANT : FOLDER_CLOSE_TIME_CONSTANT));
-
-        requestArrange();
-
->>>>>>> 33ad8db7
         // hide child elements that fall out of current animated height
         for (folders_t::iterator iter = mFolders.begin();
             iter != mFolders.end();)
