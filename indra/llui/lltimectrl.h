--- conflicted
+++ resolved
@@ -80,13 +80,8 @@
         NONE
     };
 
-<<<<<<< HEAD
-	virtual void	onFocusLost();
-	virtual bool	handleKeyHere(KEY key, MASK mask);
-=======
     virtual void    onFocusLost();
-    virtual BOOL    handleKeyHere(KEY key, MASK mask);
->>>>>>> e7eced3c
+    virtual bool    handleKeyHere(KEY key, MASK mask);
 
     void    onUpBtn();
     void    onDownBtn();
@@ -131,10 +126,6 @@
     U32             mTime;              // minutes since midnight: 0 - 1439
     U32             mSnapToMin;         // interval in minutes to snap to
 
-<<<<<<< HEAD
-	bool			mAllowEdit;
-=======
-    BOOL            mAllowEdit;
->>>>>>> e7eced3c
+    bool            mAllowEdit;
 };
 #endif /* LLTIMECTRL_H_ */