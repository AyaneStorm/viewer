--- conflicted
+++ resolved
@@ -1,138 +1,129 @@
-/**
- * @file lltimectrl.h
- * @brief Time control
- *
- * $LicenseInfo:firstyear=2002&license=viewerlgpl$
- * Second Life Viewer Source Code
- * Copyright (C) 2011, Linden Research, Inc.
- *
- * This library is free software; you can redistribute it and/or
- * modify it under the terms of the GNU Lesser General Public
- * License as published by the Free Software Foundation;
- * version 2.1 of the License only.
- *
- * This library is distributed in the hope that it will be useful,
- * but WITHOUT ANY WARRANTY; without even the implied warranty of
- * MERCHANTABILITY or FITNESS FOR A PARTICULAR PURPOSE.  See the GNU
- * Lesser General Public License for more details.
- *
- * You should have received a copy of the GNU Lesser General Public
- * License along with this library; if not, write to the Free Software
- * Foundation, Inc., 51 Franklin Street, Fifth Floor, Boston, MA  02110-1301  USA
- *
- * Linden Research, Inc., 945 Battery Street, San Francisco, CA  94111  USA
- * $/LicenseInfo$
- */
-
-#ifndef LLTIMECTRL_H_
-#define LLTIMECTRL_H_
-
-#include "stdtypes.h"
-#include "llbutton.h"
-#include "v4color.h"
-#include "llrect.h"
-
-class LLLineEditor;
-
-class LLTimeCtrl
-: public LLUICtrl
-{
-    LOG_CLASS(LLTimeCtrl);
-public:
-    struct Params : public LLInitParam::Block<Params, LLUICtrl::Params>
-    {
-        Optional<S32> label_width;
-        Optional<S32> snap_to;
-        Optional<bool> allow_text_entry;
-
-        Optional<LLUIColor> text_enabled_color;
-        Optional<LLUIColor> text_disabled_color;
-
-        Optional<LLButton::Params> up_button;
-        Optional<LLButton::Params> down_button;
-
-        Params();
-    };
-
-    F32 getTime24() const;      // 0.0 - 24.0
-    U32 getHours24() const;     // 0 - 23
-    U32 getMinutes() const;     // 0 - 59
-
-    void setTime24(F32 time);   // 0.0 - 23.98(3)
-
-    static std::string getHoursString(const std::string& str);
-    static std::string getMinutesString(const std::string& str);
-    static std::string getAMPMString(const std::string& str);
-
-    static bool isHoursStringValid(const std::string& str);
-    static bool isMinutesStringValid(const std::string& str);
-    static bool isPMAMStringValid(const std::string& str);
-
-    static U32  parseHours(const std::string& str);
-    static U32  parseMinutes(const std::string& str);
-    static bool parseAMPM(const std::string& str);
-
-<<<<<<< HEAD
-	virtual void	onFocusLost();
-	virtual bool	handleKeyHere(KEY key, MASK mask);
-=======
-protected:
-    LLTimeCtrl(const Params&);
-    friend class LLUICtrlFactory;
->>>>>>> e1623bb2
-
-private:
-
-    enum EDayPeriod
-    {
-        AM,
-        PM
-    };
-
-    enum EEditingPart
-    {
-        HOURS,
-        MINUTES,
-        DAYPART,
-        NONE
-    };
-
-    virtual void    onFocusLost();
-    virtual BOOL    handleKeyHere(KEY key, MASK mask);
-
-    void    onUpBtn();
-    void    onDownBtn();
-    void    onTextEntry(LLLineEditor* line_editor);
-
-    void increaseMinutes();
-    void increaseHours();
-
-    void decreaseMinutes();
-    void decreaseHours();
-
-    bool isPM() const;
-    void switchDayPeriod();
-
-    void updateText();
-
-    EEditingPart getEditingPart();
-
-    class LLTextBox*    mLabelBox;
-
-    class LLLineEditor* mEditor;
-    LLUIColor           mTextEnabledColor;
-    LLUIColor           mTextDisabledColor;
-
-    class LLButton*     mUpBtn;
-    class LLButton*     mDownBtn;
-
-    U32             mTime;              // minutes since midnight: 0 - 1439
-    U32             mSnapToMin;         // interval in minutes to snap to
-
-<<<<<<< HEAD
-	bool			mAllowEdit;
-=======
-    BOOL            mAllowEdit;
->>>>>>> e1623bb2
-};
-#endif /* LLTIMECTRL_H_ */+/**
+ * @file lltimectrl.h
+ * @brief Time control
+ *
+ * $LicenseInfo:firstyear=2002&license=viewerlgpl$
+ * Second Life Viewer Source Code
+ * Copyright (C) 2011, Linden Research, Inc.
+ *
+ * This library is free software; you can redistribute it and/or
+ * modify it under the terms of the GNU Lesser General Public
+ * License as published by the Free Software Foundation;
+ * version 2.1 of the License only.
+ *
+ * This library is distributed in the hope that it will be useful,
+ * but WITHOUT ANY WARRANTY; without even the implied warranty of
+ * MERCHANTABILITY or FITNESS FOR A PARTICULAR PURPOSE.  See the GNU
+ * Lesser General Public License for more details.
+ *
+ * You should have received a copy of the GNU Lesser General Public
+ * License along with this library; if not, write to the Free Software
+ * Foundation, Inc., 51 Franklin Street, Fifth Floor, Boston, MA  02110-1301  USA
+ *
+ * Linden Research, Inc., 945 Battery Street, San Francisco, CA  94111  USA
+ * $/LicenseInfo$
+ */
+
+#ifndef LLTIMECTRL_H_
+#define LLTIMECTRL_H_
+
+#include "stdtypes.h"
+#include "llbutton.h"
+#include "v4color.h"
+#include "llrect.h"
+
+class LLLineEditor;
+
+class LLTimeCtrl
+: public LLUICtrl
+{
+    LOG_CLASS(LLTimeCtrl);
+public:
+    struct Params : public LLInitParam::Block<Params, LLUICtrl::Params>
+    {
+        Optional<S32> label_width;
+        Optional<S32> snap_to;
+        Optional<bool> allow_text_entry;
+
+        Optional<LLUIColor> text_enabled_color;
+        Optional<LLUIColor> text_disabled_color;
+
+        Optional<LLButton::Params> up_button;
+        Optional<LLButton::Params> down_button;
+
+        Params();
+    };
+
+    F32 getTime24() const;      // 0.0 - 24.0
+    U32 getHours24() const;     // 0 - 23
+    U32 getMinutes() const;     // 0 - 59
+
+    void setTime24(F32 time);   // 0.0 - 23.98(3)
+
+    static std::string getHoursString(const std::string& str);
+    static std::string getMinutesString(const std::string& str);
+    static std::string getAMPMString(const std::string& str);
+
+    static bool isHoursStringValid(const std::string& str);
+    static bool isMinutesStringValid(const std::string& str);
+    static bool isPMAMStringValid(const std::string& str);
+
+    static U32  parseHours(const std::string& str);
+    static U32  parseMinutes(const std::string& str);
+    static bool parseAMPM(const std::string& str);
+
+protected:
+    LLTimeCtrl(const Params&);
+    friend class LLUICtrlFactory;
+
+private:
+
+    enum EDayPeriod
+    {
+        AM,
+        PM
+    };
+
+    enum EEditingPart
+    {
+        HOURS,
+        MINUTES,
+        DAYPART,
+        NONE
+    };
+
+    virtual void    onFocusLost();
+    virtual bool    handleKeyHere(KEY key, MASK mask);
+
+    void    onUpBtn();
+    void    onDownBtn();
+    void    onTextEntry(LLLineEditor* line_editor);
+
+    void increaseMinutes();
+    void increaseHours();
+
+    void decreaseMinutes();
+    void decreaseHours();
+
+    bool isPM() const;
+    void switchDayPeriod();
+
+    void updateText();
+
+    EEditingPart getEditingPart();
+
+    class LLTextBox*    mLabelBox;
+
+    class LLLineEditor* mEditor;
+    LLUIColor           mTextEnabledColor;
+    LLUIColor           mTextDisabledColor;
+
+    class LLButton*     mUpBtn;
+    class LLButton*     mDownBtn;
+
+    U32             mTime;              // minutes since midnight: 0 - 1439
+    U32             mSnapToMin;         // interval in minutes to snap to
+
+    bool            mAllowEdit;
+};
+#endif /* LLTIMECTRL_H_ */