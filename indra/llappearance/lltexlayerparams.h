--- conflicted
+++ resolved
@@ -45,19 +45,11 @@
 //~~~~~~~~~~~~~~~~~~~~~~~~~~~~~~~~~~~~~~~~~~~~~~~~~~~~~~~~~~~~~~~~~~~~~~~~~~~~~~~~
 class LLTexLayerParam : public LLViewerVisualParam
 {
-<<<<<<< HEAD
-public: 
-	LLTexLayerParam(LLTexLayerInterface *layer);
-	LLTexLayerParam(LLAvatarAppearance *appearance);
-	/*virtual*/ bool setInfo(LLViewerVisualParamInfo *info, bool add_to_appearance);
-	/*virtual*/ LLViewerVisualParam* cloneParam(LLWearable* wearable) const = 0;
-=======
 public:
     LLTexLayerParam(LLTexLayerInterface *layer);
     LLTexLayerParam(LLAvatarAppearance *appearance);
-    /*virtual*/ BOOL setInfo(LLViewerVisualParamInfo *info, BOOL add_to_appearance);
+    /*virtual*/ bool setInfo(LLViewerVisualParamInfo *info, bool add_to_appearance);
     /*virtual*/ LLViewerVisualParam* cloneParam(LLWearable* wearable) const = 0;
->>>>>>> e7eced3c
 
 protected:
     LLTexLayerParam(const LLTexLayerParam& pOther);
@@ -75,34 +67,6 @@
 {
     LL_ALIGN_NEW
 public:
-<<<<<<< HEAD
-	LLTexLayerParamAlpha( LLTexLayerInterface* layer );
-	LLTexLayerParamAlpha( LLAvatarAppearance* appearance );
-	/*virtual*/ ~LLTexLayerParamAlpha();
-
-	/*virtual*/ LLViewerVisualParam* cloneParam(LLWearable* wearable = NULL) const;
-
-	// LLVisualParam Virtual functions
-	///*virtual*/ bool		parseData(LLXmlTreeNode* node);
-	/*virtual*/ void		apply( ESex avatar_sex ) {}
-	/*virtual*/ void		setWeight(F32 weight);
-	/*virtual*/ void		setAnimationTarget(F32 target_value); 
-	/*virtual*/ void		animate(F32 delta);
-
-	// LLViewerVisualParam Virtual functions
-	/*virtual*/ F32					getTotalDistortion()									{ return 1.f; }
-	/*virtual*/ const LLVector4a&	getAvgDistortion()										{ return mAvgDistortionVec; }
-	/*virtual*/ F32					getMaxDistortion()										{ return 3.f; }
-	/*virtual*/ LLVector4a			getVertexDistortion(S32 index, LLPolyMesh *poly_mesh)	{ return LLVector4a(1.f, 1.f, 1.f);}
-	/*virtual*/ const LLVector4a*	getFirstDistortion(U32 *index, LLPolyMesh **poly_mesh)	{ index = 0; poly_mesh = NULL; return &mAvgDistortionVec;};
-	/*virtual*/ const LLVector4a*	getNextDistortion(U32 *index, LLPolyMesh **poly_mesh)	{ index = 0; poly_mesh = NULL; return NULL;};
-
-	// New functions
-	bool					render( S32 x, S32 y, S32 width, S32 height );
-	bool					getSkip() const;
-	void					deleteCaches();
-	bool					getMultiplyBlend() const;
-=======
     LLTexLayerParamAlpha( LLTexLayerInterface* layer );
     LLTexLayerParamAlpha( LLAvatarAppearance* appearance );
     /*virtual*/ ~LLTexLayerParamAlpha();
@@ -110,7 +74,7 @@
     /*virtual*/ LLViewerVisualParam* cloneParam(LLWearable* wearable = NULL) const;
 
     // LLVisualParam Virtual functions
-    ///*virtual*/ BOOL      parseData(LLXmlTreeNode* node);
+    ///*virtual*/ bool      parseData(LLXmlTreeNode* node);
     /*virtual*/ void        apply( ESex avatar_sex ) {}
     /*virtual*/ void        setWeight(F32 weight);
     /*virtual*/ void        setAnimationTarget(F32 target_value);
@@ -125,32 +89,21 @@
     /*virtual*/ const LLVector4a*   getNextDistortion(U32 *index, LLPolyMesh **poly_mesh)   { index = 0; poly_mesh = NULL; return NULL;};
 
     // New functions
-    BOOL                    render( S32 x, S32 y, S32 width, S32 height );
-    BOOL                    getSkip() const;
+    bool                    render( S32 x, S32 y, S32 width, S32 height );
+    bool                    getSkip() const;
     void                    deleteCaches();
-    BOOL                    getMultiplyBlend() const;
->>>>>>> e7eced3c
+    bool                    getMultiplyBlend() const;
 
 private:
     LLTexLayerParamAlpha(const LLTexLayerParamAlpha& pOther);
 
-<<<<<<< HEAD
-	LLPointer<LLGLTexture>	mCachedProcessedTexture;
-	LLPointer<LLImageTGA>	mStaticImageTGA;
-	LLPointer<LLImageRaw>	mStaticImageRaw;
-	std::atomic<bool>		mNeedsCreateTexture;
-	bool					mStaticImageInvalid;
-	LL_ALIGN_16(LLVector4a				mAvgDistortionVec);
-	F32						mCachedEffectiveWeight;
-=======
     LLPointer<LLGLTexture>  mCachedProcessedTexture;
     LLPointer<LLImageTGA>   mStaticImageTGA;
     LLPointer<LLImageRaw>   mStaticImageRaw;
-    std::atomic<BOOL>       mNeedsCreateTexture;
-    BOOL                    mStaticImageInvalid;
+    std::atomic<bool>       mNeedsCreateTexture;
+    bool                    mStaticImageInvalid;
     LL_ALIGN_16(LLVector4a              mAvgDistortionVec);
     F32                     mCachedEffectiveWeight;
->>>>>>> e7eced3c
 
 public:
     // Global list of instances for gathering statistics
@@ -167,23 +120,13 @@
     LLTexLayerParamAlphaInfo();
     /*virtual*/ ~LLTexLayerParamAlphaInfo() {};
 
-<<<<<<< HEAD
-	/*virtual*/ bool parseXml(LLXmlTreeNode* node);
-
-private:
-	std::string				mStaticImageFileName;
-	bool					mMultiplyBlend;
-	bool					mSkipIfZeroWeight;
-	F32						mDomain;
-=======
-    /*virtual*/ BOOL parseXml(LLXmlTreeNode* node);
+    /*virtual*/ bool parseXml(LLXmlTreeNode* node);
 
 private:
     std::string             mStaticImageFileName;
-    BOOL                    mMultiplyBlend;
-    BOOL                    mSkipIfZeroWeight;
+    bool                    mMultiplyBlend;
+    bool                    mSkipIfZeroWeight;
     F32                     mDomain;
->>>>>>> e7eced3c
 };
 //
 // LLTexLayerParamAlpha
@@ -198,41 +141,6 @@
 {
     LL_ALIGN_NEW
 public:
-<<<<<<< HEAD
-	enum EColorOperation
-	{
-		OP_ADD = 0,
-		OP_MULTIPLY = 1,
-		OP_BLEND = 2,
-		OP_COUNT = 3 // Number of operations
-	};
-
-	LLTexLayerParamColor( LLTexLayerInterface* layer );
-	LLTexLayerParamColor( LLAvatarAppearance* appearance );
-
-	/* virtual */ ~LLTexLayerParamColor();
-
-	/*virtual*/ LLViewerVisualParam* cloneParam(LLWearable* wearable = NULL) const;
-
-	// LLVisualParam Virtual functions
-	///*virtual*/ bool			parseData(LLXmlTreeNode* node);
-	/*virtual*/ void			apply( ESex avatar_sex ) {}
-	/*virtual*/ void			setWeight(F32 weight);
-	/*virtual*/ void			setAnimationTarget(F32 target_value);
-	/*virtual*/ void			animate(F32 delta);
-
-
-	// LLViewerVisualParam Virtual functions
-	/*virtual*/ F32					getTotalDistortion()									{ return 1.f; }
-	/*virtual*/ const LLVector4a&	getAvgDistortion()										{ return mAvgDistortionVec; }
-	/*virtual*/ F32					getMaxDistortion()										{ return 3.f; }
-	/*virtual*/ LLVector4a			getVertexDistortion(S32 index, LLPolyMesh *poly_mesh)	{ return LLVector4a(1.f, 1.f, 1.f); }
-	/*virtual*/ const LLVector4a*	getFirstDistortion(U32 *index, LLPolyMesh **poly_mesh)	{ index = 0; poly_mesh = NULL; return &mAvgDistortionVec;};
-	/*virtual*/ const LLVector4a*	getNextDistortion(U32 *index, LLPolyMesh **poly_mesh)	{ index = 0; poly_mesh = NULL; return NULL;};
-
-	// New functions
-	LLColor4				getNetColor() const;
-=======
     enum EColorOperation
     {
         OP_ADD = 0,
@@ -249,7 +157,7 @@
     /*virtual*/ LLViewerVisualParam* cloneParam(LLWearable* wearable = NULL) const;
 
     // LLVisualParam Virtual functions
-    ///*virtual*/ BOOL          parseData(LLXmlTreeNode* node);
+    ///*virtual*/ bool          parseData(LLXmlTreeNode* node);
     /*virtual*/ void            apply( ESex avatar_sex ) {}
     /*virtual*/ void            setWeight(F32 weight);
     /*virtual*/ void            setAnimationTarget(F32 target_value);
@@ -266,7 +174,6 @@
 
     // New functions
     LLColor4                getNetColor() const;
->>>>>>> e7eced3c
 protected:
     LLTexLayerParamColor(const LLTexLayerParamColor& pOther);
 
@@ -280,17 +187,10 @@
     friend class LLTexLayerParamColor;
 
 public:
-<<<<<<< HEAD
-	LLTexLayerParamColorInfo();
-	virtual ~LLTexLayerParamColorInfo() {};
-	bool parseXml( LLXmlTreeNode* node );
-	LLTexLayerParamColor::EColorOperation getOperation() const { return mOperation; }
-=======
     LLTexLayerParamColorInfo();
     virtual ~LLTexLayerParamColorInfo() {};
-    BOOL parseXml( LLXmlTreeNode* node );
+    bool parseXml( LLXmlTreeNode* node );
     LLTexLayerParamColor::EColorOperation getOperation() const { return mOperation; }
->>>>>>> e7eced3c
 private:
     enum { MAX_COLOR_VALUES = 20 };
     LLTexLayerParamColor::EColorOperation       mOperation;
