/**
 * @file lltexlayerparams.h
 * @brief Texture layer parameters, used by lltexlayer.
 *
 * $LicenseInfo:firstyear=2002&license=viewerlgpl$
 * Second Life Viewer Source Code
 * Copyright (C) 2010, Linden Research, Inc.
 *
 * This library is free software; you can redistribute it and/or
 * modify it under the terms of the GNU Lesser General Public
 * License as published by the Free Software Foundation;
 * version 2.1 of the License only.
 *
 * This library is distributed in the hope that it will be useful,
 * but WITHOUT ANY WARRANTY; without even the implied warranty of
 * MERCHANTABILITY or FITNESS FOR A PARTICULAR PURPOSE.  See the GNU
 * Lesser General Public License for more details.
 *
 * You should have received a copy of the GNU Lesser General Public
 * License along with this library; if not, write to the Free Software
 * Foundation, Inc., 51 Franklin Street, Fifth Floor, Boston, MA  02110-1301  USA
 *
 * Linden Research, Inc., 945 Battery Street, San Francisco, CA  94111  USA
 * $/LicenseInfo$
 */

#ifndef LL_LLTEXLAYERPARAMS_H
#define LL_LLTEXLAYERPARAMS_H

#include "llpointer.h"
#include "v4color.h"
#include "llviewervisualparam.h"

class LLAvatarAppearance;
class LLImageRaw;
class LLImageTGA;
class LLTexLayer;
class LLTexLayerInterface;
class LLGLTexture;
class LLWearable;

//~~~~~~~~~~~~~~~~~~~~~~~~~~~~~~~~~~~~~~~~~~~~~~~~~~~~~~~~~~~~~~~~~~~~~~~~~~~~~~~~
// LLTexLayerParam
//
//~~~~~~~~~~~~~~~~~~~~~~~~~~~~~~~~~~~~~~~~~~~~~~~~~~~~~~~~~~~~~~~~~~~~~~~~~~~~~~~~
class LLTexLayerParam : public LLViewerVisualParam
{
<<<<<<< HEAD
public: 
	LLTexLayerParam(LLTexLayerInterface *layer);
	LLTexLayerParam(LLAvatarAppearance *appearance);
	/*virtual*/ bool setInfo(LLViewerVisualParamInfo *info, bool add_to_appearance);
	/*virtual*/ LLViewerVisualParam* cloneParam(LLWearable* wearable) const = 0;
=======
public:
    LLTexLayerParam(LLTexLayerInterface *layer);
    LLTexLayerParam(LLAvatarAppearance *appearance);
    /*virtual*/ BOOL setInfo(LLViewerVisualParamInfo *info, BOOL add_to_appearance);
    /*virtual*/ LLViewerVisualParam* cloneParam(LLWearable* wearable) const = 0;
>>>>>>> e1623bb2

protected:
    LLTexLayerParam(const LLTexLayerParam& pOther);

    LLTexLayerInterface*    mTexLayer;
    LLAvatarAppearance*     mAvatarAppearance;
};

//~~~~~~~~~~~~~~~~~~~~~~~~~~~~~~~~~~~~~~~~~~~~~~~~~~~~~~~~~~~~~~~~~~~~~~~~~~~~~~~~
// LLTexLayerParamAlpha
//
//~~~~~~~~~~~~~~~~~~~~~~~~~~~~~~~~~~~~~~~~~~~~~~~~~~~~~~~~~~~~~~~~~~~~~~~~~~~~~~~~
LL_ALIGN_PREFIX(16)
class alignas(16) LLTexLayerParamAlpha : public LLTexLayerParam
{
    LL_ALIGN_NEW
public:
<<<<<<< HEAD
	LLTexLayerParamAlpha( LLTexLayerInterface* layer );
	LLTexLayerParamAlpha( LLAvatarAppearance* appearance );
	/*virtual*/ ~LLTexLayerParamAlpha();

	/*virtual*/ LLViewerVisualParam* cloneParam(LLWearable* wearable = NULL) const;

	// LLVisualParam Virtual functions
	///*virtual*/ bool		parseData(LLXmlTreeNode* node);
	/*virtual*/ void		apply( ESex avatar_sex ) {}
	/*virtual*/ void		setWeight(F32 weight);
	/*virtual*/ void		setAnimationTarget(F32 target_value); 
	/*virtual*/ void		animate(F32 delta);

	// LLViewerVisualParam Virtual functions
	/*virtual*/ F32					getTotalDistortion()									{ return 1.f; }
	/*virtual*/ const LLVector4a&	getAvgDistortion()										{ return mAvgDistortionVec; }
	/*virtual*/ F32					getMaxDistortion()										{ return 3.f; }
	/*virtual*/ LLVector4a			getVertexDistortion(S32 index, LLPolyMesh *poly_mesh)	{ return LLVector4a(1.f, 1.f, 1.f);}
	/*virtual*/ const LLVector4a*	getFirstDistortion(U32 *index, LLPolyMesh **poly_mesh)	{ index = 0; poly_mesh = NULL; return &mAvgDistortionVec;};
	/*virtual*/ const LLVector4a*	getNextDistortion(U32 *index, LLPolyMesh **poly_mesh)	{ index = 0; poly_mesh = NULL; return NULL;};

	// New functions
	bool					render( S32 x, S32 y, S32 width, S32 height );
	bool					getSkip() const;
	void					deleteCaches();
	bool					getMultiplyBlend() const;
=======
    LLTexLayerParamAlpha( LLTexLayerInterface* layer );
    LLTexLayerParamAlpha( LLAvatarAppearance* appearance );
    /*virtual*/ ~LLTexLayerParamAlpha();

    /*virtual*/ LLViewerVisualParam* cloneParam(LLWearable* wearable = NULL) const;

    // LLVisualParam Virtual functions
    ///*virtual*/ BOOL      parseData(LLXmlTreeNode* node);
    /*virtual*/ void        apply( ESex avatar_sex ) {}
    /*virtual*/ void        setWeight(F32 weight);
    /*virtual*/ void        setAnimationTarget(F32 target_value);
    /*virtual*/ void        animate(F32 delta);

    // LLViewerVisualParam Virtual functions
    /*virtual*/ F32                 getTotalDistortion()                                    { return 1.f; }
    /*virtual*/ const LLVector4a&   getAvgDistortion()                                      { return mAvgDistortionVec; }
    /*virtual*/ F32                 getMaxDistortion()                                      { return 3.f; }
    /*virtual*/ LLVector4a          getVertexDistortion(S32 index, LLPolyMesh *poly_mesh)   { return LLVector4a(1.f, 1.f, 1.f);}
    /*virtual*/ const LLVector4a*   getFirstDistortion(U32 *index, LLPolyMesh **poly_mesh)  { index = 0; poly_mesh = NULL; return &mAvgDistortionVec;};
    /*virtual*/ const LLVector4a*   getNextDistortion(U32 *index, LLPolyMesh **poly_mesh)   { index = 0; poly_mesh = NULL; return NULL;};

    // New functions
    BOOL                    render( S32 x, S32 y, S32 width, S32 height );
    BOOL                    getSkip() const;
    void                    deleteCaches();
    BOOL                    getMultiplyBlend() const;
>>>>>>> e1623bb2

private:
    LLTexLayerParamAlpha(const LLTexLayerParamAlpha& pOther);

<<<<<<< HEAD
	LLPointer<LLGLTexture>	mCachedProcessedTexture;
	LLPointer<LLImageTGA>	mStaticImageTGA;
	LLPointer<LLImageRaw>	mStaticImageRaw;
	std::atomic<bool>		mNeedsCreateTexture;
	bool					mStaticImageInvalid;
	LL_ALIGN_16(LLVector4a				mAvgDistortionVec);
	F32						mCachedEffectiveWeight;
=======
    LLPointer<LLGLTexture>  mCachedProcessedTexture;
    LLPointer<LLImageTGA>   mStaticImageTGA;
    LLPointer<LLImageRaw>   mStaticImageRaw;
    std::atomic<BOOL>       mNeedsCreateTexture;
    BOOL                    mStaticImageInvalid;
    LL_ALIGN_16(LLVector4a              mAvgDistortionVec);
    F32                     mCachedEffectiveWeight;
>>>>>>> e1623bb2

public:
    // Global list of instances for gathering statistics
    static void             dumpCacheByteCount();
    static void             getCacheByteCount( S32* gl_bytes );

    typedef std::list< LLTexLayerParamAlpha* > param_alpha_ptr_list_t;
    static param_alpha_ptr_list_t sInstances;
} LL_ALIGN_POSTFIX(16);
class LLTexLayerParamAlphaInfo : public LLViewerVisualParamInfo
{
    friend class LLTexLayerParamAlpha;
public:
    LLTexLayerParamAlphaInfo();
    /*virtual*/ ~LLTexLayerParamAlphaInfo() {};

<<<<<<< HEAD
	/*virtual*/ bool parseXml(LLXmlTreeNode* node);

private:
	std::string				mStaticImageFileName;
	bool					mMultiplyBlend;
	bool					mSkipIfZeroWeight;
	F32						mDomain;
=======
    /*virtual*/ BOOL parseXml(LLXmlTreeNode* node);

private:
    std::string             mStaticImageFileName;
    BOOL                    mMultiplyBlend;
    BOOL                    mSkipIfZeroWeight;
    F32                     mDomain;
>>>>>>> e1623bb2
};
//
// LLTexLayerParamAlpha
//-----------------------------------------------------------------------------

//~~~~~~~~~~~~~~~~~~~~~~~~~~~~~~~~~~~~~~~~~~~~~~~~~~~~~~~~~~~~~~~~~~~~~~~~~~~~~~~~
// LLTexLayerParamColor
//
//~~~~~~~~~~~~~~~~~~~~~~~~~~~~~~~~~~~~~~~~~~~~~~~~~~~~~~~~~~~~~~~~~~~~~~~~~~~~~~~~

class alignas(16) LLTexLayerParamColor : public LLTexLayerParam
{
    LL_ALIGN_NEW
public:
<<<<<<< HEAD
	enum EColorOperation
	{
		OP_ADD = 0,
		OP_MULTIPLY = 1,
		OP_BLEND = 2,
		OP_COUNT = 3 // Number of operations
	};

	LLTexLayerParamColor( LLTexLayerInterface* layer );
	LLTexLayerParamColor( LLAvatarAppearance* appearance );

	/* virtual */ ~LLTexLayerParamColor();

	/*virtual*/ LLViewerVisualParam* cloneParam(LLWearable* wearable = NULL) const;

	// LLVisualParam Virtual functions
	///*virtual*/ bool			parseData(LLXmlTreeNode* node);
	/*virtual*/ void			apply( ESex avatar_sex ) {}
	/*virtual*/ void			setWeight(F32 weight);
	/*virtual*/ void			setAnimationTarget(F32 target_value);
	/*virtual*/ void			animate(F32 delta);


	// LLViewerVisualParam Virtual functions
	/*virtual*/ F32					getTotalDistortion()									{ return 1.f; }
	/*virtual*/ const LLVector4a&	getAvgDistortion()										{ return mAvgDistortionVec; }
	/*virtual*/ F32					getMaxDistortion()										{ return 3.f; }
	/*virtual*/ LLVector4a			getVertexDistortion(S32 index, LLPolyMesh *poly_mesh)	{ return LLVector4a(1.f, 1.f, 1.f); }
	/*virtual*/ const LLVector4a*	getFirstDistortion(U32 *index, LLPolyMesh **poly_mesh)	{ index = 0; poly_mesh = NULL; return &mAvgDistortionVec;};
	/*virtual*/ const LLVector4a*	getNextDistortion(U32 *index, LLPolyMesh **poly_mesh)	{ index = 0; poly_mesh = NULL; return NULL;};

	// New functions
	LLColor4				getNetColor() const;
=======
    enum EColorOperation
    {
        OP_ADD = 0,
        OP_MULTIPLY = 1,
        OP_BLEND = 2,
        OP_COUNT = 3 // Number of operations
    };

    LLTexLayerParamColor( LLTexLayerInterface* layer );
    LLTexLayerParamColor( LLAvatarAppearance* appearance );

    /* virtual */ ~LLTexLayerParamColor();

    /*virtual*/ LLViewerVisualParam* cloneParam(LLWearable* wearable = NULL) const;

    // LLVisualParam Virtual functions
    ///*virtual*/ BOOL          parseData(LLXmlTreeNode* node);
    /*virtual*/ void            apply( ESex avatar_sex ) {}
    /*virtual*/ void            setWeight(F32 weight);
    /*virtual*/ void            setAnimationTarget(F32 target_value);
    /*virtual*/ void            animate(F32 delta);


    // LLViewerVisualParam Virtual functions
    /*virtual*/ F32                 getTotalDistortion()                                    { return 1.f; }
    /*virtual*/ const LLVector4a&   getAvgDistortion()                                      { return mAvgDistortionVec; }
    /*virtual*/ F32                 getMaxDistortion()                                      { return 3.f; }
    /*virtual*/ LLVector4a          getVertexDistortion(S32 index, LLPolyMesh *poly_mesh)   { return LLVector4a(1.f, 1.f, 1.f); }
    /*virtual*/ const LLVector4a*   getFirstDistortion(U32 *index, LLPolyMesh **poly_mesh)  { index = 0; poly_mesh = NULL; return &mAvgDistortionVec;};
    /*virtual*/ const LLVector4a*   getNextDistortion(U32 *index, LLPolyMesh **poly_mesh)   { index = 0; poly_mesh = NULL; return NULL;};

    // New functions
    LLColor4                getNetColor() const;
>>>>>>> e1623bb2
protected:
    LLTexLayerParamColor(const LLTexLayerParamColor& pOther);

    virtual void onGlobalColorChanged() {}
private:
    LLVector4a              mAvgDistortionVec;
};

class LLTexLayerParamColorInfo : public LLViewerVisualParamInfo
{
    friend class LLTexLayerParamColor;

public:
<<<<<<< HEAD
	LLTexLayerParamColorInfo();
	virtual ~LLTexLayerParamColorInfo() {};
	bool parseXml( LLXmlTreeNode* node );
	LLTexLayerParamColor::EColorOperation getOperation() const { return mOperation; }
=======
    LLTexLayerParamColorInfo();
    virtual ~LLTexLayerParamColorInfo() {};
    BOOL parseXml( LLXmlTreeNode* node );
    LLTexLayerParamColor::EColorOperation getOperation() const { return mOperation; }
>>>>>>> e1623bb2
private:
    enum { MAX_COLOR_VALUES = 20 };
    LLTexLayerParamColor::EColorOperation       mOperation;
    LLColor4            mColors[MAX_COLOR_VALUES];
    S32                 mNumColors;
};

typedef std::vector<LLTexLayerParamColor *> param_color_list_t;
typedef std::vector<LLTexLayerParamAlpha *> param_alpha_list_t;
typedef std::vector<LLTexLayerParamColorInfo *> param_color_info_list_t;
typedef std::vector<LLTexLayerParamAlphaInfo *> param_alpha_info_list_t;

#endif<|MERGE_RESOLUTION|>--- conflicted
+++ resolved
@@ -1,306 +1,206 @@
-/**
- * @file lltexlayerparams.h
- * @brief Texture layer parameters, used by lltexlayer.
- *
- * $LicenseInfo:firstyear=2002&license=viewerlgpl$
- * Second Life Viewer Source Code
- * Copyright (C) 2010, Linden Research, Inc.
- *
- * This library is free software; you can redistribute it and/or
- * modify it under the terms of the GNU Lesser General Public
- * License as published by the Free Software Foundation;
- * version 2.1 of the License only.
- *
- * This library is distributed in the hope that it will be useful,
- * but WITHOUT ANY WARRANTY; without even the implied warranty of
- * MERCHANTABILITY or FITNESS FOR A PARTICULAR PURPOSE.  See the GNU
- * Lesser General Public License for more details.
- *
- * You should have received a copy of the GNU Lesser General Public
- * License along with this library; if not, write to the Free Software
- * Foundation, Inc., 51 Franklin Street, Fifth Floor, Boston, MA  02110-1301  USA
- *
- * Linden Research, Inc., 945 Battery Street, San Francisco, CA  94111  USA
- * $/LicenseInfo$
- */
-
-#ifndef LL_LLTEXLAYERPARAMS_H
-#define LL_LLTEXLAYERPARAMS_H
-
-#include "llpointer.h"
-#include "v4color.h"
-#include "llviewervisualparam.h"
-
-class LLAvatarAppearance;
-class LLImageRaw;
-class LLImageTGA;
-class LLTexLayer;
-class LLTexLayerInterface;
-class LLGLTexture;
-class LLWearable;
-
-//~~~~~~~~~~~~~~~~~~~~~~~~~~~~~~~~~~~~~~~~~~~~~~~~~~~~~~~~~~~~~~~~~~~~~~~~~~~~~~~~
-// LLTexLayerParam
-//
-//~~~~~~~~~~~~~~~~~~~~~~~~~~~~~~~~~~~~~~~~~~~~~~~~~~~~~~~~~~~~~~~~~~~~~~~~~~~~~~~~
-class LLTexLayerParam : public LLViewerVisualParam
-{
-<<<<<<< HEAD
-public: 
-	LLTexLayerParam(LLTexLayerInterface *layer);
-	LLTexLayerParam(LLAvatarAppearance *appearance);
-	/*virtual*/ bool setInfo(LLViewerVisualParamInfo *info, bool add_to_appearance);
-	/*virtual*/ LLViewerVisualParam* cloneParam(LLWearable* wearable) const = 0;
-=======
-public:
-    LLTexLayerParam(LLTexLayerInterface *layer);
-    LLTexLayerParam(LLAvatarAppearance *appearance);
-    /*virtual*/ BOOL setInfo(LLViewerVisualParamInfo *info, BOOL add_to_appearance);
-    /*virtual*/ LLViewerVisualParam* cloneParam(LLWearable* wearable) const = 0;
->>>>>>> e1623bb2
-
-protected:
-    LLTexLayerParam(const LLTexLayerParam& pOther);
-
-    LLTexLayerInterface*    mTexLayer;
-    LLAvatarAppearance*     mAvatarAppearance;
-};
-
-//~~~~~~~~~~~~~~~~~~~~~~~~~~~~~~~~~~~~~~~~~~~~~~~~~~~~~~~~~~~~~~~~~~~~~~~~~~~~~~~~
-// LLTexLayerParamAlpha
-//
-//~~~~~~~~~~~~~~~~~~~~~~~~~~~~~~~~~~~~~~~~~~~~~~~~~~~~~~~~~~~~~~~~~~~~~~~~~~~~~~~~
-LL_ALIGN_PREFIX(16)
-class alignas(16) LLTexLayerParamAlpha : public LLTexLayerParam
-{
-    LL_ALIGN_NEW
-public:
-<<<<<<< HEAD
-	LLTexLayerParamAlpha( LLTexLayerInterface* layer );
-	LLTexLayerParamAlpha( LLAvatarAppearance* appearance );
-	/*virtual*/ ~LLTexLayerParamAlpha();
-
-	/*virtual*/ LLViewerVisualParam* cloneParam(LLWearable* wearable = NULL) const;
-
-	// LLVisualParam Virtual functions
-	///*virtual*/ bool		parseData(LLXmlTreeNode* node);
-	/*virtual*/ void		apply( ESex avatar_sex ) {}
-	/*virtual*/ void		setWeight(F32 weight);
-	/*virtual*/ void		setAnimationTarget(F32 target_value); 
-	/*virtual*/ void		animate(F32 delta);
-
-	// LLViewerVisualParam Virtual functions
-	/*virtual*/ F32					getTotalDistortion()									{ return 1.f; }
-	/*virtual*/ const LLVector4a&	getAvgDistortion()										{ return mAvgDistortionVec; }
-	/*virtual*/ F32					getMaxDistortion()										{ return 3.f; }
-	/*virtual*/ LLVector4a			getVertexDistortion(S32 index, LLPolyMesh *poly_mesh)	{ return LLVector4a(1.f, 1.f, 1.f);}
-	/*virtual*/ const LLVector4a*	getFirstDistortion(U32 *index, LLPolyMesh **poly_mesh)	{ index = 0; poly_mesh = NULL; return &mAvgDistortionVec;};
-	/*virtual*/ const LLVector4a*	getNextDistortion(U32 *index, LLPolyMesh **poly_mesh)	{ index = 0; poly_mesh = NULL; return NULL;};
-
-	// New functions
-	bool					render( S32 x, S32 y, S32 width, S32 height );
-	bool					getSkip() const;
-	void					deleteCaches();
-	bool					getMultiplyBlend() const;
-=======
-    LLTexLayerParamAlpha( LLTexLayerInterface* layer );
-    LLTexLayerParamAlpha( LLAvatarAppearance* appearance );
-    /*virtual*/ ~LLTexLayerParamAlpha();
-
-    /*virtual*/ LLViewerVisualParam* cloneParam(LLWearable* wearable = NULL) const;
-
-    // LLVisualParam Virtual functions
-    ///*virtual*/ BOOL      parseData(LLXmlTreeNode* node);
-    /*virtual*/ void        apply( ESex avatar_sex ) {}
-    /*virtual*/ void        setWeight(F32 weight);
-    /*virtual*/ void        setAnimationTarget(F32 target_value);
-    /*virtual*/ void        animate(F32 delta);
-
-    // LLViewerVisualParam Virtual functions
-    /*virtual*/ F32                 getTotalDistortion()                                    { return 1.f; }
-    /*virtual*/ const LLVector4a&   getAvgDistortion()                                      { return mAvgDistortionVec; }
-    /*virtual*/ F32                 getMaxDistortion()                                      { return 3.f; }
-    /*virtual*/ LLVector4a          getVertexDistortion(S32 index, LLPolyMesh *poly_mesh)   { return LLVector4a(1.f, 1.f, 1.f);}
-    /*virtual*/ const LLVector4a*   getFirstDistortion(U32 *index, LLPolyMesh **poly_mesh)  { index = 0; poly_mesh = NULL; return &mAvgDistortionVec;};
-    /*virtual*/ const LLVector4a*   getNextDistortion(U32 *index, LLPolyMesh **poly_mesh)   { index = 0; poly_mesh = NULL; return NULL;};
-
-    // New functions
-    BOOL                    render( S32 x, S32 y, S32 width, S32 height );
-    BOOL                    getSkip() const;
-    void                    deleteCaches();
-    BOOL                    getMultiplyBlend() const;
->>>>>>> e1623bb2
-
-private:
-    LLTexLayerParamAlpha(const LLTexLayerParamAlpha& pOther);
-
-<<<<<<< HEAD
-	LLPointer<LLGLTexture>	mCachedProcessedTexture;
-	LLPointer<LLImageTGA>	mStaticImageTGA;
-	LLPointer<LLImageRaw>	mStaticImageRaw;
-	std::atomic<bool>		mNeedsCreateTexture;
-	bool					mStaticImageInvalid;
-	LL_ALIGN_16(LLVector4a				mAvgDistortionVec);
-	F32						mCachedEffectiveWeight;
-=======
-    LLPointer<LLGLTexture>  mCachedProcessedTexture;
-    LLPointer<LLImageTGA>   mStaticImageTGA;
-    LLPointer<LLImageRaw>   mStaticImageRaw;
-    std::atomic<BOOL>       mNeedsCreateTexture;
-    BOOL                    mStaticImageInvalid;
-    LL_ALIGN_16(LLVector4a              mAvgDistortionVec);
-    F32                     mCachedEffectiveWeight;
->>>>>>> e1623bb2
-
-public:
-    // Global list of instances for gathering statistics
-    static void             dumpCacheByteCount();
-    static void             getCacheByteCount( S32* gl_bytes );
-
-    typedef std::list< LLTexLayerParamAlpha* > param_alpha_ptr_list_t;
-    static param_alpha_ptr_list_t sInstances;
-} LL_ALIGN_POSTFIX(16);
-class LLTexLayerParamAlphaInfo : public LLViewerVisualParamInfo
-{
-    friend class LLTexLayerParamAlpha;
-public:
-    LLTexLayerParamAlphaInfo();
-    /*virtual*/ ~LLTexLayerParamAlphaInfo() {};
-
-<<<<<<< HEAD
-	/*virtual*/ bool parseXml(LLXmlTreeNode* node);
-
-private:
-	std::string				mStaticImageFileName;
-	bool					mMultiplyBlend;
-	bool					mSkipIfZeroWeight;
-	F32						mDomain;
-=======
-    /*virtual*/ BOOL parseXml(LLXmlTreeNode* node);
-
-private:
-    std::string             mStaticImageFileName;
-    BOOL                    mMultiplyBlend;
-    BOOL                    mSkipIfZeroWeight;
-    F32                     mDomain;
->>>>>>> e1623bb2
-};
-//
-// LLTexLayerParamAlpha
-//-----------------------------------------------------------------------------
-
-//~~~~~~~~~~~~~~~~~~~~~~~~~~~~~~~~~~~~~~~~~~~~~~~~~~~~~~~~~~~~~~~~~~~~~~~~~~~~~~~~
-// LLTexLayerParamColor
-//
-//~~~~~~~~~~~~~~~~~~~~~~~~~~~~~~~~~~~~~~~~~~~~~~~~~~~~~~~~~~~~~~~~~~~~~~~~~~~~~~~~
-
-class alignas(16) LLTexLayerParamColor : public LLTexLayerParam
-{
-    LL_ALIGN_NEW
-public:
-<<<<<<< HEAD
-	enum EColorOperation
-	{
-		OP_ADD = 0,
-		OP_MULTIPLY = 1,
-		OP_BLEND = 2,
-		OP_COUNT = 3 // Number of operations
-	};
-
-	LLTexLayerParamColor( LLTexLayerInterface* layer );
-	LLTexLayerParamColor( LLAvatarAppearance* appearance );
-
-	/* virtual */ ~LLTexLayerParamColor();
-
-	/*virtual*/ LLViewerVisualParam* cloneParam(LLWearable* wearable = NULL) const;
-
-	// LLVisualParam Virtual functions
-	///*virtual*/ bool			parseData(LLXmlTreeNode* node);
-	/*virtual*/ void			apply( ESex avatar_sex ) {}
-	/*virtual*/ void			setWeight(F32 weight);
-	/*virtual*/ void			setAnimationTarget(F32 target_value);
-	/*virtual*/ void			animate(F32 delta);
-
-
-	// LLViewerVisualParam Virtual functions
-	/*virtual*/ F32					getTotalDistortion()									{ return 1.f; }
-	/*virtual*/ const LLVector4a&	getAvgDistortion()										{ return mAvgDistortionVec; }
-	/*virtual*/ F32					getMaxDistortion()										{ return 3.f; }
-	/*virtual*/ LLVector4a			getVertexDistortion(S32 index, LLPolyMesh *poly_mesh)	{ return LLVector4a(1.f, 1.f, 1.f); }
-	/*virtual*/ const LLVector4a*	getFirstDistortion(U32 *index, LLPolyMesh **poly_mesh)	{ index = 0; poly_mesh = NULL; return &mAvgDistortionVec;};
-	/*virtual*/ const LLVector4a*	getNextDistortion(U32 *index, LLPolyMesh **poly_mesh)	{ index = 0; poly_mesh = NULL; return NULL;};
-
-	// New functions
-	LLColor4				getNetColor() const;
-=======
-    enum EColorOperation
-    {
-        OP_ADD = 0,
-        OP_MULTIPLY = 1,
-        OP_BLEND = 2,
-        OP_COUNT = 3 // Number of operations
-    };
-
-    LLTexLayerParamColor( LLTexLayerInterface* layer );
-    LLTexLayerParamColor( LLAvatarAppearance* appearance );
-
-    /* virtual */ ~LLTexLayerParamColor();
-
-    /*virtual*/ LLViewerVisualParam* cloneParam(LLWearable* wearable = NULL) const;
-
-    // LLVisualParam Virtual functions
-    ///*virtual*/ BOOL          parseData(LLXmlTreeNode* node);
-    /*virtual*/ void            apply( ESex avatar_sex ) {}
-    /*virtual*/ void            setWeight(F32 weight);
-    /*virtual*/ void            setAnimationTarget(F32 target_value);
-    /*virtual*/ void            animate(F32 delta);
-
-
-    // LLViewerVisualParam Virtual functions
-    /*virtual*/ F32                 getTotalDistortion()                                    { return 1.f; }
-    /*virtual*/ const LLVector4a&   getAvgDistortion()                                      { return mAvgDistortionVec; }
-    /*virtual*/ F32                 getMaxDistortion()                                      { return 3.f; }
-    /*virtual*/ LLVector4a          getVertexDistortion(S32 index, LLPolyMesh *poly_mesh)   { return LLVector4a(1.f, 1.f, 1.f); }
-    /*virtual*/ const LLVector4a*   getFirstDistortion(U32 *index, LLPolyMesh **poly_mesh)  { index = 0; poly_mesh = NULL; return &mAvgDistortionVec;};
-    /*virtual*/ const LLVector4a*   getNextDistortion(U32 *index, LLPolyMesh **poly_mesh)   { index = 0; poly_mesh = NULL; return NULL;};
-
-    // New functions
-    LLColor4                getNetColor() const;
->>>>>>> e1623bb2
-protected:
-    LLTexLayerParamColor(const LLTexLayerParamColor& pOther);
-
-    virtual void onGlobalColorChanged() {}
-private:
-    LLVector4a              mAvgDistortionVec;
-};
-
-class LLTexLayerParamColorInfo : public LLViewerVisualParamInfo
-{
-    friend class LLTexLayerParamColor;
-
-public:
-<<<<<<< HEAD
-	LLTexLayerParamColorInfo();
-	virtual ~LLTexLayerParamColorInfo() {};
-	bool parseXml( LLXmlTreeNode* node );
-	LLTexLayerParamColor::EColorOperation getOperation() const { return mOperation; }
-=======
-    LLTexLayerParamColorInfo();
-    virtual ~LLTexLayerParamColorInfo() {};
-    BOOL parseXml( LLXmlTreeNode* node );
-    LLTexLayerParamColor::EColorOperation getOperation() const { return mOperation; }
->>>>>>> e1623bb2
-private:
-    enum { MAX_COLOR_VALUES = 20 };
-    LLTexLayerParamColor::EColorOperation       mOperation;
-    LLColor4            mColors[MAX_COLOR_VALUES];
-    S32                 mNumColors;
-};
-
-typedef std::vector<LLTexLayerParamColor *> param_color_list_t;
-typedef std::vector<LLTexLayerParamAlpha *> param_alpha_list_t;
-typedef std::vector<LLTexLayerParamColorInfo *> param_color_info_list_t;
-typedef std::vector<LLTexLayerParamAlphaInfo *> param_alpha_info_list_t;
-
-#endif+/**
+ * @file lltexlayerparams.h
+ * @brief Texture layer parameters, used by lltexlayer.
+ *
+ * $LicenseInfo:firstyear=2002&license=viewerlgpl$
+ * Second Life Viewer Source Code
+ * Copyright (C) 2010, Linden Research, Inc.
+ *
+ * This library is free software; you can redistribute it and/or
+ * modify it under the terms of the GNU Lesser General Public
+ * License as published by the Free Software Foundation;
+ * version 2.1 of the License only.
+ *
+ * This library is distributed in the hope that it will be useful,
+ * but WITHOUT ANY WARRANTY; without even the implied warranty of
+ * MERCHANTABILITY or FITNESS FOR A PARTICULAR PURPOSE.  See the GNU
+ * Lesser General Public License for more details.
+ *
+ * You should have received a copy of the GNU Lesser General Public
+ * License along with this library; if not, write to the Free Software
+ * Foundation, Inc., 51 Franklin Street, Fifth Floor, Boston, MA  02110-1301  USA
+ *
+ * Linden Research, Inc., 945 Battery Street, San Francisco, CA  94111  USA
+ * $/LicenseInfo$
+ */
+
+#ifndef LL_LLTEXLAYERPARAMS_H
+#define LL_LLTEXLAYERPARAMS_H
+
+#include "llpointer.h"
+#include "v4color.h"
+#include "llviewervisualparam.h"
+
+class LLAvatarAppearance;
+class LLImageRaw;
+class LLImageTGA;
+class LLTexLayer;
+class LLTexLayerInterface;
+class LLGLTexture;
+class LLWearable;
+
+//~~~~~~~~~~~~~~~~~~~~~~~~~~~~~~~~~~~~~~~~~~~~~~~~~~~~~~~~~~~~~~~~~~~~~~~~~~~~~~~~
+// LLTexLayerParam
+//
+//~~~~~~~~~~~~~~~~~~~~~~~~~~~~~~~~~~~~~~~~~~~~~~~~~~~~~~~~~~~~~~~~~~~~~~~~~~~~~~~~
+class LLTexLayerParam : public LLViewerVisualParam
+{
+public:
+    LLTexLayerParam(LLTexLayerInterface *layer);
+    LLTexLayerParam(LLAvatarAppearance *appearance);
+    /*virtual*/ bool setInfo(LLViewerVisualParamInfo *info, bool add_to_appearance);
+    /*virtual*/ LLViewerVisualParam* cloneParam(LLWearable* wearable) const = 0;
+
+protected:
+    LLTexLayerParam(const LLTexLayerParam& pOther);
+
+    LLTexLayerInterface*    mTexLayer;
+    LLAvatarAppearance*     mAvatarAppearance;
+};
+
+//~~~~~~~~~~~~~~~~~~~~~~~~~~~~~~~~~~~~~~~~~~~~~~~~~~~~~~~~~~~~~~~~~~~~~~~~~~~~~~~~
+// LLTexLayerParamAlpha
+//
+//~~~~~~~~~~~~~~~~~~~~~~~~~~~~~~~~~~~~~~~~~~~~~~~~~~~~~~~~~~~~~~~~~~~~~~~~~~~~~~~~
+LL_ALIGN_PREFIX(16)
+class alignas(16) LLTexLayerParamAlpha : public LLTexLayerParam
+{
+    LL_ALIGN_NEW
+public:
+    LLTexLayerParamAlpha( LLTexLayerInterface* layer );
+    LLTexLayerParamAlpha( LLAvatarAppearance* appearance );
+    /*virtual*/ ~LLTexLayerParamAlpha();
+
+    /*virtual*/ LLViewerVisualParam* cloneParam(LLWearable* wearable = NULL) const;
+
+    // LLVisualParam Virtual functions
+    ///*virtual*/ bool      parseData(LLXmlTreeNode* node);
+    /*virtual*/ void        apply( ESex avatar_sex ) {}
+    /*virtual*/ void        setWeight(F32 weight);
+    /*virtual*/ void        setAnimationTarget(F32 target_value);
+    /*virtual*/ void        animate(F32 delta);
+
+    // LLViewerVisualParam Virtual functions
+    /*virtual*/ F32                 getTotalDistortion()                                    { return 1.f; }
+    /*virtual*/ const LLVector4a&   getAvgDistortion()                                      { return mAvgDistortionVec; }
+    /*virtual*/ F32                 getMaxDistortion()                                      { return 3.f; }
+    /*virtual*/ LLVector4a          getVertexDistortion(S32 index, LLPolyMesh *poly_mesh)   { return LLVector4a(1.f, 1.f, 1.f);}
+    /*virtual*/ const LLVector4a*   getFirstDistortion(U32 *index, LLPolyMesh **poly_mesh)  { index = 0; poly_mesh = NULL; return &mAvgDistortionVec;};
+    /*virtual*/ const LLVector4a*   getNextDistortion(U32 *index, LLPolyMesh **poly_mesh)   { index = 0; poly_mesh = NULL; return NULL;};
+
+    // New functions
+    bool                    render( S32 x, S32 y, S32 width, S32 height );
+    bool                    getSkip() const;
+    void                    deleteCaches();
+    bool                    getMultiplyBlend() const;
+
+private:
+    LLTexLayerParamAlpha(const LLTexLayerParamAlpha& pOther);
+
+    LLPointer<LLGLTexture>  mCachedProcessedTexture;
+    LLPointer<LLImageTGA>   mStaticImageTGA;
+    LLPointer<LLImageRaw>   mStaticImageRaw;
+    std::atomic<bool>       mNeedsCreateTexture;
+    bool                    mStaticImageInvalid;
+    LL_ALIGN_16(LLVector4a              mAvgDistortionVec);
+    F32                     mCachedEffectiveWeight;
+
+public:
+    // Global list of instances for gathering statistics
+    static void             dumpCacheByteCount();
+    static void             getCacheByteCount( S32* gl_bytes );
+
+    typedef std::list< LLTexLayerParamAlpha* > param_alpha_ptr_list_t;
+    static param_alpha_ptr_list_t sInstances;
+} LL_ALIGN_POSTFIX(16);
+class LLTexLayerParamAlphaInfo : public LLViewerVisualParamInfo
+{
+    friend class LLTexLayerParamAlpha;
+public:
+    LLTexLayerParamAlphaInfo();
+    /*virtual*/ ~LLTexLayerParamAlphaInfo() {};
+
+    /*virtual*/ bool parseXml(LLXmlTreeNode* node);
+
+private:
+    std::string             mStaticImageFileName;
+    bool                    mMultiplyBlend;
+    bool                    mSkipIfZeroWeight;
+    F32                     mDomain;
+};
+//
+// LLTexLayerParamAlpha
+//-----------------------------------------------------------------------------
+
+//~~~~~~~~~~~~~~~~~~~~~~~~~~~~~~~~~~~~~~~~~~~~~~~~~~~~~~~~~~~~~~~~~~~~~~~~~~~~~~~~
+// LLTexLayerParamColor
+//
+//~~~~~~~~~~~~~~~~~~~~~~~~~~~~~~~~~~~~~~~~~~~~~~~~~~~~~~~~~~~~~~~~~~~~~~~~~~~~~~~~
+
+class alignas(16) LLTexLayerParamColor : public LLTexLayerParam
+{
+    LL_ALIGN_NEW
+public:
+    enum EColorOperation
+    {
+        OP_ADD = 0,
+        OP_MULTIPLY = 1,
+        OP_BLEND = 2,
+        OP_COUNT = 3 // Number of operations
+    };
+
+    LLTexLayerParamColor( LLTexLayerInterface* layer );
+    LLTexLayerParamColor( LLAvatarAppearance* appearance );
+
+    /* virtual */ ~LLTexLayerParamColor();
+
+    /*virtual*/ LLViewerVisualParam* cloneParam(LLWearable* wearable = NULL) const;
+
+    // LLVisualParam Virtual functions
+    ///*virtual*/ bool          parseData(LLXmlTreeNode* node);
+    /*virtual*/ void            apply( ESex avatar_sex ) {}
+    /*virtual*/ void            setWeight(F32 weight);
+    /*virtual*/ void            setAnimationTarget(F32 target_value);
+    /*virtual*/ void            animate(F32 delta);
+
+
+    // LLViewerVisualParam Virtual functions
+    /*virtual*/ F32                 getTotalDistortion()                                    { return 1.f; }
+    /*virtual*/ const LLVector4a&   getAvgDistortion()                                      { return mAvgDistortionVec; }
+    /*virtual*/ F32                 getMaxDistortion()                                      { return 3.f; }
+    /*virtual*/ LLVector4a          getVertexDistortion(S32 index, LLPolyMesh *poly_mesh)   { return LLVector4a(1.f, 1.f, 1.f); }
+    /*virtual*/ const LLVector4a*   getFirstDistortion(U32 *index, LLPolyMesh **poly_mesh)  { index = 0; poly_mesh = NULL; return &mAvgDistortionVec;};
+    /*virtual*/ const LLVector4a*   getNextDistortion(U32 *index, LLPolyMesh **poly_mesh)   { index = 0; poly_mesh = NULL; return NULL;};
+
+    // New functions
+    LLColor4                getNetColor() const;
+protected:
+    LLTexLayerParamColor(const LLTexLayerParamColor& pOther);
+
+    virtual void onGlobalColorChanged() {}
+private:
+    LLVector4a              mAvgDistortionVec;
+};
+
+class LLTexLayerParamColorInfo : public LLViewerVisualParamInfo
+{
+    friend class LLTexLayerParamColor;
+
+public:
+    LLTexLayerParamColorInfo();
+    virtual ~LLTexLayerParamColorInfo() {};
+    bool parseXml( LLXmlTreeNode* node );
+    LLTexLayerParamColor::EColorOperation getOperation() const { return mOperation; }
+private:
+    enum { MAX_COLOR_VALUES = 20 };
+    LLTexLayerParamColor::EColorOperation       mOperation;
+    LLColor4            mColors[MAX_COLOR_VALUES];
+    S32                 mNumColors;
+};
+
+typedef std::vector<LLTexLayerParamColor *> param_color_list_t;
+typedef std::vector<LLTexLayerParamAlpha *> param_alpha_list_t;
+typedef std::vector<LLTexLayerParamColorInfo *> param_color_info_list_t;
+typedef std::vector<LLTexLayerParamAlphaInfo *> param_alpha_info_list_t;
+
+#endif