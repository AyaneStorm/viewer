/**
 * @file lltexlayer.h
 * @brief Texture layer classes. Used for avatars.
 *
 * $LicenseInfo:firstyear=2002&license=viewerlgpl$
 * Second Life Viewer Source Code
 * Copyright (C) 2010, Linden Research, Inc.
 *
 * This library is free software; you can redistribute it and/or
 * modify it under the terms of the GNU Lesser General Public
 * License as published by the Free Software Foundation;
 * version 2.1 of the License only.
 *
 * This library is distributed in the hope that it will be useful,
 * but WITHOUT ANY WARRANTY; without even the implied warranty of
 * MERCHANTABILITY or FITNESS FOR A PARTICULAR PURPOSE.  See the GNU
 * Lesser General Public License for more details.
 *
 * You should have received a copy of the GNU Lesser General Public
 * License along with this library; if not, write to the Free Software
 * Foundation, Inc., 51 Franklin Street, Fifth Floor, Boston, MA  02110-1301  USA
 *
 * Linden Research, Inc., 945 Battery Street, San Francisco, CA  94111  USA
 * $/LicenseInfo$
 */

#ifndef LL_LLTEXLAYER_H
#define LL_LLTEXLAYER_H

#include <deque>
#include "llglslshader.h"
#include "llgltexture.h"
#include "llavatarappearancedefines.h"
#include "lltexlayerparams.h"

class LLAvatarAppearance;
class LLImageTGA;
class LLImageRaw;
class LLLocalTextureObject;
class LLXmlTreeNode;
class LLTexLayerSet;
class LLTexLayerSetInfo;
class LLTexLayerInfo;
class LLTexLayerSetBuffer;
class LLWearable;
class LLViewerVisualParam;

//~~~~~~~~~~~~~~~~~~~~~~~~~~~~~~~~~~~~~~~~~~~~~~~~~~~~~~~~~~~~~~~~~~~~~~~~~~~~~~~~
// LLTexLayerInterface
//
// Interface class to generalize functionality shared by LLTexLayer
// and LLTexLayerTemplate.
//~~~~~~~~~~~~~~~~~~~~~~~~~~~~~~~~~~~~~~~~~~~~~~~~~~~~~~~~~~~~~~~~~~~~~~~~~~~~~~~~
class LLTexLayerInterface
{
public:
    enum ERenderPass
    {
        RP_COLOR,
        RP_BUMP,
        RP_SHINE
    };

    LLTexLayerInterface(LLTexLayerSet* const layer_set);
    LLTexLayerInterface(const LLTexLayerInterface &layer, LLWearable *wearable);
    virtual ~LLTexLayerInterface() {}

<<<<<<< HEAD
	virtual bool			render(S32 x, S32 y, S32 width, S32 height, LLRenderTarget* bound_target) = 0;
	virtual void			deleteCaches() = 0;
	virtual bool			blendAlphaTexture(S32 x, S32 y, S32 width, S32 height) = 0;
	virtual bool			isInvisibleAlphaMask() const = 0;

	const LLTexLayerInfo* 	getInfo() const 			{ return mInfo; }
	virtual bool			setInfo(const LLTexLayerInfo *info, LLWearable* wearable); // sets mInfo, calls initialization functions
	LLWearableType::EType	getWearableType() const;
	LLAvatarAppearanceDefines::ETextureIndex	getLocalTextureIndex() const;
=======
    virtual BOOL            render(S32 x, S32 y, S32 width, S32 height, LLRenderTarget* bound_target) = 0;
    virtual void            deleteCaches() = 0;
    virtual BOOL            blendAlphaTexture(S32 x, S32 y, S32 width, S32 height) = 0;
    virtual BOOL            isInvisibleAlphaMask() const = 0;

    const LLTexLayerInfo*   getInfo() const             { return mInfo; }
    virtual BOOL            setInfo(const LLTexLayerInfo *info, LLWearable* wearable); // sets mInfo, calls initialization functions
    LLWearableType::EType   getWearableType() const;
    LLAvatarAppearanceDefines::ETextureIndex    getLocalTextureIndex() const;
>>>>>>> e1623bb2

    const std::string&      getName() const;
    const LLTexLayerSet* const getTexLayerSet() const   { return mTexLayerSet; }
    LLTexLayerSet* const    getTexLayerSet()            { return mTexLayerSet; }

<<<<<<< HEAD
	void					invalidateMorphMasks();
	virtual void			setHasMorph(bool newval) 	{ mHasMorph = newval; }
	bool					hasMorph() const			{ return mHasMorph; }
	bool					isMorphValid() const		{ return mMorphMasksValid; }

	void					requestUpdate();
	virtual void			gatherAlphaMasks(U8 *data, S32 originX, S32 originY, S32 width, S32 height, LLRenderTarget* bound_target) = 0;
	bool					hasAlphaParams() const 		{ return !mParamAlphaList.empty(); }

	ERenderPass				getRenderPass() const;
	bool					isVisibilityMask() const;
=======
    void                    invalidateMorphMasks();
    virtual void            setHasMorph(BOOL newval)    { mHasMorph = newval; }
    BOOL                    hasMorph() const            { return mHasMorph; }
    BOOL                    isMorphValid() const        { return mMorphMasksValid; }

    void                    requestUpdate();
    virtual void            gatherAlphaMasks(U8 *data, S32 originX, S32 originY, S32 width, S32 height, LLRenderTarget* bound_target) = 0;
    BOOL                    hasAlphaParams() const      { return !mParamAlphaList.empty(); }

    ERenderPass             getRenderPass() const;
    BOOL                    isVisibilityMask() const;
>>>>>>> e1623bb2

    virtual void            asLLSD(LLSD& sd) const {}

protected:
    const std::string&      getGlobalColor() const;
    LLViewerVisualParam*    getVisualParamPtr(S32 index) const;

protected:
<<<<<<< HEAD
	LLTexLayerSet* const	mTexLayerSet;
	const LLTexLayerInfo*	mInfo;
	bool					mMorphMasksValid;
	bool					mHasMorph;

	// Layers can have either mParamColorList, mGlobalColor, or mFixedColor.  They are looked for in that order.
	param_color_list_t		mParamColorList;
	param_alpha_list_t		mParamAlphaList;
	// 						mGlobalColor name stored in mInfo
	// 						mFixedColor value stored in mInfo
=======
    LLTexLayerSet* const    mTexLayerSet;
    const LLTexLayerInfo*   mInfo;
    BOOL                    mMorphMasksValid;
    BOOL                    mHasMorph;

    // Layers can have either mParamColorList, mGlobalColor, or mFixedColor.  They are looked for in that order.
    param_color_list_t      mParamColorList;
    param_alpha_list_t      mParamAlphaList;
    //                      mGlobalColor name stored in mInfo
    //                      mFixedColor value stored in mInfo
>>>>>>> e1623bb2
};

//~~~~~~~~~~~~~~~~~~~~~~~~~~~~~~~~~~~~~~~~~~~~~~~~~~~~~~~~~~~~~~~~~~~~~~~~~~~~~~~~
// LLTexLayerTemplate
//
// Only exists for llvoavatarself.
//~~~~~~~~~~~~~~~~~~~~~~~~~~~~~~~~~~~~~~~~~~~~~~~~~~~~~~~~~~~~~~~~~~~~~~~~~~~~~~~~
class LLTexLayerTemplate : public LLTexLayerInterface
{
public:
<<<<<<< HEAD
	LLTexLayerTemplate(LLTexLayerSet* const layer_set, LLAvatarAppearance* const appearance);
	LLTexLayerTemplate(const LLTexLayerTemplate &layer);
	/*virtual*/ ~LLTexLayerTemplate();
	/*virtual*/ bool		render(S32 x, S32 y, S32 width, S32 height, LLRenderTarget* bound_target);
	/*virtual*/ bool		setInfo(const LLTexLayerInfo *info, LLWearable* wearable); // This sets mInfo and calls initialization functions
	/*virtual*/ bool		blendAlphaTexture(S32 x, S32 y, S32 width, S32 height); // Multiplies a single alpha texture against the frame buffer
	/*virtual*/ void		gatherAlphaMasks(U8 *data, S32 originX, S32 originY, S32 width, S32 height, LLRenderTarget* bound_target);
	/*virtual*/ void		setHasMorph(bool newval);
	/*virtual*/ void		deleteCaches();
	/*virtual*/ bool		isInvisibleAlphaMask() const;
=======
    LLTexLayerTemplate(LLTexLayerSet* const layer_set, LLAvatarAppearance* const appearance);
    LLTexLayerTemplate(const LLTexLayerTemplate &layer);
    /*virtual*/ ~LLTexLayerTemplate();
    /*virtual*/ BOOL        render(S32 x, S32 y, S32 width, S32 height, LLRenderTarget* bound_target);
    /*virtual*/ BOOL        setInfo(const LLTexLayerInfo *info, LLWearable* wearable); // This sets mInfo and calls initialization functions
    /*virtual*/ BOOL        blendAlphaTexture(S32 x, S32 y, S32 width, S32 height); // Multiplies a single alpha texture against the frame buffer
    /*virtual*/ void        gatherAlphaMasks(U8 *data, S32 originX, S32 originY, S32 width, S32 height, LLRenderTarget* bound_target);
    /*virtual*/ void        setHasMorph(BOOL newval);
    /*virtual*/ void        deleteCaches();
    /*virtual*/ BOOL        isInvisibleAlphaMask() const;
>>>>>>> e1623bb2
protected:
    U32                     updateWearableCache() const;
    LLTexLayer*             getLayer(U32 i) const;
    LLAvatarAppearance*     getAvatarAppearance()   const       { return mAvatarAppearance; }
private:
    LLAvatarAppearance* const   mAvatarAppearance; // note: backlink only; don't make this an LLPointer.
    typedef std::vector<LLWearable*> wearable_cache_t;
    mutable wearable_cache_t mWearableCache; // mutable b/c most get- require updating this cache
};

//~~~~~~~~~~~~~~~~~~~~~~~~~~~~~~~~~~~~~~~~~~~~~~~~~~~~~~~~~~~~~~~~~~~~~~~~~~~~~~~~
// LLTexLayer
//
// A single texture layer.  Only exists for llvoavatarself.
//~~~~~~~~~~~~~~~~~~~~~~~~~~~~~~~~~~~~~~~~~~~~~~~~~~~~~~~~~~~~~~~~~~~~~~~~~~~~~~~~
class LLTexLayer : public LLTexLayerInterface
{
public:
    LLTexLayer(LLTexLayerSet* const layer_set);
    LLTexLayer(const LLTexLayer &layer, LLWearable *wearable);
    LLTexLayer(const LLTexLayerTemplate &layer_template, LLLocalTextureObject *lto, LLWearable *wearable);
    /*virtual*/ ~LLTexLayer();

<<<<<<< HEAD
	/*virtual*/ bool		setInfo(const LLTexLayerInfo *info, LLWearable* wearable); // This sets mInfo and calls initialization functions
	/*virtual*/ bool		render(S32 x, S32 y, S32 width, S32 height, LLRenderTarget* bound_target);
=======
    /*virtual*/ BOOL        setInfo(const LLTexLayerInfo *info, LLWearable* wearable); // This sets mInfo and calls initialization functions
    /*virtual*/ BOOL        render(S32 x, S32 y, S32 width, S32 height, LLRenderTarget* bound_target);
>>>>>>> e1623bb2

    /*virtual*/ void        deleteCaches();
    const U8*               getAlphaData() const;

<<<<<<< HEAD
	bool					findNetColor(LLColor4* color) const;
	/*virtual*/ bool		blendAlphaTexture(S32 x, S32 y, S32 width, S32 height); // Multiplies a single alpha texture against the frame buffer
	/*virtual*/ void		gatherAlphaMasks(U8 *data, S32 originX, S32 originY, S32 width, S32 height, LLRenderTarget* bound_target);
	void					renderMorphMasks(S32 x, S32 y, S32 width, S32 height, const LLColor4 &layer_color, LLRenderTarget* bound_target, bool force_render);
	void					addAlphaMask(U8 *data, S32 originX, S32 originY, S32 width, S32 height, LLRenderTarget* bound_target);
	/*virtual*/ bool		isInvisibleAlphaMask() const;
=======
    BOOL                    findNetColor(LLColor4* color) const;
    /*virtual*/ BOOL        blendAlphaTexture(S32 x, S32 y, S32 width, S32 height); // Multiplies a single alpha texture against the frame buffer
    /*virtual*/ void        gatherAlphaMasks(U8 *data, S32 originX, S32 originY, S32 width, S32 height, LLRenderTarget* bound_target);
    void                    renderMorphMasks(S32 x, S32 y, S32 width, S32 height, const LLColor4 &layer_color, LLRenderTarget* bound_target, bool force_render);
    void                    addAlphaMask(U8 *data, S32 originX, S32 originY, S32 width, S32 height, LLRenderTarget* bound_target);
    /*virtual*/ BOOL        isInvisibleAlphaMask() const;
>>>>>>> e1623bb2

    void                    setLTO(LLLocalTextureObject *lto)   { mLocalTextureObject = lto; }
    LLLocalTextureObject*   getLTO()                            { return mLocalTextureObject; }

    /*virtual*/ void        asLLSD(LLSD& sd) const;

    static void             calculateTexLayerColor(const param_color_list_t &param_list, LLColor4 &net_color);
protected:
    LLUUID                  getUUID() const;
    typedef std::map<U32, U8*> alpha_cache_t;
    alpha_cache_t           mAlphaCache;
    LLLocalTextureObject*   mLocalTextureObject;
};

//~~~~~~~~~~~~~~~~~~~~~~~~~~~~~~~~~~~~~~~~~~~~~~~~~~~~~~~~~~~~~~~~~~~~~~~~~~~~~~~~
// LLTexLayerSet
//
// An ordered set of texture layers that gets composited into a single texture.
// Only exists for llvoavatarself.
//~~~~~~~~~~~~~~~~~~~~~~~~~~~~~~~~~~~~~~~~~~~~~~~~~~~~~~~~~~~~~~~~~~~~~~~~~~~~~~~~
class LLTexLayerSet
{
    friend class LLTexLayerSetBuffer;
public:
<<<<<<< HEAD
	LLTexLayerSet(LLAvatarAppearance* const appearance);
	virtual ~LLTexLayerSet();

	LLTexLayerSetBuffer*		getComposite();
	const LLTexLayerSetBuffer* 	getComposite() const; // Do not create one if it doesn't exist.
	virtual void				createComposite() = 0;
	void						destroyComposite();
	void						gatherMorphMaskAlpha(U8 *data, S32 origin_x, S32 origin_y, S32 width, S32 height, LLRenderTarget* bound_target);

	const LLTexLayerSetInfo* 	getInfo() const 			{ return mInfo; }
	bool						setInfo(const LLTexLayerSetInfo *info); // This sets mInfo and calls initialization functions

	bool						render(S32 x, S32 y, S32 width, S32 height, LLRenderTarget* bound_target = nullptr);
	void						renderAlphaMaskTextures(S32 x, S32 y, S32 width, S32 height, LLRenderTarget* bound_target = nullptr, bool forceClear = false);

	bool						isBodyRegion(const std::string& region) const;
	void						applyMorphMask(const U8* tex_data, S32 width, S32 height, S32 num_components);
	bool						isMorphValid() const;
	virtual void				requestUpdate() = 0;
	void						invalidateMorphMasks();
	void						deleteCaches();
	LLTexLayerInterface*		findLayerByName(const std::string& name);
	void						cloneTemplates(LLLocalTextureObject *lto, LLAvatarAppearanceDefines::ETextureIndex tex_index, LLWearable* wearable);
	
	LLAvatarAppearance*			getAvatarAppearance()	const		{ return mAvatarAppearance; }
	const std::string			getBodyRegionName() const;
	bool						hasComposite() const 		{ return (mComposite.notNull()); }
	LLAvatarAppearanceDefines::EBakedTextureIndex getBakedTexIndex() const { return mBakedTexIndex; }
	void						setBakedTexIndex(LLAvatarAppearanceDefines::EBakedTextureIndex index) { mBakedTexIndex = index; }
	bool						isVisible() const 			{ return mIsVisible; }

	static bool					sHasCaches;

protected:
	typedef std::vector<LLTexLayerInterface *> layer_list_t;
	layer_list_t				mLayerList;
	layer_list_t				mMaskLayerList;
	LLPointer<LLTexLayerSetBuffer>	mComposite;
	LLAvatarAppearance*	const	mAvatarAppearance; // note: backlink only; don't make this an LLPointer.
	bool						mIsVisible;

	LLAvatarAppearanceDefines::EBakedTextureIndex mBakedTexIndex;
	const LLTexLayerSetInfo* 	mInfo;
=======
    LLTexLayerSet(LLAvatarAppearance* const appearance);
    virtual ~LLTexLayerSet();

    LLTexLayerSetBuffer*        getComposite();
    const LLTexLayerSetBuffer*  getComposite() const; // Do not create one if it doesn't exist.
    virtual void                createComposite() = 0;
    void                        destroyComposite();
    void                        gatherMorphMaskAlpha(U8 *data, S32 origin_x, S32 origin_y, S32 width, S32 height, LLRenderTarget* bound_target);

    const LLTexLayerSetInfo*    getInfo() const             { return mInfo; }
    BOOL                        setInfo(const LLTexLayerSetInfo *info); // This sets mInfo and calls initialization functions

    BOOL                        render(S32 x, S32 y, S32 width, S32 height, LLRenderTarget* bound_target = nullptr);
    void                        renderAlphaMaskTextures(S32 x, S32 y, S32 width, S32 height, LLRenderTarget* bound_target = nullptr, bool forceClear = false);

    BOOL                        isBodyRegion(const std::string& region) const;
    void                        applyMorphMask(U8* tex_data, S32 width, S32 height, S32 num_components);
    BOOL                        isMorphValid() const;
    virtual void                requestUpdate() = 0;
    void                        invalidateMorphMasks();
    void                        deleteCaches();
    LLTexLayerInterface*        findLayerByName(const std::string& name);
    void                        cloneTemplates(LLLocalTextureObject *lto, LLAvatarAppearanceDefines::ETextureIndex tex_index, LLWearable* wearable);

    LLAvatarAppearance*         getAvatarAppearance()   const       { return mAvatarAppearance; }
    const std::string           getBodyRegionName() const;
    BOOL                        hasComposite() const        { return (mComposite.notNull()); }
    LLAvatarAppearanceDefines::EBakedTextureIndex getBakedTexIndex() const { return mBakedTexIndex; }
    void                        setBakedTexIndex(LLAvatarAppearanceDefines::EBakedTextureIndex index) { mBakedTexIndex = index; }
    BOOL                        isVisible() const           { return mIsVisible; }

    static BOOL                 sHasCaches;

protected:
    typedef std::vector<LLTexLayerInterface *> layer_list_t;
    layer_list_t                mLayerList;
    layer_list_t                mMaskLayerList;
    LLPointer<LLTexLayerSetBuffer>  mComposite;
    LLAvatarAppearance* const   mAvatarAppearance; // note: backlink only; don't make this an LLPointer.
    BOOL                        mIsVisible;

    LLAvatarAppearanceDefines::EBakedTextureIndex mBakedTexIndex;
    const LLTexLayerSetInfo*    mInfo;
>>>>>>> e1623bb2
};

//~~~~~~~~~~~~~~~~~~~~~~~~~~~~~~~~~~~~~~~~~~~~~~~~~~~~~~~~~~~~~~~~~~~~~~~~~~~~~~~~
// LLTexLayerSetInfo
//
// Contains shared layer set data.
//~~~~~~~~~~~~~~~~~~~~~~~~~~~~~~~~~~~~~~~~~~~~~~~~~~~~~~~~~~~~~~~~~~~~~~~~~~~~~~~~
class LLTexLayerSetInfo
{
    friend class LLTexLayerSet;
public:
<<<<<<< HEAD
	LLTexLayerSetInfo();
	~LLTexLayerSetInfo();
	bool parseXml(LLXmlTreeNode* node);
	void createVisualParams(LLAvatarAppearance *appearance);
	S32 getWidth() const { return mWidth; }
	S32 getHeight() const { return mHeight; }
protected:
	std::string				mBodyRegion;
	S32						mWidth;
	S32						mHeight;
	std::string				mStaticAlphaFileName;
	bool					mClearAlpha; // Set alpha to 1 for this layerset (if there is no mStaticAlphaFileName)
	typedef std::vector<LLTexLayerInfo*> layer_info_list_t;
	layer_info_list_t		mLayerInfoList;
=======
    LLTexLayerSetInfo();
    ~LLTexLayerSetInfo();
    BOOL parseXml(LLXmlTreeNode* node);
    void createVisualParams(LLAvatarAppearance *appearance);
    S32 getWidth() const { return mWidth; }
    S32 getHeight() const { return mHeight; }
protected:
    std::string             mBodyRegion;
    S32                     mWidth;
    S32                     mHeight;
    std::string             mStaticAlphaFileName;
    BOOL                    mClearAlpha; // Set alpha to 1 for this layerset (if there is no mStaticAlphaFileName)
    typedef std::vector<LLTexLayerInfo*> layer_info_list_t;
    layer_info_list_t       mLayerInfoList;
>>>>>>> e1623bb2
};

//~~~~~~~~~~~~~~~~~~~~~~~~~~~~~~~~~~~~~~~~~~~~~~~~~~~~~~~~~~~~~~~~~~~~~~~~~~~~~~~~
// LLTexLayerSetBuffer
//
// The composite image that a LLTexLayerSet writes to.  Each LLTexLayerSet has one.
//~~~~~~~~~~~~~~~~~~~~~~~~~~~~~~~~~~~~~~~~~~~~~~~~~~~~~~~~~~~~~~~~~~~~~~~~~~~~~~~~
class LLTexLayerSetBuffer : public virtual LLRefCount
{
    LOG_CLASS(LLTexLayerSetBuffer);

public:
    LLTexLayerSetBuffer(LLTexLayerSet* const owner);
    virtual ~LLTexLayerSetBuffer();

protected:
<<<<<<< HEAD
	void					pushProjection() const;
	void					popProjection() const;
	virtual void			preRenderTexLayerSet();
	virtual void			midRenderTexLayerSet(bool success) {}
	virtual void			postRenderTexLayerSet(bool success);
	virtual S32				getCompositeOriginX() const = 0;
	virtual S32				getCompositeOriginY() const = 0;
	virtual S32				getCompositeWidth() const = 0;
	virtual S32				getCompositeHeight() const = 0;
	bool					renderTexLayerSet(LLRenderTarget* bound_target);

	LLTexLayerSet* const	mTexLayerSet;
=======
    void                    pushProjection() const;
    void                    popProjection() const;
    virtual void            preRenderTexLayerSet();
    virtual void            midRenderTexLayerSet(BOOL success) {}
    virtual void            postRenderTexLayerSet(BOOL success);
    virtual S32             getCompositeOriginX() const = 0;
    virtual S32             getCompositeOriginY() const = 0;
    virtual S32             getCompositeWidth() const = 0;
    virtual S32             getCompositeHeight() const = 0;
    BOOL                    renderTexLayerSet(LLRenderTarget* bound_target);

    LLTexLayerSet* const    mTexLayerSet;
>>>>>>> e1623bb2
};

//~~~~~~~~~~~~~~~~~~~~~~~~~~~~~~~~~~~~~~~~~~~~~~~~~~~~~~~~~~~~~~~~~~~~~~~~~~~~~~~~
// LLTexLayerStaticImageList
//
//~~~~~~~~~~~~~~~~~~~~~~~~~~~~~~~~~~~~~~~~~~~~~~~~~~~~~~~~~~~~~~~~~~~~~~~~~~~~~~~~
class LLTexLayerStaticImageList : public LLSingleton<LLTexLayerStaticImageList>
{
    LLSINGLETON(LLTexLayerStaticImageList);
    ~LLTexLayerStaticImageList();
public:
<<<<<<< HEAD
	LLGLTexture*		getTexture(const std::string& file_name, bool is_mask);
	LLImageTGA*			getImageTGA(const std::string& file_name);
	void				deleteCachedImages();
	void				dumpByteCount() const;
protected:
	bool				loadImageRaw(const std::string& file_name, LLImageRaw* image_raw);
=======
    LLGLTexture*        getTexture(const std::string& file_name, BOOL is_mask);
    LLImageTGA*         getImageTGA(const std::string& file_name);
    void                deleteCachedImages();
    void                dumpByteCount() const;
protected:
    BOOL                loadImageRaw(const std::string& file_name, LLImageRaw* image_raw);
>>>>>>> e1623bb2
private:
    LLStringTable       mImageNames;
    typedef std::map<const char*, LLPointer<LLGLTexture> > texture_map_t;
    texture_map_t       mStaticImageList;
    typedef std::map<const char*, LLPointer<LLImageTGA> > image_tga_map_t;
    image_tga_map_t     mStaticImageListTGA;
    S32                 mGLBytes;
    S32                 mTGABytes;
};

#endif  // LL_LLTEXLAYER_H<|MERGE_RESOLUTION|>--- conflicted
+++ resolved
@@ -1,466 +1,313 @@
-/**
- * @file lltexlayer.h
- * @brief Texture layer classes. Used for avatars.
- *
- * $LicenseInfo:firstyear=2002&license=viewerlgpl$
- * Second Life Viewer Source Code
- * Copyright (C) 2010, Linden Research, Inc.
- *
- * This library is free software; you can redistribute it and/or
- * modify it under the terms of the GNU Lesser General Public
- * License as published by the Free Software Foundation;
- * version 2.1 of the License only.
- *
- * This library is distributed in the hope that it will be useful,
- * but WITHOUT ANY WARRANTY; without even the implied warranty of
- * MERCHANTABILITY or FITNESS FOR A PARTICULAR PURPOSE.  See the GNU
- * Lesser General Public License for more details.
- *
- * You should have received a copy of the GNU Lesser General Public
- * License along with this library; if not, write to the Free Software
- * Foundation, Inc., 51 Franklin Street, Fifth Floor, Boston, MA  02110-1301  USA
- *
- * Linden Research, Inc., 945 Battery Street, San Francisco, CA  94111  USA
- * $/LicenseInfo$
- */
-
-#ifndef LL_LLTEXLAYER_H
-#define LL_LLTEXLAYER_H
-
-#include <deque>
-#include "llglslshader.h"
-#include "llgltexture.h"
-#include "llavatarappearancedefines.h"
-#include "lltexlayerparams.h"
-
-class LLAvatarAppearance;
-class LLImageTGA;
-class LLImageRaw;
-class LLLocalTextureObject;
-class LLXmlTreeNode;
-class LLTexLayerSet;
-class LLTexLayerSetInfo;
-class LLTexLayerInfo;
-class LLTexLayerSetBuffer;
-class LLWearable;
-class LLViewerVisualParam;
-
-//~~~~~~~~~~~~~~~~~~~~~~~~~~~~~~~~~~~~~~~~~~~~~~~~~~~~~~~~~~~~~~~~~~~~~~~~~~~~~~~~
-// LLTexLayerInterface
-//
-// Interface class to generalize functionality shared by LLTexLayer
-// and LLTexLayerTemplate.
-//~~~~~~~~~~~~~~~~~~~~~~~~~~~~~~~~~~~~~~~~~~~~~~~~~~~~~~~~~~~~~~~~~~~~~~~~~~~~~~~~
-class LLTexLayerInterface
-{
-public:
-    enum ERenderPass
-    {
-        RP_COLOR,
-        RP_BUMP,
-        RP_SHINE
-    };
-
-    LLTexLayerInterface(LLTexLayerSet* const layer_set);
-    LLTexLayerInterface(const LLTexLayerInterface &layer, LLWearable *wearable);
-    virtual ~LLTexLayerInterface() {}
-
-<<<<<<< HEAD
-	virtual bool			render(S32 x, S32 y, S32 width, S32 height, LLRenderTarget* bound_target) = 0;
-	virtual void			deleteCaches() = 0;
-	virtual bool			blendAlphaTexture(S32 x, S32 y, S32 width, S32 height) = 0;
-	virtual bool			isInvisibleAlphaMask() const = 0;
-
-	const LLTexLayerInfo* 	getInfo() const 			{ return mInfo; }
-	virtual bool			setInfo(const LLTexLayerInfo *info, LLWearable* wearable); // sets mInfo, calls initialization functions
-	LLWearableType::EType	getWearableType() const;
-	LLAvatarAppearanceDefines::ETextureIndex	getLocalTextureIndex() const;
-=======
-    virtual BOOL            render(S32 x, S32 y, S32 width, S32 height, LLRenderTarget* bound_target) = 0;
-    virtual void            deleteCaches() = 0;
-    virtual BOOL            blendAlphaTexture(S32 x, S32 y, S32 width, S32 height) = 0;
-    virtual BOOL            isInvisibleAlphaMask() const = 0;
-
-    const LLTexLayerInfo*   getInfo() const             { return mInfo; }
-    virtual BOOL            setInfo(const LLTexLayerInfo *info, LLWearable* wearable); // sets mInfo, calls initialization functions
-    LLWearableType::EType   getWearableType() const;
-    LLAvatarAppearanceDefines::ETextureIndex    getLocalTextureIndex() const;
->>>>>>> e1623bb2
-
-    const std::string&      getName() const;
-    const LLTexLayerSet* const getTexLayerSet() const   { return mTexLayerSet; }
-    LLTexLayerSet* const    getTexLayerSet()            { return mTexLayerSet; }
-
-<<<<<<< HEAD
-	void					invalidateMorphMasks();
-	virtual void			setHasMorph(bool newval) 	{ mHasMorph = newval; }
-	bool					hasMorph() const			{ return mHasMorph; }
-	bool					isMorphValid() const		{ return mMorphMasksValid; }
-
-	void					requestUpdate();
-	virtual void			gatherAlphaMasks(U8 *data, S32 originX, S32 originY, S32 width, S32 height, LLRenderTarget* bound_target) = 0;
-	bool					hasAlphaParams() const 		{ return !mParamAlphaList.empty(); }
-
-	ERenderPass				getRenderPass() const;
-	bool					isVisibilityMask() const;
-=======
-    void                    invalidateMorphMasks();
-    virtual void            setHasMorph(BOOL newval)    { mHasMorph = newval; }
-    BOOL                    hasMorph() const            { return mHasMorph; }
-    BOOL                    isMorphValid() const        { return mMorphMasksValid; }
-
-    void                    requestUpdate();
-    virtual void            gatherAlphaMasks(U8 *data, S32 originX, S32 originY, S32 width, S32 height, LLRenderTarget* bound_target) = 0;
-    BOOL                    hasAlphaParams() const      { return !mParamAlphaList.empty(); }
-
-    ERenderPass             getRenderPass() const;
-    BOOL                    isVisibilityMask() const;
->>>>>>> e1623bb2
-
-    virtual void            asLLSD(LLSD& sd) const {}
-
-protected:
-    const std::string&      getGlobalColor() const;
-    LLViewerVisualParam*    getVisualParamPtr(S32 index) const;
-
-protected:
-<<<<<<< HEAD
-	LLTexLayerSet* const	mTexLayerSet;
-	const LLTexLayerInfo*	mInfo;
-	bool					mMorphMasksValid;
-	bool					mHasMorph;
-
-	// Layers can have either mParamColorList, mGlobalColor, or mFixedColor.  They are looked for in that order.
-	param_color_list_t		mParamColorList;
-	param_alpha_list_t		mParamAlphaList;
-	// 						mGlobalColor name stored in mInfo
-	// 						mFixedColor value stored in mInfo
-=======
-    LLTexLayerSet* const    mTexLayerSet;
-    const LLTexLayerInfo*   mInfo;
-    BOOL                    mMorphMasksValid;
-    BOOL                    mHasMorph;
-
-    // Layers can have either mParamColorList, mGlobalColor, or mFixedColor.  They are looked for in that order.
-    param_color_list_t      mParamColorList;
-    param_alpha_list_t      mParamAlphaList;
-    //                      mGlobalColor name stored in mInfo
-    //                      mFixedColor value stored in mInfo
->>>>>>> e1623bb2
-};
-
-//~~~~~~~~~~~~~~~~~~~~~~~~~~~~~~~~~~~~~~~~~~~~~~~~~~~~~~~~~~~~~~~~~~~~~~~~~~~~~~~~
-// LLTexLayerTemplate
-//
-// Only exists for llvoavatarself.
-//~~~~~~~~~~~~~~~~~~~~~~~~~~~~~~~~~~~~~~~~~~~~~~~~~~~~~~~~~~~~~~~~~~~~~~~~~~~~~~~~
-class LLTexLayerTemplate : public LLTexLayerInterface
-{
-public:
-<<<<<<< HEAD
-	LLTexLayerTemplate(LLTexLayerSet* const layer_set, LLAvatarAppearance* const appearance);
-	LLTexLayerTemplate(const LLTexLayerTemplate &layer);
-	/*virtual*/ ~LLTexLayerTemplate();
-	/*virtual*/ bool		render(S32 x, S32 y, S32 width, S32 height, LLRenderTarget* bound_target);
-	/*virtual*/ bool		setInfo(const LLTexLayerInfo *info, LLWearable* wearable); // This sets mInfo and calls initialization functions
-	/*virtual*/ bool		blendAlphaTexture(S32 x, S32 y, S32 width, S32 height); // Multiplies a single alpha texture against the frame buffer
-	/*virtual*/ void		gatherAlphaMasks(U8 *data, S32 originX, S32 originY, S32 width, S32 height, LLRenderTarget* bound_target);
-	/*virtual*/ void		setHasMorph(bool newval);
-	/*virtual*/ void		deleteCaches();
-	/*virtual*/ bool		isInvisibleAlphaMask() const;
-=======
-    LLTexLayerTemplate(LLTexLayerSet* const layer_set, LLAvatarAppearance* const appearance);
-    LLTexLayerTemplate(const LLTexLayerTemplate &layer);
-    /*virtual*/ ~LLTexLayerTemplate();
-    /*virtual*/ BOOL        render(S32 x, S32 y, S32 width, S32 height, LLRenderTarget* bound_target);
-    /*virtual*/ BOOL        setInfo(const LLTexLayerInfo *info, LLWearable* wearable); // This sets mInfo and calls initialization functions
-    /*virtual*/ BOOL        blendAlphaTexture(S32 x, S32 y, S32 width, S32 height); // Multiplies a single alpha texture against the frame buffer
-    /*virtual*/ void        gatherAlphaMasks(U8 *data, S32 originX, S32 originY, S32 width, S32 height, LLRenderTarget* bound_target);
-    /*virtual*/ void        setHasMorph(BOOL newval);
-    /*virtual*/ void        deleteCaches();
-    /*virtual*/ BOOL        isInvisibleAlphaMask() const;
->>>>>>> e1623bb2
-protected:
-    U32                     updateWearableCache() const;
-    LLTexLayer*             getLayer(U32 i) const;
-    LLAvatarAppearance*     getAvatarAppearance()   const       { return mAvatarAppearance; }
-private:
-    LLAvatarAppearance* const   mAvatarAppearance; // note: backlink only; don't make this an LLPointer.
-    typedef std::vector<LLWearable*> wearable_cache_t;
-    mutable wearable_cache_t mWearableCache; // mutable b/c most get- require updating this cache
-};
-
-//~~~~~~~~~~~~~~~~~~~~~~~~~~~~~~~~~~~~~~~~~~~~~~~~~~~~~~~~~~~~~~~~~~~~~~~~~~~~~~~~
-// LLTexLayer
-//
-// A single texture layer.  Only exists for llvoavatarself.
-//~~~~~~~~~~~~~~~~~~~~~~~~~~~~~~~~~~~~~~~~~~~~~~~~~~~~~~~~~~~~~~~~~~~~~~~~~~~~~~~~
-class LLTexLayer : public LLTexLayerInterface
-{
-public:
-    LLTexLayer(LLTexLayerSet* const layer_set);
-    LLTexLayer(const LLTexLayer &layer, LLWearable *wearable);
-    LLTexLayer(const LLTexLayerTemplate &layer_template, LLLocalTextureObject *lto, LLWearable *wearable);
-    /*virtual*/ ~LLTexLayer();
-
-<<<<<<< HEAD
-	/*virtual*/ bool		setInfo(const LLTexLayerInfo *info, LLWearable* wearable); // This sets mInfo and calls initialization functions
-	/*virtual*/ bool		render(S32 x, S32 y, S32 width, S32 height, LLRenderTarget* bound_target);
-=======
-    /*virtual*/ BOOL        setInfo(const LLTexLayerInfo *info, LLWearable* wearable); // This sets mInfo and calls initialization functions
-    /*virtual*/ BOOL        render(S32 x, S32 y, S32 width, S32 height, LLRenderTarget* bound_target);
->>>>>>> e1623bb2
-
-    /*virtual*/ void        deleteCaches();
-    const U8*               getAlphaData() const;
-
-<<<<<<< HEAD
-	bool					findNetColor(LLColor4* color) const;
-	/*virtual*/ bool		blendAlphaTexture(S32 x, S32 y, S32 width, S32 height); // Multiplies a single alpha texture against the frame buffer
-	/*virtual*/ void		gatherAlphaMasks(U8 *data, S32 originX, S32 originY, S32 width, S32 height, LLRenderTarget* bound_target);
-	void					renderMorphMasks(S32 x, S32 y, S32 width, S32 height, const LLColor4 &layer_color, LLRenderTarget* bound_target, bool force_render);
-	void					addAlphaMask(U8 *data, S32 originX, S32 originY, S32 width, S32 height, LLRenderTarget* bound_target);
-	/*virtual*/ bool		isInvisibleAlphaMask() const;
-=======
-    BOOL                    findNetColor(LLColor4* color) const;
-    /*virtual*/ BOOL        blendAlphaTexture(S32 x, S32 y, S32 width, S32 height); // Multiplies a single alpha texture against the frame buffer
-    /*virtual*/ void        gatherAlphaMasks(U8 *data, S32 originX, S32 originY, S32 width, S32 height, LLRenderTarget* bound_target);
-    void                    renderMorphMasks(S32 x, S32 y, S32 width, S32 height, const LLColor4 &layer_color, LLRenderTarget* bound_target, bool force_render);
-    void                    addAlphaMask(U8 *data, S32 originX, S32 originY, S32 width, S32 height, LLRenderTarget* bound_target);
-    /*virtual*/ BOOL        isInvisibleAlphaMask() const;
->>>>>>> e1623bb2
-
-    void                    setLTO(LLLocalTextureObject *lto)   { mLocalTextureObject = lto; }
-    LLLocalTextureObject*   getLTO()                            { return mLocalTextureObject; }
-
-    /*virtual*/ void        asLLSD(LLSD& sd) const;
-
-    static void             calculateTexLayerColor(const param_color_list_t &param_list, LLColor4 &net_color);
-protected:
-    LLUUID                  getUUID() const;
-    typedef std::map<U32, U8*> alpha_cache_t;
-    alpha_cache_t           mAlphaCache;
-    LLLocalTextureObject*   mLocalTextureObject;
-};
-
-//~~~~~~~~~~~~~~~~~~~~~~~~~~~~~~~~~~~~~~~~~~~~~~~~~~~~~~~~~~~~~~~~~~~~~~~~~~~~~~~~
-// LLTexLayerSet
-//
-// An ordered set of texture layers that gets composited into a single texture.
-// Only exists for llvoavatarself.
-//~~~~~~~~~~~~~~~~~~~~~~~~~~~~~~~~~~~~~~~~~~~~~~~~~~~~~~~~~~~~~~~~~~~~~~~~~~~~~~~~
-class LLTexLayerSet
-{
-    friend class LLTexLayerSetBuffer;
-public:
-<<<<<<< HEAD
-	LLTexLayerSet(LLAvatarAppearance* const appearance);
-	virtual ~LLTexLayerSet();
-
-	LLTexLayerSetBuffer*		getComposite();
-	const LLTexLayerSetBuffer* 	getComposite() const; // Do not create one if it doesn't exist.
-	virtual void				createComposite() = 0;
-	void						destroyComposite();
-	void						gatherMorphMaskAlpha(U8 *data, S32 origin_x, S32 origin_y, S32 width, S32 height, LLRenderTarget* bound_target);
-
-	const LLTexLayerSetInfo* 	getInfo() const 			{ return mInfo; }
-	bool						setInfo(const LLTexLayerSetInfo *info); // This sets mInfo and calls initialization functions
-
-	bool						render(S32 x, S32 y, S32 width, S32 height, LLRenderTarget* bound_target = nullptr);
-	void						renderAlphaMaskTextures(S32 x, S32 y, S32 width, S32 height, LLRenderTarget* bound_target = nullptr, bool forceClear = false);
-
-	bool						isBodyRegion(const std::string& region) const;
-	void						applyMorphMask(const U8* tex_data, S32 width, S32 height, S32 num_components);
-	bool						isMorphValid() const;
-	virtual void				requestUpdate() = 0;
-	void						invalidateMorphMasks();
-	void						deleteCaches();
-	LLTexLayerInterface*		findLayerByName(const std::string& name);
-	void						cloneTemplates(LLLocalTextureObject *lto, LLAvatarAppearanceDefines::ETextureIndex tex_index, LLWearable* wearable);
-	
-	LLAvatarAppearance*			getAvatarAppearance()	const		{ return mAvatarAppearance; }
-	const std::string			getBodyRegionName() const;
-	bool						hasComposite() const 		{ return (mComposite.notNull()); }
-	LLAvatarAppearanceDefines::EBakedTextureIndex getBakedTexIndex() const { return mBakedTexIndex; }
-	void						setBakedTexIndex(LLAvatarAppearanceDefines::EBakedTextureIndex index) { mBakedTexIndex = index; }
-	bool						isVisible() const 			{ return mIsVisible; }
-
-	static bool					sHasCaches;
-
-protected:
-	typedef std::vector<LLTexLayerInterface *> layer_list_t;
-	layer_list_t				mLayerList;
-	layer_list_t				mMaskLayerList;
-	LLPointer<LLTexLayerSetBuffer>	mComposite;
-	LLAvatarAppearance*	const	mAvatarAppearance; // note: backlink only; don't make this an LLPointer.
-	bool						mIsVisible;
-
-	LLAvatarAppearanceDefines::EBakedTextureIndex mBakedTexIndex;
-	const LLTexLayerSetInfo* 	mInfo;
-=======
-    LLTexLayerSet(LLAvatarAppearance* const appearance);
-    virtual ~LLTexLayerSet();
-
-    LLTexLayerSetBuffer*        getComposite();
-    const LLTexLayerSetBuffer*  getComposite() const; // Do not create one if it doesn't exist.
-    virtual void                createComposite() = 0;
-    void                        destroyComposite();
-    void                        gatherMorphMaskAlpha(U8 *data, S32 origin_x, S32 origin_y, S32 width, S32 height, LLRenderTarget* bound_target);
-
-    const LLTexLayerSetInfo*    getInfo() const             { return mInfo; }
-    BOOL                        setInfo(const LLTexLayerSetInfo *info); // This sets mInfo and calls initialization functions
-
-    BOOL                        render(S32 x, S32 y, S32 width, S32 height, LLRenderTarget* bound_target = nullptr);
-    void                        renderAlphaMaskTextures(S32 x, S32 y, S32 width, S32 height, LLRenderTarget* bound_target = nullptr, bool forceClear = false);
-
-    BOOL                        isBodyRegion(const std::string& region) const;
-    void                        applyMorphMask(U8* tex_data, S32 width, S32 height, S32 num_components);
-    BOOL                        isMorphValid() const;
-    virtual void                requestUpdate() = 0;
-    void                        invalidateMorphMasks();
-    void                        deleteCaches();
-    LLTexLayerInterface*        findLayerByName(const std::string& name);
-    void                        cloneTemplates(LLLocalTextureObject *lto, LLAvatarAppearanceDefines::ETextureIndex tex_index, LLWearable* wearable);
-
-    LLAvatarAppearance*         getAvatarAppearance()   const       { return mAvatarAppearance; }
-    const std::string           getBodyRegionName() const;
-    BOOL                        hasComposite() const        { return (mComposite.notNull()); }
-    LLAvatarAppearanceDefines::EBakedTextureIndex getBakedTexIndex() const { return mBakedTexIndex; }
-    void                        setBakedTexIndex(LLAvatarAppearanceDefines::EBakedTextureIndex index) { mBakedTexIndex = index; }
-    BOOL                        isVisible() const           { return mIsVisible; }
-
-    static BOOL                 sHasCaches;
-
-protected:
-    typedef std::vector<LLTexLayerInterface *> layer_list_t;
-    layer_list_t                mLayerList;
-    layer_list_t                mMaskLayerList;
-    LLPointer<LLTexLayerSetBuffer>  mComposite;
-    LLAvatarAppearance* const   mAvatarAppearance; // note: backlink only; don't make this an LLPointer.
-    BOOL                        mIsVisible;
-
-    LLAvatarAppearanceDefines::EBakedTextureIndex mBakedTexIndex;
-    const LLTexLayerSetInfo*    mInfo;
->>>>>>> e1623bb2
-};
-
-//~~~~~~~~~~~~~~~~~~~~~~~~~~~~~~~~~~~~~~~~~~~~~~~~~~~~~~~~~~~~~~~~~~~~~~~~~~~~~~~~
-// LLTexLayerSetInfo
-//
-// Contains shared layer set data.
-//~~~~~~~~~~~~~~~~~~~~~~~~~~~~~~~~~~~~~~~~~~~~~~~~~~~~~~~~~~~~~~~~~~~~~~~~~~~~~~~~
-class LLTexLayerSetInfo
-{
-    friend class LLTexLayerSet;
-public:
-<<<<<<< HEAD
-	LLTexLayerSetInfo();
-	~LLTexLayerSetInfo();
-	bool parseXml(LLXmlTreeNode* node);
-	void createVisualParams(LLAvatarAppearance *appearance);
-	S32 getWidth() const { return mWidth; }
-	S32 getHeight() const { return mHeight; }
-protected:
-	std::string				mBodyRegion;
-	S32						mWidth;
-	S32						mHeight;
-	std::string				mStaticAlphaFileName;
-	bool					mClearAlpha; // Set alpha to 1 for this layerset (if there is no mStaticAlphaFileName)
-	typedef std::vector<LLTexLayerInfo*> layer_info_list_t;
-	layer_info_list_t		mLayerInfoList;
-=======
-    LLTexLayerSetInfo();
-    ~LLTexLayerSetInfo();
-    BOOL parseXml(LLXmlTreeNode* node);
-    void createVisualParams(LLAvatarAppearance *appearance);
-    S32 getWidth() const { return mWidth; }
-    S32 getHeight() const { return mHeight; }
-protected:
-    std::string             mBodyRegion;
-    S32                     mWidth;
-    S32                     mHeight;
-    std::string             mStaticAlphaFileName;
-    BOOL                    mClearAlpha; // Set alpha to 1 for this layerset (if there is no mStaticAlphaFileName)
-    typedef std::vector<LLTexLayerInfo*> layer_info_list_t;
-    layer_info_list_t       mLayerInfoList;
->>>>>>> e1623bb2
-};
-
-//~~~~~~~~~~~~~~~~~~~~~~~~~~~~~~~~~~~~~~~~~~~~~~~~~~~~~~~~~~~~~~~~~~~~~~~~~~~~~~~~
-// LLTexLayerSetBuffer
-//
-// The composite image that a LLTexLayerSet writes to.  Each LLTexLayerSet has one.
-//~~~~~~~~~~~~~~~~~~~~~~~~~~~~~~~~~~~~~~~~~~~~~~~~~~~~~~~~~~~~~~~~~~~~~~~~~~~~~~~~
-class LLTexLayerSetBuffer : public virtual LLRefCount
-{
-    LOG_CLASS(LLTexLayerSetBuffer);
-
-public:
-    LLTexLayerSetBuffer(LLTexLayerSet* const owner);
-    virtual ~LLTexLayerSetBuffer();
-
-protected:
-<<<<<<< HEAD
-	void					pushProjection() const;
-	void					popProjection() const;
-	virtual void			preRenderTexLayerSet();
-	virtual void			midRenderTexLayerSet(bool success) {}
-	virtual void			postRenderTexLayerSet(bool success);
-	virtual S32				getCompositeOriginX() const = 0;
-	virtual S32				getCompositeOriginY() const = 0;
-	virtual S32				getCompositeWidth() const = 0;
-	virtual S32				getCompositeHeight() const = 0;
-	bool					renderTexLayerSet(LLRenderTarget* bound_target);
-
-	LLTexLayerSet* const	mTexLayerSet;
-=======
-    void                    pushProjection() const;
-    void                    popProjection() const;
-    virtual void            preRenderTexLayerSet();
-    virtual void            midRenderTexLayerSet(BOOL success) {}
-    virtual void            postRenderTexLayerSet(BOOL success);
-    virtual S32             getCompositeOriginX() const = 0;
-    virtual S32             getCompositeOriginY() const = 0;
-    virtual S32             getCompositeWidth() const = 0;
-    virtual S32             getCompositeHeight() const = 0;
-    BOOL                    renderTexLayerSet(LLRenderTarget* bound_target);
-
-    LLTexLayerSet* const    mTexLayerSet;
->>>>>>> e1623bb2
-};
-
-//~~~~~~~~~~~~~~~~~~~~~~~~~~~~~~~~~~~~~~~~~~~~~~~~~~~~~~~~~~~~~~~~~~~~~~~~~~~~~~~~
-// LLTexLayerStaticImageList
-//
-//~~~~~~~~~~~~~~~~~~~~~~~~~~~~~~~~~~~~~~~~~~~~~~~~~~~~~~~~~~~~~~~~~~~~~~~~~~~~~~~~
-class LLTexLayerStaticImageList : public LLSingleton<LLTexLayerStaticImageList>
-{
-    LLSINGLETON(LLTexLayerStaticImageList);
-    ~LLTexLayerStaticImageList();
-public:
-<<<<<<< HEAD
-	LLGLTexture*		getTexture(const std::string& file_name, bool is_mask);
-	LLImageTGA*			getImageTGA(const std::string& file_name);
-	void				deleteCachedImages();
-	void				dumpByteCount() const;
-protected:
-	bool				loadImageRaw(const std::string& file_name, LLImageRaw* image_raw);
-=======
-    LLGLTexture*        getTexture(const std::string& file_name, BOOL is_mask);
-    LLImageTGA*         getImageTGA(const std::string& file_name);
-    void                deleteCachedImages();
-    void                dumpByteCount() const;
-protected:
-    BOOL                loadImageRaw(const std::string& file_name, LLImageRaw* image_raw);
->>>>>>> e1623bb2
-private:
-    LLStringTable       mImageNames;
-    typedef std::map<const char*, LLPointer<LLGLTexture> > texture_map_t;
-    texture_map_t       mStaticImageList;
-    typedef std::map<const char*, LLPointer<LLImageTGA> > image_tga_map_t;
-    image_tga_map_t     mStaticImageListTGA;
-    S32                 mGLBytes;
-    S32                 mTGABytes;
-};
-
-#endif  // LL_LLTEXLAYER_H+/**
+ * @file lltexlayer.h
+ * @brief Texture layer classes. Used for avatars.
+ *
+ * $LicenseInfo:firstyear=2002&license=viewerlgpl$
+ * Second Life Viewer Source Code
+ * Copyright (C) 2010, Linden Research, Inc.
+ *
+ * This library is free software; you can redistribute it and/or
+ * modify it under the terms of the GNU Lesser General Public
+ * License as published by the Free Software Foundation;
+ * version 2.1 of the License only.
+ *
+ * This library is distributed in the hope that it will be useful,
+ * but WITHOUT ANY WARRANTY; without even the implied warranty of
+ * MERCHANTABILITY or FITNESS FOR A PARTICULAR PURPOSE.  See the GNU
+ * Lesser General Public License for more details.
+ *
+ * You should have received a copy of the GNU Lesser General Public
+ * License along with this library; if not, write to the Free Software
+ * Foundation, Inc., 51 Franklin Street, Fifth Floor, Boston, MA  02110-1301  USA
+ *
+ * Linden Research, Inc., 945 Battery Street, San Francisco, CA  94111  USA
+ * $/LicenseInfo$
+ */
+
+#ifndef LL_LLTEXLAYER_H
+#define LL_LLTEXLAYER_H
+
+#include <deque>
+#include "llglslshader.h"
+#include "llgltexture.h"
+#include "llavatarappearancedefines.h"
+#include "lltexlayerparams.h"
+
+class LLAvatarAppearance;
+class LLImageTGA;
+class LLImageRaw;
+class LLLocalTextureObject;
+class LLXmlTreeNode;
+class LLTexLayerSet;
+class LLTexLayerSetInfo;
+class LLTexLayerInfo;
+class LLTexLayerSetBuffer;
+class LLWearable;
+class LLViewerVisualParam;
+
+//~~~~~~~~~~~~~~~~~~~~~~~~~~~~~~~~~~~~~~~~~~~~~~~~~~~~~~~~~~~~~~~~~~~~~~~~~~~~~~~~
+// LLTexLayerInterface
+//
+// Interface class to generalize functionality shared by LLTexLayer
+// and LLTexLayerTemplate.
+//~~~~~~~~~~~~~~~~~~~~~~~~~~~~~~~~~~~~~~~~~~~~~~~~~~~~~~~~~~~~~~~~~~~~~~~~~~~~~~~~
+class LLTexLayerInterface
+{
+public:
+    enum ERenderPass
+    {
+        RP_COLOR,
+        RP_BUMP,
+        RP_SHINE
+    };
+
+    LLTexLayerInterface(LLTexLayerSet* const layer_set);
+    LLTexLayerInterface(const LLTexLayerInterface &layer, LLWearable *wearable);
+    virtual ~LLTexLayerInterface() {}
+
+    virtual bool            render(S32 x, S32 y, S32 width, S32 height, LLRenderTarget* bound_target) = 0;
+    virtual void            deleteCaches() = 0;
+    virtual bool            blendAlphaTexture(S32 x, S32 y, S32 width, S32 height) = 0;
+    virtual bool            isInvisibleAlphaMask() const = 0;
+
+    const LLTexLayerInfo*   getInfo() const             { return mInfo; }
+    virtual bool            setInfo(const LLTexLayerInfo *info, LLWearable* wearable); // sets mInfo, calls initialization functions
+    LLWearableType::EType   getWearableType() const;
+    LLAvatarAppearanceDefines::ETextureIndex    getLocalTextureIndex() const;
+
+    const std::string&      getName() const;
+    const LLTexLayerSet* const getTexLayerSet() const   { return mTexLayerSet; }
+    LLTexLayerSet* const    getTexLayerSet()            { return mTexLayerSet; }
+
+    void                    invalidateMorphMasks();
+    virtual void            setHasMorph(bool newval)    { mHasMorph = newval; }
+    bool                    hasMorph() const            { return mHasMorph; }
+    bool                    isMorphValid() const        { return mMorphMasksValid; }
+
+    void                    requestUpdate();
+    virtual void            gatherAlphaMasks(U8 *data, S32 originX, S32 originY, S32 width, S32 height, LLRenderTarget* bound_target) = 0;
+    bool                    hasAlphaParams() const      { return !mParamAlphaList.empty(); }
+
+    ERenderPass             getRenderPass() const;
+    bool                    isVisibilityMask() const;
+
+    virtual void            asLLSD(LLSD& sd) const {}
+
+protected:
+    const std::string&      getGlobalColor() const;
+    LLViewerVisualParam*    getVisualParamPtr(S32 index) const;
+
+protected:
+    LLTexLayerSet* const    mTexLayerSet;
+    const LLTexLayerInfo*   mInfo;
+    bool                    mMorphMasksValid;
+    bool                    mHasMorph;
+
+    // Layers can have either mParamColorList, mGlobalColor, or mFixedColor.  They are looked for in that order.
+    param_color_list_t      mParamColorList;
+    param_alpha_list_t      mParamAlphaList;
+    //                      mGlobalColor name stored in mInfo
+    //                      mFixedColor value stored in mInfo
+};
+
+//~~~~~~~~~~~~~~~~~~~~~~~~~~~~~~~~~~~~~~~~~~~~~~~~~~~~~~~~~~~~~~~~~~~~~~~~~~~~~~~~
+// LLTexLayerTemplate
+//
+// Only exists for llvoavatarself.
+//~~~~~~~~~~~~~~~~~~~~~~~~~~~~~~~~~~~~~~~~~~~~~~~~~~~~~~~~~~~~~~~~~~~~~~~~~~~~~~~~
+class LLTexLayerTemplate : public LLTexLayerInterface
+{
+public:
+    LLTexLayerTemplate(LLTexLayerSet* const layer_set, LLAvatarAppearance* const appearance);
+    LLTexLayerTemplate(const LLTexLayerTemplate &layer);
+    /*virtual*/ ~LLTexLayerTemplate();
+    /*virtual*/ bool        render(S32 x, S32 y, S32 width, S32 height, LLRenderTarget* bound_target);
+    /*virtual*/ bool        setInfo(const LLTexLayerInfo *info, LLWearable* wearable); // This sets mInfo and calls initialization functions
+    /*virtual*/ bool        blendAlphaTexture(S32 x, S32 y, S32 width, S32 height); // Multiplies a single alpha texture against the frame buffer
+    /*virtual*/ void        gatherAlphaMasks(U8 *data, S32 originX, S32 originY, S32 width, S32 height, LLRenderTarget* bound_target);
+    /*virtual*/ void        setHasMorph(bool newval);
+    /*virtual*/ void        deleteCaches();
+    /*virtual*/ bool        isInvisibleAlphaMask() const;
+protected:
+    U32                     updateWearableCache() const;
+    LLTexLayer*             getLayer(U32 i) const;
+    LLAvatarAppearance*     getAvatarAppearance()   const       { return mAvatarAppearance; }
+private:
+    LLAvatarAppearance* const   mAvatarAppearance; // note: backlink only; don't make this an LLPointer.
+    typedef std::vector<LLWearable*> wearable_cache_t;
+    mutable wearable_cache_t mWearableCache; // mutable b/c most get- require updating this cache
+};
+
+//~~~~~~~~~~~~~~~~~~~~~~~~~~~~~~~~~~~~~~~~~~~~~~~~~~~~~~~~~~~~~~~~~~~~~~~~~~~~~~~~
+// LLTexLayer
+//
+// A single texture layer.  Only exists for llvoavatarself.
+//~~~~~~~~~~~~~~~~~~~~~~~~~~~~~~~~~~~~~~~~~~~~~~~~~~~~~~~~~~~~~~~~~~~~~~~~~~~~~~~~
+class LLTexLayer : public LLTexLayerInterface
+{
+public:
+    LLTexLayer(LLTexLayerSet* const layer_set);
+    LLTexLayer(const LLTexLayer &layer, LLWearable *wearable);
+    LLTexLayer(const LLTexLayerTemplate &layer_template, LLLocalTextureObject *lto, LLWearable *wearable);
+    /*virtual*/ ~LLTexLayer();
+
+    /*virtual*/ bool        setInfo(const LLTexLayerInfo *info, LLWearable* wearable); // This sets mInfo and calls initialization functions
+    /*virtual*/ bool        render(S32 x, S32 y, S32 width, S32 height, LLRenderTarget* bound_target);
+
+    /*virtual*/ void        deleteCaches();
+    const U8*               getAlphaData() const;
+
+    bool                    findNetColor(LLColor4* color) const;
+    /*virtual*/ bool        blendAlphaTexture(S32 x, S32 y, S32 width, S32 height); // Multiplies a single alpha texture against the frame buffer
+    /*virtual*/ void        gatherAlphaMasks(U8 *data, S32 originX, S32 originY, S32 width, S32 height, LLRenderTarget* bound_target);
+    void                    renderMorphMasks(S32 x, S32 y, S32 width, S32 height, const LLColor4 &layer_color, LLRenderTarget* bound_target, bool force_render);
+    void                    addAlphaMask(U8 *data, S32 originX, S32 originY, S32 width, S32 height, LLRenderTarget* bound_target);
+    /*virtual*/ bool        isInvisibleAlphaMask() const;
+
+    void                    setLTO(LLLocalTextureObject *lto)   { mLocalTextureObject = lto; }
+    LLLocalTextureObject*   getLTO()                            { return mLocalTextureObject; }
+
+    /*virtual*/ void        asLLSD(LLSD& sd) const;
+
+    static void             calculateTexLayerColor(const param_color_list_t &param_list, LLColor4 &net_color);
+protected:
+    LLUUID                  getUUID() const;
+    typedef std::map<U32, U8*> alpha_cache_t;
+    alpha_cache_t           mAlphaCache;
+    LLLocalTextureObject*   mLocalTextureObject;
+};
+
+//~~~~~~~~~~~~~~~~~~~~~~~~~~~~~~~~~~~~~~~~~~~~~~~~~~~~~~~~~~~~~~~~~~~~~~~~~~~~~~~~
+// LLTexLayerSet
+//
+// An ordered set of texture layers that gets composited into a single texture.
+// Only exists for llvoavatarself.
+//~~~~~~~~~~~~~~~~~~~~~~~~~~~~~~~~~~~~~~~~~~~~~~~~~~~~~~~~~~~~~~~~~~~~~~~~~~~~~~~~
+class LLTexLayerSet
+{
+    friend class LLTexLayerSetBuffer;
+public:
+    LLTexLayerSet(LLAvatarAppearance* const appearance);
+    virtual ~LLTexLayerSet();
+
+    LLTexLayerSetBuffer*        getComposite();
+    const LLTexLayerSetBuffer*  getComposite() const; // Do not create one if it doesn't exist.
+    virtual void                createComposite() = 0;
+    void                        destroyComposite();
+    void                        gatherMorphMaskAlpha(U8 *data, S32 origin_x, S32 origin_y, S32 width, S32 height, LLRenderTarget* bound_target);
+
+    const LLTexLayerSetInfo*    getInfo() const             { return mInfo; }
+    bool                        setInfo(const LLTexLayerSetInfo *info); // This sets mInfo and calls initialization functions
+
+    bool                        render(S32 x, S32 y, S32 width, S32 height, LLRenderTarget* bound_target = nullptr);
+    void                        renderAlphaMaskTextures(S32 x, S32 y, S32 width, S32 height, LLRenderTarget* bound_target = nullptr, bool forceClear = false);
+
+    bool                        isBodyRegion(const std::string& region) const;
+    void                        applyMorphMask(const U8* tex_data, S32 width, S32 height, S32 num_components);
+    bool                        isMorphValid() const;
+    virtual void                requestUpdate() = 0;
+    void                        invalidateMorphMasks();
+    void                        deleteCaches();
+    LLTexLayerInterface*        findLayerByName(const std::string& name);
+    void                        cloneTemplates(LLLocalTextureObject *lto, LLAvatarAppearanceDefines::ETextureIndex tex_index, LLWearable* wearable);
+
+    LLAvatarAppearance*         getAvatarAppearance()   const       { return mAvatarAppearance; }
+    const std::string           getBodyRegionName() const;
+    bool                        hasComposite() const        { return (mComposite.notNull()); }
+    LLAvatarAppearanceDefines::EBakedTextureIndex getBakedTexIndex() const { return mBakedTexIndex; }
+    void                        setBakedTexIndex(LLAvatarAppearanceDefines::EBakedTextureIndex index) { mBakedTexIndex = index; }
+    bool                        isVisible() const           { return mIsVisible; }
+
+    static bool                 sHasCaches;
+
+protected:
+    typedef std::vector<LLTexLayerInterface *> layer_list_t;
+    layer_list_t                mLayerList;
+    layer_list_t                mMaskLayerList;
+    LLPointer<LLTexLayerSetBuffer>  mComposite;
+    LLAvatarAppearance* const   mAvatarAppearance; // note: backlink only; don't make this an LLPointer.
+    bool                        mIsVisible;
+
+    LLAvatarAppearanceDefines::EBakedTextureIndex mBakedTexIndex;
+    const LLTexLayerSetInfo*    mInfo;
+};
+
+//~~~~~~~~~~~~~~~~~~~~~~~~~~~~~~~~~~~~~~~~~~~~~~~~~~~~~~~~~~~~~~~~~~~~~~~~~~~~~~~~
+// LLTexLayerSetInfo
+//
+// Contains shared layer set data.
+//~~~~~~~~~~~~~~~~~~~~~~~~~~~~~~~~~~~~~~~~~~~~~~~~~~~~~~~~~~~~~~~~~~~~~~~~~~~~~~~~
+class LLTexLayerSetInfo
+{
+    friend class LLTexLayerSet;
+public:
+    LLTexLayerSetInfo();
+    ~LLTexLayerSetInfo();
+    bool parseXml(LLXmlTreeNode* node);
+    void createVisualParams(LLAvatarAppearance *appearance);
+    S32 getWidth() const { return mWidth; }
+    S32 getHeight() const { return mHeight; }
+protected:
+    std::string             mBodyRegion;
+    S32                     mWidth;
+    S32                     mHeight;
+    std::string             mStaticAlphaFileName;
+    bool                    mClearAlpha; // Set alpha to 1 for this layerset (if there is no mStaticAlphaFileName)
+    typedef std::vector<LLTexLayerInfo*> layer_info_list_t;
+    layer_info_list_t       mLayerInfoList;
+};
+
+//~~~~~~~~~~~~~~~~~~~~~~~~~~~~~~~~~~~~~~~~~~~~~~~~~~~~~~~~~~~~~~~~~~~~~~~~~~~~~~~~
+// LLTexLayerSetBuffer
+//
+// The composite image that a LLTexLayerSet writes to.  Each LLTexLayerSet has one.
+//~~~~~~~~~~~~~~~~~~~~~~~~~~~~~~~~~~~~~~~~~~~~~~~~~~~~~~~~~~~~~~~~~~~~~~~~~~~~~~~~
+class LLTexLayerSetBuffer : public virtual LLRefCount
+{
+    LOG_CLASS(LLTexLayerSetBuffer);
+
+public:
+    LLTexLayerSetBuffer(LLTexLayerSet* const owner);
+    virtual ~LLTexLayerSetBuffer();
+
+protected:
+    void                    pushProjection() const;
+    void                    popProjection() const;
+    virtual void            preRenderTexLayerSet();
+    virtual void            midRenderTexLayerSet(bool success) {}
+    virtual void            postRenderTexLayerSet(bool success);
+    virtual S32             getCompositeOriginX() const = 0;
+    virtual S32             getCompositeOriginY() const = 0;
+    virtual S32             getCompositeWidth() const = 0;
+    virtual S32             getCompositeHeight() const = 0;
+    bool                    renderTexLayerSet(LLRenderTarget* bound_target);
+
+    LLTexLayerSet* const    mTexLayerSet;
+};
+
+//~~~~~~~~~~~~~~~~~~~~~~~~~~~~~~~~~~~~~~~~~~~~~~~~~~~~~~~~~~~~~~~~~~~~~~~~~~~~~~~~
+// LLTexLayerStaticImageList
+//
+//~~~~~~~~~~~~~~~~~~~~~~~~~~~~~~~~~~~~~~~~~~~~~~~~~~~~~~~~~~~~~~~~~~~~~~~~~~~~~~~~
+class LLTexLayerStaticImageList : public LLSingleton<LLTexLayerStaticImageList>
+{
+    LLSINGLETON(LLTexLayerStaticImageList);
+    ~LLTexLayerStaticImageList();
+public:
+    LLGLTexture*        getTexture(const std::string& file_name, bool is_mask);
+    LLImageTGA*         getImageTGA(const std::string& file_name);
+    void                deleteCachedImages();
+    void                dumpByteCount() const;
+protected:
+    bool                loadImageRaw(const std::string& file_name, LLImageRaw* image_raw);
+private:
+    LLStringTable       mImageNames;
+    typedef std::map<const char*, LLPointer<LLGLTexture> > texture_map_t;
+    texture_map_t       mStaticImageList;
+    typedef std::map<const char*, LLPointer<LLImageTGA> > image_tga_map_t;
+    image_tga_map_t     mStaticImageListTGA;
+    S32                 mGLBytes;
+    S32                 mTGABytes;
+};
+
+#endif  // LL_LLTEXLAYER_H