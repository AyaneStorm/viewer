/**
 * @file llavatarappearancedefines.cpp
 * @brief Implementation of LLAvatarAppearanceDefines::LLAvatarAppearanceDictionary
 *
 * $LicenseInfo:firstyear=2001&license=viewerlgpl$
 * Second Life Viewer Source Code
 * Copyright (C) 2010, Linden Research, Inc.
 *
 * This library is free software; you can redistribute it and/or
 * modify it under the terms of the GNU Lesser General Public
 * License as published by the Free Software Foundation;
 * version 2.1 of the License only.
 *
 * This library is distributed in the hope that it will be useful,
 * but WITHOUT ANY WARRANTY; without even the implied warranty of
 * MERCHANTABILITY or FITNESS FOR A PARTICULAR PURPOSE.  See the GNU
 * Lesser General Public License for more details.
 *
 * You should have received a copy of the GNU Lesser General Public
 * License along with this library; if not, write to the Free Software
 * Foundation, Inc., 51 Franklin Street, Fifth Floor, Boston, MA  02110-1301  USA
 *
 * Linden Research, Inc., 945 Battery Street, San Francisco, CA  94111  USA
 * $/LicenseInfo$
 */

#include "linden_common.h"
#include "llavatarappearancedefines.h"
#include "indra_constants.h"

const S32 LLAvatarAppearanceDefines::SCRATCH_TEX_WIDTH = 1024;
const S32 LLAvatarAppearanceDefines::SCRATCH_TEX_HEIGHT = 1024;

using namespace LLAvatarAppearanceDefines;

/*********************************************************************************
 * Edit this function to add/remove/change textures and mesh definitions for avatars.
 */

LLAvatarAppearanceDictionary::Textures::Textures()
{
<<<<<<< HEAD
	addEntry(TEX_HEAD_BODYPAINT,              new TextureEntry("head_bodypaint",   true,  BAKED_NUM_INDICES, "",                          LLWearableType::WT_SKIN));
	addEntry(TEX_UPPER_SHIRT,                 new TextureEntry("upper_shirt",      true,  BAKED_NUM_INDICES, "UIImgDefaultShirtUUID",     LLWearableType::WT_SHIRT));
	addEntry(TEX_LOWER_PANTS,                 new TextureEntry("lower_pants",      true,  BAKED_NUM_INDICES, "UIImgDefaultPantsUUID",     LLWearableType::WT_PANTS));
	addEntry(TEX_EYES_IRIS,                   new TextureEntry("eyes_iris",        true,  BAKED_NUM_INDICES, "UIImgDefaultEyesUUID",      LLWearableType::WT_EYES));
	addEntry(TEX_HAIR,                        new TextureEntry("hair_grain",       true,  BAKED_NUM_INDICES, "UIImgDefaultHairUUID",      LLWearableType::WT_HAIR));
	addEntry(TEX_UPPER_BODYPAINT,             new TextureEntry("upper_bodypaint",  true,  BAKED_NUM_INDICES, "",                          LLWearableType::WT_SKIN));
	addEntry(TEX_LOWER_BODYPAINT,             new TextureEntry("lower_bodypaint",  true,  BAKED_NUM_INDICES, "",                          LLWearableType::WT_SKIN));
	addEntry(TEX_LOWER_SHOES,                 new TextureEntry("lower_shoes",      true,  BAKED_NUM_INDICES, "UIImgDefaultShoesUUID",     LLWearableType::WT_SHOES));
	addEntry(TEX_LOWER_SOCKS,                 new TextureEntry("lower_socks",      true,  BAKED_NUM_INDICES, "UIImgDefaultSocksUUID",     LLWearableType::WT_SOCKS));
	addEntry(TEX_UPPER_JACKET,                new TextureEntry("upper_jacket",     true,  BAKED_NUM_INDICES, "UIImgDefaultJacketUUID",    LLWearableType::WT_JACKET));
	addEntry(TEX_LOWER_JACKET,                new TextureEntry("lower_jacket",     true,  BAKED_NUM_INDICES, "UIImgDefaultJacketUUID",    LLWearableType::WT_JACKET));
	addEntry(TEX_UPPER_GLOVES,                new TextureEntry("upper_gloves",     true,  BAKED_NUM_INDICES, "UIImgDefaultGlovesUUID",    LLWearableType::WT_GLOVES));
	addEntry(TEX_UPPER_UNDERSHIRT,            new TextureEntry("upper_undershirt", true,  BAKED_NUM_INDICES, "UIImgDefaultUnderwearUUID", LLWearableType::WT_UNDERSHIRT));
	addEntry(TEX_LOWER_UNDERPANTS,            new TextureEntry("lower_underpants", true,  BAKED_NUM_INDICES, "UIImgDefaultUnderwearUUID", LLWearableType::WT_UNDERPANTS));
	addEntry(TEX_SKIRT,                       new TextureEntry("skirt",            true,  BAKED_NUM_INDICES, "UIImgDefaultSkirtUUID",     LLWearableType::WT_SKIRT));

	addEntry(TEX_LOWER_ALPHA,                 new TextureEntry("lower_alpha",      true,  BAKED_NUM_INDICES, "UIImgDefaultAlphaUUID",     LLWearableType::WT_ALPHA));
	addEntry(TEX_UPPER_ALPHA,                 new TextureEntry("upper_alpha",      true,  BAKED_NUM_INDICES, "UIImgDefaultAlphaUUID",     LLWearableType::WT_ALPHA));
	addEntry(TEX_HEAD_ALPHA,                  new TextureEntry("head_alpha",       true,  BAKED_NUM_INDICES, "UIImgDefaultAlphaUUID",     LLWearableType::WT_ALPHA));
	addEntry(TEX_EYES_ALPHA,                  new TextureEntry("eyes_alpha",       true,  BAKED_NUM_INDICES, "UIImgDefaultAlphaUUID",     LLWearableType::WT_ALPHA));
	addEntry(TEX_HAIR_ALPHA,                  new TextureEntry("hair_alpha",       true,  BAKED_NUM_INDICES, "UIImgDefaultAlphaUUID",     LLWearableType::WT_ALPHA));

	addEntry(TEX_HEAD_TATTOO,                 new TextureEntry("head_tattoo",      true,  BAKED_NUM_INDICES, "",     LLWearableType::WT_TATTOO));
	addEntry(TEX_UPPER_TATTOO,                new TextureEntry("upper_tattoo",     true,  BAKED_NUM_INDICES, "",     LLWearableType::WT_TATTOO));
	addEntry(TEX_LOWER_TATTOO,                new TextureEntry("lower_tattoo",     true,  BAKED_NUM_INDICES, "",     LLWearableType::WT_TATTOO));

	addEntry(TEX_HEAD_UNIVERSAL_TATTOO,		  new TextureEntry("head_universal_tattoo", true, BAKED_NUM_INDICES, "", LLWearableType::WT_UNIVERSAL));
	addEntry(TEX_UPPER_UNIVERSAL_TATTOO,	  new TextureEntry("upper_universal_tattoo", true, BAKED_NUM_INDICES, "", LLWearableType::WT_UNIVERSAL));
	addEntry(TEX_LOWER_UNIVERSAL_TATTOO,      new TextureEntry("lower_universal_tattoo", true, BAKED_NUM_INDICES, "", LLWearableType::WT_UNIVERSAL));
	addEntry(TEX_SKIRT_TATTOO,				  new TextureEntry("skirt_tattoo",	   true,  BAKED_NUM_INDICES, "",	 LLWearableType::WT_UNIVERSAL));
	addEntry(TEX_HAIR_TATTOO,				  new TextureEntry("hair_tattoo",	   true,  BAKED_NUM_INDICES, "",	 LLWearableType::WT_UNIVERSAL));
	addEntry(TEX_EYES_TATTOO,				  new TextureEntry("eyes_tattoo",      true,  BAKED_NUM_INDICES, "",	 LLWearableType::WT_UNIVERSAL));
	addEntry(TEX_LEFT_ARM_TATTOO,			  new TextureEntry("leftarm_tattoo",   true,  BAKED_NUM_INDICES, "",	 LLWearableType::WT_UNIVERSAL));
	addEntry(TEX_LEFT_LEG_TATTOO,			  new TextureEntry("leftleg_tattoo",   true,  BAKED_NUM_INDICES, "",	 LLWearableType::WT_UNIVERSAL));
	addEntry(TEX_AUX1_TATTOO,				  new TextureEntry("aux1_tattoo",      true,  BAKED_NUM_INDICES, "",	 LLWearableType::WT_UNIVERSAL));
	addEntry(TEX_AUX2_TATTOO,				  new TextureEntry("aux2_tattoo",      true,  BAKED_NUM_INDICES, "",	 LLWearableType::WT_UNIVERSAL));
	addEntry(TEX_AUX3_TATTOO,				  new TextureEntry("aux3_tattoo",      true,  BAKED_NUM_INDICES, "",	 LLWearableType::WT_UNIVERSAL));


	addEntry(TEX_HEAD_BAKED,                  new TextureEntry("head-baked",       false, BAKED_HEAD, "head"));
	addEntry(TEX_UPPER_BAKED,                 new TextureEntry("upper-baked",      false, BAKED_UPPER, "upper"));
	addEntry(TEX_LOWER_BAKED,                 new TextureEntry("lower-baked",      false, BAKED_LOWER, "lower"));
	addEntry(TEX_EYES_BAKED,                  new TextureEntry("eyes-baked",       false, BAKED_EYES, "eyes"));
	addEntry(TEX_HAIR_BAKED,                  new TextureEntry("hair-baked",       false, BAKED_HAIR, "hair"));
	addEntry(TEX_SKIRT_BAKED,                 new TextureEntry("skirt-baked",      false, BAKED_SKIRT, "skirt"));
	addEntry(TEX_LEFT_ARM_BAKED,			  new TextureEntry("leftarm-baked",   false, BAKED_LEFT_ARM, "leftarm"));
	addEntry(TEX_LEFT_LEG_BAKED,		      new TextureEntry("leftleg-baked",  false, BAKED_LEFT_LEG, "leftleg"));
	addEntry(TEX_AUX1_BAKED,				  new TextureEntry("aux1-baked",	   false, BAKED_AUX1, "aux1"));
	addEntry(TEX_AUX2_BAKED,				  new TextureEntry("aux2-baked",	   false, BAKED_AUX2, "aux2"));
	addEntry(TEX_AUX3_BAKED,				  new TextureEntry("aux3-baked",	   false, BAKED_AUX3, "aux3"));
=======
    addEntry(TEX_HEAD_BODYPAINT,              new TextureEntry("head_bodypaint",   TRUE,  BAKED_NUM_INDICES, "",                          LLWearableType::WT_SKIN));
    addEntry(TEX_UPPER_SHIRT,                 new TextureEntry("upper_shirt",      TRUE,  BAKED_NUM_INDICES, "UIImgDefaultShirtUUID",     LLWearableType::WT_SHIRT));
    addEntry(TEX_LOWER_PANTS,                 new TextureEntry("lower_pants",      TRUE,  BAKED_NUM_INDICES, "UIImgDefaultPantsUUID",     LLWearableType::WT_PANTS));
    addEntry(TEX_EYES_IRIS,                   new TextureEntry("eyes_iris",        TRUE,  BAKED_NUM_INDICES, "UIImgDefaultEyesUUID",      LLWearableType::WT_EYES));
    addEntry(TEX_HAIR,                        new TextureEntry("hair_grain",       TRUE,  BAKED_NUM_INDICES, "UIImgDefaultHairUUID",      LLWearableType::WT_HAIR));
    addEntry(TEX_UPPER_BODYPAINT,             new TextureEntry("upper_bodypaint",  TRUE,  BAKED_NUM_INDICES, "",                          LLWearableType::WT_SKIN));
    addEntry(TEX_LOWER_BODYPAINT,             new TextureEntry("lower_bodypaint",  TRUE,  BAKED_NUM_INDICES, "",                          LLWearableType::WT_SKIN));
    addEntry(TEX_LOWER_SHOES,                 new TextureEntry("lower_shoes",      TRUE,  BAKED_NUM_INDICES, "UIImgDefaultShoesUUID",     LLWearableType::WT_SHOES));
    addEntry(TEX_LOWER_SOCKS,                 new TextureEntry("lower_socks",      TRUE,  BAKED_NUM_INDICES, "UIImgDefaultSocksUUID",     LLWearableType::WT_SOCKS));
    addEntry(TEX_UPPER_JACKET,                new TextureEntry("upper_jacket",     TRUE,  BAKED_NUM_INDICES, "UIImgDefaultJacketUUID",    LLWearableType::WT_JACKET));
    addEntry(TEX_LOWER_JACKET,                new TextureEntry("lower_jacket",     TRUE,  BAKED_NUM_INDICES, "UIImgDefaultJacketUUID",    LLWearableType::WT_JACKET));
    addEntry(TEX_UPPER_GLOVES,                new TextureEntry("upper_gloves",     TRUE,  BAKED_NUM_INDICES, "UIImgDefaultGlovesUUID",    LLWearableType::WT_GLOVES));
    addEntry(TEX_UPPER_UNDERSHIRT,            new TextureEntry("upper_undershirt", TRUE,  BAKED_NUM_INDICES, "UIImgDefaultUnderwearUUID", LLWearableType::WT_UNDERSHIRT));
    addEntry(TEX_LOWER_UNDERPANTS,            new TextureEntry("lower_underpants", TRUE,  BAKED_NUM_INDICES, "UIImgDefaultUnderwearUUID", LLWearableType::WT_UNDERPANTS));
    addEntry(TEX_SKIRT,                       new TextureEntry("skirt",            TRUE,  BAKED_NUM_INDICES, "UIImgDefaultSkirtUUID",     LLWearableType::WT_SKIRT));

    addEntry(TEX_LOWER_ALPHA,                 new TextureEntry("lower_alpha",      TRUE,  BAKED_NUM_INDICES, "UIImgDefaultAlphaUUID",     LLWearableType::WT_ALPHA));
    addEntry(TEX_UPPER_ALPHA,                 new TextureEntry("upper_alpha",      TRUE,  BAKED_NUM_INDICES, "UIImgDefaultAlphaUUID",     LLWearableType::WT_ALPHA));
    addEntry(TEX_HEAD_ALPHA,                  new TextureEntry("head_alpha",       TRUE,  BAKED_NUM_INDICES, "UIImgDefaultAlphaUUID",     LLWearableType::WT_ALPHA));
    addEntry(TEX_EYES_ALPHA,                  new TextureEntry("eyes_alpha",       TRUE,  BAKED_NUM_INDICES, "UIImgDefaultAlphaUUID",     LLWearableType::WT_ALPHA));
    addEntry(TEX_HAIR_ALPHA,                  new TextureEntry("hair_alpha",       TRUE,  BAKED_NUM_INDICES, "UIImgDefaultAlphaUUID",     LLWearableType::WT_ALPHA));

    addEntry(TEX_HEAD_TATTOO,                 new TextureEntry("head_tattoo",      TRUE,  BAKED_NUM_INDICES, "",     LLWearableType::WT_TATTOO));
    addEntry(TEX_UPPER_TATTOO,                new TextureEntry("upper_tattoo",     TRUE,  BAKED_NUM_INDICES, "",     LLWearableType::WT_TATTOO));
    addEntry(TEX_LOWER_TATTOO,                new TextureEntry("lower_tattoo",     TRUE,  BAKED_NUM_INDICES, "",     LLWearableType::WT_TATTOO));

    addEntry(TEX_HEAD_UNIVERSAL_TATTOO,       new TextureEntry("head_universal_tattoo", TRUE, BAKED_NUM_INDICES, "", LLWearableType::WT_UNIVERSAL));
    addEntry(TEX_UPPER_UNIVERSAL_TATTOO,      new TextureEntry("upper_universal_tattoo", TRUE, BAKED_NUM_INDICES, "", LLWearableType::WT_UNIVERSAL));
    addEntry(TEX_LOWER_UNIVERSAL_TATTOO,      new TextureEntry("lower_universal_tattoo", TRUE, BAKED_NUM_INDICES, "", LLWearableType::WT_UNIVERSAL));
    addEntry(TEX_SKIRT_TATTOO,                new TextureEntry("skirt_tattoo",     TRUE,  BAKED_NUM_INDICES, "",     LLWearableType::WT_UNIVERSAL));
    addEntry(TEX_HAIR_TATTOO,                 new TextureEntry("hair_tattoo",      TRUE,  BAKED_NUM_INDICES, "",     LLWearableType::WT_UNIVERSAL));
    addEntry(TEX_EYES_TATTOO,                 new TextureEntry("eyes_tattoo",      TRUE,  BAKED_NUM_INDICES, "",     LLWearableType::WT_UNIVERSAL));
    addEntry(TEX_LEFT_ARM_TATTOO,             new TextureEntry("leftarm_tattoo",   TRUE,  BAKED_NUM_INDICES, "",     LLWearableType::WT_UNIVERSAL));
    addEntry(TEX_LEFT_LEG_TATTOO,             new TextureEntry("leftleg_tattoo",   TRUE,  BAKED_NUM_INDICES, "",     LLWearableType::WT_UNIVERSAL));
    addEntry(TEX_AUX1_TATTOO,                 new TextureEntry("aux1_tattoo",      TRUE,  BAKED_NUM_INDICES, "",     LLWearableType::WT_UNIVERSAL));
    addEntry(TEX_AUX2_TATTOO,                 new TextureEntry("aux2_tattoo",      TRUE,  BAKED_NUM_INDICES, "",     LLWearableType::WT_UNIVERSAL));
    addEntry(TEX_AUX3_TATTOO,                 new TextureEntry("aux3_tattoo",      TRUE,  BAKED_NUM_INDICES, "",     LLWearableType::WT_UNIVERSAL));


    addEntry(TEX_HEAD_BAKED,                  new TextureEntry("head-baked",       FALSE, BAKED_HEAD, "head"));
    addEntry(TEX_UPPER_BAKED,                 new TextureEntry("upper-baked",      FALSE, BAKED_UPPER, "upper"));
    addEntry(TEX_LOWER_BAKED,                 new TextureEntry("lower-baked",      FALSE, BAKED_LOWER, "lower"));
    addEntry(TEX_EYES_BAKED,                  new TextureEntry("eyes-baked",       FALSE, BAKED_EYES, "eyes"));
    addEntry(TEX_HAIR_BAKED,                  new TextureEntry("hair-baked",       FALSE, BAKED_HAIR, "hair"));
    addEntry(TEX_SKIRT_BAKED,                 new TextureEntry("skirt-baked",      FALSE, BAKED_SKIRT, "skirt"));
    addEntry(TEX_LEFT_ARM_BAKED,              new TextureEntry("leftarm-baked",   FALSE, BAKED_LEFT_ARM, "leftarm"));
    addEntry(TEX_LEFT_LEG_BAKED,              new TextureEntry("leftleg-baked",  FALSE, BAKED_LEFT_LEG, "leftleg"));
    addEntry(TEX_AUX1_BAKED,                  new TextureEntry("aux1-baked",       FALSE, BAKED_AUX1, "aux1"));
    addEntry(TEX_AUX2_BAKED,                  new TextureEntry("aux2-baked",       FALSE, BAKED_AUX2, "aux2"));
    addEntry(TEX_AUX3_BAKED,                  new TextureEntry("aux3-baked",       FALSE, BAKED_AUX3, "aux3"));
>>>>>>> e1623bb2
}

LLAvatarAppearanceDictionary::BakedTextures::BakedTextures()
{
    // Baked textures
    addEntry(BAKED_HEAD,       new BakedEntry(TEX_HEAD_BAKED,
                                              "head", "a4b9dc38-e13b-4df9-b284-751efb0566ff",
                                              4, TEX_HEAD_BODYPAINT, TEX_HEAD_TATTOO, TEX_HEAD_ALPHA, TEX_HEAD_UNIVERSAL_TATTOO,
                                              6, LLWearableType::WT_SHAPE, LLWearableType::WT_SKIN, LLWearableType::WT_HAIR, LLWearableType::WT_TATTOO, LLWearableType::WT_ALPHA, LLWearableType::WT_UNIVERSAL));

    addEntry(BAKED_UPPER,      new BakedEntry(TEX_UPPER_BAKED,
                                              "upper_body", "5943ff64-d26c-4a90-a8c0-d61f56bd98d4",
                                              8, TEX_UPPER_SHIRT,TEX_UPPER_BODYPAINT, TEX_UPPER_JACKET,
                                              TEX_UPPER_GLOVES, TEX_UPPER_UNDERSHIRT, TEX_UPPER_TATTOO, TEX_UPPER_ALPHA, TEX_UPPER_UNIVERSAL_TATTOO,
                                              9, LLWearableType::WT_SHAPE, LLWearableType::WT_SKIN, LLWearableType::WT_SHIRT, LLWearableType::WT_JACKET, LLWearableType::WT_GLOVES, LLWearableType::WT_UNDERSHIRT, LLWearableType::WT_TATTOO, LLWearableType::WT_ALPHA, LLWearableType::WT_UNIVERSAL));

    addEntry(BAKED_LOWER,      new BakedEntry(TEX_LOWER_BAKED,
                                              "lower_body", "2944ee70-90a7-425d-a5fb-d749c782ed7d",
                                              9, TEX_LOWER_PANTS,TEX_LOWER_BODYPAINT,TEX_LOWER_SHOES, TEX_LOWER_SOCKS,
                                              TEX_LOWER_JACKET, TEX_LOWER_UNDERPANTS, TEX_LOWER_TATTOO, TEX_LOWER_ALPHA, TEX_LOWER_UNIVERSAL_TATTOO,
                                              10, LLWearableType::WT_SHAPE, LLWearableType::WT_SKIN,    LLWearableType::WT_PANTS, LLWearableType::WT_SHOES,  LLWearableType::WT_SOCKS,  LLWearableType::WT_JACKET, LLWearableType::WT_UNDERPANTS, LLWearableType::WT_TATTOO, LLWearableType::WT_ALPHA, LLWearableType::WT_UNIVERSAL));

    addEntry(BAKED_EYES,       new BakedEntry(TEX_EYES_BAKED,
                                              "eyes", "27b1bc0f-979f-4b13-95fe-b981c2ba9788",
                                              3, TEX_EYES_IRIS, TEX_EYES_TATTOO, TEX_EYES_ALPHA,
                                              3, LLWearableType::WT_EYES, LLWearableType::WT_UNIVERSAL, LLWearableType::WT_ALPHA));

    addEntry(BAKED_SKIRT,      new BakedEntry(TEX_SKIRT_BAKED,
                                              "skirt", "03e7e8cb-1368-483b-b6f3-74850838ba63",
                                              2, TEX_SKIRT, TEX_SKIRT_TATTOO,
                                              2, LLWearableType::WT_SKIRT, LLWearableType::WT_UNIVERSAL ));

    addEntry(BAKED_HAIR,       new BakedEntry(TEX_HAIR_BAKED,
                                              "hair", "a60e85a9-74e8-48d8-8a2d-8129f28d9b61",
                                              3, TEX_HAIR, TEX_HAIR_TATTOO, TEX_HAIR_ALPHA,
                                              3, LLWearableType::WT_HAIR, LLWearableType::WT_UNIVERSAL, LLWearableType::WT_ALPHA));

    addEntry(BAKED_LEFT_ARM, new BakedEntry(TEX_LEFT_ARM_BAKED,
        "leftarm", "9f39febf-22d7-0087-79d1-e9e8c6c9ed19",
        1, TEX_LEFT_ARM_TATTOO,
        1, LLWearableType::WT_UNIVERSAL));

    addEntry(BAKED_LEFT_LEG, new BakedEntry(TEX_LEFT_LEG_BAKED,
        "leftleg", "054a7a58-8ed5-6386-0add-3b636fb28b78",
        1, TEX_LEFT_LEG_TATTOO,
        1, LLWearableType::WT_UNIVERSAL));

    addEntry(BAKED_AUX1, new BakedEntry(TEX_AUX1_BAKED,
        "aux1", "790c11be-b25c-c17e-b4d2-6a4ad786b752",
        1, TEX_AUX1_TATTOO,
        1, LLWearableType::WT_UNIVERSAL));

    addEntry(BAKED_AUX2, new BakedEntry(TEX_AUX2_BAKED,
        "aux2", "d78c478f-48c7-5928-5864-8d99fb1f521e",
        1, TEX_AUX2_TATTOO,
        1, LLWearableType::WT_UNIVERSAL));

    addEntry(BAKED_AUX3, new BakedEntry(TEX_AUX3_BAKED,
        "aux3", "6a95dd53-edd9-aac8-f6d3-27ed99f3c3eb",
        1, TEX_AUX3_TATTOO,
        1, LLWearableType::WT_UNIVERSAL));
}

LLAvatarAppearanceDictionary::MeshEntries::MeshEntries()
{
    // MeshEntries
    addEntry(MESH_ID_HAIR,             new MeshEntry(BAKED_HAIR,  "hairMesh",         6, PN_4));
    addEntry(MESH_ID_HEAD,             new MeshEntry(BAKED_HEAD,  "headMesh",         5, PN_5));
    addEntry(MESH_ID_EYELASH,          new MeshEntry(BAKED_HEAD,  "eyelashMesh",      1, PN_0)); // no baked mesh associated currently
    addEntry(MESH_ID_UPPER_BODY,       new MeshEntry(BAKED_UPPER, "upperBodyMesh",    5, PN_1));
    addEntry(MESH_ID_LOWER_BODY,       new MeshEntry(BAKED_LOWER, "lowerBodyMesh",    5, PN_2));
    addEntry(MESH_ID_EYEBALL_LEFT,     new MeshEntry(BAKED_EYES,  "eyeBallLeftMesh",  2, PN_3));
    addEntry(MESH_ID_EYEBALL_RIGHT,    new MeshEntry(BAKED_EYES,  "eyeBallRightMesh", 2, PN_3));
    addEntry(MESH_ID_SKIRT,            new MeshEntry(BAKED_SKIRT, "skirtMesh",        5, PN_5));
}

/*
 *
 *********************************************************************************/

LLAvatarAppearanceDictionary::LLAvatarAppearanceDictionary()
{
    createAssociations();
}

//virtual
LLAvatarAppearanceDictionary::~LLAvatarAppearanceDictionary()
{
}

// Baked textures are composites of textures; for each such composited texture,
// map it to the baked texture.
void LLAvatarAppearanceDictionary::createAssociations()
{
    for (BakedTextures::value_type& baked_pair : mBakedTextures)
    {
        const EBakedTextureIndex baked_index = baked_pair.first;
        const BakedEntry *dict = baked_pair.second;

        // For each texture that this baked texture index affects, associate those textures
        // with this baked texture index.
        for (const ETextureIndex local_texture_index : dict->mLocalTextures)
        {
            mTextures[local_texture_index]->mIsUsedByBakedTexture = true;
            mTextures[local_texture_index]->mBakedTextureIndex = baked_index;
        }
    }

}

LLAvatarAppearanceDictionary::TextureEntry::TextureEntry(const std::string &name,
                                                 bool is_local_texture,
                                                 EBakedTextureIndex baked_texture_index,
                                                 const std::string &default_image_name,
                                                 LLWearableType::EType wearable_type) :
    LLDictionaryEntry(name),
    mIsLocalTexture(is_local_texture),
    mIsBakedTexture(!is_local_texture),
    mIsUsedByBakedTexture(baked_texture_index != BAKED_NUM_INDICES),
    mBakedTextureIndex(baked_texture_index),
    mDefaultImageName(default_image_name),
    mWearableType(wearable_type)
{
}

LLAvatarAppearanceDictionary::MeshEntry::MeshEntry(EBakedTextureIndex baked_index,
                                           const std::string &name,
                                           U8 level,
                                           LLJointPickName pick) :
    LLDictionaryEntry(name),
    mBakedID(baked_index),
    mLOD(level),
    mPickName(pick)
{
}
LLAvatarAppearanceDictionary::BakedEntry::BakedEntry(ETextureIndex tex_index,
                                             const std::string &name,
                                             const std::string &hash_name,
                                             U32 num_local_textures,
                                             ... ) :
    LLDictionaryEntry(name),
    mWearablesHashID(LLUUID(hash_name)),
    mTextureIndex(tex_index)
{
    va_list argp;

    va_start(argp, num_local_textures);

    // Read in local textures
    for (U8 i=0; i < num_local_textures; i++)
    {
        ETextureIndex t = (ETextureIndex)va_arg(argp,int);
        mLocalTextures.push_back(t);
    }

    // Read in number of wearables
    const U32 num_wearables = (U32)va_arg(argp,int);
    // Read in wearables
    for (U8 i=0; i < num_wearables; i++)
    {
        LLWearableType::EType t = (LLWearableType::EType)va_arg(argp,int);
        mWearables.push_back(t);
    }
}

ETextureIndex LLAvatarAppearanceDictionary::bakedToLocalTextureIndex(EBakedTextureIndex index) const
{
    return getBakedTexture(index)->mTextureIndex;
}

EBakedTextureIndex LLAvatarAppearanceDictionary::findBakedByRegionName(std::string name)
{
    U8 index = 0;
    while (index < BAKED_NUM_INDICES)
    {
        const BakedEntry *be = getBakedTexture((EBakedTextureIndex) index);
        if (be && be->mName.compare(name) == 0)
        {
            // baked texture found
            return (EBakedTextureIndex) index;
        }
        index++;
    }
    // baked texture could not be found
    return BAKED_NUM_INDICES;
}

EBakedTextureIndex LLAvatarAppearanceDictionary::findBakedByImageName(std::string name)
{
    U8 index = 0;
    while (index < BAKED_NUM_INDICES)
    {
        const BakedEntry *be = getBakedTexture((EBakedTextureIndex) index);
        if (be)
        {
            const TextureEntry *te = getTexture(be->mTextureIndex);
            if (te && te->mDefaultImageName.compare(name) == 0)
            {
                // baked texture found
                return (EBakedTextureIndex) index;
            }
        }
        index++;
    }
    // baked texture could not be found
    return BAKED_NUM_INDICES;
}

LLWearableType::EType LLAvatarAppearanceDictionary::getTEWearableType(ETextureIndex index ) const
{
    return getTexture(index)->mWearableType;
}

// static
bool LLAvatarAppearanceDictionary::isBakedImageId(const LLUUID& id)
{
<<<<<<< HEAD
	if ((id == IMG_USE_BAKED_EYES) || (id == IMG_USE_BAKED_HAIR) || (id == IMG_USE_BAKED_HEAD) || (id == IMG_USE_BAKED_LOWER) || (id == IMG_USE_BAKED_SKIRT) || (id == IMG_USE_BAKED_UPPER) 
		|| (id == IMG_USE_BAKED_LEFTARM) || (id == IMG_USE_BAKED_LEFTLEG) || (id == IMG_USE_BAKED_AUX1) || (id == IMG_USE_BAKED_AUX2) || (id == IMG_USE_BAKED_AUX3) )
	{
		return true;
	}

	return false;
=======
    if ((id == IMG_USE_BAKED_EYES) || (id == IMG_USE_BAKED_HAIR) || (id == IMG_USE_BAKED_HEAD) || (id == IMG_USE_BAKED_LOWER) || (id == IMG_USE_BAKED_SKIRT) || (id == IMG_USE_BAKED_UPPER)
        || (id == IMG_USE_BAKED_LEFTARM) || (id == IMG_USE_BAKED_LEFTLEG) || (id == IMG_USE_BAKED_AUX1) || (id == IMG_USE_BAKED_AUX2) || (id == IMG_USE_BAKED_AUX3) )
    {
        return TRUE;
    }

    return FALSE;
>>>>>>> e1623bb2
}

// static
EBakedTextureIndex LLAvatarAppearanceDictionary::assetIdToBakedTextureIndex(const LLUUID& id)
{
    if (id == IMG_USE_BAKED_EYES)
    {
        return BAKED_EYES;
    }
    else if (id == IMG_USE_BAKED_HAIR)
    {
        return BAKED_HAIR;
    }
    else if (id == IMG_USE_BAKED_HEAD)
    {
        return BAKED_HEAD;
    }
    else if (id == IMG_USE_BAKED_LOWER)
    {
        return BAKED_LOWER;
    }
    else if (id == IMG_USE_BAKED_SKIRT)
    {
        return BAKED_SKIRT;
    }
    else if (id == IMG_USE_BAKED_UPPER)
    {
        return BAKED_UPPER;
    }
    else if (id == IMG_USE_BAKED_LEFTARM)
    {
        return BAKED_LEFT_ARM;
    }
    else if (id == IMG_USE_BAKED_LEFTLEG)
    {
        return BAKED_LEFT_LEG;
    }
    else if (id == IMG_USE_BAKED_AUX1)
    {
        return BAKED_AUX1;
    }
    else if (id == IMG_USE_BAKED_AUX2)
    {
        return BAKED_AUX2;
    }
    else if (id == IMG_USE_BAKED_AUX3)
    {
        return BAKED_AUX3;
    }

    return BAKED_NUM_INDICES;
}

//static
LLUUID LLAvatarAppearanceDictionary::localTextureIndexToMagicId(ETextureIndex t)
{
    LLUUID id = LLUUID::null;

    switch (t)
    {
    case LLAvatarAppearanceDefines::TEX_HEAD_BAKED:
        id = IMG_USE_BAKED_HEAD;
        break;
    case LLAvatarAppearanceDefines::TEX_UPPER_BAKED:
        id = IMG_USE_BAKED_UPPER;
        break;
    case LLAvatarAppearanceDefines::TEX_LOWER_BAKED:
        id = IMG_USE_BAKED_LOWER;
        break;
    case LLAvatarAppearanceDefines::TEX_EYES_BAKED:
        id = IMG_USE_BAKED_EYES;
        break;
    case LLAvatarAppearanceDefines::TEX_SKIRT_BAKED:
        id = IMG_USE_BAKED_SKIRT;
        break;
    case LLAvatarAppearanceDefines::TEX_HAIR_BAKED:
        id = IMG_USE_BAKED_HAIR;
        break;
    case LLAvatarAppearanceDefines::TEX_LEFT_ARM_BAKED:
        id = IMG_USE_BAKED_LEFTARM;
        break;
    case LLAvatarAppearanceDefines::TEX_LEFT_LEG_BAKED:
        id = IMG_USE_BAKED_LEFTLEG;
        break;
    case LLAvatarAppearanceDefines::TEX_AUX1_BAKED:
        id = IMG_USE_BAKED_AUX1;
        break;
    case LLAvatarAppearanceDefines::TEX_AUX2_BAKED:
        id = IMG_USE_BAKED_AUX2;
        break;
    case LLAvatarAppearanceDefines::TEX_AUX3_BAKED:
        id = IMG_USE_BAKED_AUX3;
        break;
    default:
        break;
    }

    return id;
}<|MERGE_RESOLUTION|>--- conflicted
+++ resolved
@@ -1,476 +1,413 @@
-/**
- * @file llavatarappearancedefines.cpp
- * @brief Implementation of LLAvatarAppearanceDefines::LLAvatarAppearanceDictionary
- *
- * $LicenseInfo:firstyear=2001&license=viewerlgpl$
- * Second Life Viewer Source Code
- * Copyright (C) 2010, Linden Research, Inc.
- *
- * This library is free software; you can redistribute it and/or
- * modify it under the terms of the GNU Lesser General Public
- * License as published by the Free Software Foundation;
- * version 2.1 of the License only.
- *
- * This library is distributed in the hope that it will be useful,
- * but WITHOUT ANY WARRANTY; without even the implied warranty of
- * MERCHANTABILITY or FITNESS FOR A PARTICULAR PURPOSE.  See the GNU
- * Lesser General Public License for more details.
- *
- * You should have received a copy of the GNU Lesser General Public
- * License along with this library; if not, write to the Free Software
- * Foundation, Inc., 51 Franklin Street, Fifth Floor, Boston, MA  02110-1301  USA
- *
- * Linden Research, Inc., 945 Battery Street, San Francisco, CA  94111  USA
- * $/LicenseInfo$
- */
-
-#include "linden_common.h"
-#include "llavatarappearancedefines.h"
-#include "indra_constants.h"
-
-const S32 LLAvatarAppearanceDefines::SCRATCH_TEX_WIDTH = 1024;
-const S32 LLAvatarAppearanceDefines::SCRATCH_TEX_HEIGHT = 1024;
-
-using namespace LLAvatarAppearanceDefines;
-
-/*********************************************************************************
- * Edit this function to add/remove/change textures and mesh definitions for avatars.
- */
-
-LLAvatarAppearanceDictionary::Textures::Textures()
-{
-<<<<<<< HEAD
-	addEntry(TEX_HEAD_BODYPAINT,              new TextureEntry("head_bodypaint",   true,  BAKED_NUM_INDICES, "",                          LLWearableType::WT_SKIN));
-	addEntry(TEX_UPPER_SHIRT,                 new TextureEntry("upper_shirt",      true,  BAKED_NUM_INDICES, "UIImgDefaultShirtUUID",     LLWearableType::WT_SHIRT));
-	addEntry(TEX_LOWER_PANTS,                 new TextureEntry("lower_pants",      true,  BAKED_NUM_INDICES, "UIImgDefaultPantsUUID",     LLWearableType::WT_PANTS));
-	addEntry(TEX_EYES_IRIS,                   new TextureEntry("eyes_iris",        true,  BAKED_NUM_INDICES, "UIImgDefaultEyesUUID",      LLWearableType::WT_EYES));
-	addEntry(TEX_HAIR,                        new TextureEntry("hair_grain",       true,  BAKED_NUM_INDICES, "UIImgDefaultHairUUID",      LLWearableType::WT_HAIR));
-	addEntry(TEX_UPPER_BODYPAINT,             new TextureEntry("upper_bodypaint",  true,  BAKED_NUM_INDICES, "",                          LLWearableType::WT_SKIN));
-	addEntry(TEX_LOWER_BODYPAINT,             new TextureEntry("lower_bodypaint",  true,  BAKED_NUM_INDICES, "",                          LLWearableType::WT_SKIN));
-	addEntry(TEX_LOWER_SHOES,                 new TextureEntry("lower_shoes",      true,  BAKED_NUM_INDICES, "UIImgDefaultShoesUUID",     LLWearableType::WT_SHOES));
-	addEntry(TEX_LOWER_SOCKS,                 new TextureEntry("lower_socks",      true,  BAKED_NUM_INDICES, "UIImgDefaultSocksUUID",     LLWearableType::WT_SOCKS));
-	addEntry(TEX_UPPER_JACKET,                new TextureEntry("upper_jacket",     true,  BAKED_NUM_INDICES, "UIImgDefaultJacketUUID",    LLWearableType::WT_JACKET));
-	addEntry(TEX_LOWER_JACKET,                new TextureEntry("lower_jacket",     true,  BAKED_NUM_INDICES, "UIImgDefaultJacketUUID",    LLWearableType::WT_JACKET));
-	addEntry(TEX_UPPER_GLOVES,                new TextureEntry("upper_gloves",     true,  BAKED_NUM_INDICES, "UIImgDefaultGlovesUUID",    LLWearableType::WT_GLOVES));
-	addEntry(TEX_UPPER_UNDERSHIRT,            new TextureEntry("upper_undershirt", true,  BAKED_NUM_INDICES, "UIImgDefaultUnderwearUUID", LLWearableType::WT_UNDERSHIRT));
-	addEntry(TEX_LOWER_UNDERPANTS,            new TextureEntry("lower_underpants", true,  BAKED_NUM_INDICES, "UIImgDefaultUnderwearUUID", LLWearableType::WT_UNDERPANTS));
-	addEntry(TEX_SKIRT,                       new TextureEntry("skirt",            true,  BAKED_NUM_INDICES, "UIImgDefaultSkirtUUID",     LLWearableType::WT_SKIRT));
-
-	addEntry(TEX_LOWER_ALPHA,                 new TextureEntry("lower_alpha",      true,  BAKED_NUM_INDICES, "UIImgDefaultAlphaUUID",     LLWearableType::WT_ALPHA));
-	addEntry(TEX_UPPER_ALPHA,                 new TextureEntry("upper_alpha",      true,  BAKED_NUM_INDICES, "UIImgDefaultAlphaUUID",     LLWearableType::WT_ALPHA));
-	addEntry(TEX_HEAD_ALPHA,                  new TextureEntry("head_alpha",       true,  BAKED_NUM_INDICES, "UIImgDefaultAlphaUUID",     LLWearableType::WT_ALPHA));
-	addEntry(TEX_EYES_ALPHA,                  new TextureEntry("eyes_alpha",       true,  BAKED_NUM_INDICES, "UIImgDefaultAlphaUUID",     LLWearableType::WT_ALPHA));
-	addEntry(TEX_HAIR_ALPHA,                  new TextureEntry("hair_alpha",       true,  BAKED_NUM_INDICES, "UIImgDefaultAlphaUUID",     LLWearableType::WT_ALPHA));
-
-	addEntry(TEX_HEAD_TATTOO,                 new TextureEntry("head_tattoo",      true,  BAKED_NUM_INDICES, "",     LLWearableType::WT_TATTOO));
-	addEntry(TEX_UPPER_TATTOO,                new TextureEntry("upper_tattoo",     true,  BAKED_NUM_INDICES, "",     LLWearableType::WT_TATTOO));
-	addEntry(TEX_LOWER_TATTOO,                new TextureEntry("lower_tattoo",     true,  BAKED_NUM_INDICES, "",     LLWearableType::WT_TATTOO));
-
-	addEntry(TEX_HEAD_UNIVERSAL_TATTOO,		  new TextureEntry("head_universal_tattoo", true, BAKED_NUM_INDICES, "", LLWearableType::WT_UNIVERSAL));
-	addEntry(TEX_UPPER_UNIVERSAL_TATTOO,	  new TextureEntry("upper_universal_tattoo", true, BAKED_NUM_INDICES, "", LLWearableType::WT_UNIVERSAL));
-	addEntry(TEX_LOWER_UNIVERSAL_TATTOO,      new TextureEntry("lower_universal_tattoo", true, BAKED_NUM_INDICES, "", LLWearableType::WT_UNIVERSAL));
-	addEntry(TEX_SKIRT_TATTOO,				  new TextureEntry("skirt_tattoo",	   true,  BAKED_NUM_INDICES, "",	 LLWearableType::WT_UNIVERSAL));
-	addEntry(TEX_HAIR_TATTOO,				  new TextureEntry("hair_tattoo",	   true,  BAKED_NUM_INDICES, "",	 LLWearableType::WT_UNIVERSAL));
-	addEntry(TEX_EYES_TATTOO,				  new TextureEntry("eyes_tattoo",      true,  BAKED_NUM_INDICES, "",	 LLWearableType::WT_UNIVERSAL));
-	addEntry(TEX_LEFT_ARM_TATTOO,			  new TextureEntry("leftarm_tattoo",   true,  BAKED_NUM_INDICES, "",	 LLWearableType::WT_UNIVERSAL));
-	addEntry(TEX_LEFT_LEG_TATTOO,			  new TextureEntry("leftleg_tattoo",   true,  BAKED_NUM_INDICES, "",	 LLWearableType::WT_UNIVERSAL));
-	addEntry(TEX_AUX1_TATTOO,				  new TextureEntry("aux1_tattoo",      true,  BAKED_NUM_INDICES, "",	 LLWearableType::WT_UNIVERSAL));
-	addEntry(TEX_AUX2_TATTOO,				  new TextureEntry("aux2_tattoo",      true,  BAKED_NUM_INDICES, "",	 LLWearableType::WT_UNIVERSAL));
-	addEntry(TEX_AUX3_TATTOO,				  new TextureEntry("aux3_tattoo",      true,  BAKED_NUM_INDICES, "",	 LLWearableType::WT_UNIVERSAL));
-
-
-	addEntry(TEX_HEAD_BAKED,                  new TextureEntry("head-baked",       false, BAKED_HEAD, "head"));
-	addEntry(TEX_UPPER_BAKED,                 new TextureEntry("upper-baked",      false, BAKED_UPPER, "upper"));
-	addEntry(TEX_LOWER_BAKED,                 new TextureEntry("lower-baked",      false, BAKED_LOWER, "lower"));
-	addEntry(TEX_EYES_BAKED,                  new TextureEntry("eyes-baked",       false, BAKED_EYES, "eyes"));
-	addEntry(TEX_HAIR_BAKED,                  new TextureEntry("hair-baked",       false, BAKED_HAIR, "hair"));
-	addEntry(TEX_SKIRT_BAKED,                 new TextureEntry("skirt-baked",      false, BAKED_SKIRT, "skirt"));
-	addEntry(TEX_LEFT_ARM_BAKED,			  new TextureEntry("leftarm-baked",   false, BAKED_LEFT_ARM, "leftarm"));
-	addEntry(TEX_LEFT_LEG_BAKED,		      new TextureEntry("leftleg-baked",  false, BAKED_LEFT_LEG, "leftleg"));
-	addEntry(TEX_AUX1_BAKED,				  new TextureEntry("aux1-baked",	   false, BAKED_AUX1, "aux1"));
-	addEntry(TEX_AUX2_BAKED,				  new TextureEntry("aux2-baked",	   false, BAKED_AUX2, "aux2"));
-	addEntry(TEX_AUX3_BAKED,				  new TextureEntry("aux3-baked",	   false, BAKED_AUX3, "aux3"));
-=======
-    addEntry(TEX_HEAD_BODYPAINT,              new TextureEntry("head_bodypaint",   TRUE,  BAKED_NUM_INDICES, "",                          LLWearableType::WT_SKIN));
-    addEntry(TEX_UPPER_SHIRT,                 new TextureEntry("upper_shirt",      TRUE,  BAKED_NUM_INDICES, "UIImgDefaultShirtUUID",     LLWearableType::WT_SHIRT));
-    addEntry(TEX_LOWER_PANTS,                 new TextureEntry("lower_pants",      TRUE,  BAKED_NUM_INDICES, "UIImgDefaultPantsUUID",     LLWearableType::WT_PANTS));
-    addEntry(TEX_EYES_IRIS,                   new TextureEntry("eyes_iris",        TRUE,  BAKED_NUM_INDICES, "UIImgDefaultEyesUUID",      LLWearableType::WT_EYES));
-    addEntry(TEX_HAIR,                        new TextureEntry("hair_grain",       TRUE,  BAKED_NUM_INDICES, "UIImgDefaultHairUUID",      LLWearableType::WT_HAIR));
-    addEntry(TEX_UPPER_BODYPAINT,             new TextureEntry("upper_bodypaint",  TRUE,  BAKED_NUM_INDICES, "",                          LLWearableType::WT_SKIN));
-    addEntry(TEX_LOWER_BODYPAINT,             new TextureEntry("lower_bodypaint",  TRUE,  BAKED_NUM_INDICES, "",                          LLWearableType::WT_SKIN));
-    addEntry(TEX_LOWER_SHOES,                 new TextureEntry("lower_shoes",      TRUE,  BAKED_NUM_INDICES, "UIImgDefaultShoesUUID",     LLWearableType::WT_SHOES));
-    addEntry(TEX_LOWER_SOCKS,                 new TextureEntry("lower_socks",      TRUE,  BAKED_NUM_INDICES, "UIImgDefaultSocksUUID",     LLWearableType::WT_SOCKS));
-    addEntry(TEX_UPPER_JACKET,                new TextureEntry("upper_jacket",     TRUE,  BAKED_NUM_INDICES, "UIImgDefaultJacketUUID",    LLWearableType::WT_JACKET));
-    addEntry(TEX_LOWER_JACKET,                new TextureEntry("lower_jacket",     TRUE,  BAKED_NUM_INDICES, "UIImgDefaultJacketUUID",    LLWearableType::WT_JACKET));
-    addEntry(TEX_UPPER_GLOVES,                new TextureEntry("upper_gloves",     TRUE,  BAKED_NUM_INDICES, "UIImgDefaultGlovesUUID",    LLWearableType::WT_GLOVES));
-    addEntry(TEX_UPPER_UNDERSHIRT,            new TextureEntry("upper_undershirt", TRUE,  BAKED_NUM_INDICES, "UIImgDefaultUnderwearUUID", LLWearableType::WT_UNDERSHIRT));
-    addEntry(TEX_LOWER_UNDERPANTS,            new TextureEntry("lower_underpants", TRUE,  BAKED_NUM_INDICES, "UIImgDefaultUnderwearUUID", LLWearableType::WT_UNDERPANTS));
-    addEntry(TEX_SKIRT,                       new TextureEntry("skirt",            TRUE,  BAKED_NUM_INDICES, "UIImgDefaultSkirtUUID",     LLWearableType::WT_SKIRT));
-
-    addEntry(TEX_LOWER_ALPHA,                 new TextureEntry("lower_alpha",      TRUE,  BAKED_NUM_INDICES, "UIImgDefaultAlphaUUID",     LLWearableType::WT_ALPHA));
-    addEntry(TEX_UPPER_ALPHA,                 new TextureEntry("upper_alpha",      TRUE,  BAKED_NUM_INDICES, "UIImgDefaultAlphaUUID",     LLWearableType::WT_ALPHA));
-    addEntry(TEX_HEAD_ALPHA,                  new TextureEntry("head_alpha",       TRUE,  BAKED_NUM_INDICES, "UIImgDefaultAlphaUUID",     LLWearableType::WT_ALPHA));
-    addEntry(TEX_EYES_ALPHA,                  new TextureEntry("eyes_alpha",       TRUE,  BAKED_NUM_INDICES, "UIImgDefaultAlphaUUID",     LLWearableType::WT_ALPHA));
-    addEntry(TEX_HAIR_ALPHA,                  new TextureEntry("hair_alpha",       TRUE,  BAKED_NUM_INDICES, "UIImgDefaultAlphaUUID",     LLWearableType::WT_ALPHA));
-
-    addEntry(TEX_HEAD_TATTOO,                 new TextureEntry("head_tattoo",      TRUE,  BAKED_NUM_INDICES, "",     LLWearableType::WT_TATTOO));
-    addEntry(TEX_UPPER_TATTOO,                new TextureEntry("upper_tattoo",     TRUE,  BAKED_NUM_INDICES, "",     LLWearableType::WT_TATTOO));
-    addEntry(TEX_LOWER_TATTOO,                new TextureEntry("lower_tattoo",     TRUE,  BAKED_NUM_INDICES, "",     LLWearableType::WT_TATTOO));
-
-    addEntry(TEX_HEAD_UNIVERSAL_TATTOO,       new TextureEntry("head_universal_tattoo", TRUE, BAKED_NUM_INDICES, "", LLWearableType::WT_UNIVERSAL));
-    addEntry(TEX_UPPER_UNIVERSAL_TATTOO,      new TextureEntry("upper_universal_tattoo", TRUE, BAKED_NUM_INDICES, "", LLWearableType::WT_UNIVERSAL));
-    addEntry(TEX_LOWER_UNIVERSAL_TATTOO,      new TextureEntry("lower_universal_tattoo", TRUE, BAKED_NUM_INDICES, "", LLWearableType::WT_UNIVERSAL));
-    addEntry(TEX_SKIRT_TATTOO,                new TextureEntry("skirt_tattoo",     TRUE,  BAKED_NUM_INDICES, "",     LLWearableType::WT_UNIVERSAL));
-    addEntry(TEX_HAIR_TATTOO,                 new TextureEntry("hair_tattoo",      TRUE,  BAKED_NUM_INDICES, "",     LLWearableType::WT_UNIVERSAL));
-    addEntry(TEX_EYES_TATTOO,                 new TextureEntry("eyes_tattoo",      TRUE,  BAKED_NUM_INDICES, "",     LLWearableType::WT_UNIVERSAL));
-    addEntry(TEX_LEFT_ARM_TATTOO,             new TextureEntry("leftarm_tattoo",   TRUE,  BAKED_NUM_INDICES, "",     LLWearableType::WT_UNIVERSAL));
-    addEntry(TEX_LEFT_LEG_TATTOO,             new TextureEntry("leftleg_tattoo",   TRUE,  BAKED_NUM_INDICES, "",     LLWearableType::WT_UNIVERSAL));
-    addEntry(TEX_AUX1_TATTOO,                 new TextureEntry("aux1_tattoo",      TRUE,  BAKED_NUM_INDICES, "",     LLWearableType::WT_UNIVERSAL));
-    addEntry(TEX_AUX2_TATTOO,                 new TextureEntry("aux2_tattoo",      TRUE,  BAKED_NUM_INDICES, "",     LLWearableType::WT_UNIVERSAL));
-    addEntry(TEX_AUX3_TATTOO,                 new TextureEntry("aux3_tattoo",      TRUE,  BAKED_NUM_INDICES, "",     LLWearableType::WT_UNIVERSAL));
-
-
-    addEntry(TEX_HEAD_BAKED,                  new TextureEntry("head-baked",       FALSE, BAKED_HEAD, "head"));
-    addEntry(TEX_UPPER_BAKED,                 new TextureEntry("upper-baked",      FALSE, BAKED_UPPER, "upper"));
-    addEntry(TEX_LOWER_BAKED,                 new TextureEntry("lower-baked",      FALSE, BAKED_LOWER, "lower"));
-    addEntry(TEX_EYES_BAKED,                  new TextureEntry("eyes-baked",       FALSE, BAKED_EYES, "eyes"));
-    addEntry(TEX_HAIR_BAKED,                  new TextureEntry("hair-baked",       FALSE, BAKED_HAIR, "hair"));
-    addEntry(TEX_SKIRT_BAKED,                 new TextureEntry("skirt-baked",      FALSE, BAKED_SKIRT, "skirt"));
-    addEntry(TEX_LEFT_ARM_BAKED,              new TextureEntry("leftarm-baked",   FALSE, BAKED_LEFT_ARM, "leftarm"));
-    addEntry(TEX_LEFT_LEG_BAKED,              new TextureEntry("leftleg-baked",  FALSE, BAKED_LEFT_LEG, "leftleg"));
-    addEntry(TEX_AUX1_BAKED,                  new TextureEntry("aux1-baked",       FALSE, BAKED_AUX1, "aux1"));
-    addEntry(TEX_AUX2_BAKED,                  new TextureEntry("aux2-baked",       FALSE, BAKED_AUX2, "aux2"));
-    addEntry(TEX_AUX3_BAKED,                  new TextureEntry("aux3-baked",       FALSE, BAKED_AUX3, "aux3"));
->>>>>>> e1623bb2
-}
-
-LLAvatarAppearanceDictionary::BakedTextures::BakedTextures()
-{
-    // Baked textures
-    addEntry(BAKED_HEAD,       new BakedEntry(TEX_HEAD_BAKED,
-                                              "head", "a4b9dc38-e13b-4df9-b284-751efb0566ff",
-                                              4, TEX_HEAD_BODYPAINT, TEX_HEAD_TATTOO, TEX_HEAD_ALPHA, TEX_HEAD_UNIVERSAL_TATTOO,
-                                              6, LLWearableType::WT_SHAPE, LLWearableType::WT_SKIN, LLWearableType::WT_HAIR, LLWearableType::WT_TATTOO, LLWearableType::WT_ALPHA, LLWearableType::WT_UNIVERSAL));
-
-    addEntry(BAKED_UPPER,      new BakedEntry(TEX_UPPER_BAKED,
-                                              "upper_body", "5943ff64-d26c-4a90-a8c0-d61f56bd98d4",
-                                              8, TEX_UPPER_SHIRT,TEX_UPPER_BODYPAINT, TEX_UPPER_JACKET,
-                                              TEX_UPPER_GLOVES, TEX_UPPER_UNDERSHIRT, TEX_UPPER_TATTOO, TEX_UPPER_ALPHA, TEX_UPPER_UNIVERSAL_TATTOO,
-                                              9, LLWearableType::WT_SHAPE, LLWearableType::WT_SKIN, LLWearableType::WT_SHIRT, LLWearableType::WT_JACKET, LLWearableType::WT_GLOVES, LLWearableType::WT_UNDERSHIRT, LLWearableType::WT_TATTOO, LLWearableType::WT_ALPHA, LLWearableType::WT_UNIVERSAL));
-
-    addEntry(BAKED_LOWER,      new BakedEntry(TEX_LOWER_BAKED,
-                                              "lower_body", "2944ee70-90a7-425d-a5fb-d749c782ed7d",
-                                              9, TEX_LOWER_PANTS,TEX_LOWER_BODYPAINT,TEX_LOWER_SHOES, TEX_LOWER_SOCKS,
-                                              TEX_LOWER_JACKET, TEX_LOWER_UNDERPANTS, TEX_LOWER_TATTOO, TEX_LOWER_ALPHA, TEX_LOWER_UNIVERSAL_TATTOO,
-                                              10, LLWearableType::WT_SHAPE, LLWearableType::WT_SKIN,    LLWearableType::WT_PANTS, LLWearableType::WT_SHOES,  LLWearableType::WT_SOCKS,  LLWearableType::WT_JACKET, LLWearableType::WT_UNDERPANTS, LLWearableType::WT_TATTOO, LLWearableType::WT_ALPHA, LLWearableType::WT_UNIVERSAL));
-
-    addEntry(BAKED_EYES,       new BakedEntry(TEX_EYES_BAKED,
-                                              "eyes", "27b1bc0f-979f-4b13-95fe-b981c2ba9788",
-                                              3, TEX_EYES_IRIS, TEX_EYES_TATTOO, TEX_EYES_ALPHA,
-                                              3, LLWearableType::WT_EYES, LLWearableType::WT_UNIVERSAL, LLWearableType::WT_ALPHA));
-
-    addEntry(BAKED_SKIRT,      new BakedEntry(TEX_SKIRT_BAKED,
-                                              "skirt", "03e7e8cb-1368-483b-b6f3-74850838ba63",
-                                              2, TEX_SKIRT, TEX_SKIRT_TATTOO,
-                                              2, LLWearableType::WT_SKIRT, LLWearableType::WT_UNIVERSAL ));
-
-    addEntry(BAKED_HAIR,       new BakedEntry(TEX_HAIR_BAKED,
-                                              "hair", "a60e85a9-74e8-48d8-8a2d-8129f28d9b61",
-                                              3, TEX_HAIR, TEX_HAIR_TATTOO, TEX_HAIR_ALPHA,
-                                              3, LLWearableType::WT_HAIR, LLWearableType::WT_UNIVERSAL, LLWearableType::WT_ALPHA));
-
-    addEntry(BAKED_LEFT_ARM, new BakedEntry(TEX_LEFT_ARM_BAKED,
-        "leftarm", "9f39febf-22d7-0087-79d1-e9e8c6c9ed19",
-        1, TEX_LEFT_ARM_TATTOO,
-        1, LLWearableType::WT_UNIVERSAL));
-
-    addEntry(BAKED_LEFT_LEG, new BakedEntry(TEX_LEFT_LEG_BAKED,
-        "leftleg", "054a7a58-8ed5-6386-0add-3b636fb28b78",
-        1, TEX_LEFT_LEG_TATTOO,
-        1, LLWearableType::WT_UNIVERSAL));
-
-    addEntry(BAKED_AUX1, new BakedEntry(TEX_AUX1_BAKED,
-        "aux1", "790c11be-b25c-c17e-b4d2-6a4ad786b752",
-        1, TEX_AUX1_TATTOO,
-        1, LLWearableType::WT_UNIVERSAL));
-
-    addEntry(BAKED_AUX2, new BakedEntry(TEX_AUX2_BAKED,
-        "aux2", "d78c478f-48c7-5928-5864-8d99fb1f521e",
-        1, TEX_AUX2_TATTOO,
-        1, LLWearableType::WT_UNIVERSAL));
-
-    addEntry(BAKED_AUX3, new BakedEntry(TEX_AUX3_BAKED,
-        "aux3", "6a95dd53-edd9-aac8-f6d3-27ed99f3c3eb",
-        1, TEX_AUX3_TATTOO,
-        1, LLWearableType::WT_UNIVERSAL));
-}
-
-LLAvatarAppearanceDictionary::MeshEntries::MeshEntries()
-{
-    // MeshEntries
-    addEntry(MESH_ID_HAIR,             new MeshEntry(BAKED_HAIR,  "hairMesh",         6, PN_4));
-    addEntry(MESH_ID_HEAD,             new MeshEntry(BAKED_HEAD,  "headMesh",         5, PN_5));
-    addEntry(MESH_ID_EYELASH,          new MeshEntry(BAKED_HEAD,  "eyelashMesh",      1, PN_0)); // no baked mesh associated currently
-    addEntry(MESH_ID_UPPER_BODY,       new MeshEntry(BAKED_UPPER, "upperBodyMesh",    5, PN_1));
-    addEntry(MESH_ID_LOWER_BODY,       new MeshEntry(BAKED_LOWER, "lowerBodyMesh",    5, PN_2));
-    addEntry(MESH_ID_EYEBALL_LEFT,     new MeshEntry(BAKED_EYES,  "eyeBallLeftMesh",  2, PN_3));
-    addEntry(MESH_ID_EYEBALL_RIGHT,    new MeshEntry(BAKED_EYES,  "eyeBallRightMesh", 2, PN_3));
-    addEntry(MESH_ID_SKIRT,            new MeshEntry(BAKED_SKIRT, "skirtMesh",        5, PN_5));
-}
-
-/*
- *
- *********************************************************************************/
-
-LLAvatarAppearanceDictionary::LLAvatarAppearanceDictionary()
-{
-    createAssociations();
-}
-
-//virtual
-LLAvatarAppearanceDictionary::~LLAvatarAppearanceDictionary()
-{
-}
-
-// Baked textures are composites of textures; for each such composited texture,
-// map it to the baked texture.
-void LLAvatarAppearanceDictionary::createAssociations()
-{
-    for (BakedTextures::value_type& baked_pair : mBakedTextures)
-    {
-        const EBakedTextureIndex baked_index = baked_pair.first;
-        const BakedEntry *dict = baked_pair.second;
-
-        // For each texture that this baked texture index affects, associate those textures
-        // with this baked texture index.
-        for (const ETextureIndex local_texture_index : dict->mLocalTextures)
-        {
-            mTextures[local_texture_index]->mIsUsedByBakedTexture = true;
-            mTextures[local_texture_index]->mBakedTextureIndex = baked_index;
-        }
-    }
-
-}
-
-LLAvatarAppearanceDictionary::TextureEntry::TextureEntry(const std::string &name,
-                                                 bool is_local_texture,
-                                                 EBakedTextureIndex baked_texture_index,
-                                                 const std::string &default_image_name,
-                                                 LLWearableType::EType wearable_type) :
-    LLDictionaryEntry(name),
-    mIsLocalTexture(is_local_texture),
-    mIsBakedTexture(!is_local_texture),
-    mIsUsedByBakedTexture(baked_texture_index != BAKED_NUM_INDICES),
-    mBakedTextureIndex(baked_texture_index),
-    mDefaultImageName(default_image_name),
-    mWearableType(wearable_type)
-{
-}
-
-LLAvatarAppearanceDictionary::MeshEntry::MeshEntry(EBakedTextureIndex baked_index,
-                                           const std::string &name,
-                                           U8 level,
-                                           LLJointPickName pick) :
-    LLDictionaryEntry(name),
-    mBakedID(baked_index),
-    mLOD(level),
-    mPickName(pick)
-{
-}
-LLAvatarAppearanceDictionary::BakedEntry::BakedEntry(ETextureIndex tex_index,
-                                             const std::string &name,
-                                             const std::string &hash_name,
-                                             U32 num_local_textures,
-                                             ... ) :
-    LLDictionaryEntry(name),
-    mWearablesHashID(LLUUID(hash_name)),
-    mTextureIndex(tex_index)
-{
-    va_list argp;
-
-    va_start(argp, num_local_textures);
-
-    // Read in local textures
-    for (U8 i=0; i < num_local_textures; i++)
-    {
-        ETextureIndex t = (ETextureIndex)va_arg(argp,int);
-        mLocalTextures.push_back(t);
-    }
-
-    // Read in number of wearables
-    const U32 num_wearables = (U32)va_arg(argp,int);
-    // Read in wearables
-    for (U8 i=0; i < num_wearables; i++)
-    {
-        LLWearableType::EType t = (LLWearableType::EType)va_arg(argp,int);
-        mWearables.push_back(t);
-    }
-}
-
-ETextureIndex LLAvatarAppearanceDictionary::bakedToLocalTextureIndex(EBakedTextureIndex index) const
-{
-    return getBakedTexture(index)->mTextureIndex;
-}
-
-EBakedTextureIndex LLAvatarAppearanceDictionary::findBakedByRegionName(std::string name)
-{
-    U8 index = 0;
-    while (index < BAKED_NUM_INDICES)
-    {
-        const BakedEntry *be = getBakedTexture((EBakedTextureIndex) index);
-        if (be && be->mName.compare(name) == 0)
-        {
-            // baked texture found
-            return (EBakedTextureIndex) index;
-        }
-        index++;
-    }
-    // baked texture could not be found
-    return BAKED_NUM_INDICES;
-}
-
-EBakedTextureIndex LLAvatarAppearanceDictionary::findBakedByImageName(std::string name)
-{
-    U8 index = 0;
-    while (index < BAKED_NUM_INDICES)
-    {
-        const BakedEntry *be = getBakedTexture((EBakedTextureIndex) index);
-        if (be)
-        {
-            const TextureEntry *te = getTexture(be->mTextureIndex);
-            if (te && te->mDefaultImageName.compare(name) == 0)
-            {
-                // baked texture found
-                return (EBakedTextureIndex) index;
-            }
-        }
-        index++;
-    }
-    // baked texture could not be found
-    return BAKED_NUM_INDICES;
-}
-
-LLWearableType::EType LLAvatarAppearanceDictionary::getTEWearableType(ETextureIndex index ) const
-{
-    return getTexture(index)->mWearableType;
-}
-
-// static
-bool LLAvatarAppearanceDictionary::isBakedImageId(const LLUUID& id)
-{
-<<<<<<< HEAD
-	if ((id == IMG_USE_BAKED_EYES) || (id == IMG_USE_BAKED_HAIR) || (id == IMG_USE_BAKED_HEAD) || (id == IMG_USE_BAKED_LOWER) || (id == IMG_USE_BAKED_SKIRT) || (id == IMG_USE_BAKED_UPPER) 
-		|| (id == IMG_USE_BAKED_LEFTARM) || (id == IMG_USE_BAKED_LEFTLEG) || (id == IMG_USE_BAKED_AUX1) || (id == IMG_USE_BAKED_AUX2) || (id == IMG_USE_BAKED_AUX3) )
-	{
-		return true;
-	}
-
-	return false;
-=======
-    if ((id == IMG_USE_BAKED_EYES) || (id == IMG_USE_BAKED_HAIR) || (id == IMG_USE_BAKED_HEAD) || (id == IMG_USE_BAKED_LOWER) || (id == IMG_USE_BAKED_SKIRT) || (id == IMG_USE_BAKED_UPPER)
-        || (id == IMG_USE_BAKED_LEFTARM) || (id == IMG_USE_BAKED_LEFTLEG) || (id == IMG_USE_BAKED_AUX1) || (id == IMG_USE_BAKED_AUX2) || (id == IMG_USE_BAKED_AUX3) )
-    {
-        return TRUE;
-    }
-
-    return FALSE;
->>>>>>> e1623bb2
-}
-
-// static
-EBakedTextureIndex LLAvatarAppearanceDictionary::assetIdToBakedTextureIndex(const LLUUID& id)
-{
-    if (id == IMG_USE_BAKED_EYES)
-    {
-        return BAKED_EYES;
-    }
-    else if (id == IMG_USE_BAKED_HAIR)
-    {
-        return BAKED_HAIR;
-    }
-    else if (id == IMG_USE_BAKED_HEAD)
-    {
-        return BAKED_HEAD;
-    }
-    else if (id == IMG_USE_BAKED_LOWER)
-    {
-        return BAKED_LOWER;
-    }
-    else if (id == IMG_USE_BAKED_SKIRT)
-    {
-        return BAKED_SKIRT;
-    }
-    else if (id == IMG_USE_BAKED_UPPER)
-    {
-        return BAKED_UPPER;
-    }
-    else if (id == IMG_USE_BAKED_LEFTARM)
-    {
-        return BAKED_LEFT_ARM;
-    }
-    else if (id == IMG_USE_BAKED_LEFTLEG)
-    {
-        return BAKED_LEFT_LEG;
-    }
-    else if (id == IMG_USE_BAKED_AUX1)
-    {
-        return BAKED_AUX1;
-    }
-    else if (id == IMG_USE_BAKED_AUX2)
-    {
-        return BAKED_AUX2;
-    }
-    else if (id == IMG_USE_BAKED_AUX3)
-    {
-        return BAKED_AUX3;
-    }
-
-    return BAKED_NUM_INDICES;
-}
-
-//static
-LLUUID LLAvatarAppearanceDictionary::localTextureIndexToMagicId(ETextureIndex t)
-{
-    LLUUID id = LLUUID::null;
-
-    switch (t)
-    {
-    case LLAvatarAppearanceDefines::TEX_HEAD_BAKED:
-        id = IMG_USE_BAKED_HEAD;
-        break;
-    case LLAvatarAppearanceDefines::TEX_UPPER_BAKED:
-        id = IMG_USE_BAKED_UPPER;
-        break;
-    case LLAvatarAppearanceDefines::TEX_LOWER_BAKED:
-        id = IMG_USE_BAKED_LOWER;
-        break;
-    case LLAvatarAppearanceDefines::TEX_EYES_BAKED:
-        id = IMG_USE_BAKED_EYES;
-        break;
-    case LLAvatarAppearanceDefines::TEX_SKIRT_BAKED:
-        id = IMG_USE_BAKED_SKIRT;
-        break;
-    case LLAvatarAppearanceDefines::TEX_HAIR_BAKED:
-        id = IMG_USE_BAKED_HAIR;
-        break;
-    case LLAvatarAppearanceDefines::TEX_LEFT_ARM_BAKED:
-        id = IMG_USE_BAKED_LEFTARM;
-        break;
-    case LLAvatarAppearanceDefines::TEX_LEFT_LEG_BAKED:
-        id = IMG_USE_BAKED_LEFTLEG;
-        break;
-    case LLAvatarAppearanceDefines::TEX_AUX1_BAKED:
-        id = IMG_USE_BAKED_AUX1;
-        break;
-    case LLAvatarAppearanceDefines::TEX_AUX2_BAKED:
-        id = IMG_USE_BAKED_AUX2;
-        break;
-    case LLAvatarAppearanceDefines::TEX_AUX3_BAKED:
-        id = IMG_USE_BAKED_AUX3;
-        break;
-    default:
-        break;
-    }
-
-    return id;
-}+/**
+ * @file llavatarappearancedefines.cpp
+ * @brief Implementation of LLAvatarAppearanceDefines::LLAvatarAppearanceDictionary
+ *
+ * $LicenseInfo:firstyear=2001&license=viewerlgpl$
+ * Second Life Viewer Source Code
+ * Copyright (C) 2010, Linden Research, Inc.
+ *
+ * This library is free software; you can redistribute it and/or
+ * modify it under the terms of the GNU Lesser General Public
+ * License as published by the Free Software Foundation;
+ * version 2.1 of the License only.
+ *
+ * This library is distributed in the hope that it will be useful,
+ * but WITHOUT ANY WARRANTY; without even the implied warranty of
+ * MERCHANTABILITY or FITNESS FOR A PARTICULAR PURPOSE.  See the GNU
+ * Lesser General Public License for more details.
+ *
+ * You should have received a copy of the GNU Lesser General Public
+ * License along with this library; if not, write to the Free Software
+ * Foundation, Inc., 51 Franklin Street, Fifth Floor, Boston, MA  02110-1301  USA
+ *
+ * Linden Research, Inc., 945 Battery Street, San Francisco, CA  94111  USA
+ * $/LicenseInfo$
+ */
+
+#include "linden_common.h"
+#include "llavatarappearancedefines.h"
+#include "indra_constants.h"
+
+const S32 LLAvatarAppearanceDefines::SCRATCH_TEX_WIDTH = 1024;
+const S32 LLAvatarAppearanceDefines::SCRATCH_TEX_HEIGHT = 1024;
+
+using namespace LLAvatarAppearanceDefines;
+
+/*********************************************************************************
+ * Edit this function to add/remove/change textures and mesh definitions for avatars.
+ */
+
+LLAvatarAppearanceDictionary::Textures::Textures()
+{
+    addEntry(TEX_HEAD_BODYPAINT,              new TextureEntry("head_bodypaint",   true,  BAKED_NUM_INDICES, "",                          LLWearableType::WT_SKIN));
+    addEntry(TEX_UPPER_SHIRT,                 new TextureEntry("upper_shirt",      true,  BAKED_NUM_INDICES, "UIImgDefaultShirtUUID",     LLWearableType::WT_SHIRT));
+    addEntry(TEX_LOWER_PANTS,                 new TextureEntry("lower_pants",      true,  BAKED_NUM_INDICES, "UIImgDefaultPantsUUID",     LLWearableType::WT_PANTS));
+    addEntry(TEX_EYES_IRIS,                   new TextureEntry("eyes_iris",        true,  BAKED_NUM_INDICES, "UIImgDefaultEyesUUID",      LLWearableType::WT_EYES));
+    addEntry(TEX_HAIR,                        new TextureEntry("hair_grain",       true,  BAKED_NUM_INDICES, "UIImgDefaultHairUUID",      LLWearableType::WT_HAIR));
+    addEntry(TEX_UPPER_BODYPAINT,             new TextureEntry("upper_bodypaint",  true,  BAKED_NUM_INDICES, "",                          LLWearableType::WT_SKIN));
+    addEntry(TEX_LOWER_BODYPAINT,             new TextureEntry("lower_bodypaint",  true,  BAKED_NUM_INDICES, "",                          LLWearableType::WT_SKIN));
+    addEntry(TEX_LOWER_SHOES,                 new TextureEntry("lower_shoes",      true,  BAKED_NUM_INDICES, "UIImgDefaultShoesUUID",     LLWearableType::WT_SHOES));
+    addEntry(TEX_LOWER_SOCKS,                 new TextureEntry("lower_socks",      true,  BAKED_NUM_INDICES, "UIImgDefaultSocksUUID",     LLWearableType::WT_SOCKS));
+    addEntry(TEX_UPPER_JACKET,                new TextureEntry("upper_jacket",     true,  BAKED_NUM_INDICES, "UIImgDefaultJacketUUID",    LLWearableType::WT_JACKET));
+    addEntry(TEX_LOWER_JACKET,                new TextureEntry("lower_jacket",     true,  BAKED_NUM_INDICES, "UIImgDefaultJacketUUID",    LLWearableType::WT_JACKET));
+    addEntry(TEX_UPPER_GLOVES,                new TextureEntry("upper_gloves",     true,  BAKED_NUM_INDICES, "UIImgDefaultGlovesUUID",    LLWearableType::WT_GLOVES));
+    addEntry(TEX_UPPER_UNDERSHIRT,            new TextureEntry("upper_undershirt", true,  BAKED_NUM_INDICES, "UIImgDefaultUnderwearUUID", LLWearableType::WT_UNDERSHIRT));
+    addEntry(TEX_LOWER_UNDERPANTS,            new TextureEntry("lower_underpants", true,  BAKED_NUM_INDICES, "UIImgDefaultUnderwearUUID", LLWearableType::WT_UNDERPANTS));
+    addEntry(TEX_SKIRT,                       new TextureEntry("skirt",            true,  BAKED_NUM_INDICES, "UIImgDefaultSkirtUUID",     LLWearableType::WT_SKIRT));
+
+    addEntry(TEX_LOWER_ALPHA,                 new TextureEntry("lower_alpha",      true,  BAKED_NUM_INDICES, "UIImgDefaultAlphaUUID",     LLWearableType::WT_ALPHA));
+    addEntry(TEX_UPPER_ALPHA,                 new TextureEntry("upper_alpha",      true,  BAKED_NUM_INDICES, "UIImgDefaultAlphaUUID",     LLWearableType::WT_ALPHA));
+    addEntry(TEX_HEAD_ALPHA,                  new TextureEntry("head_alpha",       true,  BAKED_NUM_INDICES, "UIImgDefaultAlphaUUID",     LLWearableType::WT_ALPHA));
+    addEntry(TEX_EYES_ALPHA,                  new TextureEntry("eyes_alpha",       true,  BAKED_NUM_INDICES, "UIImgDefaultAlphaUUID",     LLWearableType::WT_ALPHA));
+    addEntry(TEX_HAIR_ALPHA,                  new TextureEntry("hair_alpha",       true,  BAKED_NUM_INDICES, "UIImgDefaultAlphaUUID",     LLWearableType::WT_ALPHA));
+
+    addEntry(TEX_HEAD_TATTOO,                 new TextureEntry("head_tattoo",      true,  BAKED_NUM_INDICES, "",     LLWearableType::WT_TATTOO));
+    addEntry(TEX_UPPER_TATTOO,                new TextureEntry("upper_tattoo",     true,  BAKED_NUM_INDICES, "",     LLWearableType::WT_TATTOO));
+    addEntry(TEX_LOWER_TATTOO,                new TextureEntry("lower_tattoo",     true,  BAKED_NUM_INDICES, "",     LLWearableType::WT_TATTOO));
+
+    addEntry(TEX_HEAD_UNIVERSAL_TATTOO,       new TextureEntry("head_universal_tattoo", true, BAKED_NUM_INDICES, "", LLWearableType::WT_UNIVERSAL));
+    addEntry(TEX_UPPER_UNIVERSAL_TATTOO,      new TextureEntry("upper_universal_tattoo", true, BAKED_NUM_INDICES, "", LLWearableType::WT_UNIVERSAL));
+    addEntry(TEX_LOWER_UNIVERSAL_TATTOO,      new TextureEntry("lower_universal_tattoo", true, BAKED_NUM_INDICES, "", LLWearableType::WT_UNIVERSAL));
+    addEntry(TEX_SKIRT_TATTOO,                new TextureEntry("skirt_tattoo",     true,  BAKED_NUM_INDICES, "",     LLWearableType::WT_UNIVERSAL));
+    addEntry(TEX_HAIR_TATTOO,                 new TextureEntry("hair_tattoo",      true,  BAKED_NUM_INDICES, "",     LLWearableType::WT_UNIVERSAL));
+    addEntry(TEX_EYES_TATTOO,                 new TextureEntry("eyes_tattoo",      true,  BAKED_NUM_INDICES, "",     LLWearableType::WT_UNIVERSAL));
+    addEntry(TEX_LEFT_ARM_TATTOO,             new TextureEntry("leftarm_tattoo",   true,  BAKED_NUM_INDICES, "",     LLWearableType::WT_UNIVERSAL));
+    addEntry(TEX_LEFT_LEG_TATTOO,             new TextureEntry("leftleg_tattoo",   true,  BAKED_NUM_INDICES, "",     LLWearableType::WT_UNIVERSAL));
+    addEntry(TEX_AUX1_TATTOO,                 new TextureEntry("aux1_tattoo",      true,  BAKED_NUM_INDICES, "",     LLWearableType::WT_UNIVERSAL));
+    addEntry(TEX_AUX2_TATTOO,                 new TextureEntry("aux2_tattoo",      true,  BAKED_NUM_INDICES, "",     LLWearableType::WT_UNIVERSAL));
+    addEntry(TEX_AUX3_TATTOO,                 new TextureEntry("aux3_tattoo",      true,  BAKED_NUM_INDICES, "",     LLWearableType::WT_UNIVERSAL));
+
+
+    addEntry(TEX_HEAD_BAKED,                  new TextureEntry("head-baked",       false, BAKED_HEAD, "head"));
+    addEntry(TEX_UPPER_BAKED,                 new TextureEntry("upper-baked",      false, BAKED_UPPER, "upper"));
+    addEntry(TEX_LOWER_BAKED,                 new TextureEntry("lower-baked",      false, BAKED_LOWER, "lower"));
+    addEntry(TEX_EYES_BAKED,                  new TextureEntry("eyes-baked",       false, BAKED_EYES, "eyes"));
+    addEntry(TEX_HAIR_BAKED,                  new TextureEntry("hair-baked",       false, BAKED_HAIR, "hair"));
+    addEntry(TEX_SKIRT_BAKED,                 new TextureEntry("skirt-baked",      false, BAKED_SKIRT, "skirt"));
+    addEntry(TEX_LEFT_ARM_BAKED,              new TextureEntry("leftarm-baked",   false, BAKED_LEFT_ARM, "leftarm"));
+    addEntry(TEX_LEFT_LEG_BAKED,              new TextureEntry("leftleg-baked",  false, BAKED_LEFT_LEG, "leftleg"));
+    addEntry(TEX_AUX1_BAKED,                  new TextureEntry("aux1-baked",       false, BAKED_AUX1, "aux1"));
+    addEntry(TEX_AUX2_BAKED,                  new TextureEntry("aux2-baked",       false, BAKED_AUX2, "aux2"));
+    addEntry(TEX_AUX3_BAKED,                  new TextureEntry("aux3-baked",       false, BAKED_AUX3, "aux3"));
+}
+
+LLAvatarAppearanceDictionary::BakedTextures::BakedTextures()
+{
+    // Baked textures
+    addEntry(BAKED_HEAD,       new BakedEntry(TEX_HEAD_BAKED,
+                                              "head", "a4b9dc38-e13b-4df9-b284-751efb0566ff",
+                                              4, TEX_HEAD_BODYPAINT, TEX_HEAD_TATTOO, TEX_HEAD_ALPHA, TEX_HEAD_UNIVERSAL_TATTOO,
+                                              6, LLWearableType::WT_SHAPE, LLWearableType::WT_SKIN, LLWearableType::WT_HAIR, LLWearableType::WT_TATTOO, LLWearableType::WT_ALPHA, LLWearableType::WT_UNIVERSAL));
+
+    addEntry(BAKED_UPPER,      new BakedEntry(TEX_UPPER_BAKED,
+                                              "upper_body", "5943ff64-d26c-4a90-a8c0-d61f56bd98d4",
+                                              8, TEX_UPPER_SHIRT,TEX_UPPER_BODYPAINT, TEX_UPPER_JACKET,
+                                              TEX_UPPER_GLOVES, TEX_UPPER_UNDERSHIRT, TEX_UPPER_TATTOO, TEX_UPPER_ALPHA, TEX_UPPER_UNIVERSAL_TATTOO,
+                                              9, LLWearableType::WT_SHAPE, LLWearableType::WT_SKIN, LLWearableType::WT_SHIRT, LLWearableType::WT_JACKET, LLWearableType::WT_GLOVES, LLWearableType::WT_UNDERSHIRT, LLWearableType::WT_TATTOO, LLWearableType::WT_ALPHA, LLWearableType::WT_UNIVERSAL));
+
+    addEntry(BAKED_LOWER,      new BakedEntry(TEX_LOWER_BAKED,
+                                              "lower_body", "2944ee70-90a7-425d-a5fb-d749c782ed7d",
+                                              9, TEX_LOWER_PANTS,TEX_LOWER_BODYPAINT,TEX_LOWER_SHOES, TEX_LOWER_SOCKS,
+                                              TEX_LOWER_JACKET, TEX_LOWER_UNDERPANTS, TEX_LOWER_TATTOO, TEX_LOWER_ALPHA, TEX_LOWER_UNIVERSAL_TATTOO,
+                                              10, LLWearableType::WT_SHAPE, LLWearableType::WT_SKIN,    LLWearableType::WT_PANTS, LLWearableType::WT_SHOES,  LLWearableType::WT_SOCKS,  LLWearableType::WT_JACKET, LLWearableType::WT_UNDERPANTS, LLWearableType::WT_TATTOO, LLWearableType::WT_ALPHA, LLWearableType::WT_UNIVERSAL));
+
+    addEntry(BAKED_EYES,       new BakedEntry(TEX_EYES_BAKED,
+                                              "eyes", "27b1bc0f-979f-4b13-95fe-b981c2ba9788",
+                                              3, TEX_EYES_IRIS, TEX_EYES_TATTOO, TEX_EYES_ALPHA,
+                                              3, LLWearableType::WT_EYES, LLWearableType::WT_UNIVERSAL, LLWearableType::WT_ALPHA));
+
+    addEntry(BAKED_SKIRT,      new BakedEntry(TEX_SKIRT_BAKED,
+                                              "skirt", "03e7e8cb-1368-483b-b6f3-74850838ba63",
+                                              2, TEX_SKIRT, TEX_SKIRT_TATTOO,
+                                              2, LLWearableType::WT_SKIRT, LLWearableType::WT_UNIVERSAL ));
+
+    addEntry(BAKED_HAIR,       new BakedEntry(TEX_HAIR_BAKED,
+                                              "hair", "a60e85a9-74e8-48d8-8a2d-8129f28d9b61",
+                                              3, TEX_HAIR, TEX_HAIR_TATTOO, TEX_HAIR_ALPHA,
+                                              3, LLWearableType::WT_HAIR, LLWearableType::WT_UNIVERSAL, LLWearableType::WT_ALPHA));
+
+    addEntry(BAKED_LEFT_ARM, new BakedEntry(TEX_LEFT_ARM_BAKED,
+        "leftarm", "9f39febf-22d7-0087-79d1-e9e8c6c9ed19",
+        1, TEX_LEFT_ARM_TATTOO,
+        1, LLWearableType::WT_UNIVERSAL));
+
+    addEntry(BAKED_LEFT_LEG, new BakedEntry(TEX_LEFT_LEG_BAKED,
+        "leftleg", "054a7a58-8ed5-6386-0add-3b636fb28b78",
+        1, TEX_LEFT_LEG_TATTOO,
+        1, LLWearableType::WT_UNIVERSAL));
+
+    addEntry(BAKED_AUX1, new BakedEntry(TEX_AUX1_BAKED,
+        "aux1", "790c11be-b25c-c17e-b4d2-6a4ad786b752",
+        1, TEX_AUX1_TATTOO,
+        1, LLWearableType::WT_UNIVERSAL));
+
+    addEntry(BAKED_AUX2, new BakedEntry(TEX_AUX2_BAKED,
+        "aux2", "d78c478f-48c7-5928-5864-8d99fb1f521e",
+        1, TEX_AUX2_TATTOO,
+        1, LLWearableType::WT_UNIVERSAL));
+
+    addEntry(BAKED_AUX3, new BakedEntry(TEX_AUX3_BAKED,
+        "aux3", "6a95dd53-edd9-aac8-f6d3-27ed99f3c3eb",
+        1, TEX_AUX3_TATTOO,
+        1, LLWearableType::WT_UNIVERSAL));
+}
+
+LLAvatarAppearanceDictionary::MeshEntries::MeshEntries()
+{
+    // MeshEntries
+    addEntry(MESH_ID_HAIR,             new MeshEntry(BAKED_HAIR,  "hairMesh",         6, PN_4));
+    addEntry(MESH_ID_HEAD,             new MeshEntry(BAKED_HEAD,  "headMesh",         5, PN_5));
+    addEntry(MESH_ID_EYELASH,          new MeshEntry(BAKED_HEAD,  "eyelashMesh",      1, PN_0)); // no baked mesh associated currently
+    addEntry(MESH_ID_UPPER_BODY,       new MeshEntry(BAKED_UPPER, "upperBodyMesh",    5, PN_1));
+    addEntry(MESH_ID_LOWER_BODY,       new MeshEntry(BAKED_LOWER, "lowerBodyMesh",    5, PN_2));
+    addEntry(MESH_ID_EYEBALL_LEFT,     new MeshEntry(BAKED_EYES,  "eyeBallLeftMesh",  2, PN_3));
+    addEntry(MESH_ID_EYEBALL_RIGHT,    new MeshEntry(BAKED_EYES,  "eyeBallRightMesh", 2, PN_3));
+    addEntry(MESH_ID_SKIRT,            new MeshEntry(BAKED_SKIRT, "skirtMesh",        5, PN_5));
+}
+
+/*
+ *
+ *********************************************************************************/
+
+LLAvatarAppearanceDictionary::LLAvatarAppearanceDictionary()
+{
+    createAssociations();
+}
+
+//virtual
+LLAvatarAppearanceDictionary::~LLAvatarAppearanceDictionary()
+{
+}
+
+// Baked textures are composites of textures; for each such composited texture,
+// map it to the baked texture.
+void LLAvatarAppearanceDictionary::createAssociations()
+{
+    for (BakedTextures::value_type& baked_pair : mBakedTextures)
+    {
+        const EBakedTextureIndex baked_index = baked_pair.first;
+        const BakedEntry *dict = baked_pair.second;
+
+        // For each texture that this baked texture index affects, associate those textures
+        // with this baked texture index.
+        for (const ETextureIndex local_texture_index : dict->mLocalTextures)
+        {
+            mTextures[local_texture_index]->mIsUsedByBakedTexture = true;
+            mTextures[local_texture_index]->mBakedTextureIndex = baked_index;
+        }
+    }
+
+}
+
+LLAvatarAppearanceDictionary::TextureEntry::TextureEntry(const std::string &name,
+                                                 bool is_local_texture,
+                                                 EBakedTextureIndex baked_texture_index,
+                                                 const std::string &default_image_name,
+                                                 LLWearableType::EType wearable_type) :
+    LLDictionaryEntry(name),
+    mIsLocalTexture(is_local_texture),
+    mIsBakedTexture(!is_local_texture),
+    mIsUsedByBakedTexture(baked_texture_index != BAKED_NUM_INDICES),
+    mBakedTextureIndex(baked_texture_index),
+    mDefaultImageName(default_image_name),
+    mWearableType(wearable_type)
+{
+}
+
+LLAvatarAppearanceDictionary::MeshEntry::MeshEntry(EBakedTextureIndex baked_index,
+                                           const std::string &name,
+                                           U8 level,
+                                           LLJointPickName pick) :
+    LLDictionaryEntry(name),
+    mBakedID(baked_index),
+    mLOD(level),
+    mPickName(pick)
+{
+}
+LLAvatarAppearanceDictionary::BakedEntry::BakedEntry(ETextureIndex tex_index,
+                                             const std::string &name,
+                                             const std::string &hash_name,
+                                             U32 num_local_textures,
+                                             ... ) :
+    LLDictionaryEntry(name),
+    mWearablesHashID(LLUUID(hash_name)),
+    mTextureIndex(tex_index)
+{
+    va_list argp;
+
+    va_start(argp, num_local_textures);
+
+    // Read in local textures
+    for (U8 i=0; i < num_local_textures; i++)
+    {
+        ETextureIndex t = (ETextureIndex)va_arg(argp,int);
+        mLocalTextures.push_back(t);
+    }
+
+    // Read in number of wearables
+    const U32 num_wearables = (U32)va_arg(argp,int);
+    // Read in wearables
+    for (U8 i=0; i < num_wearables; i++)
+    {
+        LLWearableType::EType t = (LLWearableType::EType)va_arg(argp,int);
+        mWearables.push_back(t);
+    }
+}
+
+ETextureIndex LLAvatarAppearanceDictionary::bakedToLocalTextureIndex(EBakedTextureIndex index) const
+{
+    return getBakedTexture(index)->mTextureIndex;
+}
+
+EBakedTextureIndex LLAvatarAppearanceDictionary::findBakedByRegionName(std::string name)
+{
+    U8 index = 0;
+    while (index < BAKED_NUM_INDICES)
+    {
+        const BakedEntry *be = getBakedTexture((EBakedTextureIndex) index);
+        if (be && be->mName.compare(name) == 0)
+        {
+            // baked texture found
+            return (EBakedTextureIndex) index;
+        }
+        index++;
+    }
+    // baked texture could not be found
+    return BAKED_NUM_INDICES;
+}
+
+EBakedTextureIndex LLAvatarAppearanceDictionary::findBakedByImageName(std::string name)
+{
+    U8 index = 0;
+    while (index < BAKED_NUM_INDICES)
+    {
+        const BakedEntry *be = getBakedTexture((EBakedTextureIndex) index);
+        if (be)
+        {
+            const TextureEntry *te = getTexture(be->mTextureIndex);
+            if (te && te->mDefaultImageName.compare(name) == 0)
+            {
+                // baked texture found
+                return (EBakedTextureIndex) index;
+            }
+        }
+        index++;
+    }
+    // baked texture could not be found
+    return BAKED_NUM_INDICES;
+}
+
+LLWearableType::EType LLAvatarAppearanceDictionary::getTEWearableType(ETextureIndex index ) const
+{
+    return getTexture(index)->mWearableType;
+}
+
+// static
+bool LLAvatarAppearanceDictionary::isBakedImageId(const LLUUID& id)
+{
+    if ((id == IMG_USE_BAKED_EYES) || (id == IMG_USE_BAKED_HAIR) || (id == IMG_USE_BAKED_HEAD) || (id == IMG_USE_BAKED_LOWER) || (id == IMG_USE_BAKED_SKIRT) || (id == IMG_USE_BAKED_UPPER)
+        || (id == IMG_USE_BAKED_LEFTARM) || (id == IMG_USE_BAKED_LEFTLEG) || (id == IMG_USE_BAKED_AUX1) || (id == IMG_USE_BAKED_AUX2) || (id == IMG_USE_BAKED_AUX3) )
+    {
+        return true;
+    }
+
+    return false;
+}
+
+// static
+EBakedTextureIndex LLAvatarAppearanceDictionary::assetIdToBakedTextureIndex(const LLUUID& id)
+{
+    if (id == IMG_USE_BAKED_EYES)
+    {
+        return BAKED_EYES;
+    }
+    else if (id == IMG_USE_BAKED_HAIR)
+    {
+        return BAKED_HAIR;
+    }
+    else if (id == IMG_USE_BAKED_HEAD)
+    {
+        return BAKED_HEAD;
+    }
+    else if (id == IMG_USE_BAKED_LOWER)
+    {
+        return BAKED_LOWER;
+    }
+    else if (id == IMG_USE_BAKED_SKIRT)
+    {
+        return BAKED_SKIRT;
+    }
+    else if (id == IMG_USE_BAKED_UPPER)
+    {
+        return BAKED_UPPER;
+    }
+    else if (id == IMG_USE_BAKED_LEFTARM)
+    {
+        return BAKED_LEFT_ARM;
+    }
+    else if (id == IMG_USE_BAKED_LEFTLEG)
+    {
+        return BAKED_LEFT_LEG;
+    }
+    else if (id == IMG_USE_BAKED_AUX1)
+    {
+        return BAKED_AUX1;
+    }
+    else if (id == IMG_USE_BAKED_AUX2)
+    {
+        return BAKED_AUX2;
+    }
+    else if (id == IMG_USE_BAKED_AUX3)
+    {
+        return BAKED_AUX3;
+    }
+
+    return BAKED_NUM_INDICES;
+}
+
+//static
+LLUUID LLAvatarAppearanceDictionary::localTextureIndexToMagicId(ETextureIndex t)
+{
+    LLUUID id = LLUUID::null;
+
+    switch (t)
+    {
+    case LLAvatarAppearanceDefines::TEX_HEAD_BAKED:
+        id = IMG_USE_BAKED_HEAD;
+        break;
+    case LLAvatarAppearanceDefines::TEX_UPPER_BAKED:
+        id = IMG_USE_BAKED_UPPER;
+        break;
+    case LLAvatarAppearanceDefines::TEX_LOWER_BAKED:
+        id = IMG_USE_BAKED_LOWER;
+        break;
+    case LLAvatarAppearanceDefines::TEX_EYES_BAKED:
+        id = IMG_USE_BAKED_EYES;
+        break;
+    case LLAvatarAppearanceDefines::TEX_SKIRT_BAKED:
+        id = IMG_USE_BAKED_SKIRT;
+        break;
+    case LLAvatarAppearanceDefines::TEX_HAIR_BAKED:
+        id = IMG_USE_BAKED_HAIR;
+        break;
+    case LLAvatarAppearanceDefines::TEX_LEFT_ARM_BAKED:
+        id = IMG_USE_BAKED_LEFTARM;
+        break;
+    case LLAvatarAppearanceDefines::TEX_LEFT_LEG_BAKED:
+        id = IMG_USE_BAKED_LEFTLEG;
+        break;
+    case LLAvatarAppearanceDefines::TEX_AUX1_BAKED:
+        id = IMG_USE_BAKED_AUX1;
+        break;
+    case LLAvatarAppearanceDefines::TEX_AUX2_BAKED:
+        id = IMG_USE_BAKED_AUX2;
+        break;
+    case LLAvatarAppearanceDefines::TEX_AUX3_BAKED:
+        id = IMG_USE_BAKED_AUX3;
+        break;
+    default:
+        break;
+    }
+
+    return id;
+}