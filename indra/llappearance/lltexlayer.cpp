/** 
 * @file lltexlayer.cpp
 * @brief A texture layer. Used for avatars.
 *
 * $LicenseInfo:firstyear=2002&license=viewerlgpl$
 * Second Life Viewer Source Code
 * Copyright (C) 2010, Linden Research, Inc.
 * 
 * This library is free software; you can redistribute it and/or
 * modify it under the terms of the GNU Lesser General Public
 * License as published by the Free Software Foundation;
 * version 2.1 of the License only.
 * 
 * This library is distributed in the hope that it will be useful,
 * but WITHOUT ANY WARRANTY; without even the implied warranty of
 * MERCHANTABILITY or FITNESS FOR A PARTICULAR PURPOSE.  See the GNU
 * Lesser General Public License for more details.
 * 
 * You should have received a copy of the GNU Lesser General Public
 * License along with this library; if not, write to the Free Software
 * Foundation, Inc., 51 Franklin Street, Fifth Floor, Boston, MA  02110-1301  USA
 * 
 * Linden Research, Inc., 945 Battery Street, San Francisco, CA  94111  USA
 * $/LicenseInfo$
 */

#include "linden_common.h"

#include "lltexlayer.h"

#include "llavatarappearance.h"
#include "llcrc.h"
#include "llimagej2c.h"
#include "llimagetga.h"
#include "lldir.h"
#include "llvfile.h"
#include "llvfs.h"
#include "lltexlayerparams.h"
#include "lltexturemanagerbridge.h"
#include "lllocaltextureobject.h"
#include "../llui/llui.h"
#include "llwearable.h"
#include "llwearabledata.h"
#include "llvertexbuffer.h"
#include "llviewervisualparam.h"
#include "llfasttimer.h"

//#include "../tools/imdebug/imdebug.h"

using namespace LLAvatarAppearanceDefines;

// runway consolidate
extern std::string self_av_string();

class LLTexLayerInfo
{
	friend class LLTexLayer;
	friend class LLTexLayerTemplate;
	friend class LLTexLayerInterface;
public:
	LLTexLayerInfo();
	~LLTexLayerInfo();

	BOOL parseXml(LLXmlTreeNode* node);
	BOOL createVisualParams(LLAvatarAppearance *appearance);
	BOOL isUserSettable() { return mLocalTexture != -1;	}
	S32  getLocalTexture() const { return mLocalTexture; }
	BOOL getOnlyAlpha() const { return mUseLocalTextureAlphaOnly; }
	std::string getName() const { return mName;	}

private:
	std::string				mName;
	
	BOOL					mWriteAllChannels; // Don't use masking.  Just write RGBA into buffer,
	LLTexLayerInterface::ERenderPass mRenderPass;

	std::string				mGlobalColor;
	LLColor4				mFixedColor;

	S32						mLocalTexture;
	std::string				mStaticImageFileName;
	BOOL					mStaticImageIsMask;
	BOOL					mUseLocalTextureAlphaOnly; // Ignore RGB channels from the input texture.  Use alpha as a mask
	BOOL					mIsVisibilityMask;

	typedef std::vector< std::pair< std::string,BOOL > > morph_name_list_t;
	morph_name_list_t		    mMorphNameList;
	param_color_info_list_t		mParamColorInfoList;
	param_alpha_info_list_t		mParamAlphaInfoList;
};

//-----------------------------------------------------------------------------
// LLTexLayerSetBuffer
// The composite image that a LLViewerTexLayerSet writes to.  Each LLViewerTexLayerSet has one.
//-----------------------------------------------------------------------------

LLTexLayerSetBuffer::LLTexLayerSetBuffer(LLTexLayerSet* const owner) :
	mTexLayerSet(owner)
{
}

LLTexLayerSetBuffer::~LLTexLayerSetBuffer()
{
}

void LLTexLayerSetBuffer::pushProjection() const
{
	gGL.matrixMode(LLRender::MM_PROJECTION);
	gGL.pushMatrix();
	gGL.loadIdentity();
	gGL.ortho(0.0f, getCompositeWidth(), 0.0f, getCompositeHeight(), -1.0f, 1.0f);

	gGL.matrixMode(LLRender::MM_MODELVIEW);
	gGL.pushMatrix();
	gGL.loadIdentity();
}

void LLTexLayerSetBuffer::popProjection() const
{
	gGL.matrixMode(LLRender::MM_PROJECTION);
	gGL.popMatrix();

	gGL.matrixMode(LLRender::MM_MODELVIEW);
	gGL.popMatrix();
}

// virtual
void LLTexLayerSetBuffer::preRenderTexLayerSet()
{
	// Set up an ortho projection
	pushProjection();
}

// virtual
void LLTexLayerSetBuffer::postRenderTexLayerSet(BOOL success)
{
	popProjection();
}

BOOL LLTexLayerSetBuffer::renderTexLayerSet()
{
	// Default color mask for tex layer render
	gGL.setColorMask(true, true);

	BOOL success = TRUE;
	
	bool use_shaders = LLGLSLShader::sNoFixedFunction;

	if (use_shaders)
	{
		gAlphaMaskProgram.bind();
		gAlphaMaskProgram.setMinimumAlpha(0.004f);
	}
	else
	{
		gGL.setAlphaRejectSettings(LLRender::CF_GREATER, 0.00f);
	}

	LLVertexBuffer::unbind();

	// Composite the color data
	LLGLSUIDefault gls_ui;
	success &= mTexLayerSet->render( getCompositeOriginX(), getCompositeOriginY(), 
									 getCompositeWidth(), getCompositeHeight() );
	gGL.flush();

	midRenderTexLayerSet(success);

	if (use_shaders)
	{
		gAlphaMaskProgram.unbind();
	}

	LLVertexBuffer::unbind();
	
	// reset GL state
	gGL.setColorMask(true, true);
	gGL.setSceneBlendType(LLRender::BT_ALPHA);

	return success;
}

//-----------------------------------------------------------------------------
// LLTexLayerSetInfo
// An ordered set of texture layers that get composited into a single texture.
//-----------------------------------------------------------------------------

LLTexLayerSetInfo::LLTexLayerSetInfo() :
	mBodyRegion( "" ),
	mWidth( 512 ),
	mHeight( 512 ),
	mClearAlpha( TRUE )
{
}

LLTexLayerSetInfo::~LLTexLayerSetInfo( )
{
	std::for_each(mLayerInfoList.begin(), mLayerInfoList.end(), DeletePointer());
	mLayerInfoList.clear();
}

BOOL LLTexLayerSetInfo::parseXml(LLXmlTreeNode* node)
{
	llassert( node->hasName( "layer_set" ) );
	if( !node->hasName( "layer_set" ) )
	{
		return FALSE;
	}

	// body_region
	static LLStdStringHandle body_region_string = LLXmlTree::addAttributeString("body_region");
	if( !node->getFastAttributeString( body_region_string, mBodyRegion ) )
	{
		LL_WARNS() << "<layer_set> is missing body_region attribute" << LL_ENDL;
		return FALSE;
	}

	// width, height
	static LLStdStringHandle width_string = LLXmlTree::addAttributeString("width");
	if( !node->getFastAttributeS32( width_string, mWidth ) )
	{
		return FALSE;
	}

	static LLStdStringHandle height_string = LLXmlTree::addAttributeString("height");
	if( !node->getFastAttributeS32( height_string, mHeight ) )
	{
		return FALSE;
	}

	// Optional alpha component to apply after all compositing is complete.
	static LLStdStringHandle alpha_tga_file_string = LLXmlTree::addAttributeString("alpha_tga_file");
	node->getFastAttributeString( alpha_tga_file_string, mStaticAlphaFileName );

	static LLStdStringHandle clear_alpha_string = LLXmlTree::addAttributeString("clear_alpha");
	node->getFastAttributeBOOL( clear_alpha_string, mClearAlpha );

	// <layer>
	for (LLXmlTreeNode* child = node->getChildByName( "layer" );
		 child;
		 child = node->getNextNamedChild())
	{
		LLTexLayerInfo* info = new LLTexLayerInfo();
		if( !info->parseXml( child ))
		{
			delete info;
			return FALSE;
		}
		mLayerInfoList.push_back( info );		
	}
	return TRUE;
}

// creates visual params without generating layersets or layers
void LLTexLayerSetInfo::createVisualParams(LLAvatarAppearance *appearance)
{
	//layer_info_list_t		mLayerInfoList;
	for (layer_info_list_t::iterator layer_iter = mLayerInfoList.begin();
		 layer_iter != mLayerInfoList.end();
		 layer_iter++)
	{
		LLTexLayerInfo *layer_info = *layer_iter;
		layer_info->createVisualParams(appearance);
	}
}

//-----------------------------------------------------------------------------
// LLTexLayerSet
// An ordered set of texture layers that get composited into a single texture.
//-----------------------------------------------------------------------------

BOOL LLTexLayerSet::sHasCaches = FALSE;

LLTexLayerSet::LLTexLayerSet(LLAvatarAppearance* const appearance) :
	mAvatarAppearance( appearance ),
	mIsVisible( TRUE ),
	mBakedTexIndex(LLAvatarAppearanceDefines::BAKED_HEAD),
	mInfo( NULL )
{
}

// virtual
LLTexLayerSet::~LLTexLayerSet()
{
	deleteCaches();
	std::for_each(mLayerList.begin(), mLayerList.end(), DeletePointer());
	mLayerList.clear();

	std::for_each(mMaskLayerList.begin(), mMaskLayerList.end(), DeletePointer());
	mMaskLayerList.clear();
}

//-----------------------------------------------------------------------------
// setInfo
//-----------------------------------------------------------------------------

BOOL LLTexLayerSet::setInfo(const LLTexLayerSetInfo *info)
{
	llassert(mInfo == NULL);
	mInfo = info;
	//mID = info->mID; // No ID

	mLayerList.reserve(info->mLayerInfoList.size());
	for (LLTexLayerSetInfo::layer_info_list_t::const_iterator iter = info->mLayerInfoList.begin(); 
		 iter != info->mLayerInfoList.end(); 
		 iter++)
	{
		LLTexLayerInterface *layer = NULL;
		if ( (*iter)->isUserSettable() )
		{
			layer = new LLTexLayerTemplate( this, getAvatarAppearance() );
		}
		else
		{
			layer = new LLTexLayer(this);
		}
		// this is the first time this layer (of either type) is being created - make sure you add the parameters to the avatar appearance
		if (!layer->setInfo(*iter, NULL))
		{
			mInfo = NULL;
			return FALSE;
		}
		if (!layer->isVisibilityMask())
		{
			mLayerList.push_back( layer );
		}
		else
		{
			mMaskLayerList.push_back(layer);
		}
	}

	requestUpdate();

	stop_glerror();

	return TRUE;
}

#if 0 // obsolete
//-----------------------------------------------------------------------------
// parseData
//-----------------------------------------------------------------------------

BOOL LLTexLayerSet::parseData(LLXmlTreeNode* node)
{
	LLTexLayerSetInfo *info = new LLTexLayerSetInfo;

	if (!info->parseXml(node))
	{
		delete info;
		return FALSE;
	}
	if (!setInfo(info))
	{
		delete info;
		return FALSE;
	}
	return TRUE;
}
#endif

void LLTexLayerSet::deleteCaches()
{
	for( layer_list_t::iterator iter = mLayerList.begin(); iter != mLayerList.end(); iter++ )
	{
		LLTexLayerInterface* layer = *iter;
		layer->deleteCaches();
	}
	for (layer_list_t::iterator iter = mMaskLayerList.begin(); iter != mMaskLayerList.end(); iter++)
	{
		LLTexLayerInterface* layer = *iter;
		layer->deleteCaches();
	}
}


BOOL LLTexLayerSet::render( S32 x, S32 y, S32 width, S32 height )
{
	BOOL success = TRUE;
	mIsVisible = TRUE;

	if (mMaskLayerList.size() > 0)
	{
		for (layer_list_t::iterator iter = mMaskLayerList.begin(); iter != mMaskLayerList.end(); iter++)
		{
			LLTexLayerInterface* layer = *iter;
			if (layer->isInvisibleAlphaMask())
			{
				mIsVisible = FALSE;
			}
		}
	}

	bool use_shaders = LLGLSLShader::sNoFixedFunction;

	LLGLSUIDefault gls_ui;
	LLGLDepthTest gls_depth(GL_FALSE, GL_FALSE);
	gGL.setColorMask(true, true);

	// clear buffer area to ensure we don't pick up UI elements
	{
		gGL.flush();
		LLGLDisable no_alpha(GL_ALPHA_TEST);
		if (use_shaders)
		{
			gAlphaMaskProgram.setMinimumAlpha(0.0f);
		}
		gGL.getTexUnit(0)->unbind(LLTexUnit::TT_TEXTURE);
		gGL.color4f( 0.f, 0.f, 0.f, 1.f );

		gl_rect_2d_simple( width, height );

		gGL.flush();
		if (use_shaders)
		{
			gAlphaMaskProgram.setMinimumAlpha(0.004f);
		}
	}

	if (mIsVisible)
	{
		// composite color layers
		for( layer_list_t::iterator iter = mLayerList.begin(); iter != mLayerList.end(); iter++ )
		{
			LLTexLayerInterface* layer = *iter;
			if (layer->getRenderPass() == LLTexLayer::RP_COLOR)
			{
				gGL.flush();
				success &= layer->render(x, y, width, height);
				gGL.flush();
			}
		}
		
		renderAlphaMaskTextures(x, y, width, height, false);
	
		stop_glerror();
	}
	else
	{
		gGL.flush();

		gGL.setSceneBlendType(LLRender::BT_REPLACE);
		LLGLDisable no_alpha(GL_ALPHA_TEST);
		if (use_shaders)
		{
			gAlphaMaskProgram.setMinimumAlpha(0.f);
		}

		gGL.getTexUnit(0)->unbind(LLTexUnit::TT_TEXTURE);
		gGL.color4f( 0.f, 0.f, 0.f, 0.f );

		gl_rect_2d_simple( width, height );
		gGL.setSceneBlendType(LLRender::BT_ALPHA);

		gGL.flush();
		if (use_shaders)
		{
			gAlphaMaskProgram.setMinimumAlpha(0.004f);
		}
	}

	return success;
}


BOOL LLTexLayerSet::isBodyRegion(const std::string& region) const 
{ 
	return mInfo->mBodyRegion == region; 
}

const std::string LLTexLayerSet::getBodyRegionName() const 
{ 
	return mInfo->mBodyRegion; 
}


// virtual
void LLTexLayerSet::asLLSD(LLSD& sd) const
{
	sd["visible"] = LLSD::Boolean(isVisible());
	LLSD layer_list_sd;
	layer_list_t::const_iterator layer_iter = mLayerList.begin();
	layer_list_t::const_iterator layer_end  = mLayerList.end();
	for(; layer_iter != layer_end; ++layer_iter);
	{
		LLSD layer_sd;
		//LLTexLayerInterface* layer = (*layer_iter);
		//if (layer)
		//{
		//	layer->asLLSD(layer_sd);
		//}
		layer_list_sd.append(layer_sd);
	}
	LLSD mask_list_sd;
	LLSD info_sd;
	sd["layers"] = layer_list_sd;
	sd["masks"] = mask_list_sd;
	sd["info"] = info_sd;
}


void LLTexLayerSet::destroyComposite()
{
	if( mComposite )
	{
		mComposite = NULL;
	}
}

LLTexLayerSetBuffer* LLTexLayerSet::getComposite()
{
	if (!mComposite)
	{
		createComposite();
	}
	return mComposite;
}

const LLTexLayerSetBuffer* LLTexLayerSet::getComposite() const
{
	return mComposite;
}

static LLTrace::BlockTimerStatHandle FTM_GATHER_MORPH_MASK_ALPHA("gatherMorphMaskAlpha");
void LLTexLayerSet::gatherMorphMaskAlpha(U8 *data, S32 origin_x, S32 origin_y, S32 width, S32 height)
{
	LL_RECORD_BLOCK_TIME(FTM_GATHER_MORPH_MASK_ALPHA);
	memset(data, 255, width * height);

	for( layer_list_t::iterator iter = mLayerList.begin(); iter != mLayerList.end(); iter++ )
	{
		LLTexLayerInterface* layer = *iter;
		layer->gatherAlphaMasks(data, origin_x, origin_y, width, height);
	}
	
	// Set alpha back to that of our alpha masks.
	renderAlphaMaskTextures(origin_x, origin_y, width, height, true);
}

static LLTrace::BlockTimerStatHandle FTM_RENDER_ALPHA_MASK_TEXTURES("renderAlphaMaskTextures");
void LLTexLayerSet::renderAlphaMaskTextures(S32 x, S32 y, S32 width, S32 height, bool forceClear)
{
	LL_RECORD_BLOCK_TIME(FTM_RENDER_ALPHA_MASK_TEXTURES);
	const LLTexLayerSetInfo *info = getInfo();
	
	bool use_shaders = LLGLSLShader::sNoFixedFunction;

	gGL.setColorMask(false, true);
	gGL.setSceneBlendType(LLRender::BT_REPLACE);
	
	// (Optionally) replace alpha with a single component image from a tga file.
	if (!info->mStaticAlphaFileName.empty())
	{
		gGL.flush();
		{
			LLGLTexture* tex = LLTexLayerStaticImageList::getInstance()->getTexture(info->mStaticAlphaFileName, TRUE);
			if( tex )
			{
				LLGLSUIDefault gls_ui;
				gGL.getTexUnit(0)->bind(tex);
				gGL.getTexUnit(0)->setTextureBlendType( LLTexUnit::TB_REPLACE );
				gl_rect_2d_simple_tex( width, height );
			}
		}
		gGL.flush();
	}
	else if (forceClear || info->mClearAlpha || (mMaskLayerList.size() > 0))
	{
		// Set the alpha channel to one (clean up after previous blending)
		gGL.flush();
		LLGLDisable no_alpha(GL_ALPHA_TEST);
		if (use_shaders)
		{
			gAlphaMaskProgram.setMinimumAlpha(0.f);
		}
		gGL.getTexUnit(0)->unbind(LLTexUnit::TT_TEXTURE);
		gGL.color4f( 0.f, 0.f, 0.f, 1.f );
		
		gl_rect_2d_simple( width, height );
		
		gGL.flush();
		if (use_shaders)
		{
			gAlphaMaskProgram.setMinimumAlpha(0.004f);
		}
	}
	
	// (Optional) Mask out part of the baked texture with alpha masks
	// will still have an effect even if mClearAlpha is set or the alpha component was replaced
	if (mMaskLayerList.size() > 0)
	{
		gGL.setSceneBlendType(LLRender::BT_MULT_ALPHA);
		gGL.getTexUnit(0)->setTextureBlendType( LLTexUnit::TB_REPLACE );
		for (layer_list_t::iterator iter = mMaskLayerList.begin(); iter != mMaskLayerList.end(); iter++)
		{
			LLTexLayerInterface* layer = *iter;
			gGL.flush();
			layer->blendAlphaTexture(x,y,width, height);
			gGL.flush();
		}
		
	}
	
	gGL.getTexUnit(0)->unbind(LLTexUnit::TT_TEXTURE);
	
	gGL.getTexUnit(0)->setTextureBlendType(LLTexUnit::TB_MULT);
	gGL.setColorMask(true, true);
	gGL.setSceneBlendType(LLRender::BT_ALPHA);
}

void LLTexLayerSet::applyMorphMask(U8* tex_data, S32 width, S32 height, S32 num_components)
{
	mAvatarAppearance->applyMorphMask(tex_data, width, height, num_components, mBakedTexIndex);
}

BOOL LLTexLayerSet::isMorphValid() const
{
	for(layer_list_t::const_iterator iter = mLayerList.begin(); iter != mLayerList.end(); iter++ )
	{
		const LLTexLayerInterface* layer = *iter;
		if (layer && !layer->isMorphValid())
		{
			return FALSE;
		}
	}
	return TRUE;
}

void LLTexLayerSet::invalidateMorphMasks()
{
	for( layer_list_t::iterator iter = mLayerList.begin(); iter != mLayerList.end(); iter++ )
	{
		LLTexLayerInterface* layer = *iter;
		if (layer)
		{
			layer->invalidateMorphMasks();
		}
	}
}


//-----------------------------------------------------------------------------
// LLTexLayerInfo
//-----------------------------------------------------------------------------
LLTexLayerInfo::LLTexLayerInfo() :
	mWriteAllChannels( FALSE ),
	mRenderPass(LLTexLayer::RP_COLOR),
	mFixedColor( 0.f, 0.f, 0.f, 0.f ),
	mLocalTexture( -1 ),
	mStaticImageIsMask( FALSE ),
	mUseLocalTextureAlphaOnly(FALSE),
	mIsVisibilityMask(FALSE)
{
}

LLTexLayerInfo::~LLTexLayerInfo( )
{
	std::for_each(mParamColorInfoList.begin(), mParamColorInfoList.end(), DeletePointer());
	mParamColorInfoList.clear();
	std::for_each(mParamAlphaInfoList.begin(), mParamAlphaInfoList.end(), DeletePointer());
	mParamAlphaInfoList.clear();
}

BOOL LLTexLayerInfo::parseXml(LLXmlTreeNode* node)
{
	llassert( node->hasName( "layer" ) );

	// name attribute
	static LLStdStringHandle name_string = LLXmlTree::addAttributeString("name");
	if( !node->getFastAttributeString( name_string, mName ) )
	{
		return FALSE;
	}
	
	static LLStdStringHandle write_all_channels_string = LLXmlTree::addAttributeString("write_all_channels");
	node->getFastAttributeBOOL( write_all_channels_string, mWriteAllChannels );

	std::string render_pass_name;
	static LLStdStringHandle render_pass_string = LLXmlTree::addAttributeString("render_pass");
	if( node->getFastAttributeString( render_pass_string, render_pass_name ) )
	{
		if( render_pass_name == "bump" )
		{
			mRenderPass = LLTexLayer::RP_BUMP;
		}
	}

	// Note: layers can have either a "global_color" attrib, a "fixed_color" attrib, or a <param_color> child.
	// global color attribute (optional)
	static LLStdStringHandle global_color_string = LLXmlTree::addAttributeString("global_color");
	node->getFastAttributeString( global_color_string, mGlobalColor );

	// Visibility mask (optional)
	BOOL is_visibility;
	static LLStdStringHandle visibility_mask_string = LLXmlTree::addAttributeString("visibility_mask");
	if (node->getFastAttributeBOOL(visibility_mask_string, is_visibility))
	{
		mIsVisibilityMask = is_visibility;
	}

	// color attribute (optional)
	LLColor4U color4u;
	static LLStdStringHandle fixed_color_string = LLXmlTree::addAttributeString("fixed_color");
	if( node->getFastAttributeColor4U( fixed_color_string, color4u ) )
	{
		mFixedColor.setVec( color4u );
	}

		// <texture> optional sub-element
	for (LLXmlTreeNode* texture_node = node->getChildByName( "texture" );
		 texture_node;
		 texture_node = node->getNextNamedChild())
	{
		std::string local_texture_name;
		static LLStdStringHandle tga_file_string = LLXmlTree::addAttributeString("tga_file");
		static LLStdStringHandle local_texture_string = LLXmlTree::addAttributeString("local_texture");
		static LLStdStringHandle file_is_mask_string = LLXmlTree::addAttributeString("file_is_mask");
		static LLStdStringHandle local_texture_alpha_only_string = LLXmlTree::addAttributeString("local_texture_alpha_only");
		if( texture_node->getFastAttributeString( tga_file_string, mStaticImageFileName ) )
		{
			texture_node->getFastAttributeBOOL( file_is_mask_string, mStaticImageIsMask );
		}
		else if (texture_node->getFastAttributeString(local_texture_string, local_texture_name))
		{
			texture_node->getFastAttributeBOOL( local_texture_alpha_only_string, mUseLocalTextureAlphaOnly );

			/* if ("upper_shirt" == local_texture_name)
				mLocalTexture = TEX_UPPER_SHIRT; */
			mLocalTexture = TEX_NUM_INDICES;
			for (LLAvatarAppearanceDictionary::Textures::const_iterator iter = LLAvatarAppearanceDictionary::getInstance()->getTextures().begin();
				 iter != LLAvatarAppearanceDictionary::getInstance()->getTextures().end();
				 iter++)
			{
				const LLAvatarAppearanceDictionary::TextureEntry *texture_dict = iter->second;
				if (local_texture_name == texture_dict->mName)
			{
					mLocalTexture = iter->first;
					break;
			}
			}
			if (mLocalTexture == TEX_NUM_INDICES)
			{
				LL_WARNS() << "<texture> element has invalid local_texture attribute: " << mName << " " << local_texture_name << LL_ENDL;
				return FALSE;
			}
		}
		else	
		{
			LL_WARNS() << "<texture> element is missing a required attribute. " << mName << LL_ENDL;
			return FALSE;
		}
	}

	for (LLXmlTreeNode* maskNode = node->getChildByName( "morph_mask" );
		 maskNode;
		 maskNode = node->getNextNamedChild())
	{
		std::string morph_name;
		static LLStdStringHandle morph_name_string = LLXmlTree::addAttributeString("morph_name");
		if (maskNode->getFastAttributeString(morph_name_string, morph_name))
		{
			BOOL invert = FALSE;
			static LLStdStringHandle invert_string = LLXmlTree::addAttributeString("invert");
			maskNode->getFastAttributeBOOL(invert_string, invert);			
			mMorphNameList.push_back(std::pair<std::string,BOOL>(morph_name,invert));
		}
	}

	// <param> optional sub-element (color or alpha params)
	for (LLXmlTreeNode* child = node->getChildByName( "param" );
		 child;
		 child = node->getNextNamedChild())
	{
		if( child->getChildByName( "param_color" ) )
		{
			// <param><param_color/></param>
			LLTexLayerParamColorInfo* info = new LLTexLayerParamColorInfo();
			if (!info->parseXml(child))
			{
				delete info;
				return FALSE;
			}
			mParamColorInfoList.push_back(info);
		}
		else if( child->getChildByName( "param_alpha" ) )
		{
			// <param><param_alpha/></param>
			LLTexLayerParamAlphaInfo* info = new LLTexLayerParamAlphaInfo( );
			if (!info->parseXml(child))
			{
				delete info;
				return FALSE;
			}
 			mParamAlphaInfoList.push_back(info);
		}
	}
	
	return TRUE;
}

BOOL LLTexLayerInfo::createVisualParams(LLAvatarAppearance *appearance)
{
	BOOL success = TRUE;
	for (param_color_info_list_t::iterator color_info_iter = mParamColorInfoList.begin();
		 color_info_iter != mParamColorInfoList.end();
		 color_info_iter++)
	{
		LLTexLayerParamColorInfo * color_info = *color_info_iter;
		LLTexLayerParamColor* param_color = new LLTexLayerParamColor(appearance);
		if (!param_color->setInfo(color_info, TRUE))
		{
			LL_WARNS() << "NULL TexLayer Color Param could not be added to visual param list. Deleting." << LL_ENDL;
			delete param_color;
			success = FALSE;
		}
	}

	for (param_alpha_info_list_t::iterator alpha_info_iter = mParamAlphaInfoList.begin();
		 alpha_info_iter != mParamAlphaInfoList.end();
		 alpha_info_iter++)
	{
		LLTexLayerParamAlphaInfo * alpha_info = *alpha_info_iter;
		LLTexLayerParamAlpha* param_alpha = new LLTexLayerParamAlpha(appearance);
		if (!param_alpha->setInfo(alpha_info, TRUE))
		{
			LL_WARNS() << "NULL TexLayer Alpha Param could not be added to visual param list. Deleting." << LL_ENDL;
			delete param_alpha;
			success = FALSE;
		}
	}

	return success;
}

LLTexLayerInterface::LLTexLayerInterface(LLTexLayerSet* const layer_set):
	mTexLayerSet( layer_set ),
	mMorphMasksValid( FALSE ),
	mInfo(NULL),
	mHasMorph(FALSE)
{
}

LLTexLayerInterface::LLTexLayerInterface(const LLTexLayerInterface &layer, LLWearable *wearable):
	mTexLayerSet( layer.mTexLayerSet ),
	mInfo(NULL)
{
	// don't add visual params for cloned layers
	setInfo(layer.getInfo(), wearable);

	mHasMorph = layer.mHasMorph;
}

BOOL LLTexLayerInterface::setInfo(const LLTexLayerInfo *info, LLWearable* wearable  ) // This sets mInfo and calls initialization functions
{
	// setInfo should only be called once. Code is not robust enough to handle redefinition of a texlayer.
	// Not a critical warning, but could be useful for debugging later issues. -Nyx
	if (mInfo != NULL) 
	{
			LL_WARNS() << "mInfo != NULL" << LL_ENDL;
	}
	mInfo = info;
	//mID = info->mID; // No ID

	mParamColorList.reserve(mInfo->mParamColorInfoList.size());
	for (param_color_info_list_t::const_iterator iter = mInfo->mParamColorInfoList.begin(); 
		 iter != mInfo->mParamColorInfoList.end(); 
		 iter++)
	{
		LLTexLayerParamColor* param_color;
		if (!wearable)
			{
				param_color = new LLTexLayerParamColor(this);
				if (!param_color->setInfo(*iter, TRUE))
				{
					mInfo = NULL;
					return FALSE;
				}
			}
			else
			{
				param_color = (LLTexLayerParamColor*)wearable->getVisualParam((*iter)->getID());
				if (!param_color)
				{
					mInfo = NULL;
					return FALSE;
				}
			}
			mParamColorList.push_back( param_color );
		}

	mParamAlphaList.reserve(mInfo->mParamAlphaInfoList.size());
	for (param_alpha_info_list_t::const_iterator iter = mInfo->mParamAlphaInfoList.begin(); 
		 iter != mInfo->mParamAlphaInfoList.end(); 
		 iter++)
		{
			LLTexLayerParamAlpha* param_alpha;
			if (!wearable)
			{
				param_alpha = new LLTexLayerParamAlpha( this );
				if (!param_alpha->setInfo(*iter, TRUE))
				{
					mInfo = NULL;
					return FALSE;
				}
			}
			else
			{
				param_alpha = (LLTexLayerParamAlpha*) wearable->getVisualParam((*iter)->getID());
				if (!param_alpha)
				{
					mInfo = NULL;
					return FALSE;
				}
			}
			mParamAlphaList.push_back( param_alpha );
		}

	return TRUE;
}

/*virtual*/ void LLTexLayerInterface::requestUpdate()
{
	mTexLayerSet->requestUpdate();
}

const std::string& LLTexLayerInterface::getName() const
{
	return mInfo->mName; 
}

ETextureIndex LLTexLayerInterface::getLocalTextureIndex() const
{
	return (ETextureIndex) mInfo->mLocalTexture;
}

LLWearableType::EType LLTexLayerInterface::getWearableType() const
{
	ETextureIndex te = getLocalTextureIndex();
	if (TEX_INVALID == te)
	{
		LLWearableType::EType type = LLWearableType::WT_INVALID;
		param_color_list_t::const_iterator color_iter = mParamColorList.begin();
		param_alpha_list_t::const_iterator alpha_iter = mParamAlphaList.begin();

		for (; color_iter != mParamColorList.end(); color_iter++)
		{
			LLTexLayerParamColor* param = *color_iter;
			if (param) 
			{
				LLWearableType::EType new_type = (LLWearableType::EType)param->getWearableType();
				if (new_type != LLWearableType::WT_INVALID && new_type != type) 
				{
					if (type != LLWearableType::WT_INVALID) 
					{
						return LLWearableType::WT_INVALID;
					}
					type = new_type;
				}
			}
		}

		for (; alpha_iter != mParamAlphaList.end(); alpha_iter++)
		{
			LLTexLayerParamAlpha* param = *alpha_iter;
			if (param) 
			{
				LLWearableType::EType new_type = (LLWearableType::EType)param->getWearableType();
				if (new_type != LLWearableType::WT_INVALID && new_type != type) 
				{
					if (type != LLWearableType::WT_INVALID) 
					{
						return LLWearableType::WT_INVALID;
					}
					type = new_type;
				}
			}
		}

		return type;
	}
	return LLAvatarAppearanceDictionary::getTEWearableType(te);
}

LLTexLayerInterface::ERenderPass LLTexLayerInterface::getRenderPass() const
{
	return mInfo->mRenderPass; 
}

const std::string& LLTexLayerInterface::getGlobalColor() const
{
	return mInfo->mGlobalColor; 
}

BOOL LLTexLayerInterface::isVisibilityMask() const
{
	return mInfo->mIsVisibilityMask;
}

void LLTexLayerInterface::invalidateMorphMasks()
{
	mMorphMasksValid = FALSE;
}

LLViewerVisualParam* LLTexLayerInterface::getVisualParamPtr(S32 index) const
{
	LLViewerVisualParam *result = NULL;
	for (param_color_list_t::const_iterator color_iter = mParamColorList.begin(); color_iter != mParamColorList.end() && !result; ++color_iter)
	{
		if ((*color_iter)->getID() == index)
		{
			result = *color_iter;
		}
	}
	for (param_alpha_list_t::const_iterator alpha_iter = mParamAlphaList.begin(); alpha_iter != mParamAlphaList.end() && !result; ++alpha_iter)
	{
		if ((*alpha_iter)->getID() == index)
		{
			result = *alpha_iter;
		}
	}

	return result;
}

//-----------------------------------------------------------------------------
// LLTexLayer
// A single texture layer, consisting of:
//		* color, consisting of either
//			* one or more color parameters (weighted colors)
//			* a reference to a global color
//			* a fixed color with non-zero alpha
//			* opaque white (the default)
//		* (optional) a texture defined by either
//			* a GUID
//			* a texture entry index (TE)
//		* (optional) one or more alpha parameters (weighted alpha textures)
//-----------------------------------------------------------------------------
LLTexLayer::LLTexLayer(LLTexLayerSet* const layer_set) :
	LLTexLayerInterface( layer_set ),
	mLocalTextureObject(NULL)
{
}

LLTexLayer::LLTexLayer(const LLTexLayer &layer, LLWearable *wearable) :
	LLTexLayerInterface( layer, wearable ),
	mLocalTextureObject(NULL)
{
}

LLTexLayer::LLTexLayer(const LLTexLayerTemplate &layer_template, LLLocalTextureObject *lto, LLWearable *wearable) :
	LLTexLayerInterface( layer_template, wearable ),
	mLocalTextureObject(lto)
{
}

LLTexLayer::~LLTexLayer()
{
	// mParamAlphaList and mParamColorList are LLViewerVisualParam's and get
	// deleted with ~LLCharacter()
	//std::for_each(mParamAlphaList.begin(), mParamAlphaList.end(), DeletePointer());
	//std::for_each(mParamColorList.begin(), mParamColorList.end(), DeletePointer());
	
	for( alpha_cache_t::iterator iter = mAlphaCache.begin();
		 iter != mAlphaCache.end(); iter++ )
	{
		U8* alpha_data = iter->second;
		delete [] alpha_data;
	}

}

void LLTexLayer::asLLSD(LLSD& sd) const
{
	// *TODO: Finish
	sd["id"] = getUUID();
}

//-----------------------------------------------------------------------------
// setInfo
//-----------------------------------------------------------------------------

BOOL LLTexLayer::setInfo(const LLTexLayerInfo* info, LLWearable* wearable  )
{
	return LLTexLayerInterface::setInfo(info, wearable);
}

//static 
void LLTexLayer::calculateTexLayerColor(const param_color_list_t &param_list, LLColor4 &net_color)
{
	for (param_color_list_t::const_iterator iter = param_list.begin();
		 iter != param_list.end(); iter++)
	{
		const LLTexLayerParamColor* param = *iter;
		LLColor4 param_net = param->getNetColor();
		const LLTexLayerParamColorInfo *info = (LLTexLayerParamColorInfo *)param->getInfo();
		switch(info->getOperation())
		{
			case LLTexLayerParamColor::OP_ADD:
				net_color += param_net;
				break;
			case LLTexLayerParamColor::OP_MULTIPLY:
				net_color = net_color * param_net;
				break;
			case LLTexLayerParamColor::OP_BLEND:
				net_color = lerp(net_color, param_net, param->getWeight());
				break;
			default:
				llassert(0);
				break;
		}
	}
	net_color.clamp();
}

/*virtual*/ void LLTexLayer::deleteCaches()
{
	// Only need to delete caches for alpha params. Color params don't hold extra memory
	for (param_alpha_list_t::iterator iter = mParamAlphaList.begin();
		 iter != mParamAlphaList.end(); iter++ )
	{
		LLTexLayerParamAlpha* param = *iter;
		param->deleteCaches();
	}
}

BOOL LLTexLayer::render(S32 x, S32 y, S32 width, S32 height)
{
	LLGLEnable color_mat(GL_COLOR_MATERIAL);
	// *TODO: Is this correct?
	//gPipeline.disableLights();
	stop_glerror();
	if (!LLGLSLShader::sNoFixedFunction)
	{
		glDisable(GL_LIGHTING);
	}
	stop_glerror();

	bool use_shaders = LLGLSLShader::sNoFixedFunction;

	LLColor4 net_color;
	BOOL color_specified = findNetColor(&net_color);
	
	if (mTexLayerSet->getAvatarAppearance()->mIsDummy)
	{
		color_specified = true;
		net_color = LLAvatarAppearance::getDummyColor();
	}

	BOOL success = TRUE;
	
	// If you can't see the layer, don't render it.
	if( is_approx_zero( net_color.mV[VW] ) )
	{
		return success;
	}

	BOOL alpha_mask_specified = FALSE;
	param_alpha_list_t::const_iterator iter = mParamAlphaList.begin();
	if( iter != mParamAlphaList.end() )
	{
		// If we have alpha masks, but we're skipping all of them, skip the whole layer.
		// However, we can't do this optimization if we have morph masks that need updating.
/*		if (!mHasMorph)
		{
			BOOL skip_layer = TRUE;

			while( iter != mParamAlphaList.end() )
			{
				const LLTexLayerParamAlpha* param = *iter;
		
				if( !param->getSkip() )
				{
					skip_layer = FALSE;
					break;
				}

				iter++;
			} 

			if( skip_layer )
			{
				return success;
			}
		}//*/

		const bool force_render = true;
		renderMorphMasks(x, y, width, height, net_color, force_render);
		alpha_mask_specified = TRUE;
		gGL.flush();
		gGL.blendFunc(LLRender::BF_DEST_ALPHA, LLRender::BF_ONE_MINUS_DEST_ALPHA);
	}

	gGL.color4fv( net_color.mV);

	if( getInfo()->mWriteAllChannels )
	{
		gGL.flush();
		gGL.setSceneBlendType(LLRender::BT_REPLACE);
	}

	if( (getInfo()->mLocalTexture != -1) && !getInfo()->mUseLocalTextureAlphaOnly )
	{
		{
			LLGLTexture* tex = NULL;
			if (mLocalTextureObject && mLocalTextureObject->getImage())
			{
				tex = mLocalTextureObject->getImage();
				if (mLocalTextureObject->getID() == IMG_DEFAULT_AVATAR)
				{
					tex = NULL;
				}
			}
			else
			{
				LL_INFOS() << "lto not defined or image not defined: " << getInfo()->getLocalTexture() << " lto: " << mLocalTextureObject << LL_ENDL;
			}
//			if( mTexLayerSet->getAvatarAppearance()->getLocalTextureGL((ETextureIndex)getInfo()->mLocalTexture, &image_gl ) )
			{
				if( tex )
				{
					bool no_alpha_test = getInfo()->mWriteAllChannels;
					LLGLDisable alpha_test(no_alpha_test ? GL_ALPHA_TEST : 0);
					if (no_alpha_test)
					{
						if (use_shaders)
						{
							gAlphaMaskProgram.setMinimumAlpha(0.f);
						}
					}
					
					LLTexUnit::eTextureAddressMode old_mode = tex->getAddressMode();
					
					gGL.getTexUnit(0)->bind(tex, TRUE);
					gGL.getTexUnit(0)->setTextureAddressMode(LLTexUnit::TAM_CLAMP);

					gl_rect_2d_simple_tex( width, height );

					gGL.getTexUnit(0)->setTextureAddressMode(old_mode);
					gGL.getTexUnit(0)->unbind(LLTexUnit::TT_TEXTURE);
					if (no_alpha_test)
					{
						if (use_shaders)
						{
							gAlphaMaskProgram.setMinimumAlpha(0.004f);
						}
					}
				}
			}
//			else
//			{
//				success = FALSE;
//			}
		}
	}

	if( !getInfo()->mStaticImageFileName.empty() )
	{
		{
			LLGLTexture* tex = LLTexLayerStaticImageList::getInstance()->getTexture(getInfo()->mStaticImageFileName, getInfo()->mStaticImageIsMask);
			if( tex )
			{
				gGL.getTexUnit(0)->bind(tex, TRUE);
				gl_rect_2d_simple_tex( width, height );
				gGL.getTexUnit(0)->unbind(LLTexUnit::TT_TEXTURE);
			}
			else
			{
				success = FALSE;
			}
		}
	}

	if(((-1 == getInfo()->mLocalTexture) ||
		 getInfo()->mUseLocalTextureAlphaOnly) &&
		getInfo()->mStaticImageFileName.empty() &&
		color_specified )
	{
		LLGLDisable no_alpha(GL_ALPHA_TEST);
		if (use_shaders)
		{
			gAlphaMaskProgram.setMinimumAlpha(0.000f);
		}

		gGL.getTexUnit(0)->unbind(LLTexUnit::TT_TEXTURE);
		gGL.color4fv( net_color.mV );
		gl_rect_2d_simple( width, height );
		if (use_shaders)
		{
			gAlphaMaskProgram.setMinimumAlpha(0.004f);
		}
	}

	if( alpha_mask_specified || getInfo()->mWriteAllChannels )
	{
		// Restore standard blend func value
		gGL.flush();
		gGL.setSceneBlendType(LLRender::BT_ALPHA);
		stop_glerror();
	}

	if( !success )
	{
		LL_INFOS() << "LLTexLayer::render() partial: " << getInfo()->mName << LL_ENDL;
	}
	return success;
}

const U8*	LLTexLayer::getAlphaData() const
{
	LLCRC alpha_mask_crc;
	const LLUUID& uuid = getUUID();
	alpha_mask_crc.update((U8*)(&uuid.mData), UUID_BYTES);

	for (param_alpha_list_t::const_iterator iter = mParamAlphaList.begin(); iter != mParamAlphaList.end(); iter++)
	{
		const LLTexLayerParamAlpha* param = *iter;
		// MULTI-WEARABLE: verify visual parameters used here
		F32 param_weight = param->getWeight();
		alpha_mask_crc.update((U8*)&param_weight, sizeof(F32));
	}

	U32 cache_index = alpha_mask_crc.getCRC();

	alpha_cache_t::const_iterator iter2 = mAlphaCache.find(cache_index);
	return (iter2 == mAlphaCache.end()) ? 0 : iter2->second;
}

BOOL LLTexLayer::findNetColor(LLColor4* net_color) const
{
	// Color is either:
	//	* one or more color parameters (weighted colors)  (which may make use of a global color or fixed color)
	//	* a reference to a global color
	//	* a fixed color with non-zero alpha
	//	* opaque white (the default)

	if( !mParamColorList.empty() )
	{
		if( !getGlobalColor().empty() )
		{
			net_color->setVec( mTexLayerSet->getAvatarAppearance()->getGlobalColor( getInfo()->mGlobalColor ) );
		}
		else if (getInfo()->mFixedColor.mV[VW])
		{
			net_color->setVec( getInfo()->mFixedColor );
		}
		else
		{
			net_color->setVec( 0.f, 0.f, 0.f, 0.f );
		}
		
		calculateTexLayerColor(mParamColorList, *net_color);
		return TRUE;
	}

	if( !getGlobalColor().empty() )
	{
		net_color->setVec( mTexLayerSet->getAvatarAppearance()->getGlobalColor( getGlobalColor() ) );
		return TRUE;
	}

	if( getInfo()->mFixedColor.mV[VW] )
	{
		net_color->setVec( getInfo()->mFixedColor );
		return TRUE;
	}

	net_color->setToWhite();

	return FALSE; // No need to draw a separate colored polygon
}

BOOL LLTexLayer::blendAlphaTexture(S32 x, S32 y, S32 width, S32 height)
{
	BOOL success = TRUE;

	gGL.flush();
	
	bool use_shaders = LLGLSLShader::sNoFixedFunction;

	if( !getInfo()->mStaticImageFileName.empty() )
	{
		LLGLTexture* tex = LLTexLayerStaticImageList::getInstance()->getTexture( getInfo()->mStaticImageFileName, getInfo()->mStaticImageIsMask );
		if( tex )
		{
			LLGLSNoAlphaTest gls_no_alpha_test;
			if (use_shaders)
			{
				gAlphaMaskProgram.setMinimumAlpha(0.f);
			}
			gGL.getTexUnit(0)->bind(tex, TRUE);
			gl_rect_2d_simple_tex( width, height );
			gGL.getTexUnit(0)->unbind(LLTexUnit::TT_TEXTURE);
			if (use_shaders)
			{
				gAlphaMaskProgram.setMinimumAlpha(0.004f);
			}
		}
		else
		{
			success = FALSE;
		}
	}
	else
	{
		if (getInfo()->mLocalTexture >=0 && getInfo()->mLocalTexture < TEX_NUM_INDICES)
		{
			LLGLTexture* tex = mLocalTextureObject->getImage();
			if (tex)
			{
				LLGLSNoAlphaTest gls_no_alpha_test;
				if (use_shaders)
				{
					gAlphaMaskProgram.setMinimumAlpha(0.f);
				}
				gGL.getTexUnit(0)->bind(tex);
				gl_rect_2d_simple_tex( width, height );
				gGL.getTexUnit(0)->unbind(LLTexUnit::TT_TEXTURE);
				success = TRUE;
				if (use_shaders)
				{
					gAlphaMaskProgram.setMinimumAlpha(0.004f);
				}
			}
		}
	}
	
	return success;
}

/*virtual*/ void LLTexLayer::gatherAlphaMasks(U8 *data, S32 originX, S32 originY, S32 width, S32 height)
{
	addAlphaMask(data, originX, originY, width, height);
}

static LLTrace::BlockTimerStatHandle FTM_RENDER_MORPH_MASKS("renderMorphMasks");
void LLTexLayer::renderMorphMasks(S32 x, S32 y, S32 width, S32 height, const LLColor4 &layer_color, bool force_render)
{
	if (!force_render && !hasMorph())
	{
		LL_DEBUGS() << "skipping renderMorphMasks for " << getUUID() << LL_ENDL;
		return;
	}
	LL_RECORD_BLOCK_TIME(FTM_RENDER_MORPH_MASKS);
	BOOL success = TRUE;

	llassert( !mParamAlphaList.empty() );

	bool use_shaders = LLGLSLShader::sNoFixedFunction;

	if (use_shaders)
	{
		gAlphaMaskProgram.setMinimumAlpha(0.f);
	}

	gGL.setColorMask(false, true);

	LLTexLayerParamAlpha* first_param = *mParamAlphaList.begin();
	// Note: if the first param is a mulitply, multiply against the current buffer's alpha
	if( !first_param || !first_param->getMultiplyBlend() )
	{
		LLGLDisable no_alpha(GL_ALPHA_TEST);
		gGL.getTexUnit(0)->unbind(LLTexUnit::TT_TEXTURE);
	
		// Clear the alpha
		gGL.flush();
		gGL.setSceneBlendType(LLRender::BT_REPLACE);

		gGL.color4f( 0.f, 0.f, 0.f, 0.f );
		gl_rect_2d_simple( width, height );
	}

	// Accumulate alphas
	LLGLSNoAlphaTest gls_no_alpha_test;
	gGL.color4f( 1.f, 1.f, 1.f, 1.f );
	for (param_alpha_list_t::iterator iter = mParamAlphaList.begin(); iter != mParamAlphaList.end(); iter++)
	{
		LLTexLayerParamAlpha* param = *iter;
		success &= param->render( x, y, width, height );
		if (!success && !force_render)
		{
			LL_DEBUGS() << "Failed to render param " << param->getID() << " ; skipping morph mask." << LL_ENDL;
			return;
		}
	}

	// Approximates a min() function
	gGL.flush();
	gGL.setSceneBlendType(LLRender::BT_MULT_ALPHA);

	// Accumulate the alpha component of the texture
	if( getInfo()->mLocalTexture != -1 )
	{
		LLGLTexture* tex = mLocalTextureObject->getImage();
		if( tex && (tex->getComponents() == 4) )
		{
			LLGLSNoAlphaTest gls_no_alpha_test;
			LLTexUnit::eTextureAddressMode old_mode = tex->getAddressMode();
			
			gGL.getTexUnit(0)->bind(tex, TRUE);
			gGL.getTexUnit(0)->setTextureAddressMode(LLTexUnit::TAM_CLAMP);

			gl_rect_2d_simple_tex( width, height );

			gGL.getTexUnit(0)->setTextureAddressMode(old_mode);
			gGL.getTexUnit(0)->unbind(LLTexUnit::TT_TEXTURE);
		}
	}

	if( !getInfo()->mStaticImageFileName.empty() && getInfo()->mStaticImageIsMask )
	{
		LLGLTexture* tex = LLTexLayerStaticImageList::getInstance()->getTexture(getInfo()->mStaticImageFileName, getInfo()->mStaticImageIsMask);
		if( tex )
		{
			if(	(tex->getComponents() == 4) || (tex->getComponents() == 1) )
			{
				LLGLSNoAlphaTest gls_no_alpha_test;
				gGL.getTexUnit(0)->bind(tex, TRUE);
				gl_rect_2d_simple_tex( width, height );
				gGL.getTexUnit(0)->unbind(LLTexUnit::TT_TEXTURE);
			}
			else
			{
				LL_WARNS() << "Skipping rendering of " << getInfo()->mStaticImageFileName 
						<< "; expected 1 or 4 components." << LL_ENDL;
			}
		}
	}

	// Draw a rectangle with the layer color to multiply the alpha by that color's alpha.
	// Note: we're still using gGL.blendFunc( GL_DST_ALPHA, GL_ZERO );
	if ( !is_approx_equal(layer_color.mV[VW], 1.f) )
	{
		LLGLDisable no_alpha(GL_ALPHA_TEST);
		gGL.getTexUnit(0)->unbind(LLTexUnit::TT_TEXTURE);
		gGL.color4fv(layer_color.mV);
		gl_rect_2d_simple( width, height );
	}

	if (use_shaders)
	{
		gAlphaMaskProgram.setMinimumAlpha(0.004f);
	}

	LLGLSUIDefault gls_ui;

	gGL.setColorMask(true, true);
	
	if (hasMorph() && success)
	{
		LLCRC alpha_mask_crc;
		const LLUUID& uuid = getUUID();
		alpha_mask_crc.update((U8*)(&uuid.mData), UUID_BYTES);
		
		for (param_alpha_list_t::const_iterator iter = mParamAlphaList.begin(); iter != mParamAlphaList.end(); iter++)
		{
			const LLTexLayerParamAlpha* param = *iter;
			F32 param_weight = param->getWeight();
			alpha_mask_crc.update((U8*)&param_weight, sizeof(F32));
		}

		U32 cache_index = alpha_mask_crc.getCRC();
		U8* alpha_data = NULL; 
                // We believe we need to generate morph masks, do not assume that the cached version is accurate.
                // We can get bad morph masks during login, on minimize, and occasional gl errors.
                // We should only be doing this when we believe something has changed with respect to the user's appearance.
		{
                       LL_DEBUGS("Avatar") << "gl alpha cache of morph mask not found, doing readback: " << getName() << LL_ENDL;
                        // clear out a slot if we have filled our cache
			S32 max_cache_entries = getTexLayerSet()->getAvatarAppearance()->isSelf() ? 4 : 1;
			while ((S32)mAlphaCache.size() >= max_cache_entries)
			{
				alpha_cache_t::iterator iter2 = mAlphaCache.begin(); // arbitrarily grab the first entry
				alpha_data = iter2->second;
				delete [] alpha_data;
				mAlphaCache.erase(iter2);
			}
			alpha_data = new U8[width * height];
			mAlphaCache[cache_index] = alpha_data;
    
<<<<<<< HEAD
            // nSight doesn't support use of glReadPixels
            if (!LLRender::sNsightDebugSupport)
            {
			    glReadPixels(x, y, width, height, GL_ALPHA, GL_UNSIGNED_BYTE, alpha_data);
            }
=======
			// nSight doesn't support use of glReadPixels
			if (!LLRender::sNsightDebugSupport)
			{
				glReadPixels(x, y, width, height, GL_ALPHA, GL_UNSIGNED_BYTE, alpha_data);
			}
>>>>>>> c70119eb
		}
		
		getTexLayerSet()->getAvatarAppearance()->dirtyMesh();

		mMorphMasksValid = TRUE;
		getTexLayerSet()->applyMorphMask(alpha_data, width, height, 1);
	}
}

static LLTrace::BlockTimerStatHandle FTM_ADD_ALPHA_MASK("addAlphaMask");
void LLTexLayer::addAlphaMask(U8 *data, S32 originX, S32 originY, S32 width, S32 height)
{
	LL_RECORD_BLOCK_TIME(FTM_ADD_ALPHA_MASK);
	S32 size = width * height;
	const U8* alphaData = getAlphaData();
	if (!alphaData && hasAlphaParams())
	{
		LLColor4 net_color;
		findNetColor( &net_color );
		// TODO: eliminate need for layer morph mask valid flag
		invalidateMorphMasks();
		const bool force_render = false;
		renderMorphMasks(originX, originY, width, height, net_color, force_render);
		alphaData = getAlphaData();
	}
	if (alphaData)
	{
		for( S32 i = 0; i < size; i++ )
		{
			U8 curAlpha = data[i];
			U16 resultAlpha = curAlpha;
			resultAlpha *= ( ((U16)alphaData[i]) + 1);
			resultAlpha = resultAlpha >> 8;
			data[i] = (U8)resultAlpha;
		}
	}
}

/*virtual*/ BOOL LLTexLayer::isInvisibleAlphaMask() const
{
	if (mLocalTextureObject)
	{
		if (mLocalTextureObject->getID() == IMG_INVISIBLE)
		{
			return TRUE;
		}
	}

	return FALSE;
}

LLUUID LLTexLayer::getUUID() const
{
	LLUUID uuid;
	if( getInfo()->mLocalTexture != -1 )
	{
			LLGLTexture* tex = mLocalTextureObject->getImage();
			if (tex)
			{
				uuid = mLocalTextureObject->getID();
			}
	}
	if( !getInfo()->mStaticImageFileName.empty() )
	{
			LLGLTexture* tex = LLTexLayerStaticImageList::getInstance()->getTexture(getInfo()->mStaticImageFileName, getInfo()->mStaticImageIsMask);
			if( tex )
			{
				uuid = tex->getID();
			}
	}
	return uuid;
}


//-----------------------------------------------------------------------------
// LLTexLayerTemplate
// A single texture layer, consisting of:
//		* color, consisting of either
//			* one or more color parameters (weighted colors)
//			* a reference to a global color
//			* a fixed color with non-zero alpha
//			* opaque white (the default)
//		* (optional) a texture defined by either
//			* a GUID
//			* a texture entry index (TE)
//		* (optional) one or more alpha parameters (weighted alpha textures)
//-----------------------------------------------------------------------------
LLTexLayerTemplate::LLTexLayerTemplate(LLTexLayerSet* layer_set, LLAvatarAppearance* const appearance) :
	LLTexLayerInterface(layer_set),
	mAvatarAppearance( appearance )
{
}

LLTexLayerTemplate::LLTexLayerTemplate(const LLTexLayerTemplate &layer) :
	LLTexLayerInterface(layer),
	mAvatarAppearance(layer.getAvatarAppearance())
{
}

LLTexLayerTemplate::~LLTexLayerTemplate()
{
}

//-----------------------------------------------------------------------------
// setInfo
//-----------------------------------------------------------------------------

/*virtual*/ BOOL LLTexLayerTemplate::setInfo(const LLTexLayerInfo* info, LLWearable* wearable  )
{
	return LLTexLayerInterface::setInfo(info, wearable);
}

U32 LLTexLayerTemplate::updateWearableCache() const
{
	mWearableCache.clear();

	LLWearableType::EType wearable_type = getWearableType();
	if (LLWearableType::WT_INVALID == wearable_type)
	{
		//this isn't a cloneable layer 
		return 0;
	}
	U32 num_wearables = getAvatarAppearance()->getWearableData()->getWearableCount(wearable_type);
	U32 added = 0;
	for (U32 i = 0; i < num_wearables; i++)
	{
		LLWearable*  wearable = getAvatarAppearance()->getWearableData()->getWearable(wearable_type, i);
		if (!wearable)
		{
			continue;
		}
		mWearableCache.push_back(wearable);
		added++;
	}
	return added;
}
LLTexLayer* LLTexLayerTemplate::getLayer(U32 i) const
{
	if (mWearableCache.size() <= i)
	{
		return NULL;
	}
	LLWearable *wearable = mWearableCache[i];
	LLLocalTextureObject *lto = NULL;
	LLTexLayer *layer = NULL;
	if (wearable)
	{
		 lto = wearable->getLocalTextureObject(mInfo->mLocalTexture);
	}
	if (lto)
	{
		layer = lto->getTexLayer(getName());
	}
	return layer;
}

/*virtual*/ BOOL LLTexLayerTemplate::render(S32 x, S32 y, S32 width, S32 height)
{
	if(!mInfo)
	{
		return FALSE ;
	}

	BOOL success = TRUE;
	updateWearableCache();
	for (wearable_cache_t::const_iterator iter = mWearableCache.begin(); iter!= mWearableCache.end(); iter++)
	{
		LLWearable* wearable = NULL;
		LLLocalTextureObject *lto = NULL;
		LLTexLayer *layer = NULL;
		wearable = *iter;
		if (wearable)
		{
			lto = wearable->getLocalTextureObject(mInfo->mLocalTexture);
		}
		if (lto)
		{
			layer = lto->getTexLayer(getName());
		}
		if (layer)
		{
			wearable->writeToAvatar(mAvatarAppearance);
			layer->setLTO(lto);
			success &= layer->render(x,y,width,height);
		}
	}

	return success;
}

/*virtual*/ BOOL LLTexLayerTemplate::blendAlphaTexture( S32 x, S32 y, S32 width, S32 height) // Multiplies a single alpha texture against the frame buffer
{
	BOOL success = TRUE;
	U32 num_wearables = updateWearableCache();
	for (U32 i = 0; i < num_wearables; i++)
	{
		LLTexLayer *layer = getLayer(i);
		if (layer)
		{
			success &= layer->blendAlphaTexture(x,y,width,height);
		}
	}
	return success;
}

/*virtual*/ void LLTexLayerTemplate::gatherAlphaMasks(U8 *data, S32 originX, S32 originY, S32 width, S32 height)
{
	U32 num_wearables = updateWearableCache();
	U32 i = num_wearables - 1; // For rendering morph masks, we only want to use the top wearable
	LLTexLayer *layer = getLayer(i);
	if (layer)
	{
		layer->addAlphaMask(data, originX, originY, width, height);
	}
}

/*virtual*/ void LLTexLayerTemplate::setHasMorph(BOOL newval)
{ 
	mHasMorph = newval;
	U32 num_wearables = updateWearableCache();
	for (U32 i = 0; i < num_wearables; i++)
	{
		LLTexLayer *layer = getLayer(i);
		if (layer)
		{	
			layer->setHasMorph(newval);
		}
	}
}

/*virtual*/ void LLTexLayerTemplate::deleteCaches()
{
	U32 num_wearables = updateWearableCache();
	for (U32 i = 0; i < num_wearables; i++)
	{
		LLTexLayer *layer = getLayer(i);
		if (layer)
		{
			layer->deleteCaches();
		}
	}
}

/*virtual*/ BOOL LLTexLayerTemplate::isInvisibleAlphaMask() const
{
	U32 num_wearables = updateWearableCache();
	for (U32 i = 0; i < num_wearables; i++)
	{
		LLTexLayer *layer = getLayer(i);
		if (layer)
		{
			 if (layer->isInvisibleAlphaMask())
			 {
				 return TRUE;
			 }
		}
	}

	return FALSE;
}


//-----------------------------------------------------------------------------
// finds a specific layer based on a passed in name
//-----------------------------------------------------------------------------
LLTexLayerInterface*  LLTexLayerSet::findLayerByName(const std::string& name)
{
	for (layer_list_t::iterator iter = mLayerList.begin(); iter != mLayerList.end(); iter++ )
	{
		LLTexLayerInterface* layer = *iter;
		if (layer->getName() == name)
		{
			return layer;
		}
	}
	for (layer_list_t::iterator iter = mMaskLayerList.begin(); iter != mMaskLayerList.end(); iter++ )
	{
		LLTexLayerInterface* layer = *iter;
		if (layer->getName() == name)
		{
			return layer;
		}
	}
	return NULL;
}

void LLTexLayerSet::cloneTemplates(LLLocalTextureObject *lto, LLAvatarAppearanceDefines::ETextureIndex tex_index, LLWearable *wearable)
{
	// initialize all texlayers with this texture type for this LTO
	for( LLTexLayerSet::layer_list_t::iterator iter = mLayerList.begin(); iter != mLayerList.end(); iter++ )
	{
		LLTexLayerTemplate* layer = (LLTexLayerTemplate*)*iter;
		if (layer->getInfo()->getLocalTexture() == (S32) tex_index)
		{
			lto->addTexLayer(layer, wearable);
		}
	}
	for( LLTexLayerSet::layer_list_t::iterator iter = mMaskLayerList.begin(); iter != mMaskLayerList.end(); iter++ )
	{
		LLTexLayerTemplate* layer = (LLTexLayerTemplate*)*iter;
		if (layer->getInfo()->getLocalTexture() == (S32) tex_index)
		{
			lto->addTexLayer(layer, wearable);
		}
	}
}
//-----------------------------------------------------------------------------
// LLTexLayerStaticImageList
//-----------------------------------------------------------------------------

LLTexLayerStaticImageList::LLTexLayerStaticImageList() :
	mGLBytes(0),
	mTGABytes(0),
	mImageNames(16384)
{
}

LLTexLayerStaticImageList::~LLTexLayerStaticImageList()
{
	deleteCachedImages();
}

void LLTexLayerStaticImageList::dumpByteCount() const
{
	LL_INFOS() << "Avatar Static Textures " <<
		"KB GL:" << (mGLBytes / 1024) <<
		"KB TGA:" << (mTGABytes / 1024) << "KB" << LL_ENDL;
}

void LLTexLayerStaticImageList::deleteCachedImages()
{
	if( mGLBytes || mTGABytes )
	{
		LL_INFOS() << "Clearing Static Textures " <<
			"KB GL:" << (mGLBytes / 1024) <<
			"KB TGA:" << (mTGABytes / 1024) << "KB" << LL_ENDL;

		//mStaticImageLists uses LLPointers, clear() will cause deletion
		
		mStaticImageListTGA.clear();
		mStaticImageList.clear();
		
		mGLBytes = 0;
		mTGABytes = 0;
	}
}

// Note: in general, for a given image image we'll call either getImageTga() or getTexture().
// We call getImageTga() if the image is used as an alpha gradient.
// Otherwise, we call getTexture()

// Returns an LLImageTGA that contains the encoded data from a tga file named file_name.
// Caches the result to speed identical subsequent requests.
static LLTrace::BlockTimerStatHandle FTM_LOAD_STATIC_TGA("getImageTGA");
LLImageTGA* LLTexLayerStaticImageList::getImageTGA(const std::string& file_name)
{
	LL_RECORD_BLOCK_TIME(FTM_LOAD_STATIC_TGA);
	const char *namekey = mImageNames.addString(file_name);
	image_tga_map_t::const_iterator iter = mStaticImageListTGA.find(namekey);
	if( iter != mStaticImageListTGA.end() )
	{
		return iter->second;
	}
	else
	{
		std::string path;
		path = gDirUtilp->getExpandedFilename(LL_PATH_CHARACTER,file_name);
		LLPointer<LLImageTGA> image_tga = new LLImageTGA( path );
		if( image_tga->getDataSize() > 0 )
		{
			mStaticImageListTGA[ namekey ] = image_tga;
			mTGABytes += image_tga->getDataSize();
			return image_tga;
		}
		else
		{
			return NULL;
		}
	}
}

// Returns a GL Image (without a backing ImageRaw) that contains the decoded data from a tga file named file_name.
// Caches the result to speed identical subsequent requests.
static LLTrace::BlockTimerStatHandle FTM_LOAD_STATIC_TEXTURE("getTexture");
LLGLTexture* LLTexLayerStaticImageList::getTexture(const std::string& file_name, BOOL is_mask)
{
	LL_RECORD_BLOCK_TIME(FTM_LOAD_STATIC_TEXTURE);
	LLPointer<LLGLTexture> tex;
	const char *namekey = mImageNames.addString(file_name);

	texture_map_t::const_iterator iter = mStaticImageList.find(namekey);
	if( iter != mStaticImageList.end() )
	{
		tex = iter->second;
	}
	else
	{
		llassert(gTextureManagerBridgep);
		tex = gTextureManagerBridgep->getLocalTexture( FALSE );
		LLPointer<LLImageRaw> image_raw = new LLImageRaw;
		if( loadImageRaw( file_name, image_raw ) )
		{
			if( (image_raw->getComponents() == 1) && is_mask )
			{
				// Convert grayscale alpha masks from single channel into RGBA.
				// Fill RGB with black to allow fixed function gl calls
				// to match shader implementation.
				LLPointer<LLImageRaw> alpha_image_raw = image_raw;
				image_raw = new LLImageRaw(image_raw->getWidth(),
										   image_raw->getHeight(),
										   4);

				image_raw->copyUnscaledAlphaMask(alpha_image_raw, LLColor4U::black);
			}
			tex->createGLTexture(0, image_raw, 0, TRUE, LLGLTexture::LOCAL);

			gGL.getTexUnit(0)->bind(tex);
			tex->setAddressMode(LLTexUnit::TAM_CLAMP);

			mStaticImageList [ namekey ] = tex;
			mGLBytes += (S32)tex->getWidth() * tex->getHeight() * tex->getComponents();
		}
		else
		{
			tex = NULL;
		}
	}

	return tex;
}

// Reads a .tga file, decodes it, and puts the decoded data in image_raw.
// Returns TRUE if successful.
static LLTrace::BlockTimerStatHandle FTM_LOAD_IMAGE_RAW("loadImageRaw");
BOOL LLTexLayerStaticImageList::loadImageRaw(const std::string& file_name, LLImageRaw* image_raw)
{
	LL_RECORD_BLOCK_TIME(FTM_LOAD_IMAGE_RAW);
	BOOL success = FALSE;
	std::string path;
	path = gDirUtilp->getExpandedFilename(LL_PATH_CHARACTER,file_name);
	LLPointer<LLImageTGA> image_tga = new LLImageTGA( path );
	if( image_tga->getDataSize() > 0 )
	{
		// Copy data from tga to raw.
		success = image_tga->decode( image_raw );
	}

	return success;
}
<|MERGE_RESOLUTION|>--- conflicted
+++ resolved
@@ -1578,19 +1578,11 @@
 			alpha_data = new U8[width * height];
 			mAlphaCache[cache_index] = alpha_data;
     
-<<<<<<< HEAD
-            // nSight doesn't support use of glReadPixels
-            if (!LLRender::sNsightDebugSupport)
-            {
-			    glReadPixels(x, y, width, height, GL_ALPHA, GL_UNSIGNED_BYTE, alpha_data);
-            }
-=======
 			// nSight doesn't support use of glReadPixels
 			if (!LLRender::sNsightDebugSupport)
 			{
-				glReadPixels(x, y, width, height, GL_ALPHA, GL_UNSIGNED_BYTE, alpha_data);
-			}
->>>>>>> c70119eb
+			glReadPixels(x, y, width, height, GL_ALPHA, GL_UNSIGNED_BYTE, alpha_data);
+		}
 		}
 		
 		getTexLayerSet()->getAvatarAppearance()->dirtyMesh();
