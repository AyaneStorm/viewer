--- conflicted
+++ resolved
@@ -1,133 +1,102 @@
-/**
- * @file llwearabledata.h
- * @brief LLWearableData class header file
- *
- * $LicenseInfo:firstyear=2012&license=viewerlgpl$
- * Second Life Viewer Source Code
- * Copyright (C) 2010, Linden Research, Inc.
- *
- * This library is free software; you can redistribute it and/or
- * modify it under the terms of the GNU Lesser General Public
- * License as published by the Free Software Foundation;
- * version 2.1 of the License only.
- *
- * This library is distributed in the hope that it will be useful,
- * but WITHOUT ANY WARRANTY; without even the implied warranty of
- * MERCHANTABILITY or FITNESS FOR A PARTICULAR PURPOSE.  See the GNU
- * Lesser General Public License for more details.
- *
- * You should have received a copy of the GNU Lesser General Public
- * License along with this library; if not, write to the Free Software
- * Foundation, Inc., 51 Franklin Street, Fifth Floor, Boston, MA  02110-1301  USA
- *
- * Linden Research, Inc., 945 Battery Street, San Francisco, CA  94111  USA
- * $/LicenseInfo$
- */
-
-#ifndef LL_WEARABLEDATA_H
-#define LL_WEARABLEDATA_H
-
-#include "llavatarappearancedefines.h"
-#include "llwearable.h"
-#include "llerror.h"
-
-class LLAvatarAppearance;
-
-class LLWearableData
-{
-    // *TODO: Figure out why this is causing compile error.
-    //LOG_CLASS(LLWearableData);
-
-    //--------------------------------------------------------------------
-    // Constructors / destructors / Initializers
-    //--------------------------------------------------------------------
-public:
-    LLWearableData();
-    virtual ~LLWearableData();
-
-    void setAvatarAppearance(LLAvatarAppearance* appearance) { mAvatarAppearance = appearance; }
-
-protected:
-    //--------------------------------------------------------------------
-    // Accessors
-    //--------------------------------------------------------------------
-public:
-<<<<<<< HEAD
-	LLWearable*			getWearable(const LLWearableType::EType type, U32 index /*= 0*/); 
-	const LLWearable* 	getWearable(const LLWearableType::EType type, U32 index /*= 0*/) const;
-	LLWearable*			getTopWearable(const LLWearableType::EType type);
-	const LLWearable*	getTopWearable(const LLWearableType::EType type) const;
-	LLWearable*			getBottomWearable(const LLWearableType::EType type);
-	const LLWearable*	getBottomWearable(const LLWearableType::EType type) const;
-	U32				getWearableCount(const LLWearableType::EType type) const;
-	U32				getWearableCount(const U32 tex_index) const;
-	bool			getWearableIndex(const LLWearable *wearable, U32& index) const;
-	U32				getClothingLayerCount() const;
-	bool			canAddWearable(const LLWearableType::EType type) const;
-
-	bool			isOnTop(LLWearable* wearable) const;
-	
-	static const U32 MAX_CLOTHING_LAYERS = 60;
-
-	//--------------------------------------------------------------------
-	// Setters
-	//--------------------------------------------------------------------
-protected:
-	// Low-level data structure setter - public access is via setWearableItem, etc.
-	void 			setWearable(const LLWearableType::EType type, U32 index, LLWearable *wearable);
-	void 			pushWearable(const LLWearableType::EType type, LLWearable *wearable, 
-								 bool trigger_updated = true);
-	virtual void	wearableUpdated(LLWearable *wearable, bool removed);
-	void 			eraseWearable(LLWearable *wearable);
-	void			eraseWearable(const LLWearableType::EType type, U32 index);
-	void			clearWearableType(const LLWearableType::EType type);
-	bool			swapWearables(const LLWearableType::EType type, U32 index_a, U32 index_b);
-=======
-    LLWearable*         getWearable(const LLWearableType::EType type, U32 index /*= 0*/);
-    const LLWearable*   getWearable(const LLWearableType::EType type, U32 index /*= 0*/) const;
-    LLWearable*         getTopWearable(const LLWearableType::EType type);
-    const LLWearable*   getTopWearable(const LLWearableType::EType type) const;
-    LLWearable*         getBottomWearable(const LLWearableType::EType type);
-    const LLWearable*   getBottomWearable(const LLWearableType::EType type) const;
-    U32             getWearableCount(const LLWearableType::EType type) const;
-    U32             getWearableCount(const U32 tex_index) const;
-    BOOL            getWearableIndex(const LLWearable *wearable, U32& index) const;
-    U32             getClothingLayerCount() const;
-    BOOL            canAddWearable(const LLWearableType::EType type) const;
-
-    BOOL            isOnTop(LLWearable* wearable) const;
-
-    static const U32 MAX_CLOTHING_LAYERS = 60;
-
-    //--------------------------------------------------------------------
-    // Setters
-    //--------------------------------------------------------------------
-protected:
-    // Low-level data structure setter - public access is via setWearableItem, etc.
-    void            setWearable(const LLWearableType::EType type, U32 index, LLWearable *wearable);
-    void            pushWearable(const LLWearableType::EType type, LLWearable *wearable,
-                                 bool trigger_updated = true);
-    virtual void    wearableUpdated(LLWearable *wearable, BOOL removed);
-    void            eraseWearable(LLWearable *wearable);
-    void            eraseWearable(const LLWearableType::EType type, U32 index);
-    void            clearWearableType(const LLWearableType::EType type);
-    bool            swapWearables(const LLWearableType::EType type, U32 index_a, U32 index_b);
->>>>>>> e1623bb2
-
-private:
-    void            pullCrossWearableValues(const LLWearableType::EType type);
-
-    //--------------------------------------------------------------------
-    // Member variables
-    //--------------------------------------------------------------------
-protected:
-    LLAvatarAppearance* mAvatarAppearance;
-    typedef std::vector<LLWearable*> wearableentry_vec_t; // all wearables of a certain type (EG all shirts)
-    typedef std::map<LLWearableType::EType, wearableentry_vec_t> wearableentry_map_t;   // wearable "categories" arranged by wearable type
-    wearableentry_map_t mWearableDatas;
-
-};
-
-
-
-#endif // LL_WEARABLEDATA_H
+/**
+ * @file llwearabledata.h
+ * @brief LLWearableData class header file
+ *
+ * $LicenseInfo:firstyear=2012&license=viewerlgpl$
+ * Second Life Viewer Source Code
+ * Copyright (C) 2010, Linden Research, Inc.
+ *
+ * This library is free software; you can redistribute it and/or
+ * modify it under the terms of the GNU Lesser General Public
+ * License as published by the Free Software Foundation;
+ * version 2.1 of the License only.
+ *
+ * This library is distributed in the hope that it will be useful,
+ * but WITHOUT ANY WARRANTY; without even the implied warranty of
+ * MERCHANTABILITY or FITNESS FOR A PARTICULAR PURPOSE.  See the GNU
+ * Lesser General Public License for more details.
+ *
+ * You should have received a copy of the GNU Lesser General Public
+ * License along with this library; if not, write to the Free Software
+ * Foundation, Inc., 51 Franklin Street, Fifth Floor, Boston, MA  02110-1301  USA
+ *
+ * Linden Research, Inc., 945 Battery Street, San Francisco, CA  94111  USA
+ * $/LicenseInfo$
+ */
+
+#ifndef LL_WEARABLEDATA_H
+#define LL_WEARABLEDATA_H
+
+#include "llavatarappearancedefines.h"
+#include "llwearable.h"
+#include "llerror.h"
+
+class LLAvatarAppearance;
+
+class LLWearableData
+{
+    // *TODO: Figure out why this is causing compile error.
+    //LOG_CLASS(LLWearableData);
+
+    //--------------------------------------------------------------------
+    // Constructors / destructors / Initializers
+    //--------------------------------------------------------------------
+public:
+    LLWearableData();
+    virtual ~LLWearableData();
+
+    void setAvatarAppearance(LLAvatarAppearance* appearance) { mAvatarAppearance = appearance; }
+
+protected:
+    //--------------------------------------------------------------------
+    // Accessors
+    //--------------------------------------------------------------------
+public:
+    LLWearable*         getWearable(const LLWearableType::EType type, U32 index /*= 0*/);
+    const LLWearable*   getWearable(const LLWearableType::EType type, U32 index /*= 0*/) const;
+    LLWearable*         getTopWearable(const LLWearableType::EType type);
+    const LLWearable*   getTopWearable(const LLWearableType::EType type) const;
+    LLWearable*         getBottomWearable(const LLWearableType::EType type);
+    const LLWearable*   getBottomWearable(const LLWearableType::EType type) const;
+    U32             getWearableCount(const LLWearableType::EType type) const;
+    U32             getWearableCount(const U32 tex_index) const;
+    bool            getWearableIndex(const LLWearable *wearable, U32& index) const;
+    U32             getClothingLayerCount() const;
+    bool            canAddWearable(const LLWearableType::EType type) const;
+
+    bool            isOnTop(LLWearable* wearable) const;
+
+    static const U32 MAX_CLOTHING_LAYERS = 60;
+
+    //--------------------------------------------------------------------
+    // Setters
+    //--------------------------------------------------------------------
+protected:
+    // Low-level data structure setter - public access is via setWearableItem, etc.
+    void            setWearable(const LLWearableType::EType type, U32 index, LLWearable *wearable);
+    void            pushWearable(const LLWearableType::EType type, LLWearable *wearable,
+                                 bool trigger_updated = true);
+    virtual void    wearableUpdated(LLWearable *wearable, bool removed);
+    void            eraseWearable(LLWearable *wearable);
+    void            eraseWearable(const LLWearableType::EType type, U32 index);
+    void            clearWearableType(const LLWearableType::EType type);
+    bool            swapWearables(const LLWearableType::EType type, U32 index_a, U32 index_b);
+
+private:
+    void            pullCrossWearableValues(const LLWearableType::EType type);
+
+    //--------------------------------------------------------------------
+    // Member variables
+    //--------------------------------------------------------------------
+protected:
+    LLAvatarAppearance* mAvatarAppearance;
+    typedef std::vector<LLWearable*> wearableentry_vec_t; // all wearables of a certain type (EG all shirts)
+    typedef std::map<LLWearableType::EType, wearableentry_vec_t> wearableentry_map_t;   // wearable "categories" arranged by wearable type
+    wearableentry_map_t mWearableDatas;
+
+};
+
+
+
+#endif // LL_WEARABLEDATA_H
+