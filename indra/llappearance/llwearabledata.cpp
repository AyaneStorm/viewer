--- conflicted
+++ resolved
@@ -64,33 +64,6 @@
 
 void LLWearableData::setWearable(const LLWearableType::EType type, U32 index, LLWearable *wearable)
 {
-<<<<<<< HEAD
-	LLWearable *old_wearable = getWearable(type,index);
-	if (!old_wearable)
-	{
-		pushWearable(type,wearable);
-		return;
-	}
-	
-	wearableentry_map_t::iterator wearable_iter = mWearableDatas.find(type);
-	if (wearable_iter == mWearableDatas.end())
-	{
-		LL_WARNS() << "invalid type, type " << type << " index " << index << LL_ENDL; 
-		return;
-	}
-	wearableentry_vec_t& wearable_vec = wearable_iter->second;
-	if (index>=wearable_vec.size())
-	{
-		LL_WARNS() << "invalid index, type " << type << " index " << index << LL_ENDL; 
-	}
-	else
-	{
-		wearable_vec[index] = wearable;
-		old_wearable->setUpdated();
-		const bool removed = false;
-		wearableUpdated(wearable, removed);
-	}
-=======
     LLWearable *old_wearable = getWearable(type,index);
     if (!old_wearable)
     {
@@ -113,32 +86,15 @@
     {
         wearable_vec[index] = wearable;
         old_wearable->setUpdated();
-        const BOOL removed = FALSE;
+        const bool removed = false;
         wearableUpdated(wearable, removed);
     }
->>>>>>> e7eced3c
 }
 
 void LLWearableData::pushWearable(const LLWearableType::EType type,
                                    LLWearable *wearable,
                                    bool trigger_updated /* = true */)
 {
-<<<<<<< HEAD
-	if (wearable == NULL)
-	{
-		// no null wearables please!
-		LL_WARNS() << "Null wearable sent for type " << type << LL_ENDL;
-	}
-	if (canAddWearable(type))
-	{
-		mWearableDatas[type].push_back(wearable);
-		if (trigger_updated)
-		{
-			const bool removed = false;
-			wearableUpdated(wearable, removed);
-		}
-	}
-=======
     if (wearable == NULL)
     {
         // no null wearables please!
@@ -149,11 +105,10 @@
         mWearableDatas[type].push_back(wearable);
         if (trigger_updated)
         {
-            const BOOL removed = FALSE;
+            const bool removed = false;
             wearableUpdated(wearable, removed);
         }
     }
->>>>>>> e7eced3c
 }
 
 // virtual
@@ -185,23 +140,13 @@
 
 void LLWearableData::eraseWearable(const LLWearableType::EType type, U32 index)
 {
-<<<<<<< HEAD
-	LLWearable *wearable = getWearable(type, index);
-	if (wearable)
-	{
-		mWearableDatas[type].erase(mWearableDatas[type].begin() + index);
-		const bool removed = true;
-		wearableUpdated(wearable, removed);
-	}
-=======
     LLWearable *wearable = getWearable(type, index);
     if (wearable)
     {
         mWearableDatas[type].erase(mWearableDatas[type].begin() + index);
-        const BOOL removed = TRUE;
+        const bool removed = true;
         wearableUpdated(wearable, removed);
     }
->>>>>>> e7eced3c
 }
 
 void LLWearableData::clearWearableType(const LLWearableType::EType type)
@@ -257,34 +202,9 @@
 
 bool LLWearableData::getWearableIndex(const LLWearable *wearable, U32& index_found) const
 {
-<<<<<<< HEAD
-	if (wearable == NULL)
-	{
-		return false;
-	}
-
-	const LLWearableType::EType type = wearable->getType();
-	wearableentry_map_t::const_iterator wearable_iter = mWearableDatas.find(type);
-	if (wearable_iter == mWearableDatas.end())
-	{
-		LL_WARNS() << "tried to get wearable index with an invalid type!" << LL_ENDL;
-		return false;
-	}
-	const wearableentry_vec_t& wearable_vec = wearable_iter->second;
-	for(U32 index = 0; index < wearable_vec.size(); index++)
-	{
-		if (wearable_vec[index] == wearable)
-		{
-			index_found = index;
-			return true;
-		}
-	}
-
-	return false;
-=======
     if (wearable == NULL)
     {
-        return FALSE;
+        return false;
     }
 
     const LLWearableType::EType type = wearable->getType();
@@ -292,7 +212,7 @@
     if (wearable_iter == mWearableDatas.end())
     {
         LL_WARNS() << "tried to get wearable index with an invalid type!" << LL_ENDL;
-        return FALSE;
+        return false;
     }
     const wearableentry_vec_t& wearable_vec = wearable_iter->second;
     for(U32 index = 0; index < wearable_vec.size(); index++)
@@ -300,12 +220,11 @@
         if (wearable_vec[index] == wearable)
         {
             index_found = index;
-            return TRUE;
+            return true;
         }
     }
 
-    return FALSE;
->>>>>>> e7eced3c
+    return false;
 }
 
 U32 LLWearableData::getClothingLayerCount() const
@@ -326,20 +245,6 @@
 bool LLWearableData::canAddWearable(const LLWearableType::EType type) const
 {
     LLAssetType::EType a_type = LLWearableType::getInstance()->getAssetType(type);
-<<<<<<< HEAD
-	if (a_type==LLAssetType::AT_CLOTHING)
-	{
-		return (getClothingLayerCount() < MAX_CLOTHING_LAYERS);
-	}
-	else if (a_type==LLAssetType::AT_BODYPART)
-	{
-		return (getWearableCount(type) < 1);
-	}
-	else
-	{
-		return false;
-	}
-=======
     if (a_type==LLAssetType::AT_CLOTHING)
     {
         return (getClothingLayerCount() < MAX_CLOTHING_LAYERS);
@@ -350,22 +255,15 @@
     }
     else
     {
-        return FALSE;
-    }
->>>>>>> e7eced3c
+        return false;
+    }
 }
 
 bool LLWearableData::isOnTop(LLWearable* wearable) const
 {
-<<<<<<< HEAD
-	if (!wearable) return false;
-	const LLWearableType::EType type = wearable->getType();
-	return ( getTopWearable(type) == wearable );
-=======
-    if (!wearable) return FALSE;
+    if (!wearable) return false;
     const LLWearableType::EType type = wearable->getType();
     return ( getTopWearable(type) == wearable );
->>>>>>> e7eced3c
 }
 
 const LLWearable* LLWearableData::getWearable(const LLWearableType::EType type, U32 index) const
