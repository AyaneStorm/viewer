/**
 * @file llviewervisualparam.h
 * @brief viewer side visual params (with data file parsing)
 *
 * $LicenseInfo:firstyear=2001&license=viewerlgpl$
 * Second Life Viewer Source Code
 * Copyright (C) 2010, Linden Research, Inc.
 *
 * This library is free software; you can redistribute it and/or
 * modify it under the terms of the GNU Lesser General Public
 * License as published by the Free Software Foundation;
 * version 2.1 of the License only.
 *
 * This library is distributed in the hope that it will be useful,
 * but WITHOUT ANY WARRANTY; without even the implied warranty of
 * MERCHANTABILITY or FITNESS FOR A PARTICULAR PURPOSE.  See the GNU
 * Lesser General Public License for more details.
 *
 * You should have received a copy of the GNU Lesser General Public
 * License along with this library; if not, write to the Free Software
 * Foundation, Inc., 51 Franklin Street, Fifth Floor, Boston, MA  02110-1301  USA
 *
 * Linden Research, Inc., 945 Battery Street, San Francisco, CA  94111  USA
 * $/LicenseInfo$
 */

#ifndef LL_LLViewerVisualParam_H
#define LL_LLViewerVisualParam_H

#include "v3math.h"
#include "llstring.h"
#include "llvisualparam.h"

class LLWearable;

//-----------------------------------------------------------------------------
// LLViewerVisualParamInfo
//-----------------------------------------------------------------------------
class LLViewerVisualParamInfo : public LLVisualParamInfo
{
    friend class LLViewerVisualParam;
public:
<<<<<<< HEAD
	LLViewerVisualParamInfo();
	/*virtual*/ ~LLViewerVisualParamInfo();
	
	/*virtual*/ bool parseXml(LLXmlTreeNode* node);
=======
    LLViewerVisualParamInfo();
    /*virtual*/ ~LLViewerVisualParamInfo();
>>>>>>> e7eced3c

    /*virtual*/ BOOL parseXml(LLXmlTreeNode* node);

    /*virtual*/ void toStream(std::ostream &out);

protected:
<<<<<<< HEAD
	S32			mWearableType;
	bool		mCrossWearable;
	std::string	mEditGroup;
	F32			mCamDist;
	F32			mCamAngle;		// degrees
	F32			mCamElevation;
	F32			mEditGroupDisplayOrder;
	bool		mShowSimple;	// show edit controls when in "simple ui" mode?
	F32			mSimpleMin;		// when in simple UI, apply this minimum, range 0.f to 100.f
	F32			mSimpleMax;		// when in simple UI, apply this maximum, range 0.f to 100.f
=======
    S32         mWearableType;
    BOOL        mCrossWearable;
    std::string mEditGroup;
    F32         mCamDist;
    F32         mCamAngle;      // degrees
    F32         mCamElevation;
    F32         mEditGroupDisplayOrder;
    BOOL        mShowSimple;    // show edit controls when in "simple ui" mode?
    F32         mSimpleMin;     // when in simple UI, apply this minimum, range 0.f to 100.f
    F32         mSimpleMax;     // when in simple UI, apply this maximum, range 0.f to 100.f
>>>>>>> e7eced3c
};

//-----------------------------------------------------------------------------
// LLViewerVisualParam
// VIRTUAL CLASS
// a viewer side interface class for a generalized parametric modification of the avatar mesh
//-----------------------------------------------------------------------------
LL_ALIGN_PREFIX(16)
class LLViewerVisualParam : public LLVisualParam
{
public:
<<<<<<< HEAD
	LLViewerVisualParam();
	virtual ~LLViewerVisualParam();

	// Special: These functions are overridden by child classes
	LLViewerVisualParamInfo 	*getInfo() const { return (LLViewerVisualParamInfo*)mInfo; };
	//   This sets mInfo and calls initialization functions
	bool						setInfo(LLViewerVisualParamInfo *info);

	virtual LLViewerVisualParam* cloneParam(LLWearable* wearable) const = 0;
	
	// LLVisualParam Virtual functions
	///*virtual*/ bool			parseData(LLXmlTreeNode* node);

	// New Virtual functions
	virtual F32					getTotalDistortion() = 0;
	virtual const LLVector4a&	getAvgDistortion() = 0;
	virtual F32					getMaxDistortion() = 0;
	virtual LLVector4a			getVertexDistortion(S32 index, LLPolyMesh *mesh) = 0;
	virtual const LLVector4a*	getFirstDistortion(U32 *index, LLPolyMesh **mesh) = 0;
	virtual const LLVector4a*	getNextDistortion(U32 *index, LLPolyMesh **mesh) = 0;
	
	// interface methods
	F32					getDisplayOrder() const		{ return getInfo()->mEditGroupDisplayOrder; }
	S32					getWearableType() const		{ return getInfo()->mWearableType; }
	const std::string&	getEditGroup() const		{ return getInfo()->mEditGroup; }

	F32					getCameraDistance()	const	{ return getInfo()->mCamDist; } 
	F32					getCameraAngle() const		{ return getInfo()->mCamAngle; }  // degrees
	F32					getCameraElevation() const	{ return getInfo()->mCamElevation; } 
	
	bool				getShowSimple() const		{ return getInfo()->mShowSimple; }
	F32					getSimpleMin() const		{ return getInfo()->mSimpleMin; }
	F32					getSimpleMax() const		{ return getInfo()->mSimpleMax; }

	bool				getCrossWearable() const 	{ return getInfo()->mCrossWearable; }
=======
    LLViewerVisualParam();
    virtual ~LLViewerVisualParam();

    // Special: These functions are overridden by child classes
    LLViewerVisualParamInfo     *getInfo() const { return (LLViewerVisualParamInfo*)mInfo; };
    //   This sets mInfo and calls initialization functions
    BOOL                        setInfo(LLViewerVisualParamInfo *info);

    virtual LLViewerVisualParam* cloneParam(LLWearable* wearable) const = 0;

    // LLVisualParam Virtual functions
    ///*virtual*/ BOOL          parseData(LLXmlTreeNode* node);

    // New Virtual functions
    virtual F32                 getTotalDistortion() = 0;
    virtual const LLVector4a&   getAvgDistortion() = 0;
    virtual F32                 getMaxDistortion() = 0;
    virtual LLVector4a          getVertexDistortion(S32 index, LLPolyMesh *mesh) = 0;
    virtual const LLVector4a*   getFirstDistortion(U32 *index, LLPolyMesh **mesh) = 0;
    virtual const LLVector4a*   getNextDistortion(U32 *index, LLPolyMesh **mesh) = 0;

    // interface methods
    F32                 getDisplayOrder() const     { return getInfo()->mEditGroupDisplayOrder; }
    S32                 getWearableType() const     { return getInfo()->mWearableType; }
    const std::string&  getEditGroup() const        { return getInfo()->mEditGroup; }

    F32                 getCameraDistance() const   { return getInfo()->mCamDist; }
    F32                 getCameraAngle() const      { return getInfo()->mCamAngle; }  // degrees
    F32                 getCameraElevation() const  { return getInfo()->mCamElevation; }

    BOOL                getShowSimple() const       { return getInfo()->mShowSimple; }
    F32                 getSimpleMin() const        { return getInfo()->mSimpleMin; }
    F32                 getSimpleMax() const        { return getInfo()->mSimpleMax; }

    BOOL                getCrossWearable() const    { return getInfo()->mCrossWearable; }
>>>>>>> e7eced3c

protected:
    LLViewerVisualParam(const LLViewerVisualParam& pOther);
} LL_ALIGN_POSTFIX(16);

#endif // LL_LLViewerVisualParam_H<|MERGE_RESOLUTION|>--- conflicted
+++ resolved
@@ -40,44 +40,24 @@
 {
     friend class LLViewerVisualParam;
 public:
-<<<<<<< HEAD
-	LLViewerVisualParamInfo();
-	/*virtual*/ ~LLViewerVisualParamInfo();
-	
-	/*virtual*/ bool parseXml(LLXmlTreeNode* node);
-=======
     LLViewerVisualParamInfo();
     /*virtual*/ ~LLViewerVisualParamInfo();
->>>>>>> e7eced3c
 
-    /*virtual*/ BOOL parseXml(LLXmlTreeNode* node);
+    /*virtual*/ bool parseXml(LLXmlTreeNode* node);
 
     /*virtual*/ void toStream(std::ostream &out);
 
 protected:
-<<<<<<< HEAD
-	S32			mWearableType;
-	bool		mCrossWearable;
-	std::string	mEditGroup;
-	F32			mCamDist;
-	F32			mCamAngle;		// degrees
-	F32			mCamElevation;
-	F32			mEditGroupDisplayOrder;
-	bool		mShowSimple;	// show edit controls when in "simple ui" mode?
-	F32			mSimpleMin;		// when in simple UI, apply this minimum, range 0.f to 100.f
-	F32			mSimpleMax;		// when in simple UI, apply this maximum, range 0.f to 100.f
-=======
     S32         mWearableType;
-    BOOL        mCrossWearable;
+    bool        mCrossWearable;
     std::string mEditGroup;
     F32         mCamDist;
     F32         mCamAngle;      // degrees
     F32         mCamElevation;
     F32         mEditGroupDisplayOrder;
-    BOOL        mShowSimple;    // show edit controls when in "simple ui" mode?
+    bool        mShowSimple;    // show edit controls when in "simple ui" mode?
     F32         mSimpleMin;     // when in simple UI, apply this minimum, range 0.f to 100.f
     F32         mSimpleMax;     // when in simple UI, apply this maximum, range 0.f to 100.f
->>>>>>> e7eced3c
 };
 
 //-----------------------------------------------------------------------------
@@ -89,55 +69,18 @@
 class LLViewerVisualParam : public LLVisualParam
 {
 public:
-<<<<<<< HEAD
-	LLViewerVisualParam();
-	virtual ~LLViewerVisualParam();
-
-	// Special: These functions are overridden by child classes
-	LLViewerVisualParamInfo 	*getInfo() const { return (LLViewerVisualParamInfo*)mInfo; };
-	//   This sets mInfo and calls initialization functions
-	bool						setInfo(LLViewerVisualParamInfo *info);
-
-	virtual LLViewerVisualParam* cloneParam(LLWearable* wearable) const = 0;
-	
-	// LLVisualParam Virtual functions
-	///*virtual*/ bool			parseData(LLXmlTreeNode* node);
-
-	// New Virtual functions
-	virtual F32					getTotalDistortion() = 0;
-	virtual const LLVector4a&	getAvgDistortion() = 0;
-	virtual F32					getMaxDistortion() = 0;
-	virtual LLVector4a			getVertexDistortion(S32 index, LLPolyMesh *mesh) = 0;
-	virtual const LLVector4a*	getFirstDistortion(U32 *index, LLPolyMesh **mesh) = 0;
-	virtual const LLVector4a*	getNextDistortion(U32 *index, LLPolyMesh **mesh) = 0;
-	
-	// interface methods
-	F32					getDisplayOrder() const		{ return getInfo()->mEditGroupDisplayOrder; }
-	S32					getWearableType() const		{ return getInfo()->mWearableType; }
-	const std::string&	getEditGroup() const		{ return getInfo()->mEditGroup; }
-
-	F32					getCameraDistance()	const	{ return getInfo()->mCamDist; } 
-	F32					getCameraAngle() const		{ return getInfo()->mCamAngle; }  // degrees
-	F32					getCameraElevation() const	{ return getInfo()->mCamElevation; } 
-	
-	bool				getShowSimple() const		{ return getInfo()->mShowSimple; }
-	F32					getSimpleMin() const		{ return getInfo()->mSimpleMin; }
-	F32					getSimpleMax() const		{ return getInfo()->mSimpleMax; }
-
-	bool				getCrossWearable() const 	{ return getInfo()->mCrossWearable; }
-=======
     LLViewerVisualParam();
     virtual ~LLViewerVisualParam();
 
     // Special: These functions are overridden by child classes
     LLViewerVisualParamInfo     *getInfo() const { return (LLViewerVisualParamInfo*)mInfo; };
     //   This sets mInfo and calls initialization functions
-    BOOL                        setInfo(LLViewerVisualParamInfo *info);
+    bool                        setInfo(LLViewerVisualParamInfo *info);
 
     virtual LLViewerVisualParam* cloneParam(LLWearable* wearable) const = 0;
 
     // LLVisualParam Virtual functions
-    ///*virtual*/ BOOL          parseData(LLXmlTreeNode* node);
+    ///*virtual*/ bool          parseData(LLXmlTreeNode* node);
 
     // New Virtual functions
     virtual F32                 getTotalDistortion() = 0;
@@ -156,12 +99,11 @@
     F32                 getCameraAngle() const      { return getInfo()->mCamAngle; }  // degrees
     F32                 getCameraElevation() const  { return getInfo()->mCamElevation; }
 
-    BOOL                getShowSimple() const       { return getInfo()->mShowSimple; }
+    bool                getShowSimple() const       { return getInfo()->mShowSimple; }
     F32                 getSimpleMin() const        { return getInfo()->mSimpleMin; }
     F32                 getSimpleMax() const        { return getInfo()->mSimpleMax; }
 
-    BOOL                getCrossWearable() const    { return getInfo()->mCrossWearable; }
->>>>>>> e7eced3c
+    bool                getCrossWearable() const    { return getInfo()->mCrossWearable; }
 
 protected:
     LLViewerVisualParam(const LLViewerVisualParam& pOther);
