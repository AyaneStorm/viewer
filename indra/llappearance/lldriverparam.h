/**
 * @file lldriverparam.h
 * @brief A visual parameter that drives (controls) other visual parameters.
 *
 * $LicenseInfo:firstyear=2002&license=viewerlgpl$
 * Second Life Viewer Source Code
 * Copyright (C) 2010, Linden Research, Inc.
 *
 * This library is free software; you can redistribute it and/or
 * modify it under the terms of the GNU Lesser General Public
 * License as published by the Free Software Foundation;
 * version 2.1 of the License only.
 *
 * This library is distributed in the hope that it will be useful,
 * but WITHOUT ANY WARRANTY; without even the implied warranty of
 * MERCHANTABILITY or FITNESS FOR A PARTICULAR PURPOSE.  See the GNU
 * Lesser General Public License for more details.
 *
 * You should have received a copy of the GNU Lesser General Public
 * License along with this library; if not, write to the Free Software
 * Foundation, Inc., 51 Franklin Street, Fifth Floor, Boston, MA  02110-1301  USA
 *
 * Linden Research, Inc., 945 Battery Street, San Francisco, CA  94111  USA
 * $/LicenseInfo$
 */

#ifndef LL_LLDRIVERPARAM_H
#define LL_LLDRIVERPARAM_H

#include "llviewervisualparam.h"
#include "llwearabletype.h"
#include <deque>

class LLAvatarAppearance;
class LLDriverParam;
class LLWearable;

//-----------------------------------------------------------------------------

struct LLDrivenEntryInfo
{
    LLDrivenEntryInfo( S32 id, F32 min1, F32 max1, F32 max2, F32 min2 )
        : mDrivenID( id ), mMin1( min1 ), mMax1( max1 ), mMax2( max2 ), mMin2( min2 ) {}
    S32                 mDrivenID;
    F32                 mMin1;
    F32                 mMax1;
    F32                 mMax2;
    F32                 mMin2;
};

struct LLDrivenEntry
{
    LLDrivenEntry( LLViewerVisualParam* param, LLDrivenEntryInfo *info )
        : mParam( param ), mInfo( info ) {}
    LLViewerVisualParam* mParam;
    LLDrivenEntryInfo*   mInfo;
};

//-----------------------------------------------------------------------------

class LLDriverParamInfo : public LLViewerVisualParamInfo
{
    friend class LLDriverParam;
public:
<<<<<<< HEAD
	LLDriverParamInfo();
	/*virtual*/ ~LLDriverParamInfo() {};
	
	/*virtual*/ bool parseXml(LLXmlTreeNode* node);
=======
    LLDriverParamInfo();
    /*virtual*/ ~LLDriverParamInfo() {};

    /*virtual*/ BOOL parseXml(LLXmlTreeNode* node);
>>>>>>> e1623bb2

    /*virtual*/ void toStream(std::ostream &out);

protected:
    typedef std::deque<LLDrivenEntryInfo> entry_info_list_t;
    entry_info_list_t mDrivenInfoList;
    LLDriverParam* mDriverParam; // backpointer
};

//-----------------------------------------------------------------------------

class alignas(16) LLDriverParam : public LLViewerVisualParam
{
    LL_ALIGN_NEW
private:
    // Hide the default constructor.  Force construction with LLAvatarAppearance.
    LLDriverParam() {}
public:
    LLDriverParam(LLAvatarAppearance* appearance, LLWearable* wearable = NULL);
    ~LLDriverParam();

    // Special: These functions are overridden by child classes
    LLDriverParamInfo* getInfo() const { return (LLDriverParamInfo*)mInfo; }
    //   This sets mInfo and calls initialization functions
<<<<<<< HEAD
    bool					setInfo(LLDriverParamInfo* info);
=======
    BOOL                    setInfo(LLDriverParamInfo* info);
>>>>>>> e1623bb2

    LLAvatarAppearance* getAvatarAppearance() { return mAvatarAppearance; }
    const LLAvatarAppearance* getAvatarAppearance() const { return mAvatarAppearance; }

    void                    updateCrossDrivenParams(LLWearableType::EType driven_type);

    /*virtual*/ LLViewerVisualParam* cloneParam(LLWearable* wearable) const;

    // LLVisualParam Virtual functions
<<<<<<< HEAD
    /*virtual*/ void				apply(ESex sex) {} // apply is called separately for each driven param.
    /*virtual*/ void				setWeight(F32 weight);
    /*virtual*/ void				setAnimationTarget(F32 target_value);
    /*virtual*/ void				stopAnimating();
    /*virtual*/ bool				linkDrivenParams(visual_param_mapper mapper, bool only_cross_params);
    /*virtual*/ void				resetDrivenParams();
=======
    /*virtual*/ void                apply(ESex sex) {} // apply is called separately for each driven param.
    /*virtual*/ void                setWeight(F32 weight);
    /*virtual*/ void                setAnimationTarget(F32 target_value);
    /*virtual*/ void                stopAnimating();
    /*virtual*/ BOOL                linkDrivenParams(visual_param_mapper mapper, BOOL only_cross_params);
    /*virtual*/ void                resetDrivenParams();
>>>>>>> e1623bb2

    // LLViewerVisualParam Virtual functions
    /*virtual*/ F32                 getTotalDistortion();
    /*virtual*/ const LLVector4a& getAvgDistortion();
    /*virtual*/ F32                 getMaxDistortion();
    /*virtual*/ LLVector4a          getVertexDistortion(S32 index, LLPolyMesh* poly_mesh);
    /*virtual*/ const LLVector4a* getFirstDistortion(U32* index, LLPolyMesh** poly_mesh);
    /*virtual*/ const LLVector4a* getNextDistortion(U32* index, LLPolyMesh** poly_mesh);

    S32                             getDrivenParamsCount() const;
    const LLViewerVisualParam* getDrivenParam(S32 index) const;

    typedef std::vector<LLDrivenEntry> entry_list_t;
    entry_list_t& getDrivenList() { return mDriven; }
    void                            setDrivenList(entry_list_t& driven_list) { mDriven = driven_list; }

protected:
    LLDriverParam(const LLDriverParam& pOther);
    F32 getDrivenWeight(const LLDrivenEntry* driven, F32 input_weight);
    void setDrivenWeight(LLDrivenEntry* driven, F32 driven_weight);


    LL_ALIGN_16(LLVector4a  mDefaultVec); // temp holder
    entry_list_t mDriven;
    LLViewerVisualParam* mCurrentDistortionParam;
    // Backlink only; don't make this an LLPointer.
    LLAvatarAppearance* mAvatarAppearance;
    LLWearable* mWearablep;
};

#endif  // LL_LLDRIVERPARAM_H<|MERGE_RESOLUTION|>--- conflicted
+++ resolved
@@ -1,159 +1,139 @@
-/**
- * @file lldriverparam.h
- * @brief A visual parameter that drives (controls) other visual parameters.
- *
- * $LicenseInfo:firstyear=2002&license=viewerlgpl$
- * Second Life Viewer Source Code
- * Copyright (C) 2010, Linden Research, Inc.
- *
- * This library is free software; you can redistribute it and/or
- * modify it under the terms of the GNU Lesser General Public
- * License as published by the Free Software Foundation;
- * version 2.1 of the License only.
- *
- * This library is distributed in the hope that it will be useful,
- * but WITHOUT ANY WARRANTY; without even the implied warranty of
- * MERCHANTABILITY or FITNESS FOR A PARTICULAR PURPOSE.  See the GNU
- * Lesser General Public License for more details.
- *
- * You should have received a copy of the GNU Lesser General Public
- * License along with this library; if not, write to the Free Software
- * Foundation, Inc., 51 Franklin Street, Fifth Floor, Boston, MA  02110-1301  USA
- *
- * Linden Research, Inc., 945 Battery Street, San Francisco, CA  94111  USA
- * $/LicenseInfo$
- */
-
-#ifndef LL_LLDRIVERPARAM_H
-#define LL_LLDRIVERPARAM_H
-
-#include "llviewervisualparam.h"
-#include "llwearabletype.h"
-#include <deque>
-
-class LLAvatarAppearance;
-class LLDriverParam;
-class LLWearable;
-
-//-----------------------------------------------------------------------------
-
-struct LLDrivenEntryInfo
-{
-    LLDrivenEntryInfo( S32 id, F32 min1, F32 max1, F32 max2, F32 min2 )
-        : mDrivenID( id ), mMin1( min1 ), mMax1( max1 ), mMax2( max2 ), mMin2( min2 ) {}
-    S32                 mDrivenID;
-    F32                 mMin1;
-    F32                 mMax1;
-    F32                 mMax2;
-    F32                 mMin2;
-};
-
-struct LLDrivenEntry
-{
-    LLDrivenEntry( LLViewerVisualParam* param, LLDrivenEntryInfo *info )
-        : mParam( param ), mInfo( info ) {}
-    LLViewerVisualParam* mParam;
-    LLDrivenEntryInfo*   mInfo;
-};
-
-//-----------------------------------------------------------------------------
-
-class LLDriverParamInfo : public LLViewerVisualParamInfo
-{
-    friend class LLDriverParam;
-public:
-<<<<<<< HEAD
-	LLDriverParamInfo();
-	/*virtual*/ ~LLDriverParamInfo() {};
-	
-	/*virtual*/ bool parseXml(LLXmlTreeNode* node);
-=======
-    LLDriverParamInfo();
-    /*virtual*/ ~LLDriverParamInfo() {};
-
-    /*virtual*/ BOOL parseXml(LLXmlTreeNode* node);
->>>>>>> e1623bb2
-
-    /*virtual*/ void toStream(std::ostream &out);
-
-protected:
-    typedef std::deque<LLDrivenEntryInfo> entry_info_list_t;
-    entry_info_list_t mDrivenInfoList;
-    LLDriverParam* mDriverParam; // backpointer
-};
-
-//-----------------------------------------------------------------------------
-
-class alignas(16) LLDriverParam : public LLViewerVisualParam
-{
-    LL_ALIGN_NEW
-private:
-    // Hide the default constructor.  Force construction with LLAvatarAppearance.
-    LLDriverParam() {}
-public:
-    LLDriverParam(LLAvatarAppearance* appearance, LLWearable* wearable = NULL);
-    ~LLDriverParam();
-
-    // Special: These functions are overridden by child classes
-    LLDriverParamInfo* getInfo() const { return (LLDriverParamInfo*)mInfo; }
-    //   This sets mInfo and calls initialization functions
-<<<<<<< HEAD
-    bool					setInfo(LLDriverParamInfo* info);
-=======
-    BOOL                    setInfo(LLDriverParamInfo* info);
->>>>>>> e1623bb2
-
-    LLAvatarAppearance* getAvatarAppearance() { return mAvatarAppearance; }
-    const LLAvatarAppearance* getAvatarAppearance() const { return mAvatarAppearance; }
-
-    void                    updateCrossDrivenParams(LLWearableType::EType driven_type);
-
-    /*virtual*/ LLViewerVisualParam* cloneParam(LLWearable* wearable) const;
-
-    // LLVisualParam Virtual functions
-<<<<<<< HEAD
-    /*virtual*/ void				apply(ESex sex) {} // apply is called separately for each driven param.
-    /*virtual*/ void				setWeight(F32 weight);
-    /*virtual*/ void				setAnimationTarget(F32 target_value);
-    /*virtual*/ void				stopAnimating();
-    /*virtual*/ bool				linkDrivenParams(visual_param_mapper mapper, bool only_cross_params);
-    /*virtual*/ void				resetDrivenParams();
-=======
-    /*virtual*/ void                apply(ESex sex) {} // apply is called separately for each driven param.
-    /*virtual*/ void                setWeight(F32 weight);
-    /*virtual*/ void                setAnimationTarget(F32 target_value);
-    /*virtual*/ void                stopAnimating();
-    /*virtual*/ BOOL                linkDrivenParams(visual_param_mapper mapper, BOOL only_cross_params);
-    /*virtual*/ void                resetDrivenParams();
->>>>>>> e1623bb2
-
-    // LLViewerVisualParam Virtual functions
-    /*virtual*/ F32                 getTotalDistortion();
-    /*virtual*/ const LLVector4a& getAvgDistortion();
-    /*virtual*/ F32                 getMaxDistortion();
-    /*virtual*/ LLVector4a          getVertexDistortion(S32 index, LLPolyMesh* poly_mesh);
-    /*virtual*/ const LLVector4a* getFirstDistortion(U32* index, LLPolyMesh** poly_mesh);
-    /*virtual*/ const LLVector4a* getNextDistortion(U32* index, LLPolyMesh** poly_mesh);
-
-    S32                             getDrivenParamsCount() const;
-    const LLViewerVisualParam* getDrivenParam(S32 index) const;
-
-    typedef std::vector<LLDrivenEntry> entry_list_t;
-    entry_list_t& getDrivenList() { return mDriven; }
-    void                            setDrivenList(entry_list_t& driven_list) { mDriven = driven_list; }
-
-protected:
-    LLDriverParam(const LLDriverParam& pOther);
-    F32 getDrivenWeight(const LLDrivenEntry* driven, F32 input_weight);
-    void setDrivenWeight(LLDrivenEntry* driven, F32 driven_weight);
-
-
-    LL_ALIGN_16(LLVector4a  mDefaultVec); // temp holder
-    entry_list_t mDriven;
-    LLViewerVisualParam* mCurrentDistortionParam;
-    // Backlink only; don't make this an LLPointer.
-    LLAvatarAppearance* mAvatarAppearance;
-    LLWearable* mWearablep;
-};
-
-#endif  // LL_LLDRIVERPARAM_H+/**
+ * @file lldriverparam.h
+ * @brief A visual parameter that drives (controls) other visual parameters.
+ *
+ * $LicenseInfo:firstyear=2002&license=viewerlgpl$
+ * Second Life Viewer Source Code
+ * Copyright (C) 2010, Linden Research, Inc.
+ *
+ * This library is free software; you can redistribute it and/or
+ * modify it under the terms of the GNU Lesser General Public
+ * License as published by the Free Software Foundation;
+ * version 2.1 of the License only.
+ *
+ * This library is distributed in the hope that it will be useful,
+ * but WITHOUT ANY WARRANTY; without even the implied warranty of
+ * MERCHANTABILITY or FITNESS FOR A PARTICULAR PURPOSE.  See the GNU
+ * Lesser General Public License for more details.
+ *
+ * You should have received a copy of the GNU Lesser General Public
+ * License along with this library; if not, write to the Free Software
+ * Foundation, Inc., 51 Franklin Street, Fifth Floor, Boston, MA  02110-1301  USA
+ *
+ * Linden Research, Inc., 945 Battery Street, San Francisco, CA  94111  USA
+ * $/LicenseInfo$
+ */
+
+#ifndef LL_LLDRIVERPARAM_H
+#define LL_LLDRIVERPARAM_H
+
+#include "llviewervisualparam.h"
+#include "llwearabletype.h"
+#include <deque>
+
+class LLAvatarAppearance;
+class LLDriverParam;
+class LLWearable;
+
+//-----------------------------------------------------------------------------
+
+struct LLDrivenEntryInfo
+{
+    LLDrivenEntryInfo( S32 id, F32 min1, F32 max1, F32 max2, F32 min2 )
+        : mDrivenID( id ), mMin1( min1 ), mMax1( max1 ), mMax2( max2 ), mMin2( min2 ) {}
+    S32                 mDrivenID;
+    F32                 mMin1;
+    F32                 mMax1;
+    F32                 mMax2;
+    F32                 mMin2;
+};
+
+struct LLDrivenEntry
+{
+    LLDrivenEntry( LLViewerVisualParam* param, LLDrivenEntryInfo *info )
+        : mParam( param ), mInfo( info ) {}
+    LLViewerVisualParam* mParam;
+    LLDrivenEntryInfo*   mInfo;
+};
+
+//-----------------------------------------------------------------------------
+
+class LLDriverParamInfo : public LLViewerVisualParamInfo
+{
+    friend class LLDriverParam;
+public:
+    LLDriverParamInfo();
+    /*virtual*/ ~LLDriverParamInfo() {};
+
+    /*virtual*/ bool parseXml(LLXmlTreeNode* node);
+
+    /*virtual*/ void toStream(std::ostream &out);
+
+protected:
+    typedef std::deque<LLDrivenEntryInfo> entry_info_list_t;
+    entry_info_list_t mDrivenInfoList;
+    LLDriverParam* mDriverParam; // backpointer
+};
+
+//-----------------------------------------------------------------------------
+
+class alignas(16) LLDriverParam : public LLViewerVisualParam
+{
+    LL_ALIGN_NEW
+private:
+    // Hide the default constructor.  Force construction with LLAvatarAppearance.
+    LLDriverParam() {}
+public:
+    LLDriverParam(LLAvatarAppearance* appearance, LLWearable* wearable = NULL);
+    ~LLDriverParam();
+
+    // Special: These functions are overridden by child classes
+    LLDriverParamInfo* getInfo() const { return (LLDriverParamInfo*)mInfo; }
+    //   This sets mInfo and calls initialization functions
+    bool                    setInfo(LLDriverParamInfo* info);
+
+    LLAvatarAppearance* getAvatarAppearance() { return mAvatarAppearance; }
+    const LLAvatarAppearance* getAvatarAppearance() const { return mAvatarAppearance; }
+
+    void                    updateCrossDrivenParams(LLWearableType::EType driven_type);
+
+    /*virtual*/ LLViewerVisualParam* cloneParam(LLWearable* wearable) const;
+
+    // LLVisualParam Virtual functions
+    /*virtual*/ void                apply(ESex sex) {} // apply is called separately for each driven param.
+    /*virtual*/ void                setWeight(F32 weight);
+    /*virtual*/ void                setAnimationTarget(F32 target_value);
+    /*virtual*/ void                stopAnimating();
+    /*virtual*/ bool                linkDrivenParams(visual_param_mapper mapper, bool only_cross_params);
+    /*virtual*/ void                resetDrivenParams();
+
+    // LLViewerVisualParam Virtual functions
+    /*virtual*/ F32                 getTotalDistortion();
+    /*virtual*/ const LLVector4a& getAvgDistortion();
+    /*virtual*/ F32                 getMaxDistortion();
+    /*virtual*/ LLVector4a          getVertexDistortion(S32 index, LLPolyMesh* poly_mesh);
+    /*virtual*/ const LLVector4a* getFirstDistortion(U32* index, LLPolyMesh** poly_mesh);
+    /*virtual*/ const LLVector4a* getNextDistortion(U32* index, LLPolyMesh** poly_mesh);
+
+    S32                             getDrivenParamsCount() const;
+    const LLViewerVisualParam* getDrivenParam(S32 index) const;
+
+    typedef std::vector<LLDrivenEntry> entry_list_t;
+    entry_list_t& getDrivenList() { return mDriven; }
+    void                            setDrivenList(entry_list_t& driven_list) { mDriven = driven_list; }
+
+protected:
+    LLDriverParam(const LLDriverParam& pOther);
+    F32 getDrivenWeight(const LLDrivenEntry* driven, F32 input_weight);
+    void setDrivenWeight(LLDrivenEntry* driven, F32 driven_weight);
+
+
+    LL_ALIGN_16(LLVector4a  mDefaultVec); // temp holder
+    entry_list_t mDriven;
+    LLViewerVisualParam* mCurrentDistortionParam;
+    // Backlink only; don't make this an LLPointer.
+    LLAvatarAppearance* mAvatarAppearance;
+    LLWearable* mWearablep;
+};
+
+#endif  // LL_LLDRIVERPARAM_H