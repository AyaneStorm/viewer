/**
 * @file lldriverparam.h
 * @brief A visual parameter that drives (controls) other visual parameters.
 *
 * $LicenseInfo:firstyear=2002&license=viewerlgpl$
 * Second Life Viewer Source Code
 * Copyright (C) 2010, Linden Research, Inc.
 *
 * This library is free software; you can redistribute it and/or
 * modify it under the terms of the GNU Lesser General Public
 * License as published by the Free Software Foundation;
 * version 2.1 of the License only.
 *
 * This library is distributed in the hope that it will be useful,
 * but WITHOUT ANY WARRANTY; without even the implied warranty of
 * MERCHANTABILITY or FITNESS FOR A PARTICULAR PURPOSE.  See the GNU
 * Lesser General Public License for more details.
 *
 * You should have received a copy of the GNU Lesser General Public
 * License along with this library; if not, write to the Free Software
 * Foundation, Inc., 51 Franklin Street, Fifth Floor, Boston, MA  02110-1301  USA
 *
 * Linden Research, Inc., 945 Battery Street, San Francisco, CA  94111  USA
 * $/LicenseInfo$
 */

#ifndef LL_LLDRIVERPARAM_H
#define LL_LLDRIVERPARAM_H

#include "llviewervisualparam.h"
#include "llwearabletype.h"
#include <deque>

class LLAvatarAppearance;
class LLDriverParam;
class LLWearable;

//-----------------------------------------------------------------------------

struct LLDrivenEntryInfo
{
    LLDrivenEntryInfo( S32 id, F32 min1, F32 max1, F32 max2, F32 min2 )
        : mDrivenID( id ), mMin1( min1 ), mMax1( max1 ), mMax2( max2 ), mMin2( min2 ) {}
    S32                 mDrivenID;
    F32                 mMin1;
    F32                 mMax1;
    F32                 mMax2;
    F32                 mMin2;
};

struct LLDrivenEntry
{
    LLDrivenEntry( LLViewerVisualParam* param, LLDrivenEntryInfo *info )
        : mParam( param ), mInfo( info ) {}
    LLViewerVisualParam* mParam;
    LLDrivenEntryInfo*   mInfo;
};

//-----------------------------------------------------------------------------

class LLDriverParamInfo : public LLViewerVisualParamInfo
{
    friend class LLDriverParam;
public:
<<<<<<< HEAD
	LLDriverParamInfo();
	/*virtual*/ ~LLDriverParamInfo() {};
	
	/*virtual*/ bool parseXml(LLXmlTreeNode* node);
=======
    LLDriverParamInfo();
    /*virtual*/ ~LLDriverParamInfo() {};

    /*virtual*/ BOOL parseXml(LLXmlTreeNode* node);
>>>>>>> e7eced3c

    /*virtual*/ void toStream(std::ostream &out);

protected:
    typedef std::deque<LLDrivenEntryInfo> entry_info_list_t;
    entry_info_list_t mDrivenInfoList;
    LLDriverParam* mDriverParam; // backpointer
};

//-----------------------------------------------------------------------------

class alignas(16) LLDriverParam : public LLViewerVisualParam
{
    LL_ALIGN_NEW
private:
    // Hide the default constructor.  Force construction with LLAvatarAppearance.
    LLDriverParam() {}
public:
    LLDriverParam(LLAvatarAppearance* appearance, LLWearable* wearable = NULL);
    ~LLDriverParam();

    // Special: These functions are overridden by child classes
    LLDriverParamInfo* getInfo() const { return (LLDriverParamInfo*)mInfo; }
    //   This sets mInfo and calls initialization functions
<<<<<<< HEAD
    bool					setInfo(LLDriverParamInfo* info);
=======
    BOOL                    setInfo(LLDriverParamInfo* info);
>>>>>>> e7eced3c

    LLAvatarAppearance* getAvatarAppearance() { return mAvatarAppearance; }
    const LLAvatarAppearance* getAvatarAppearance() const { return mAvatarAppearance; }

    void                    updateCrossDrivenParams(LLWearableType::EType driven_type);

    /*virtual*/ LLViewerVisualParam* cloneParam(LLWearable* wearable) const;

    // LLVisualParam Virtual functions
<<<<<<< HEAD
    /*virtual*/ void				apply(ESex sex) {} // apply is called separately for each driven param.
    /*virtual*/ void				setWeight(F32 weight);
    /*virtual*/ void				setAnimationTarget(F32 target_value);
    /*virtual*/ void				stopAnimating();
    /*virtual*/ bool				linkDrivenParams(visual_param_mapper mapper, bool only_cross_params);
    /*virtual*/ void				resetDrivenParams();
=======
    /*virtual*/ void                apply(ESex sex) {} // apply is called separately for each driven param.
    /*virtual*/ void                setWeight(F32 weight);
    /*virtual*/ void                setAnimationTarget(F32 target_value);
    /*virtual*/ void                stopAnimating();
    /*virtual*/ BOOL                linkDrivenParams(visual_param_mapper mapper, BOOL only_cross_params);
    /*virtual*/ void                resetDrivenParams();
>>>>>>> e7eced3c

    // LLViewerVisualParam Virtual functions
    /*virtual*/ F32                 getTotalDistortion();
    /*virtual*/ const LLVector4a& getAvgDistortion();
    /*virtual*/ F32                 getMaxDistortion();
    /*virtual*/ LLVector4a          getVertexDistortion(S32 index, LLPolyMesh* poly_mesh);
    /*virtual*/ const LLVector4a* getFirstDistortion(U32* index, LLPolyMesh** poly_mesh);
    /*virtual*/ const LLVector4a* getNextDistortion(U32* index, LLPolyMesh** poly_mesh);

    S32                             getDrivenParamsCount() const;
    const LLViewerVisualParam* getDrivenParam(S32 index) const;

    typedef std::vector<LLDrivenEntry> entry_list_t;
    entry_list_t& getDrivenList() { return mDriven; }
    void                            setDrivenList(entry_list_t& driven_list) { mDriven = driven_list; }

protected:
    LLDriverParam(const LLDriverParam& pOther);
    F32 getDrivenWeight(const LLDrivenEntry* driven, F32 input_weight);
    void setDrivenWeight(LLDrivenEntry* driven, F32 driven_weight);


    LL_ALIGN_16(LLVector4a  mDefaultVec); // temp holder
    entry_list_t mDriven;
    LLViewerVisualParam* mCurrentDistortionParam;
    // Backlink only; don't make this an LLPointer.
    LLAvatarAppearance* mAvatarAppearance;
    LLWearable* mWearablep;
};

#endif  // LL_LLDRIVERPARAM_H<|MERGE_RESOLUTION|>--- conflicted
+++ resolved
@@ -62,17 +62,10 @@
 {
     friend class LLDriverParam;
 public:
-<<<<<<< HEAD
-	LLDriverParamInfo();
-	/*virtual*/ ~LLDriverParamInfo() {};
-	
-	/*virtual*/ bool parseXml(LLXmlTreeNode* node);
-=======
     LLDriverParamInfo();
     /*virtual*/ ~LLDriverParamInfo() {};
 
-    /*virtual*/ BOOL parseXml(LLXmlTreeNode* node);
->>>>>>> e7eced3c
+    /*virtual*/ bool parseXml(LLXmlTreeNode* node);
 
     /*virtual*/ void toStream(std::ostream &out);
 
@@ -97,11 +90,7 @@
     // Special: These functions are overridden by child classes
     LLDriverParamInfo* getInfo() const { return (LLDriverParamInfo*)mInfo; }
     //   This sets mInfo and calls initialization functions
-<<<<<<< HEAD
-    bool					setInfo(LLDriverParamInfo* info);
-=======
-    BOOL                    setInfo(LLDriverParamInfo* info);
->>>>>>> e7eced3c
+    bool                    setInfo(LLDriverParamInfo* info);
 
     LLAvatarAppearance* getAvatarAppearance() { return mAvatarAppearance; }
     const LLAvatarAppearance* getAvatarAppearance() const { return mAvatarAppearance; }
@@ -111,21 +100,12 @@
     /*virtual*/ LLViewerVisualParam* cloneParam(LLWearable* wearable) const;
 
     // LLVisualParam Virtual functions
-<<<<<<< HEAD
-    /*virtual*/ void				apply(ESex sex) {} // apply is called separately for each driven param.
-    /*virtual*/ void				setWeight(F32 weight);
-    /*virtual*/ void				setAnimationTarget(F32 target_value);
-    /*virtual*/ void				stopAnimating();
-    /*virtual*/ bool				linkDrivenParams(visual_param_mapper mapper, bool only_cross_params);
-    /*virtual*/ void				resetDrivenParams();
-=======
     /*virtual*/ void                apply(ESex sex) {} // apply is called separately for each driven param.
     /*virtual*/ void                setWeight(F32 weight);
     /*virtual*/ void                setAnimationTarget(F32 target_value);
     /*virtual*/ void                stopAnimating();
-    /*virtual*/ BOOL                linkDrivenParams(visual_param_mapper mapper, BOOL only_cross_params);
+    /*virtual*/ bool                linkDrivenParams(visual_param_mapper mapper, bool only_cross_params);
     /*virtual*/ void                resetDrivenParams();
->>>>>>> e7eced3c
 
     // LLViewerVisualParam Virtual functions
     /*virtual*/ F32                 getTotalDistortion();
