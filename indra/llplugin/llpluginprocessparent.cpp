/**
 * @file llpluginprocessparent.cpp
 * @brief LLPluginProcessParent handles the parent side of the external-process plugin API.
 *
 * @cond
 * $LicenseInfo:firstyear=2008&license=viewerlgpl$
 * Second Life Viewer Source Code
 * Copyright (C) 2010, Linden Research, Inc.
 *
 * This library is free software; you can redistribute it and/or
 * modify it under the terms of the GNU Lesser General Public
 * License as published by the Free Software Foundation;
 * version 2.1 of the License only.
 *
 * This library is distributed in the hope that it will be useful,
 * but WITHOUT ANY WARRANTY; without even the implied warranty of
 * MERCHANTABILITY or FITNESS FOR A PARTICULAR PURPOSE.  See the GNU
 * Lesser General Public License for more details.
 *
 * You should have received a copy of the GNU Lesser General Public
 * License along with this library; if not, write to the Free Software
 * Foundation, Inc., 51 Franklin Street, Fifth Floor, Boston, MA  02110-1301  USA
 *
 * Linden Research, Inc., 945 Battery Street, San Francisco, CA  94111  USA
 * $/LicenseInfo$
 * @endcond
 */

#include "linden_common.h"

#include "llapp.h"
#include "llpluginprocessparent.h"
#include "llpluginmessagepipe.h"
#include "llpluginmessageclasses.h"
#include "llsdserialize.h"
#include "stringize.h"
#include "threadpool.h"
#include "workqueue.h"

#include "llapr.h"

//virtual
LLPluginProcessParentOwner::~LLPluginProcessParentOwner()
{

}

bool LLPluginProcessParent::sUseReadThread = false;
apr_pollset_t *LLPluginProcessParent::sPollSet = NULL;
bool LLPluginProcessParent::sPollsetNeedsRebuild = false;
<<<<<<< HEAD
llcoro::Mutex *LLPluginProcessParent::sInstancesMutex;
=======
LLCoros::Mutex *LLPluginProcessParent::sInstancesMutex = nullptr;
>>>>>>> db013ab0
LLPluginProcessParent::mapInstances_t LLPluginProcessParent::sInstances;
LLThread *LLPluginProcessParent::sReadThread = NULL;


class LLPluginProcessParentPollThread: public LLThread
{
public:
    LLPluginProcessParentPollThread() :
        LLThread("LLPluginProcessParentPollThread", gAPRPoolp)
    {
    }
protected:
    // Inherited from LLThread
    /*virtual*/ void run(void)
    {
        while(!isQuitting() && LLPluginProcessParent::getUseReadThread())
        {
            LLPluginProcessParent::poll(0.1f);
            checkPause();
        }

        // Final poll to clean up the pollset, etc.
        LLPluginProcessParent::poll(0.0f);
    }

    // Inherited from LLThread
    /*virtual*/ bool runCondition(void)
    {
        return(LLPluginProcessParent::canPollThreadRun());
    }

};

LLPluginProcessParent::LLPluginProcessParent(LLPluginProcessParentOwner *owner):
    mIncomingQueueMutex()
{
    if(!sInstancesMutex)
    {
        sInstancesMutex = new llcoro::Mutex();
    }

    mOwner = owner;
    mBoundPort = 0;
    mState = STATE_UNINITIALIZED;
    mSleepTime = 0.0;
    mCPUUsage = 0.0;
    mDisableTimeout = false;
    mDebug = false;
    mBlocked = false;
    mPolledInput = false;
    mPollFD.client_data = NULL;

    mPluginLaunchTimeout = 60.0f;
    mPluginLockupTimeout = 15.0f;

    // Don't start the timer here -- start it when we actually launch the plugin process.
    mHeartbeat.stop();

}

LLPluginProcessParent::~LLPluginProcessParent()
{
    LL_DEBUGS("Plugin") << "destructor" << LL_ENDL;

    // Destroy any remaining shared memory regions
    sharedMemoryRegionsType::iterator iter;
    while((iter = mSharedMemoryRegions.begin()) != mSharedMemoryRegions.end())
    {
        // destroy the shared memory region
        iter->second->destroy();
        delete iter->second;
        iter->second = NULL;

        // and remove it from our map
        mSharedMemoryRegions.erase(iter);
    }

    LLProcess::kill(mProcess);
    if (!LLApp::isQuitting())
    {   // If we are quitting, the network sockets will already have been destroyed.
        killSockets();
    }

    if (mPolling.connected())
    {
        mPolling.disconnect();
    }
}

/*static*/
LLPluginProcessParent::ptr_t LLPluginProcessParent::create(LLPluginProcessParentOwner *owner)
{
    ptr_t that(new LLPluginProcessParent(owner));

    // Don't add to the global list until fully constructed.
    {
        llcoro::LockType lock(*sInstancesMutex);
        sInstances.insert(mapInstances_t::value_type(that.get(), that));
    }

    return that;
}

/*static*/
void LLPluginProcessParent::shutdown()
{
<<<<<<< HEAD
    llcoro::LockType lock(*sInstancesMutex);
=======
    if (!sInstancesMutex)
    {
        // setup was not complete, skip shutdown
        return;
    }

    LLCoros::LockType lock(*sInstancesMutex);
>>>>>>> db013ab0

    mapInstances_t::iterator it;
    for (it = sInstances.begin(); it != sInstances.end(); ++it)
    {
        EState state = (*it).second->mState;
        if (state != STATE_CLEANUP
            && state != STATE_EXITING
            && state != STATE_DONE
            && state != STATE_ERROR)
        {
            (*it).second->setState(STATE_GOODBYE);
            (*it).second->mOwner = NULL;
        }
        if (state != STATE_DONE)
        {
            (*it).second->idle();
        }
    }
    sInstances.clear();
}


void LLPluginProcessParent::requestShutdown()
{
    setState(STATE_GOODBYE);
    mOwner = NULL;

    if (LLApp::isQuitting())
    {   // if we're quitting, run the idle once more
        idle();
        removeFromProcessing();
        return;
    }

    static uint32_t count = 0;
    std::stringstream namestream;

    namestream << "LLPluginProcessParentListener" << ++count;

    //*HACK!*//
    // After requestShutdown has been called our previous owner will no longer call
    // our idle() method.  Tie into the event loop here to do that until we are good
    // and finished.
    LL_DEBUGS("LLPluginProcessParent") << "listening on \"mainloop\"" << LL_ENDL;
    mPolling = LLEventPumps::instance().obtain("mainloop")
        .listen(namestream.str(), boost::bind(&LLPluginProcessParent::pollTick, this));

}

bool LLPluginProcessParent::pollTick()
{
    if (isDone())
    {
        ptr_t that;
        {
            // this grabs a copy of the smart pointer to ourselves to ensure that we do not
            // get destroyed until after this method returns.
            llcoro::LockType lock(*sInstancesMutex);
            mapInstances_t::iterator it = sInstances.find(this);
            if (it != sInstances.end())
                that = (*it).second;
        }

        removeFromProcessing();
        return true;
    }

    idle();
    return false;
}

void LLPluginProcessParent::removeFromProcessing()
{
    // Remove from the global list before beginning destruction.
    {
        // Make sure to get the global mutex _first_ here, to avoid a possible deadlock against LLPluginProcessParent::poll()
        llcoro::LockType lock(*sInstancesMutex);
        {
            LLMutexLock lock2(&mIncomingQueueMutex);
            sInstances.erase(this);
        }
    }
}

bool LLPluginProcessParent::wantsPolling() const
{
    return (mPollFD.client_data && (mState != STATE_DONE));
}


void LLPluginProcessParent::killSockets(void)
{
    {
        LLMutexLock lock(&mIncomingQueueMutex);
        killMessagePipe();
    }

    mListenSocket.reset();
    mSocket.reset();
}

void LLPluginProcessParent::errorState(void)
{
    if(mState < STATE_RUNNING)
        setState(STATE_LAUNCH_FAILURE);
    else
        setState(STATE_ERROR);
}

void LLPluginProcessParent::init(const std::string &launcher_filename, const std::string &plugin_dir, const std::string &plugin_filename, bool debug)
{
    mProcessParams.executable = launcher_filename;
    mProcessParams.cwd = plugin_dir;
    mPluginFile = plugin_filename;
    mPluginDir = plugin_dir;
    mCPUUsage = 0.0f;
    mDebug = debug;
    setState(STATE_INITIALIZED);
}

bool LLPluginProcessParent::accept()
{
    bool result = false;

    apr_status_t status = APR_EGENERAL;
    apr_socket_t *new_socket = NULL;

    status = apr_socket_accept(
        &new_socket,
        mListenSocket->getSocket(),
        gAPRPoolp);


    if(status == APR_SUCCESS)
    {
//      LL_INFOS() << "SUCCESS" << LL_ENDL;
        // Success.  Create a message pipe on the new socket

        // we MUST create a new pool for the LLSocket, since it will take ownership of it and delete it in its destructor!
        apr_pool_t* new_pool = NULL;
        status = apr_pool_create(&new_pool, gAPRPoolp);

        mSocket = LLSocket::create(new_socket, new_pool);
        new LLPluginMessagePipe(this, mSocket);

        result = true;
    }
    else if(APR_STATUS_IS_EAGAIN(status))
    {
//      LL_INFOS() << "EAGAIN" << LL_ENDL;

        // No incoming connections.  This is not an error.
        status = APR_SUCCESS;
    }
    else
    {
//      LL_INFOS() << "Error:" << LL_ENDL;
        ll_apr_warn_status(status);

        // Some other error.
        errorState();
    }

    return result;
}

void LLPluginProcessParent::idle(void)
{
    bool idle_again;

    do
    {
        // process queued messages
        // Inside main thread, it is preferable not to block it on mutex.
        bool locked = mIncomingQueueMutex.trylock();
        while(locked && !mIncomingQueue.empty())
        {
            LLPluginMessage message = mIncomingQueue.front();
            mIncomingQueue.pop();
            mIncomingQueueMutex.unlock();

            receiveMessage(message);

            locked = mIncomingQueueMutex.trylock();
        }

        if (locked)
        {
            mIncomingQueueMutex.unlock();
        }

        // Give time to network processing
        if(mMessagePipe)
        {
            // Drain any queued outgoing messages
            mMessagePipe->pumpOutput();

            // Only do input processing here if this instance isn't in a pollset.
            // If viewer and plugin are both shutting down, don't process further
            // input, viewer won't be able to handle it.
            if(!mPolledInput
               && !(mState >= STATE_GOODBYE && LLApp::isExiting()))
            {
                mMessagePipe->pumpInput();
            }
        }

        if(mState <= STATE_RUNNING)
        {
            if(APR_STATUS_IS_EOF(mSocketError))
            {
                // Plugin socket was closed.  This covers both normal plugin termination and plugin crashes.
                errorState();
            }
            else if(mSocketError != APR_SUCCESS)
            {
                // The socket is in an error state -- the plugin is gone.
                LL_WARNS("Plugin") << "Socket hit an error state (" << mSocketError << ")" << LL_ENDL;
                errorState();
            }
        }

        // If a state needs to go directly to another state (as a performance enhancement), it can set idle_again to true after calling setState().
        // USE THIS CAREFULLY, since it can starve other code.  Specifically make sure there's no way to get into a closed cycle and never return.
        // When in doubt, don't do it.
        idle_again = false;
        switch(mState)
        {
            case STATE_UNINITIALIZED:
            break;

            case STATE_INITIALIZED:
            {

                apr_status_t status = APR_SUCCESS;
                apr_sockaddr_t* addr = NULL;
                mListenSocket = LLSocket::create(gAPRPoolp, LLSocket::STREAM_TCP);
                mBoundPort = 0;

                // This code is based on parts of LLSocket::create() in lliosocket.cpp.

                status = apr_sockaddr_info_get(
                    &addr,
                    "127.0.0.1",
                    APR_INET,
                    0,  // port 0 = ephemeral ("find me a port")
                    0,
                    gAPRPoolp);

                if(ll_apr_warn_status(status))
                {
                    killSockets();
                    errorState();
                    break;
                }

                // This allows us to reuse the address on quick down/up. This is unlikely to create problems.
                ll_apr_warn_status(apr_socket_opt_set(mListenSocket->getSocket(), APR_SO_REUSEADDR, 1));

                status = apr_socket_bind(mListenSocket->getSocket(), addr);
                if(ll_apr_warn_status(status))
                {
                    killSockets();
                    errorState();
                    break;
                }

                // Get the actual port the socket was bound to
                {
                    apr_sockaddr_t* bound_addr = NULL;
                    if(ll_apr_warn_status(apr_socket_addr_get(&bound_addr, APR_LOCAL, mListenSocket->getSocket())))
                    {
                        killSockets();
                        errorState();
                        break;
                    }
                    mBoundPort = bound_addr->port;

                    if(mBoundPort == 0)
                    {
                        LL_WARNS("Plugin") << "Bound port number unknown, bailing out." << LL_ENDL;

                        killSockets();
                        errorState();
                        break;
                    }
                }

                LL_DEBUGS("Plugin") << "Bound tcp socket to port: " << addr->port << LL_ENDL;

                // Make the listen socket non-blocking
                status = apr_socket_opt_set(mListenSocket->getSocket(), APR_SO_NONBLOCK, 1);
                if(ll_apr_warn_status(status))
                {
                    killSockets();
                    errorState();
                    break;
                }

                apr_socket_timeout_set(mListenSocket->getSocket(), 0);
                if(ll_apr_warn_status(status))
                {
                    killSockets();
                    errorState();
                    break;
                }

                // If it's a stream based socket, we need to tell the OS
                // to keep a queue of incoming connections for ACCEPT.
                status = apr_socket_listen(
                    mListenSocket->getSocket(),
                    10); // FIXME: Magic number for queue size

                if(ll_apr_warn_status(status))
                {
                    killSockets();
                    errorState();
                    break;
                }

                // If we got here, we're listening.
                setState(STATE_LISTENING);
            }
            break;

            case STATE_LISTENING:
                {
                    // Only argument to the launcher is the port number we're listening on
                    mProcessParams.args.add(stringize(mBoundPort));

                    // Launch the plugin process.
                    if (mDebug && !mProcess)
                    {
                        if (!(mProcess = LLProcess::create(mProcessParams)))
                        {
                            errorState();
                        }
                    }
                    else if (!mProcess && !mProcessCreationRequested)
                    {
                        mProcessCreationRequested = true;
                        LL::WorkQueue::ptr_t main_queue = LL::WorkQueue::getInstance("mainloop");
                        // *NOTE: main_queue->postTo casts this refcounted smart pointer to a weak
                        // pointer
                        LL::WorkQueue::ptr_t general_queue = LL::WorkQueue::getInstance("General");
                        llassert_always(main_queue);
                        llassert_always(general_queue);

                        auto process_params = mProcessParams;

                        bool posted = main_queue->postTo(
                            general_queue,
                            [process_params]() // Work done on general queue
                            {
                                return LLProcess::create(process_params);
                            },
                            [this](LLProcessPtr new_process) // Callback to main thread
                                mutable {
                                ptr_t that;
                                {
                                    // this grabs a copy of the smart pointer to ourselves to ensure that we do not
                                    // get destroyed until after this method returns.
                                    LLCoros::LockType lock(*sInstancesMutex);
                                    mapInstances_t::iterator it = sInstances.find(this);
                                    if (it != sInstances.end())
                                        that = (*it).second;
                                }

                                if (that)
                                {
                                    if (new_process)
                                    {
                                        that->mProcess = new_process;
                                    }
                                    else
                                    {
                                        that->mProcessCreationRequested = false;
                                        that->errorState();
                                    }
                                }

                            });
                        if (!posted)
                        {
                            LL_WARNS("Plugin") << "Failed to dispath process creation to threadpool" << LL_ENDL;
                            if (!(mProcess = LLProcess::create(mProcessParams)))
                            {
                                mProcessCreationRequested = false;
                                errorState();
                            }
                        }
                    }

                    if (mProcess)
                    {
                        if(mDebug)
                        {
#if LL_DARWIN
                            // If we're set to debug, start up a gdb instance in a new terminal window and have it attach to the plugin process and continue.

                            // The command we're constructing would look like this on the command line:
                            // osascript -e 'tell application "Terminal"' -e 'set win to do script "gdb -pid 12345"' -e 'do script "continue" in win' -e 'end tell'

                            LLProcess::Params params;
                            params.executable = "/usr/bin/osascript";
                            params.args.add("-e");
                            params.args.add("tell application \"Terminal\"");
                            params.args.add("-e");
                            params.args.add(STRINGIZE("set win to do script \"lldb -pid "
                                                      << mProcess->getProcessID() << "\""));
                            params.args.add("-e");
                            params.args.add("do script \"continue\" in win");
                            params.args.add("-e");
                            params.args.add("end tell");
                            mDebugger = LLProcess::create(params);

#endif
                        }

                        // This will allow us to time out if the process never starts.
                        mHeartbeat.start();
                        mHeartbeat.setTimerExpirySec(mPluginLaunchTimeout);
                        setState(STATE_LAUNCHED);
                    }
                }
                break;

            case STATE_LAUNCHED:
                // waiting for the plugin to connect
                if(pluginLockedUpOrQuit())
                {
                    errorState();
                }
                else
                {
                    // Check for the incoming connection.
                    if(accept())
                    {
                        // Stop listening on the server port
                        mListenSocket.reset();
                        setState(STATE_CONNECTED);
                    }
                }
                break;

            case STATE_CONNECTED:
                // waiting for hello message from the plugin

                if(pluginLockedUpOrQuit())
                {
                    errorState();
                }
                break;

            case STATE_HELLO:
                LL_DEBUGS("Plugin") << "received hello message" << LL_ENDL;

                // Send the message to load the plugin
                {
                    LLPluginMessage message(LLPLUGIN_MESSAGE_CLASS_INTERNAL, "load_plugin");
                    message.setValue("file", mPluginFile);
                    message.setValue("dir", mPluginDir);
                    sendMessage(message);
                }

                setState(STATE_LOADING);
                break;

            case STATE_LOADING:
                // The load_plugin_response message will kick us from here into STATE_RUNNING
                if(pluginLockedUpOrQuit())
                {
                    errorState();
                }
                break;

            case STATE_RUNNING:
                if(pluginLockedUpOrQuit())
                {
                    errorState();
                }
                break;

            case STATE_GOODBYE:
                {
                    LLPluginMessage message(LLPLUGIN_MESSAGE_CLASS_INTERNAL, "shutdown_plugin");
                    sendMessage(message);
                }
                setState(STATE_EXITING);
                break;

            case STATE_EXITING:
                if (! LLProcess::isRunning(mProcess))
                {
                    setState(STATE_CLEANUP);
                }
                else if(pluginLockedUp())
                {
                    LL_WARNS("Plugin") << "timeout in exiting state, bailing out" << LL_ENDL;
                    errorState();
                }
                break;

            case STATE_LAUNCH_FAILURE:
                if(mOwner != NULL)
                {
                    mOwner->pluginLaunchFailed();
                }
                setState(STATE_CLEANUP);
                break;

            case STATE_ERROR:
                if(mOwner != NULL)
                {
                    mOwner->pluginDied();
                }
                setState(STATE_CLEANUP);
                break;

            case STATE_CLEANUP:
                LLProcess::kill(mProcess);
                killSockets();
                setState(STATE_DONE);
                dirtyPollSet();
                break;

            case STATE_DONE:
                // just sit here.
                break;
        }

    } while (idle_again);
}

bool LLPluginProcessParent::isLoading(void)
{
    bool result = false;

    if(mState <= STATE_LOADING)
        result = true;

    return result;
}

bool LLPluginProcessParent::isRunning(void)
{
    bool result = false;

    if(mState == STATE_RUNNING)
        result = true;

    return result;
}

bool LLPluginProcessParent::isDone(void)
{
    bool result = false;

    if(mState == STATE_DONE)
        result = true;

    return result;
}

void LLPluginProcessParent::setSleepTime(F64 sleep_time, bool force_send)
{
    if(force_send || (sleep_time != mSleepTime))
    {
        // Cache the time locally
        mSleepTime = sleep_time;

        if(canSendMessage())
        {
            // and send to the plugin.
            LLPluginMessage message(LLPLUGIN_MESSAGE_CLASS_INTERNAL, "sleep_time");
            message.setValueReal("time", mSleepTime);
            sendMessage(message);
        }
        else
        {
            // Too early to send -- the load_plugin_response message will trigger us to send mSleepTime later.
        }
    }
}

void LLPluginProcessParent::sendMessage(const LLPluginMessage &message)
{
    if(message.hasValue("blocking_response"))
    {
        mBlocked = false;

        // reset the heartbeat timer, since there will have been no heartbeats while the plugin was blocked.
        mHeartbeat.setTimerExpirySec(mPluginLockupTimeout);
    }

    std::string buffer = message.generate();
    LL_DEBUGS("Plugin") << "Sending: " << buffer << LL_ENDL;
    writeMessageRaw(buffer);

    // Try to send message immediately.
    if(mMessagePipe)
    {
        mMessagePipe->pumpOutput();
    }
}

//virtual
void LLPluginProcessParent::setMessagePipe(LLPluginMessagePipe *message_pipe)
{
    bool update_pollset = false;

    if(mMessagePipe)
    {
        // Unsetting an existing message pipe -- remove from the pollset
        mPollFD.client_data = NULL;

        // pollset needs an update
        update_pollset = true;
    }
    if(message_pipe != NULL)
    {
        // Set up the apr_pollfd_t
        mPollFD.p = gAPRPoolp;
        mPollFD.desc_type = APR_POLL_SOCKET;
        mPollFD.reqevents = APR_POLLIN|APR_POLLERR|APR_POLLHUP;
        mPollFD.rtnevents = 0;
        mPollFD.desc.s = mSocket->getSocket();
        mPollFD.client_data = (void*)this;

        // pollset needs an update
        update_pollset = true;
    }

    mMessagePipe = message_pipe;

    if(update_pollset)
    {
        dirtyPollSet();
    }
}

//static
void LLPluginProcessParent::dirtyPollSet()
{
    sPollsetNeedsRebuild = true;

    if(sReadThread)
    {
        LL_DEBUGS("PluginPoll") << "unpausing read thread " << LL_ENDL;
        sReadThread->unpause();
    }
}

void LLPluginProcessParent::updatePollset()
{
    if(!sInstancesMutex)
    {
        // No instances have been created yet.  There's no work to do.
        return;
    }

    llcoro::LockType lock(*sInstancesMutex);

    if(sPollSet)
    {
        LL_DEBUGS("PluginPoll") << "destroying pollset " << sPollSet << LL_ENDL;
        // delete the existing pollset.
        apr_pollset_destroy(sPollSet);
        sPollSet = NULL;
    }

    mapInstances_t::iterator iter;
    int count = 0;

    // Count the number of instances that want to be in the pollset
    for(iter = sInstances.begin(); iter != sInstances.end(); iter++)
    {
        (*iter).second->mPolledInput = false;
        if ((*iter).second->wantsPolling())
        {
            // This instance has a socket that needs to be polled.
            ++count;
        }
    }

    if(sUseReadThread && sReadThread && !sReadThread->isQuitting())
    {
        if(!sPollSet && (count > 0))
        {
#ifdef APR_POLLSET_NOCOPY
            // The pollset doesn't exist yet.  Create it now.
            apr_status_t status = apr_pollset_create(&sPollSet, count, gAPRPoolp, APR_POLLSET_NOCOPY);
            if(status != APR_SUCCESS)
            {
#endif // APR_POLLSET_NOCOPY
                LL_WARNS("PluginPoll") << "Couldn't create pollset.  Falling back to non-pollset mode." << LL_ENDL;
                sPollSet = NULL;
#ifdef APR_POLLSET_NOCOPY
            }
            else
            {
                LL_DEBUGS("PluginPoll") << "created pollset " << sPollSet << LL_ENDL;

                // Pollset was created, add all instances to it.
                for(iter = sInstances.begin(); iter != sInstances.end(); iter++)
                {
                    if ((*iter).second->wantsPolling())
                    {
                        status = apr_pollset_add(sPollSet, &((*iter).second->mPollFD));
                        if(status == APR_SUCCESS)
                        {
                            (*iter).second->mPolledInput = true;
                        }
                        else
                        {
                            LL_WARNS("PluginPoll") << "apr_pollset_add failed with status " << status << LL_ENDL;
                        }
                    }
                }
            }
#endif // APR_POLLSET_NOCOPY
        }
    }
}

void LLPluginProcessParent::setUseReadThread(bool use_read_thread)
{
    if(sUseReadThread != use_read_thread)
    {
        sUseReadThread = use_read_thread;

        if(sUseReadThread)
        {
            if(!sReadThread)
            {
                // start up the read thread
                LL_INFOS("PluginPoll") << "creating read thread " << LL_ENDL;

                // make sure the pollset gets rebuilt.
                sPollsetNeedsRebuild = true;

                sReadThread = new LLPluginProcessParentPollThread;
                sReadThread->start();
            }
        }
        else
        {
            if(sReadThread)
            {
                // shut down the read thread
                LL_INFOS("PluginPoll") << "destroying read thread " << LL_ENDL;
                delete sReadThread;
                sReadThread = NULL;
            }
        }

    }
}

void LLPluginProcessParent::poll(F64 timeout)
{
    if(sPollsetNeedsRebuild || !sUseReadThread)
    {
        sPollsetNeedsRebuild = false;
        updatePollset();
    }

    if(sPollSet)
    {
        apr_status_t status;
        apr_int32_t count;
        const apr_pollfd_t *descriptors;
        status = apr_pollset_poll(sPollSet, (apr_interval_time_t)(timeout * 1000000), &count, &descriptors);
        if(status == APR_SUCCESS)
        {
            // One or more of the descriptors signalled.  Call them.
            for (int i = 0; i < count; i++)
            {
                void *thatId = descriptors[i].client_data;

                ptr_t that;
                mapInstances_t::iterator it;

                {
                    llcoro::LockType lock(*sInstancesMutex);
                    it = sInstances.find(thatId);
                    if (it != sInstances.end())
                        that = (*it).second;
                }

                if (that)
                {
                    that->mIncomingQueueMutex.lock();
                    that->servicePoll();
                    that->mIncomingQueueMutex.unlock();
                }

            }
        }
        else if(APR_STATUS_IS_TIMEUP(status))
        {
            // timed out with no incoming data.  Just return.
        }
        else if(status == EBADF)
        {
            // This happens when one of the file descriptors in the pollset is destroyed, which happens whenever a plugin's socket is closed.
            // The pollset has been or will be recreated, so just return.
            LL_DEBUGS("PluginPoll") << "apr_pollset_poll returned EBADF" << LL_ENDL;
        }
        else if(status != APR_SUCCESS)
        {
            LL_WARNS("PluginPoll") << "apr_pollset_poll failed with status " << status << LL_ENDL;
        }
    }

    // Remove instances in the done state from the sInstances map.
    mapInstances_t::iterator itClean = sInstances.begin();
    while (itClean != sInstances.end())
    {
        if ((*itClean).second->isDone())
            itClean = sInstances.erase(itClean);
        else
            ++itClean;
    }
}

void LLPluginProcessParent::servicePoll()
{
    bool result = true;

    // poll signalled on this object's socket.  Try to process incoming messages.
    if(mMessagePipe)
    {
        result = mMessagePipe->pumpInput(0.0f);
    }

    if(!result)
    {
        // If we got a read error on input, remove this pipe from the pollset
        apr_pollset_remove(sPollSet, &mPollFD);

        // and tell the code not to re-add it
        mPollFD.client_data = NULL;
    }
}

void LLPluginProcessParent::receiveMessageRaw(const std::string &message)
{
    LL_DEBUGS("Plugin") << "Received: " << message << LL_ENDL;

    LLPluginMessage parsed;
    if(LLSDParser::PARSE_FAILURE != parsed.parse(message))
    {
        if(parsed.hasValue("blocking_request"))
        {
            mBlocked = true;
        }

        if(mPolledInput)
        {
            // This is being called on the polling thread -- only do minimal processing/queueing.
            receiveMessageEarly(parsed);
        }
        else
        {
            // This is not being called on the polling thread -- do full message processing at this time.
            receiveMessage(parsed);
        }
    }
}

void LLPluginProcessParent::receiveMessageEarly(const LLPluginMessage &message)
{
    // NOTE: this function will be called from the polling thread.  It will be called with mIncomingQueueMutex _already locked_.

    bool handled = false;

    std::string message_class = message.getClass();
    if(message_class == LLPLUGIN_MESSAGE_CLASS_INTERNAL)
    {
        // no internal messages need to be handled early.
    }
    else
    {
        // Call out to the owner and see if they to reply
        // TODO: Should this only happen when blocked?
        if(mOwner != NULL)
        {
            handled = mOwner->receivePluginMessageEarly(message);
        }
    }

    if(!handled)
    {
        // any message that wasn't handled early needs to be queued.
        mIncomingQueue.push(message);
    }
}

void LLPluginProcessParent::receiveMessage(const LLPluginMessage &message)
{
    std::string message_class = message.getClass();
    if(message_class == LLPLUGIN_MESSAGE_CLASS_INTERNAL)
    {
        // internal messages should be handled here
        std::string message_name = message.getName();
        if(message_name == "hello")
        {
            if(mState == STATE_CONNECTED)
            {
                // Plugin host has launched.  Tell it which plugin to load.
                setState(STATE_HELLO);
            }
            else
            {
                LL_WARNS("Plugin") << "received hello message in wrong state -- bailing out" << LL_ENDL;
                errorState();
            }

        }
        else if(message_name == "load_plugin_response")
        {
            if(mState == STATE_LOADING)
            {
                // Plugin has been loaded.

                mPluginVersionString = message.getValue("plugin_version");
                LL_INFOS("Plugin") << "plugin version string: " << mPluginVersionString << LL_ENDL;

                // Check which message classes/versions the plugin supports.
                // TODO: check against current versions
                // TODO: kill plugin on major mismatches?
                mMessageClassVersions = message.getValueLLSD("versions");
                LLSD::map_iterator iter;
                for(iter = mMessageClassVersions.beginMap(); iter != mMessageClassVersions.endMap(); iter++)
                {
                    LL_INFOS("Plugin") << "message class: " << iter->first << " -> version: " << iter->second.asString() << LL_ENDL;
                }

                // Send initial sleep time
                llassert_always(mSleepTime != 0.f);
                setSleepTime(mSleepTime, true);

                setState(STATE_RUNNING);
            }
            else
            {
                LL_WARNS("Plugin") << "received load_plugin_response message in wrong state -- bailing out" << LL_ENDL;
                errorState();
            }
        }
        else if(message_name == "heartbeat")
        {
            // this resets our timer.
            mHeartbeat.setTimerExpirySec(mPluginLockupTimeout);

            mCPUUsage = message.getValueReal("cpu_usage");

            LL_DEBUGS("Plugin") << "cpu usage reported as " << mCPUUsage << LL_ENDL;

        }
        else if(message_name == "shm_add_response")
        {
            // Nothing to do here.
        }
        else if(message_name == "shm_remove_response")
        {
            std::string name = message.getValue("name");
            sharedMemoryRegionsType::iterator iter = mSharedMemoryRegions.find(name);

            if(iter != mSharedMemoryRegions.end())
            {
                // destroy the shared memory region
                iter->second->destroy();
                delete iter->second;
                iter->second = NULL;

                // and remove it from our map
                mSharedMemoryRegions.erase(iter);
            }
        }
        else
        {
            LL_WARNS("Plugin") << "Unknown internal message from child: " << message_name << LL_ENDL;
        }
    }
    else
    {
        if(mOwner != NULL)
        {
            mOwner->receivePluginMessage(message);
        }
    }
}

std::string LLPluginProcessParent::addSharedMemory(size_t size)
{
    std::string name;

    LLPluginSharedMemory *region = new LLPluginSharedMemory;

    // This is a new region
    if(region->create(size))
    {
        name = region->getName();

        mSharedMemoryRegions.insert(sharedMemoryRegionsType::value_type(name, region));

        LLPluginMessage message(LLPLUGIN_MESSAGE_CLASS_INTERNAL, "shm_add");
        message.setValue("name", name);
        message.setValueS32("size", (S32)size);
        sendMessage(message);
    }
    else
    {
        LL_WARNS("Plugin") << "Couldn't create a shared memory segment!" << LL_ENDL;

        // Don't leak
        delete region;
    }

    return name;
}

void LLPluginProcessParent::removeSharedMemory(const std::string &name)
{
    sharedMemoryRegionsType::iterator iter = mSharedMemoryRegions.find(name);

    if(iter != mSharedMemoryRegions.end())
    {
        // This segment exists.  Send the message to the child to unmap it.  The response will cause the parent to unmap our end.
        LLPluginMessage message(LLPLUGIN_MESSAGE_CLASS_INTERNAL, "shm_remove");
        message.setValue("name", name);
        sendMessage(message);
    }
    else
    {
        LL_WARNS("Plugin") << "Request to remove an unknown shared memory segment." << LL_ENDL;
    }
}
size_t LLPluginProcessParent::getSharedMemorySize(const std::string &name)
{
    size_t result = 0;

    sharedMemoryRegionsType::iterator iter = mSharedMemoryRegions.find(name);
    if(iter != mSharedMemoryRegions.end())
    {
        result = iter->second->getSize();
    }

    return result;
}
void *LLPluginProcessParent::getSharedMemoryAddress(const std::string &name)
{
    void *result = NULL;

    sharedMemoryRegionsType::iterator iter = mSharedMemoryRegions.find(name);
    if(iter != mSharedMemoryRegions.end())
    {
        result = iter->second->getMappedAddress();
    }

    return result;
}

std::string LLPluginProcessParent::getMessageClassVersion(const std::string &message_class)
{
    std::string result;

    if(mMessageClassVersions.has(message_class))
    {
        result = mMessageClassVersions[message_class].asString();
    }

    return result;
}

std::string LLPluginProcessParent::getPluginVersion(void)
{
    return mPluginVersionString;
}

void LLPluginProcessParent::setState(EState state)
{
    LL_DEBUGS("Plugin") << "setting state to " << state << LL_ENDL;
    mState = state;
};

bool LLPluginProcessParent::pluginLockedUpOrQuit()
{
    bool result = false;

    if (! LLProcess::isRunning(mProcess))
    {
        LL_WARNS("Plugin") << "child exited" << LL_ENDL;
        result = true;
    }
    else if(pluginLockedUp())
    {
        LL_WARNS("Plugin") << "timeout" << LL_ENDL;
        result = true;
    }

    return result;
}

bool LLPluginProcessParent::pluginLockedUp()
{
    if(mDisableTimeout || mDebug || mBlocked)
    {
        // Never time out a plugin process in these cases.
        return false;
    }

    // If the timer is running and has expired, the plugin has locked up.
    return (mHeartbeat.getStarted() && mHeartbeat.hasExpired());
}
<|MERGE_RESOLUTION|>--- conflicted
+++ resolved
@@ -48,11 +48,7 @@
 bool LLPluginProcessParent::sUseReadThread = false;
 apr_pollset_t *LLPluginProcessParent::sPollSet = NULL;
 bool LLPluginProcessParent::sPollsetNeedsRebuild = false;
-<<<<<<< HEAD
-llcoro::Mutex *LLPluginProcessParent::sInstancesMutex;
-=======
-LLCoros::Mutex *LLPluginProcessParent::sInstancesMutex = nullptr;
->>>>>>> db013ab0
+llcoro::Mutex *LLPluginProcessParent::sInstancesMutex = nullptr;
 LLPluginProcessParent::mapInstances_t LLPluginProcessParent::sInstances;
 LLThread *LLPluginProcessParent::sReadThread = NULL;
 
@@ -159,17 +155,13 @@
 /*static*/
 void LLPluginProcessParent::shutdown()
 {
-<<<<<<< HEAD
-    llcoro::LockType lock(*sInstancesMutex);
-=======
     if (!sInstancesMutex)
     {
         // setup was not complete, skip shutdown
         return;
     }
 
-    LLCoros::LockType lock(*sInstancesMutex);
->>>>>>> db013ab0
+    llcoro::LockType lock(*sInstancesMutex);
 
     mapInstances_t::iterator it;
     for (it = sInstances.begin(); it != sInstances.end(); ++it)
