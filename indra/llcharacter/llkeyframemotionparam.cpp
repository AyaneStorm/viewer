--- conflicted
+++ resolved
@@ -135,17 +135,6 @@
 //-----------------------------------------------------------------------------
 bool LLKeyframeMotionParam::onActivate()
 {
-<<<<<<< HEAD
-	for (motion_map_t::value_type& motion_pair : mParameterizedMotions)
-	{
-		motion_list_t& motionList = motion_pair.second;
-		for (const ParameterizedMotion& paramMotion : motionList)
-		{
-			paramMotion.mMotion->activate(mActivationTimestamp);
-		}
-	}
-	return true;
-=======
     for (motion_map_t::value_type& motion_pair : mParameterizedMotions)
     {
         motion_list_t& motionList = motion_pair.second;
@@ -154,8 +143,7 @@
             paramMotion.mMotion->activate(mActivationTimestamp);
         }
     }
-    return TRUE;
->>>>>>> e7eced3c
+    return true;
 }
 
 
@@ -165,118 +153,6 @@
 bool LLKeyframeMotionParam::onUpdate(F32 time, U8* joint_mask)
 {
     LL_PROFILE_ZONE_SCOPED;
-<<<<<<< HEAD
-	F32 weightFactor = 1.f / (F32)mParameterizedMotions.size();
-
-	// zero out all pose weights
-	for (motion_map_t::value_type& motion_pair : mParameterizedMotions)
-	{
-		motion_list_t& motionList = motion_pair.second;
-		for (const ParameterizedMotion& paramMotion : motionList)
-		{
-//			LL_INFOS() << "Weight for pose " << paramMotion.mMotion->getName() << " is " << paramMotion.mMotion->getPose()->getWeight() << LL_ENDL;
-			paramMotion.mMotion->getPose()->setWeight(0.f);
-		}
-	}
-
-
-	for (motion_map_t::value_type& motion_pair : mParameterizedMotions)
-	{
-		const std::string& paramName = motion_pair.first;
-		F32* paramValue = (F32 *)mCharacter->getAnimationData(paramName);
-		if (NULL == paramValue) // unexpected, but...
-		{
-			LL_WARNS() << "paramValue == NULL" << LL_ENDL;
-			continue;
-		}
-
-		// DANGER! Do not modify mParameterizedMotions while using these pointers!
-		const ParameterizedMotion* firstMotion = NULL;
-		const ParameterizedMotion* secondMotion = NULL;
-
-		motion_list_t& motionList = motion_pair.second;
-		for (const ParameterizedMotion& paramMotion : motionList)
-		{
-			paramMotion.mMotion->onUpdate(time, joint_mask);
-			
-			F32 distToParam = paramMotion.mParam - *paramValue;
-			
-			if ( distToParam <= 0.f)
-			{
-				// keep track of the motion closest to the parameter value
-				firstMotion = &paramMotion;
-			}
-			else
-			{
-				// we've passed the parameter value
-				// so store the first motion we find as the second one we want to blend...
-				if (firstMotion && !secondMotion )
-				{
-					secondMotion = &paramMotion;
-				}
-				//...or, if we've seen no other motion so far, make sure we blend to this only
-				else if (!firstMotion)
-				{
-					firstMotion = &paramMotion;
-					secondMotion = &paramMotion;
-				}
-			}
-		}
-
-		LLPose *firstPose;
-		LLPose *secondPose;
-
-		if (firstMotion)
-			firstPose = firstMotion->mMotion->getPose();
-		else
-			firstPose = NULL;
-
-		if (secondMotion)
-			secondPose = secondMotion->mMotion->getPose();
-		else
-			secondPose = NULL;
-		
-		// now modify weight of the subanim (only if we are blending between two motions)
-		if (firstMotion && secondMotion)
-		{
-			if (firstMotion == secondMotion)
-			{
-				firstPose->setWeight(weightFactor);
-			}
-			else if (firstMotion->mParam == secondMotion->mParam)
-			{
-				firstPose->setWeight(0.5f * weightFactor);
-				secondPose->setWeight(0.5f * weightFactor);
-			}
-			else
-			{
-				F32 first_weight = 1.f - 
-					((llclamp(*paramValue - firstMotion->mParam, 0.f, (secondMotion->mParam - firstMotion->mParam))) / 
-						(secondMotion->mParam - firstMotion->mParam));
-				first_weight = llclamp(first_weight, 0.f, 1.f);
-				
-				F32 second_weight = 1.f - first_weight;
-				
-				firstPose->setWeight(first_weight * weightFactor);
-				secondPose->setWeight(second_weight * weightFactor);
-
-//				LL_INFOS() << "Parameter " << *paramName << ": " << *paramValue << LL_ENDL;
-//				LL_INFOS() << "Weights " << firstPose->getWeight() << " " << secondPose->getWeight() << LL_ENDL;
-			}
-		}
-		else if (firstMotion && !secondMotion)
-		{
-			firstPose->setWeight(weightFactor);
-		}
-	}
-
-	// blend poses
-	mPoseBlender.blendAndApply();
-
-	LL_INFOS() << "Param Motion weight " << mPoseBlender.getBlendedPose()->getWeight() << LL_ENDL;
-
-	return true;
-=======
     F32 weightFactor = 1.f / (F32)mParameterizedMotions.size();
 
     // zero out all pose weights
@@ -386,8 +262,7 @@
 
     LL_INFOS() << "Param Motion weight " << mPoseBlender.getBlendedPose()->getWeight() << LL_ENDL;
 
-    return TRUE;
->>>>>>> e7eced3c
+    return true;
 }
 
 //-----------------------------------------------------------------------------
@@ -410,26 +285,11 @@
 //-----------------------------------------------------------------------------
 bool LLKeyframeMotionParam::addKeyframeMotion(char *name, const LLUUID &id, char *param, F32 value)
 {
-<<<<<<< HEAD
-	LLMotion *newMotion = mCharacter->createMotion( id );
-	
-	if (!newMotion)
-	{
-		return false;
-	}
-	
-	newMotion->setName(name);
-
-	// now add motion to this list
-	mParameterizedMotions[param].insert(ParameterizedMotion(newMotion, value));
-
-	return true;
-=======
     LLMotion *newMotion = mCharacter->createMotion( id );
 
     if (!newMotion)
     {
-        return FALSE;
+        return false;
     }
 
     newMotion->setName(name);
@@ -437,8 +297,7 @@
     // now add motion to this list
     mParameterizedMotions[param].insert(ParameterizedMotion(newMotion, value));
 
-    return TRUE;
->>>>>>> e7eced3c
+    return true;
 }
 
 
@@ -465,115 +324,6 @@
 //-----------------------------------------------------------------------------
 bool LLKeyframeMotionParam::loadMotions()
 {
-<<<<<<< HEAD
-	//-------------------------------------------------------------------------
-	// Load named file by concatenating the character prefix with the motion name.
-	// Load data into a buffer to be parsed.
-	//-------------------------------------------------------------------------
-	//std::string path = gDirUtilp->getExpandedFilename(LL_PATH_MOTIONS,mCharacter->getAnimationPrefix())
-	//	+ "_" + getName() + ".llp";
-	//RN: deprecated unused reference to "motion" directory
-	std::string path;
-
-
-	//-------------------------------------------------------------------------
-	// open the file
-	//-------------------------------------------------------------------------
-	S32 fileSize = 0;
-	LLAPRFile infile ;
-	infile.open(path, LL_APR_R, NULL, &fileSize);
-	apr_file_t* fp = infile.getFileHandle() ;
-	if (!fp || fileSize == 0)
-	{
-		LL_INFOS() << "ERROR: can't open: " << path << LL_ENDL;
-		return false;
-	}
-
-	// allocate a text buffer
-	std::vector<char> text(fileSize+1);
-
-	//-------------------------------------------------------------------------
-	// load data from file into buffer
-	//-------------------------------------------------------------------------
-	bool error = false;
-	char *p = &text[0];
-	while ( 1 )
-	{
-		if (apr_file_eof(fp) == APR_EOF)
-		{
-			break;
-		}
-		if (apr_file_gets(p, 1024, fp) != APR_SUCCESS)
-		{
-			error = true;
-			break;
-		}
-		while ( *(++p) )
-			;
-	}
-
-	//-------------------------------------------------------------------------
-	// close the file
-	//-------------------------------------------------------------------------
-	infile.close();
-
-	//-------------------------------------------------------------------------
-	// check for error
-	//-------------------------------------------------------------------------
-	llassert( p <= (&text[0] + fileSize) );
-
-	if ( error )
-	{
-		LL_INFOS() << "ERROR: error while reading from " << path << LL_ENDL;
-		return false;
-	}
-
-	LL_INFOS() << "Loading parametric keyframe data for: " << getName() << LL_ENDL;
-
-	//-------------------------------------------------------------------------
-	// parse the text and build keyframe data structures
-	//-------------------------------------------------------------------------
-	p = &text[0];
-	S32 num;
-	char strA[80]; /* Flawfinder: ignore */
-	char strB[80]; /* Flawfinder: ignore */
-	F32 floatA = 0.0f;
-
-
-	//-------------------------------------------------------------------------
-	// get priority
-	//-------------------------------------------------------------------------
-	bool isFirstMotion = true;
-	num = sscanf(p, "%79s %79s %f", strA, strB, &floatA);	/* Flawfinder: ignore */
-
-	while(1)
-	{
-		if (num == 0 || num == EOF) break;
-		if ((num != 3))
-		{
-			LL_INFOS() << "WARNING: can't read parametric motion" << LL_ENDL;
-			return false;
-		}
-
-		addKeyframeMotion(strA, gAnimLibrary.stringToAnimState(std::string(strA)), strB, floatA);
-		if (isFirstMotion)
-		{
-			isFirstMotion = false;
-			setDefaultKeyframeMotion(strA);
-		}
-		
-		p = strstr(p, "\n");
-		if (!p)
-		{
-			break;
-		}
-			
-		p++;
-		num = sscanf(p, "%79s %79s %f", strA, strB, &floatA);	/* Flawfinder: ignore */
-	}
-
-	return true;
-=======
     //-------------------------------------------------------------------------
     // Load named file by concatenating the character prefix with the motion name.
     // Load data into a buffer to be parsed.
@@ -594,7 +344,7 @@
     if (!fp || fileSize == 0)
     {
         LL_INFOS() << "ERROR: can't open: " << path << LL_ENDL;
-        return FALSE;
+        return false;
     }
 
     // allocate a text buffer
@@ -633,7 +383,7 @@
     if ( error )
     {
         LL_INFOS() << "ERROR: error while reading from " << path << LL_ENDL;
-        return FALSE;
+        return false;
     }
 
     LL_INFOS() << "Loading parametric keyframe data for: " << getName() << LL_ENDL;
@@ -651,7 +401,7 @@
     //-------------------------------------------------------------------------
     // get priority
     //-------------------------------------------------------------------------
-    BOOL isFirstMotion = TRUE;
+    bool isFirstMotion = true;
     num = sscanf(p, "%79s %79s %f", strA, strB, &floatA);   /* Flawfinder: ignore */
 
     while(1)
@@ -660,13 +410,13 @@
         if ((num != 3))
         {
             LL_INFOS() << "WARNING: can't read parametric motion" << LL_ENDL;
-            return FALSE;
+            return false;
         }
 
         addKeyframeMotion(strA, gAnimLibrary.stringToAnimState(std::string(strA)), strB, floatA);
         if (isFirstMotion)
         {
-            isFirstMotion = FALSE;
+            isFirstMotion = false;
             setDefaultKeyframeMotion(strA);
         }
 
@@ -680,8 +430,7 @@
         num = sscanf(p, "%79s %79s %f", strA, strB, &floatA);   /* Flawfinder: ignore */
     }
 
-    return TRUE;
->>>>>>> e7eced3c
+    return true;
 }
 
 // End