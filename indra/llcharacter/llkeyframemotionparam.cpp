--- conflicted
+++ resolved
@@ -1,687 +1,436 @@
-/**
- * @file llkeyframemotionparam.cpp
- * @brief Implementation of LLKeyframeMotion class.
- *
- * $LicenseInfo:firstyear=2001&license=viewerlgpl$
- * Second Life Viewer Source Code
- * Copyright (C) 2010, Linden Research, Inc.
- *
- * This library is free software; you can redistribute it and/or
- * modify it under the terms of the GNU Lesser General Public
- * License as published by the Free Software Foundation;
- * version 2.1 of the License only.
- *
- * This library is distributed in the hope that it will be useful,
- * but WITHOUT ANY WARRANTY; without even the implied warranty of
- * MERCHANTABILITY or FITNESS FOR A PARTICULAR PURPOSE.  See the GNU
- * Lesser General Public License for more details.
- *
- * You should have received a copy of the GNU Lesser General Public
- * License along with this library; if not, write to the Free Software
- * Foundation, Inc., 51 Franklin Street, Fifth Floor, Boston, MA  02110-1301  USA
- *
- * Linden Research, Inc., 945 Battery Street, San Francisco, CA  94111  USA
- * $/LicenseInfo$
- */
-
-//-----------------------------------------------------------------------------
-// Header Files
-//-----------------------------------------------------------------------------
-#include "linden_common.h"
-
-#include "llkeyframemotionparam.h"
-#include "llcharacter.h"
-#include "llmath.h"
-#include "m3math.h"
-#include "lldir.h"
-#include "llanimationstates.h"
-
-//-----------------------------------------------------------------------------
-//-----------------------------------------------------------------------------
-// LLKeyframeMotionParam class
-//-----------------------------------------------------------------------------
-//-----------------------------------------------------------------------------
-
-//-----------------------------------------------------------------------------
-// LLKeyframeMotionParam()
-// Class Constructor
-//-----------------------------------------------------------------------------
-LLKeyframeMotionParam::LLKeyframeMotionParam( const LLUUID &id) : LLMotion(id)
-{
-    mDefaultKeyframeMotion = NULL;
-    mCharacter = NULL;
-
-    mEaseInDuration = 0.f;
-    mEaseOutDuration = 0.f;
-    mDuration = 0.f;
-    mPriority = LLJoint::LOW_PRIORITY;
-}
-
-
-//-----------------------------------------------------------------------------
-// ~LLKeyframeMotionParam()
-// Class Destructor
-//-----------------------------------------------------------------------------
-LLKeyframeMotionParam::~LLKeyframeMotionParam()
-{
-    for (motion_map_t::value_type& motion_pair : mParameterizedMotions)
-    {
-        motion_list_t& motionList = motion_pair.second;
-        for (const ParameterizedMotion& paramMotion : motionList)
-        {
-            delete paramMotion.mMotion;
-        }
-        motionList.clear();
-    }
-    mParameterizedMotions.clear();
-}
-
-//-----------------------------------------------------------------------------
-// LLKeyframeMotionParam::onInitialize(LLCharacter *character)
-//-----------------------------------------------------------------------------
-LLMotion::LLMotionInitStatus LLKeyframeMotionParam::onInitialize(LLCharacter *character)
-{
-    mCharacter = character;
-
-    if (!loadMotions())
-    {
-        return STATUS_FAILURE;
-    }
-
-    for (motion_map_t::value_type& motion_pair : mParameterizedMotions)
-    {
-        motion_list_t& motionList = motion_pair.second;
-        for (const ParameterizedMotion& paramMotion : motionList)
-        {
-            LLMotion* motion = paramMotion.mMotion;
-            motion->onInitialize(character);
-
-            if (motion->getDuration() > mEaseInDuration)
-            {
-                mEaseInDuration = motion->getEaseInDuration();
-            }
-
-            if (motion->getEaseOutDuration() > mEaseOutDuration)
-            {
-                mEaseOutDuration = motion->getEaseOutDuration();
-            }
-
-            if (motion->getDuration() > mDuration)
-            {
-                mDuration = motion->getDuration();
-            }
-
-            if (motion->getPriority() > mPriority)
-            {
-                mPriority = motion->getPriority();
-            }
-
-            LLPose *pose = motion->getPose();
-
-            mPoseBlender.addMotion(motion);
-            for (LLJointState *jsp = pose->getFirstJointState(); jsp; jsp = pose->getNextJointState())
-            {
-                LLPose *blendedPose = mPoseBlender.getBlendedPose();
-                blendedPose->addJointState(jsp);
-            }
-        }
-    }
-
-    return STATUS_SUCCESS;
-}
-
-//-----------------------------------------------------------------------------
-// LLKeyframeMotionParam::onActivate()
-//-----------------------------------------------------------------------------
-bool LLKeyframeMotionParam::onActivate()
-{
-<<<<<<< HEAD
-	for (motion_map_t::value_type& motion_pair : mParameterizedMotions)
-	{
-		motion_list_t& motionList = motion_pair.second;
-		for (const ParameterizedMotion& paramMotion : motionList)
-		{
-			paramMotion.mMotion->activate(mActivationTimestamp);
-		}
-	}
-	return true;
-=======
-    for (motion_map_t::value_type& motion_pair : mParameterizedMotions)
-    {
-        motion_list_t& motionList = motion_pair.second;
-        for (const ParameterizedMotion& paramMotion : motionList)
-        {
-            paramMotion.mMotion->activate(mActivationTimestamp);
-        }
-    }
-    return TRUE;
->>>>>>> e1623bb2
-}
-
-
-//-----------------------------------------------------------------------------
-// LLKeyframeMotionParam::onUpdate()
-//-----------------------------------------------------------------------------
-bool LLKeyframeMotionParam::onUpdate(F32 time, U8* joint_mask)
-{
-    LL_PROFILE_ZONE_SCOPED;
-<<<<<<< HEAD
-	F32 weightFactor = 1.f / (F32)mParameterizedMotions.size();
-
-	// zero out all pose weights
-	for (motion_map_t::value_type& motion_pair : mParameterizedMotions)
-	{
-		motion_list_t& motionList = motion_pair.second;
-		for (const ParameterizedMotion& paramMotion : motionList)
-		{
-//			LL_INFOS() << "Weight for pose " << paramMotion.mMotion->getName() << " is " << paramMotion.mMotion->getPose()->getWeight() << LL_ENDL;
-			paramMotion.mMotion->getPose()->setWeight(0.f);
-		}
-	}
-
-
-	for (motion_map_t::value_type& motion_pair : mParameterizedMotions)
-	{
-		const std::string& paramName = motion_pair.first;
-		F32* paramValue = (F32 *)mCharacter->getAnimationData(paramName);
-		if (NULL == paramValue) // unexpected, but...
-		{
-			LL_WARNS() << "paramValue == NULL" << LL_ENDL;
-			continue;
-		}
-
-		// DANGER! Do not modify mParameterizedMotions while using these pointers!
-		const ParameterizedMotion* firstMotion = NULL;
-		const ParameterizedMotion* secondMotion = NULL;
-
-		motion_list_t& motionList = motion_pair.second;
-		for (const ParameterizedMotion& paramMotion : motionList)
-		{
-			paramMotion.mMotion->onUpdate(time, joint_mask);
-			
-			F32 distToParam = paramMotion.mParam - *paramValue;
-			
-			if ( distToParam <= 0.f)
-			{
-				// keep track of the motion closest to the parameter value
-				firstMotion = &paramMotion;
-			}
-			else
-			{
-				// we've passed the parameter value
-				// so store the first motion we find as the second one we want to blend...
-				if (firstMotion && !secondMotion )
-				{
-					secondMotion = &paramMotion;
-				}
-				//...or, if we've seen no other motion so far, make sure we blend to this only
-				else if (!firstMotion)
-				{
-					firstMotion = &paramMotion;
-					secondMotion = &paramMotion;
-				}
-			}
-		}
-
-		LLPose *firstPose;
-		LLPose *secondPose;
-
-		if (firstMotion)
-			firstPose = firstMotion->mMotion->getPose();
-		else
-			firstPose = NULL;
-
-		if (secondMotion)
-			secondPose = secondMotion->mMotion->getPose();
-		else
-			secondPose = NULL;
-		
-		// now modify weight of the subanim (only if we are blending between two motions)
-		if (firstMotion && secondMotion)
-		{
-			if (firstMotion == secondMotion)
-			{
-				firstPose->setWeight(weightFactor);
-			}
-			else if (firstMotion->mParam == secondMotion->mParam)
-			{
-				firstPose->setWeight(0.5f * weightFactor);
-				secondPose->setWeight(0.5f * weightFactor);
-			}
-			else
-			{
-				F32 first_weight = 1.f - 
-					((llclamp(*paramValue - firstMotion->mParam, 0.f, (secondMotion->mParam - firstMotion->mParam))) / 
-						(secondMotion->mParam - firstMotion->mParam));
-				first_weight = llclamp(first_weight, 0.f, 1.f);
-				
-				F32 second_weight = 1.f - first_weight;
-				
-				firstPose->setWeight(first_weight * weightFactor);
-				secondPose->setWeight(second_weight * weightFactor);
-
-//				LL_INFOS() << "Parameter " << *paramName << ": " << *paramValue << LL_ENDL;
-//				LL_INFOS() << "Weights " << firstPose->getWeight() << " " << secondPose->getWeight() << LL_ENDL;
-			}
-		}
-		else if (firstMotion && !secondMotion)
-		{
-			firstPose->setWeight(weightFactor);
-		}
-	}
-
-	// blend poses
-	mPoseBlender.blendAndApply();
-
-	LL_INFOS() << "Param Motion weight " << mPoseBlender.getBlendedPose()->getWeight() << LL_ENDL;
-
-	return true;
-=======
-    F32 weightFactor = 1.f / (F32)mParameterizedMotions.size();
-
-    // zero out all pose weights
-    for (motion_map_t::value_type& motion_pair : mParameterizedMotions)
-    {
-        motion_list_t& motionList = motion_pair.second;
-        for (const ParameterizedMotion& paramMotion : motionList)
-        {
-//          LL_INFOS() << "Weight for pose " << paramMotion.mMotion->getName() << " is " << paramMotion.mMotion->getPose()->getWeight() << LL_ENDL;
-            paramMotion.mMotion->getPose()->setWeight(0.f);
-        }
-    }
-
-
-    for (motion_map_t::value_type& motion_pair : mParameterizedMotions)
-    {
-        const std::string& paramName = motion_pair.first;
-        F32* paramValue = (F32 *)mCharacter->getAnimationData(paramName);
-        if (NULL == paramValue) // unexpected, but...
-        {
-            LL_WARNS() << "paramValue == NULL" << LL_ENDL;
-            continue;
-        }
-
-        // DANGER! Do not modify mParameterizedMotions while using these pointers!
-        const ParameterizedMotion* firstMotion = NULL;
-        const ParameterizedMotion* secondMotion = NULL;
-
-        motion_list_t& motionList = motion_pair.second;
-        for (const ParameterizedMotion& paramMotion : motionList)
-        {
-            paramMotion.mMotion->onUpdate(time, joint_mask);
-
-            F32 distToParam = paramMotion.mParam - *paramValue;
-
-            if ( distToParam <= 0.f)
-            {
-                // keep track of the motion closest to the parameter value
-                firstMotion = &paramMotion;
-            }
-            else
-            {
-                // we've passed the parameter value
-                // so store the first motion we find as the second one we want to blend...
-                if (firstMotion && !secondMotion )
-                {
-                    secondMotion = &paramMotion;
-                }
-                //...or, if we've seen no other motion so far, make sure we blend to this only
-                else if (!firstMotion)
-                {
-                    firstMotion = &paramMotion;
-                    secondMotion = &paramMotion;
-                }
-            }
-        }
-
-        LLPose *firstPose;
-        LLPose *secondPose;
-
-        if (firstMotion)
-            firstPose = firstMotion->mMotion->getPose();
-        else
-            firstPose = NULL;
-
-        if (secondMotion)
-            secondPose = secondMotion->mMotion->getPose();
-        else
-            secondPose = NULL;
-
-        // now modify weight of the subanim (only if we are blending between two motions)
-        if (firstMotion && secondMotion)
-        {
-            if (firstMotion == secondMotion)
-            {
-                firstPose->setWeight(weightFactor);
-            }
-            else if (firstMotion->mParam == secondMotion->mParam)
-            {
-                firstPose->setWeight(0.5f * weightFactor);
-                secondPose->setWeight(0.5f * weightFactor);
-            }
-            else
-            {
-                F32 first_weight = 1.f -
-                    ((llclamp(*paramValue - firstMotion->mParam, 0.f, (secondMotion->mParam - firstMotion->mParam))) /
-                        (secondMotion->mParam - firstMotion->mParam));
-                first_weight = llclamp(first_weight, 0.f, 1.f);
-
-                F32 second_weight = 1.f - first_weight;
-
-                firstPose->setWeight(first_weight * weightFactor);
-                secondPose->setWeight(second_weight * weightFactor);
-
-//              LL_INFOS() << "Parameter " << *paramName << ": " << *paramValue << LL_ENDL;
-//              LL_INFOS() << "Weights " << firstPose->getWeight() << " " << secondPose->getWeight() << LL_ENDL;
-            }
-        }
-        else if (firstMotion && !secondMotion)
-        {
-            firstPose->setWeight(weightFactor);
-        }
-    }
-
-    // blend poses
-    mPoseBlender.blendAndApply();
-
-    LL_INFOS() << "Param Motion weight " << mPoseBlender.getBlendedPose()->getWeight() << LL_ENDL;
-
-    return TRUE;
->>>>>>> e1623bb2
-}
-
-//-----------------------------------------------------------------------------
-// LLKeyframeMotionParam::onDeactivate()
-//-----------------------------------------------------------------------------
-void LLKeyframeMotionParam::onDeactivate()
-{
-    for (motion_map_t::value_type& motion_pair : mParameterizedMotions)
-    {
-        motion_list_t& motionList = motion_pair.second;
-        for (const ParameterizedMotion& paramMotion : motionList)
-        {
-            paramMotion.mMotion->onDeactivate();
-        }
-    }
-}
-
-//-----------------------------------------------------------------------------
-// LLKeyframeMotionParam::addKeyframeMotion()
-//-----------------------------------------------------------------------------
-bool LLKeyframeMotionParam::addKeyframeMotion(char *name, const LLUUID &id, char *param, F32 value)
-{
-<<<<<<< HEAD
-	LLMotion *newMotion = mCharacter->createMotion( id );
-	
-	if (!newMotion)
-	{
-		return false;
-	}
-	
-	newMotion->setName(name);
-
-	// now add motion to this list
-	mParameterizedMotions[param].insert(ParameterizedMotion(newMotion, value));
-
-	return true;
-=======
-    LLMotion *newMotion = mCharacter->createMotion( id );
-
-    if (!newMotion)
-    {
-        return FALSE;
-    }
-
-    newMotion->setName(name);
-
-    // now add motion to this list
-    mParameterizedMotions[param].insert(ParameterizedMotion(newMotion, value));
-
-    return TRUE;
->>>>>>> e1623bb2
-}
-
-
-//-----------------------------------------------------------------------------
-// LLKeyframeMotionParam::setDefaultKeyframeMotion()
-//-----------------------------------------------------------------------------
-void LLKeyframeMotionParam::setDefaultKeyframeMotion(char *name)
-{
-    for (motion_map_t::value_type& motion_pair : mParameterizedMotions)
-    {
-        motion_list_t& motionList = motion_pair.second;
-        for (const ParameterizedMotion& paramMotion : motionList)
-        {
-            if (paramMotion.mMotion->getName() == name)
-            {
-                mDefaultKeyframeMotion = paramMotion.mMotion;
-            }
-        }
-    }
-}
-
-//-----------------------------------------------------------------------------
-// loadMotions()
-//-----------------------------------------------------------------------------
-bool LLKeyframeMotionParam::loadMotions()
-{
-<<<<<<< HEAD
-	//-------------------------------------------------------------------------
-	// Load named file by concatenating the character prefix with the motion name.
-	// Load data into a buffer to be parsed.
-	//-------------------------------------------------------------------------
-	//std::string path = gDirUtilp->getExpandedFilename(LL_PATH_MOTIONS,mCharacter->getAnimationPrefix())
-	//	+ "_" + getName() + ".llp";
-	//RN: deprecated unused reference to "motion" directory
-	std::string path;
-
-
-	//-------------------------------------------------------------------------
-	// open the file
-	//-------------------------------------------------------------------------
-	S32 fileSize = 0;
-	LLAPRFile infile ;
-	infile.open(path, LL_APR_R, NULL, &fileSize);
-	apr_file_t* fp = infile.getFileHandle() ;
-	if (!fp || fileSize == 0)
-	{
-		LL_INFOS() << "ERROR: can't open: " << path << LL_ENDL;
-		return false;
-	}
-
-	// allocate a text buffer
-	std::vector<char> text(fileSize+1);
-
-	//-------------------------------------------------------------------------
-	// load data from file into buffer
-	//-------------------------------------------------------------------------
-	bool error = false;
-	char *p = &text[0];
-	while ( 1 )
-	{
-		if (apr_file_eof(fp) == APR_EOF)
-		{
-			break;
-		}
-		if (apr_file_gets(p, 1024, fp) != APR_SUCCESS)
-		{
-			error = true;
-			break;
-		}
-		while ( *(++p) )
-			;
-	}
-
-	//-------------------------------------------------------------------------
-	// close the file
-	//-------------------------------------------------------------------------
-	infile.close();
-
-	//-------------------------------------------------------------------------
-	// check for error
-	//-------------------------------------------------------------------------
-	llassert( p <= (&text[0] + fileSize) );
-
-	if ( error )
-	{
-		LL_INFOS() << "ERROR: error while reading from " << path << LL_ENDL;
-		return false;
-	}
-
-	LL_INFOS() << "Loading parametric keyframe data for: " << getName() << LL_ENDL;
-
-	//-------------------------------------------------------------------------
-	// parse the text and build keyframe data structures
-	//-------------------------------------------------------------------------
-	p = &text[0];
-	S32 num;
-	char strA[80]; /* Flawfinder: ignore */
-	char strB[80]; /* Flawfinder: ignore */
-	F32 floatA = 0.0f;
-
-
-	//-------------------------------------------------------------------------
-	// get priority
-	//-------------------------------------------------------------------------
-	bool isFirstMotion = true;
-	num = sscanf(p, "%79s %79s %f", strA, strB, &floatA);	/* Flawfinder: ignore */
-
-	while(1)
-	{
-		if (num == 0 || num == EOF) break;
-		if ((num != 3))
-		{
-			LL_INFOS() << "WARNING: can't read parametric motion" << LL_ENDL;
-			return false;
-		}
-
-		addKeyframeMotion(strA, gAnimLibrary.stringToAnimState(std::string(strA)), strB, floatA);
-		if (isFirstMotion)
-		{
-			isFirstMotion = false;
-			setDefaultKeyframeMotion(strA);
-		}
-		
-		p = strstr(p, "\n");
-		if (!p)
-		{
-			break;
-		}
-			
-		p++;
-		num = sscanf(p, "%79s %79s %f", strA, strB, &floatA);	/* Flawfinder: ignore */
-	}
-
-	return true;
-=======
-    //-------------------------------------------------------------------------
-    // Load named file by concatenating the character prefix with the motion name.
-    // Load data into a buffer to be parsed.
-    //-------------------------------------------------------------------------
-    //std::string path = gDirUtilp->getExpandedFilename(LL_PATH_MOTIONS,mCharacter->getAnimationPrefix())
-    //  + "_" + getName() + ".llp";
-    //RN: deprecated unused reference to "motion" directory
-    std::string path;
-
-
-    //-------------------------------------------------------------------------
-    // open the file
-    //-------------------------------------------------------------------------
-    S32 fileSize = 0;
-    LLAPRFile infile ;
-    infile.open(path, LL_APR_R, NULL, &fileSize);
-    apr_file_t* fp = infile.getFileHandle() ;
-    if (!fp || fileSize == 0)
-    {
-        LL_INFOS() << "ERROR: can't open: " << path << LL_ENDL;
-        return FALSE;
-    }
-
-    // allocate a text buffer
-    std::vector<char> text(fileSize+1);
-
-    //-------------------------------------------------------------------------
-    // load data from file into buffer
-    //-------------------------------------------------------------------------
-    bool error = false;
-    char *p = &text[0];
-    while ( 1 )
-    {
-        if (apr_file_eof(fp) == APR_EOF)
-        {
-            break;
-        }
-        if (apr_file_gets(p, 1024, fp) != APR_SUCCESS)
-        {
-            error = true;
-            break;
-        }
-        while ( *(++p) )
-            ;
-    }
-
-    //-------------------------------------------------------------------------
-    // close the file
-    //-------------------------------------------------------------------------
-    infile.close();
-
-    //-------------------------------------------------------------------------
-    // check for error
-    //-------------------------------------------------------------------------
-    llassert( p <= (&text[0] + fileSize) );
-
-    if ( error )
-    {
-        LL_INFOS() << "ERROR: error while reading from " << path << LL_ENDL;
-        return FALSE;
-    }
-
-    LL_INFOS() << "Loading parametric keyframe data for: " << getName() << LL_ENDL;
-
-    //-------------------------------------------------------------------------
-    // parse the text and build keyframe data structures
-    //-------------------------------------------------------------------------
-    p = &text[0];
-    S32 num;
-    char strA[80]; /* Flawfinder: ignore */
-    char strB[80]; /* Flawfinder: ignore */
-    F32 floatA = 0.0f;
-
-
-    //-------------------------------------------------------------------------
-    // get priority
-    //-------------------------------------------------------------------------
-    BOOL isFirstMotion = TRUE;
-    num = sscanf(p, "%79s %79s %f", strA, strB, &floatA);   /* Flawfinder: ignore */
-
-    while(1)
-    {
-        if (num == 0 || num == EOF) break;
-        if ((num != 3))
-        {
-            LL_INFOS() << "WARNING: can't read parametric motion" << LL_ENDL;
-            return FALSE;
-        }
-
-        addKeyframeMotion(strA, gAnimLibrary.stringToAnimState(std::string(strA)), strB, floatA);
-        if (isFirstMotion)
-        {
-            isFirstMotion = FALSE;
-            setDefaultKeyframeMotion(strA);
-        }
-
-        p = strstr(p, "\n");
-        if (!p)
-        {
-            break;
-        }
-
-        p++;
-        num = sscanf(p, "%79s %79s %f", strA, strB, &floatA);   /* Flawfinder: ignore */
-    }
-
-    return TRUE;
->>>>>>> e1623bb2
-}
-
-// End+/**
+ * @file llkeyframemotionparam.cpp
+ * @brief Implementation of LLKeyframeMotion class.
+ *
+ * $LicenseInfo:firstyear=2001&license=viewerlgpl$
+ * Second Life Viewer Source Code
+ * Copyright (C) 2010, Linden Research, Inc.
+ *
+ * This library is free software; you can redistribute it and/or
+ * modify it under the terms of the GNU Lesser General Public
+ * License as published by the Free Software Foundation;
+ * version 2.1 of the License only.
+ *
+ * This library is distributed in the hope that it will be useful,
+ * but WITHOUT ANY WARRANTY; without even the implied warranty of
+ * MERCHANTABILITY or FITNESS FOR A PARTICULAR PURPOSE.  See the GNU
+ * Lesser General Public License for more details.
+ *
+ * You should have received a copy of the GNU Lesser General Public
+ * License along with this library; if not, write to the Free Software
+ * Foundation, Inc., 51 Franklin Street, Fifth Floor, Boston, MA  02110-1301  USA
+ *
+ * Linden Research, Inc., 945 Battery Street, San Francisco, CA  94111  USA
+ * $/LicenseInfo$
+ */
+
+//-----------------------------------------------------------------------------
+// Header Files
+//-----------------------------------------------------------------------------
+#include "linden_common.h"
+
+#include "llkeyframemotionparam.h"
+#include "llcharacter.h"
+#include "llmath.h"
+#include "m3math.h"
+#include "lldir.h"
+#include "llanimationstates.h"
+
+//-----------------------------------------------------------------------------
+//-----------------------------------------------------------------------------
+// LLKeyframeMotionParam class
+//-----------------------------------------------------------------------------
+//-----------------------------------------------------------------------------
+
+//-----------------------------------------------------------------------------
+// LLKeyframeMotionParam()
+// Class Constructor
+//-----------------------------------------------------------------------------
+LLKeyframeMotionParam::LLKeyframeMotionParam( const LLUUID &id) : LLMotion(id)
+{
+    mDefaultKeyframeMotion = NULL;
+    mCharacter = NULL;
+
+    mEaseInDuration = 0.f;
+    mEaseOutDuration = 0.f;
+    mDuration = 0.f;
+    mPriority = LLJoint::LOW_PRIORITY;
+}
+
+
+//-----------------------------------------------------------------------------
+// ~LLKeyframeMotionParam()
+// Class Destructor
+//-----------------------------------------------------------------------------
+LLKeyframeMotionParam::~LLKeyframeMotionParam()
+{
+    for (motion_map_t::value_type& motion_pair : mParameterizedMotions)
+    {
+        motion_list_t& motionList = motion_pair.second;
+        for (const ParameterizedMotion& paramMotion : motionList)
+        {
+            delete paramMotion.mMotion;
+        }
+        motionList.clear();
+    }
+    mParameterizedMotions.clear();
+}
+
+//-----------------------------------------------------------------------------
+// LLKeyframeMotionParam::onInitialize(LLCharacter *character)
+//-----------------------------------------------------------------------------
+LLMotion::LLMotionInitStatus LLKeyframeMotionParam::onInitialize(LLCharacter *character)
+{
+    mCharacter = character;
+
+    if (!loadMotions())
+    {
+        return STATUS_FAILURE;
+    }
+
+    for (motion_map_t::value_type& motion_pair : mParameterizedMotions)
+    {
+        motion_list_t& motionList = motion_pair.second;
+        for (const ParameterizedMotion& paramMotion : motionList)
+        {
+            LLMotion* motion = paramMotion.mMotion;
+            motion->onInitialize(character);
+
+            if (motion->getDuration() > mEaseInDuration)
+            {
+                mEaseInDuration = motion->getEaseInDuration();
+            }
+
+            if (motion->getEaseOutDuration() > mEaseOutDuration)
+            {
+                mEaseOutDuration = motion->getEaseOutDuration();
+            }
+
+            if (motion->getDuration() > mDuration)
+            {
+                mDuration = motion->getDuration();
+            }
+
+            if (motion->getPriority() > mPriority)
+            {
+                mPriority = motion->getPriority();
+            }
+
+            LLPose *pose = motion->getPose();
+
+            mPoseBlender.addMotion(motion);
+            for (LLJointState *jsp = pose->getFirstJointState(); jsp; jsp = pose->getNextJointState())
+            {
+                LLPose *blendedPose = mPoseBlender.getBlendedPose();
+                blendedPose->addJointState(jsp);
+            }
+        }
+    }
+
+    return STATUS_SUCCESS;
+}
+
+//-----------------------------------------------------------------------------
+// LLKeyframeMotionParam::onActivate()
+//-----------------------------------------------------------------------------
+bool LLKeyframeMotionParam::onActivate()
+{
+    for (motion_map_t::value_type& motion_pair : mParameterizedMotions)
+    {
+        motion_list_t& motionList = motion_pair.second;
+        for (const ParameterizedMotion& paramMotion : motionList)
+        {
+            paramMotion.mMotion->activate(mActivationTimestamp);
+        }
+    }
+    return true;
+}
+
+
+//-----------------------------------------------------------------------------
+// LLKeyframeMotionParam::onUpdate()
+//-----------------------------------------------------------------------------
+bool LLKeyframeMotionParam::onUpdate(F32 time, U8* joint_mask)
+{
+    LL_PROFILE_ZONE_SCOPED;
+    F32 weightFactor = 1.f / (F32)mParameterizedMotions.size();
+
+    // zero out all pose weights
+    for (motion_map_t::value_type& motion_pair : mParameterizedMotions)
+    {
+        motion_list_t& motionList = motion_pair.second;
+        for (const ParameterizedMotion& paramMotion : motionList)
+        {
+//          LL_INFOS() << "Weight for pose " << paramMotion.mMotion->getName() << " is " << paramMotion.mMotion->getPose()->getWeight() << LL_ENDL;
+            paramMotion.mMotion->getPose()->setWeight(0.f);
+        }
+    }
+
+
+    for (motion_map_t::value_type& motion_pair : mParameterizedMotions)
+    {
+        const std::string& paramName = motion_pair.first;
+        F32* paramValue = (F32 *)mCharacter->getAnimationData(paramName);
+        if (NULL == paramValue) // unexpected, but...
+        {
+            LL_WARNS() << "paramValue == NULL" << LL_ENDL;
+            continue;
+        }
+
+        // DANGER! Do not modify mParameterizedMotions while using these pointers!
+        const ParameterizedMotion* firstMotion = NULL;
+        const ParameterizedMotion* secondMotion = NULL;
+
+        motion_list_t& motionList = motion_pair.second;
+        for (const ParameterizedMotion& paramMotion : motionList)
+        {
+            paramMotion.mMotion->onUpdate(time, joint_mask);
+
+            F32 distToParam = paramMotion.mParam - *paramValue;
+
+            if ( distToParam <= 0.f)
+            {
+                // keep track of the motion closest to the parameter value
+                firstMotion = &paramMotion;
+            }
+            else
+            {
+                // we've passed the parameter value
+                // so store the first motion we find as the second one we want to blend...
+                if (firstMotion && !secondMotion )
+                {
+                    secondMotion = &paramMotion;
+                }
+                //...or, if we've seen no other motion so far, make sure we blend to this only
+                else if (!firstMotion)
+                {
+                    firstMotion = &paramMotion;
+                    secondMotion = &paramMotion;
+                }
+            }
+        }
+
+        LLPose *firstPose;
+        LLPose *secondPose;
+
+        if (firstMotion)
+            firstPose = firstMotion->mMotion->getPose();
+        else
+            firstPose = NULL;
+
+        if (secondMotion)
+            secondPose = secondMotion->mMotion->getPose();
+        else
+            secondPose = NULL;
+
+        // now modify weight of the subanim (only if we are blending between two motions)
+        if (firstMotion && secondMotion)
+        {
+            if (firstMotion == secondMotion)
+            {
+                firstPose->setWeight(weightFactor);
+            }
+            else if (firstMotion->mParam == secondMotion->mParam)
+            {
+                firstPose->setWeight(0.5f * weightFactor);
+                secondPose->setWeight(0.5f * weightFactor);
+            }
+            else
+            {
+                F32 first_weight = 1.f -
+                    ((llclamp(*paramValue - firstMotion->mParam, 0.f, (secondMotion->mParam - firstMotion->mParam))) /
+                        (secondMotion->mParam - firstMotion->mParam));
+                first_weight = llclamp(first_weight, 0.f, 1.f);
+
+                F32 second_weight = 1.f - first_weight;
+
+                firstPose->setWeight(first_weight * weightFactor);
+                secondPose->setWeight(second_weight * weightFactor);
+
+//              LL_INFOS() << "Parameter " << *paramName << ": " << *paramValue << LL_ENDL;
+//              LL_INFOS() << "Weights " << firstPose->getWeight() << " " << secondPose->getWeight() << LL_ENDL;
+            }
+        }
+        else if (firstMotion && !secondMotion)
+        {
+            firstPose->setWeight(weightFactor);
+        }
+    }
+
+    // blend poses
+    mPoseBlender.blendAndApply();
+
+    LL_INFOS() << "Param Motion weight " << mPoseBlender.getBlendedPose()->getWeight() << LL_ENDL;
+
+    return true;
+}
+
+//-----------------------------------------------------------------------------
+// LLKeyframeMotionParam::onDeactivate()
+//-----------------------------------------------------------------------------
+void LLKeyframeMotionParam::onDeactivate()
+{
+    for (motion_map_t::value_type& motion_pair : mParameterizedMotions)
+    {
+        motion_list_t& motionList = motion_pair.second;
+        for (const ParameterizedMotion& paramMotion : motionList)
+        {
+            paramMotion.mMotion->onDeactivate();
+        }
+    }
+}
+
+//-----------------------------------------------------------------------------
+// LLKeyframeMotionParam::addKeyframeMotion()
+//-----------------------------------------------------------------------------
+bool LLKeyframeMotionParam::addKeyframeMotion(char *name, const LLUUID &id, char *param, F32 value)
+{
+    LLMotion *newMotion = mCharacter->createMotion( id );
+
+    if (!newMotion)
+    {
+        return false;
+    }
+
+    newMotion->setName(name);
+
+    // now add motion to this list
+    mParameterizedMotions[param].insert(ParameterizedMotion(newMotion, value));
+
+    return true;
+}
+
+
+//-----------------------------------------------------------------------------
+// LLKeyframeMotionParam::setDefaultKeyframeMotion()
+//-----------------------------------------------------------------------------
+void LLKeyframeMotionParam::setDefaultKeyframeMotion(char *name)
+{
+    for (motion_map_t::value_type& motion_pair : mParameterizedMotions)
+    {
+        motion_list_t& motionList = motion_pair.second;
+        for (const ParameterizedMotion& paramMotion : motionList)
+        {
+            if (paramMotion.mMotion->getName() == name)
+            {
+                mDefaultKeyframeMotion = paramMotion.mMotion;
+            }
+        }
+    }
+}
+
+//-----------------------------------------------------------------------------
+// loadMotions()
+//-----------------------------------------------------------------------------
+bool LLKeyframeMotionParam::loadMotions()
+{
+    //-------------------------------------------------------------------------
+    // Load named file by concatenating the character prefix with the motion name.
+    // Load data into a buffer to be parsed.
+    //-------------------------------------------------------------------------
+    //std::string path = gDirUtilp->getExpandedFilename(LL_PATH_MOTIONS,mCharacter->getAnimationPrefix())
+    //  + "_" + getName() + ".llp";
+    //RN: deprecated unused reference to "motion" directory
+    std::string path;
+
+
+    //-------------------------------------------------------------------------
+    // open the file
+    //-------------------------------------------------------------------------
+    S32 fileSize = 0;
+    LLAPRFile infile ;
+    infile.open(path, LL_APR_R, NULL, &fileSize);
+    apr_file_t* fp = infile.getFileHandle() ;
+    if (!fp || fileSize == 0)
+    {
+        LL_INFOS() << "ERROR: can't open: " << path << LL_ENDL;
+        return false;
+    }
+
+    // allocate a text buffer
+    std::vector<char> text(fileSize+1);
+
+    //-------------------------------------------------------------------------
+    // load data from file into buffer
+    //-------------------------------------------------------------------------
+    bool error = false;
+    char *p = &text[0];
+    while ( 1 )
+    {
+        if (apr_file_eof(fp) == APR_EOF)
+        {
+            break;
+        }
+        if (apr_file_gets(p, 1024, fp) != APR_SUCCESS)
+        {
+            error = true;
+            break;
+        }
+        while ( *(++p) )
+            ;
+    }
+
+    //-------------------------------------------------------------------------
+    // close the file
+    //-------------------------------------------------------------------------
+    infile.close();
+
+    //-------------------------------------------------------------------------
+    // check for error
+    //-------------------------------------------------------------------------
+    llassert( p <= (&text[0] + fileSize) );
+
+    if ( error )
+    {
+        LL_INFOS() << "ERROR: error while reading from " << path << LL_ENDL;
+        return false;
+    }
+
+    LL_INFOS() << "Loading parametric keyframe data for: " << getName() << LL_ENDL;
+
+    //-------------------------------------------------------------------------
+    // parse the text and build keyframe data structures
+    //-------------------------------------------------------------------------
+    p = &text[0];
+    S32 num;
+    char strA[80]; /* Flawfinder: ignore */
+    char strB[80]; /* Flawfinder: ignore */
+    F32 floatA = 0.0f;
+
+
+    //-------------------------------------------------------------------------
+    // get priority
+    //-------------------------------------------------------------------------
+    bool isFirstMotion = true;
+    num = sscanf(p, "%79s %79s %f", strA, strB, &floatA);   /* Flawfinder: ignore */
+
+    while(1)
+    {
+        if (num == 0 || num == EOF) break;
+        if ((num != 3))
+        {
+            LL_INFOS() << "WARNING: can't read parametric motion" << LL_ENDL;
+            return false;
+        }
+
+        addKeyframeMotion(strA, gAnimLibrary.stringToAnimState(std::string(strA)), strB, floatA);
+        if (isFirstMotion)
+        {
+            isFirstMotion = false;
+            setDefaultKeyframeMotion(strA);
+        }
+
+        p = strstr(p, "\n");
+        if (!p)
+        {
+            break;
+        }
+
+        p++;
+        num = sscanf(p, "%79s %79s %f", strA, strB, &floatA);   /* Flawfinder: ignore */
+    }
+
+    return true;
+}
+
+// End