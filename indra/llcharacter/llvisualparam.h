--- conflicted
+++ resolved
@@ -74,13 +74,9 @@
     LLVisualParamInfo();
     virtual ~LLVisualParamInfo() {};
 
-    virtual BOOL parseXml(LLXmlTreeNode *node);
+    virtual bool parseXml(LLXmlTreeNode *node);
 
-<<<<<<< HEAD
-	virtual bool parseXml(LLXmlTreeNode *node);
-=======
     S32 getID() const { return mID; }
->>>>>>> e7eced3c
 
     virtual void toStream(std::ostream &out);
 
@@ -108,69 +104,6 @@
 class LLVisualParam
 {
 public:
-<<<<<<< HEAD
-	typedef	boost::function<LLVisualParam*(S32)> visual_param_mapper;
-
-	LLVisualParam();
-	virtual ~LLVisualParam();
-
-	// Special: These functions are overridden by child classes
-	// (They can not be virtual because they use specific derived Info classes)
-	LLVisualParamInfo*		getInfo() const { return mInfo; }
-	//   This sets mInfo and calls initialization functions
-	bool					setInfo(LLVisualParamInfo *info);
-
-	// Virtual functions
-	//  Pure virtuals
-	//virtual bool			parseData( LLXmlTreeNode *node ) = 0;
-	virtual void			apply( ESex avatar_sex ) = 0;
-	//  Default functions
-	virtual void			setWeight(F32 weight);
-	virtual void			setAnimationTarget( F32 target_value);
-	virtual void			animate(F32 delta);
-	virtual void			stopAnimating();
-
-	virtual bool			linkDrivenParams(visual_param_mapper mapper, bool only_cross_params);
-	virtual void			resetDrivenParams();
-
-	// Interface methods
-	S32						getID() const		{ return mID; }
-	void					setID(S32 id) 		{ llassert(!mInfo); mID = id; }
-	
-	const std::string&		getName() const 			{ return mInfo->mName; }
-	const std::string&		getDisplayName() const 		{ return mInfo->mDisplayName; }
-	const std::string&		getMaxDisplayName() const	{ return mInfo->mMaxName; }
-	const std::string&		getMinDisplayName() const	{ return mInfo->mMinName; }
-
-	void					setDisplayName(const std::string& s) 	 { mInfo->mDisplayName = s; }
-	void					setMaxDisplayName(const std::string& s) { mInfo->mMaxName = s; }
-	void					setMinDisplayName(const std::string& s) { mInfo->mMinName = s; }
-
-	EVisualParamGroup		getGroup() const 			{ return mInfo->mGroup; }
-	F32						getMinWeight() const		{ return mInfo->mMinWeight; }
-	F32						getMaxWeight() const		{ return mInfo->mMaxWeight; }
-	F32						getDefaultWeight() const 	{ return mInfo->mDefaultWeight; }
-	ESex					getSex() const			{ return mInfo->mSex; }
-
-	F32						getWeight() const		{ return mIsAnimating ? mTargetWeight : mCurWeight; }
-	F32						getCurrentWeight() const 	{ return mCurWeight; }
-	F32						getLastWeight() const	{ return mLastWeight; }
-	void					setLastWeight(F32 val) { mLastWeight = val; }
-	bool					isAnimating() const	{ return mIsAnimating; }
-	bool					isTweakable() const { return (getGroup() == VISUAL_PARAM_GROUP_TWEAKABLE)  || (getGroup() == VISUAL_PARAM_GROUP_TWEAKABLE_NO_TRANSMIT); }
-
-	LLVisualParam*			getNextParam()		{ return mNext; }
-	void					setNextParam( LLVisualParam *next );
-	void					clearNextParam();
-	
-	virtual void			setAnimating(bool is_animating) { mIsAnimating = is_animating && !mIsDummy; }
-	bool					getAnimating() const { return mIsAnimating; }
-
-	void					setIsDummy(bool is_dummy) { mIsDummy = is_dummy; }
-
-	void					setParamLocation(EParamLocation loc);
-	EParamLocation			getParamLocation() const { return mParamLocation; }
-=======
     typedef boost::function<LLVisualParam*(S32)> visual_param_mapper;
 
     LLVisualParam();
@@ -180,11 +113,11 @@
     // (They can not be virtual because they use specific derived Info classes)
     LLVisualParamInfo*      getInfo() const { return mInfo; }
     //   This sets mInfo and calls initialization functions
-    BOOL                    setInfo(LLVisualParamInfo *info);
+    bool                    setInfo(LLVisualParamInfo *info);
 
     // Virtual functions
     //  Pure virtuals
-    //virtual BOOL          parseData( LLXmlTreeNode *node ) = 0;
+    //virtual bool          parseData( LLXmlTreeNode *node ) = 0;
     virtual void            apply( ESex avatar_sex ) = 0;
     //  Default functions
     virtual void            setWeight(F32 weight);
@@ -192,7 +125,7 @@
     virtual void            animate(F32 delta);
     virtual void            stopAnimating();
 
-    virtual BOOL            linkDrivenParams(visual_param_mapper mapper, BOOL only_cross_params);
+    virtual bool            linkDrivenParams(visual_param_mapper mapper, bool only_cross_params);
     virtual void            resetDrivenParams();
 
     // Interface methods
@@ -218,40 +151,30 @@
     F32                     getCurrentWeight() const    { return mCurWeight; }
     F32                     getLastWeight() const   { return mLastWeight; }
     void                    setLastWeight(F32 val) { mLastWeight = val; }
-    BOOL                    isAnimating() const { return mIsAnimating; }
-    BOOL                    isTweakable() const { return (getGroup() == VISUAL_PARAM_GROUP_TWEAKABLE)  || (getGroup() == VISUAL_PARAM_GROUP_TWEAKABLE_NO_TRANSMIT); }
+    bool                    isAnimating() const { return mIsAnimating; }
+    bool                    isTweakable() const { return (getGroup() == VISUAL_PARAM_GROUP_TWEAKABLE)  || (getGroup() == VISUAL_PARAM_GROUP_TWEAKABLE_NO_TRANSMIT); }
 
     LLVisualParam*          getNextParam()      { return mNext; }
     void                    setNextParam( LLVisualParam *next );
     void                    clearNextParam();
 
-    virtual void            setAnimating(BOOL is_animating) { mIsAnimating = is_animating && !mIsDummy; }
-    BOOL                    getAnimating() const { return mIsAnimating; }
+    virtual void            setAnimating(bool is_animating) { mIsAnimating = is_animating && !mIsDummy; }
+    bool                    getAnimating() const { return mIsAnimating; }
 
-    void                    setIsDummy(BOOL is_dummy) { mIsDummy = is_dummy; }
+    void                    setIsDummy(bool is_dummy) { mIsDummy = is_dummy; }
 
     void                    setParamLocation(EParamLocation loc);
     EParamLocation          getParamLocation() const { return mParamLocation; }
->>>>>>> e7eced3c
 
 protected:
     LLVisualParam(const LLVisualParam& pOther);
 
-<<<<<<< HEAD
-	F32					mCurWeight;			// current weight
-	F32					mLastWeight;		// last weight
-	LLVisualParam*		mNext;				// next param in a shared chain
-	F32					mTargetWeight;		// interpolation target
-	bool				mIsAnimating;	// this value has been given an interpolation target
-	bool				mIsDummy;  // this is used to prevent dummy visual params from animating
-=======
     F32                 mCurWeight;         // current weight
     F32                 mLastWeight;        // last weight
     LLVisualParam*      mNext;              // next param in a shared chain
     F32                 mTargetWeight;      // interpolation target
-    BOOL                mIsAnimating;   // this value has been given an interpolation target
-    BOOL                mIsDummy;  // this is used to prevent dummy visual params from animating
->>>>>>> e7eced3c
+    bool                mIsAnimating;   // this value has been given an interpolation target
+    bool                mIsDummy;  // this is used to prevent dummy visual params from animating
 
 
     S32                 mID;                // id for storing weight/morphtarget compares compactly
