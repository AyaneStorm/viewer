/** 
 * @file llmotioncontroller.cpp
 * @brief Implementation of LLMotionController class.
 *
 * $LicenseInfo:firstyear=2001&license=viewerlgpl$
 * Second Life Viewer Source Code
 * Copyright (C) 2010, Linden Research, Inc.
 * 
 * This library is free software; you can redistribute it and/or
 * modify it under the terms of the GNU Lesser General Public
 * License as published by the Free Software Foundation;
 * version 2.1 of the License only.
 * 
 * This library is distributed in the hope that it will be useful,
 * but WITHOUT ANY WARRANTY; without even the implied warranty of
 * MERCHANTABILITY or FITNESS FOR A PARTICULAR PURPOSE.  See the GNU
 * Lesser General Public License for more details.
 * 
 * You should have received a copy of the GNU Lesser General Public
 * License along with this library; if not, write to the Free Software
 * Foundation, Inc., 51 Franklin Street, Fifth Floor, Boston, MA  02110-1301  USA
 * 
 * Linden Research, Inc., 945 Battery Street, San Francisco, CA  94111  USA
 * $/LicenseInfo$
 */

//-----------------------------------------------------------------------------
// Header Files
//-----------------------------------------------------------------------------
#include "linden_common.h"

#include "llmotioncontroller.h"
#include "llfasttimer.h"
#include "llkeyframemotion.h"
#include "llmath.h"
#include "lltimer.h"
#include "llanimationstates.h"
#include "llstl.h"

// This is why LL_CHARACTER_MAX_ANIMATED_JOINTS needs to be a multiple of 4.
const S32 NUM_JOINT_SIGNATURE_STRIDES = LL_CHARACTER_MAX_ANIMATED_JOINTS / 4;
const U32 MAX_MOTION_INSTANCES = 32;

//-----------------------------------------------------------------------------
// Constants and statics
//-----------------------------------------------------------------------------
F32 LLMotionController::sCurrentTimeFactor = 1.f;
LLMotionRegistry LLMotionController::sRegistry;

//-----------------------------------------------------------------------------
//-----------------------------------------------------------------------------
// LLMotionRegistry class
//-----------------------------------------------------------------------------
//-----------------------------------------------------------------------------

//-----------------------------------------------------------------------------
// LLMotionRegistry()
// Class Constructor
//-----------------------------------------------------------------------------
LLMotionRegistry::LLMotionRegistry()
{
	
}


//-----------------------------------------------------------------------------
// ~LLMotionRegistry()
// Class Destructor
//-----------------------------------------------------------------------------
LLMotionRegistry::~LLMotionRegistry()
{
	mMotionTable.clear();
}


//-----------------------------------------------------------------------------
// addMotion()
//-----------------------------------------------------------------------------
BOOL LLMotionRegistry::registerMotion( const LLUUID& id, LLMotionConstructor constructor )
{
	//	LL_INFOS() << "Registering motion: " << name << LL_ENDL;
	if (!is_in_map(mMotionTable, id))
	{
		mMotionTable[id] = constructor;
		return TRUE;
	}
	
	return FALSE;
}

//-----------------------------------------------------------------------------
// markBad()
//-----------------------------------------------------------------------------
void LLMotionRegistry::markBad( const LLUUID& id )
{
	mMotionTable[id] = LLMotionConstructor(NULL);
}

//-----------------------------------------------------------------------------
// createMotion()
//-----------------------------------------------------------------------------
LLMotion::ptr_t LLMotionRegistry::createMotion( const LLUUID &id )
{
	LLMotionConstructor constructor = get_if_there(mMotionTable, id, LLMotionConstructor(NULL));
	LLMotion::ptr_t motion;

	if ( constructor == NULL )
	{
		// *FIX: need to replace with a better default scheme. RN
		motion = LLKeyframeMotion::create(id);
	}
	else
	{
		motion = constructor(id);
	}

	return motion;
}

//-----------------------------------------------------------------------------
//-----------------------------------------------------------------------------
// LLMotionController class
//-----------------------------------------------------------------------------
//-----------------------------------------------------------------------------

//-----------------------------------------------------------------------------
// LLMotionController()
// Class Constructor
//-----------------------------------------------------------------------------
LLMotionController::LLMotionController()
	: mTimeFactor(sCurrentTimeFactor),
	  mCharacter(NULL),
	  mAnimTime(0.f),
	  mPrevTimerElapsed(0.f),
	  mLastTime(0.0f),
	  mHasRunOnce(FALSE),
	  mPaused(FALSE),
	  mPausedFrame(0),
	  mTimeStep(0.f),
	  mTimeStepCount(0),
	  mLastInterp(0.f),
	  mIsSelf(FALSE),
	  mLastCountAfterPurge(0)
{
}


//-----------------------------------------------------------------------------
// ~LLMotionController()
// Class Destructor
//-----------------------------------------------------------------------------
LLMotionController::~LLMotionController()
{
	deleteAllMotions();
}

void LLMotionController::incMotionCounts(S32& num_motions, S32& num_loading_motions, S32& num_loaded_motions, S32& num_active_motions, S32& num_deprecated_motions)
{
	num_motions += mAllMotions.size();
	num_loading_motions += mLoadingMotions.size();
	num_loaded_motions += mLoadedMotions.size();
	num_active_motions += mActiveMotions.size();
	num_deprecated_motions += mDeprecatedMotions.size();
}

//-----------------------------------------------------------------------------
// deleteAllMotions()
//-----------------------------------------------------------------------------
void LLMotionController::deleteAllMotions()
{
	mLoadingMotions.clear();
	mLoadedMotions.clear();
	mActiveMotions.clear();

	mAllMotions.clear();

	// stinson 05/12/20014 : Ownership of the LLMotion pointers is transferred from
	// mAllMotions to mDeprecatedMotions in method
	// LLMotionController::deprecateMotionInstance().  Thus, we should also clean
	// up the mDeprecatedMotions list as well.
	mDeprecatedMotions.clear();
}

//-----------------------------------------------------------------------------
// purgeExcessMotion()
//-----------------------------------------------------------------------------
void LLMotionController::purgeExcessMotions()
{
	if (mLoadedMotions.size() > MAX_MOTION_INSTANCES)
	{
		// clean up deprecated motions
		for (motion_set_t::iterator deprecated_motion_it = mDeprecatedMotions.begin(); 
			 deprecated_motion_it != mDeprecatedMotions.end(); )
		{
			motion_set_t::iterator cur_iter = deprecated_motion_it++;
			LLMotion::ptr_t cur_motionp(*cur_iter);
			if (!isMotionActive(cur_motionp))
			{
				// Motion is deprecated so we know it's not cannonical,
				//  we can safely remove the instance
				removeMotionInstance(cur_motionp); // modifies mDeprecatedMotions
				mDeprecatedMotions.erase(cur_iter);
			}
		}
	}

	std::set<LLUUID> motions_to_kill;
	if (mLoadedMotions.size() > MAX_MOTION_INSTANCES)
	{
		// too many motions active this frame, kill all blenders
		mPoseBlender.clearBlenders();
		for (LLMotion* cur_motionp : mLoadedMotions)
		{
<<<<<<< HEAD
			LLMotion::ptr_t cur_motionp(*loaded_motion_it);
=======
>>>>>>> 5a70639b
			// motion isn't playing, delete it
			if (!isMotionActive(cur_motionp))
			{
				motions_to_kill.insert(cur_motionp->getID());
			}
		}
	}
	
	// clean up all inactive, loaded motions
	for (LLUUID motion_id : motions_to_kill)
	{
		// look up the motion again by ID to get canonical instance
		// and kill it only if that one is inactive
<<<<<<< HEAD
		LLUUID motion_id = *motion_it;
		LLMotion::ptr_t motionp(findMotion(motion_id));
=======
		LLMotion* motionp = findMotion(motion_id);
>>>>>>> 5a70639b
		if (motionp && !isMotionActive(motionp))
		{
			removeMotion(motion_id);
		}
	}

	U32 loaded_count = mLoadedMotions.size();
	if (loaded_count > (2 * MAX_MOTION_INSTANCES) && loaded_count > mLastCountAfterPurge)
	{
		LL_WARNS_ONCE("Animation") << loaded_count << " Loaded Motions. Amount of motions is over limit." << LL_ENDL;
	}
	mLastCountAfterPurge = loaded_count;
}

//-----------------------------------------------------------------------------
// deactivateStoppedMotions()
//-----------------------------------------------------------------------------
void LLMotionController::deactivateStoppedMotions()
{
	// Since we're hidden, deactivate any stopped motions.
	for (motion_list_t::iterator iter = mActiveMotions.begin();
		 iter != mActiveMotions.end(); )
	{
		motion_list_t::iterator curiter = iter++;
		LLMotion::ptr_t motionp(*curiter);
		if (motionp->isStopped())
		{
			deactivateMotionInstance(motionp);
		}
	}
}

//-----------------------------------------------------------------------------
// setTimeStep()
//-----------------------------------------------------------------------------
void LLMotionController::setTimeStep(F32 step)
{
	mTimeStep = step;

	if (step != 0.f)
	{
		// make sure timestamps conform to new quantum
		for (motion_list_t::iterator iter = mActiveMotions.begin();
			 iter != mActiveMotions.end(); ++iter)
		{
			LLMotion::ptr_t motionp(*iter);
			F32 activation_time = motionp->mActivationTimestamp;
			motionp->mActivationTimestamp = (F32)(llfloor(activation_time / step)) * step;
			BOOL stopped = motionp->isStopped();
			motionp->setStopTime((F32)(llfloor(motionp->getStopTime() / step)) * step);
			motionp->setStopped(stopped);
			motionp->mSendStopTimestamp = (F32)llfloor(motionp->mSendStopTimestamp / step) * step;
		}
	}
}

//-----------------------------------------------------------------------------
// setTimeFactor()
//-----------------------------------------------------------------------------
void LLMotionController::setTimeFactor(F32 time_factor)
{ 
	mTimeFactor = time_factor; 
}

//-----------------------------------------------------------------------------
// setCharacter()
//-----------------------------------------------------------------------------
void LLMotionController::setCharacter(LLCharacter *character)
{
	mCharacter = character;
}


//-----------------------------------------------------------------------------
// registerMotion()
//-----------------------------------------------------------------------------
BOOL LLMotionController::registerMotion( const LLUUID& id, LLMotionConstructor constructor )
{
	return sRegistry.registerMotion(id, constructor);
}

//-----------------------------------------------------------------------------
// removeMotion()
//-----------------------------------------------------------------------------
void LLMotionController::removeMotion( const LLUUID& id)
{
	LLMotion::ptr_t motionp(findMotion(id));
	mAllMotions.erase(id);
	removeMotionInstance(motionp);
}

// removes instance of a motion from all runtime structures, but does
// not erase entry by ID, as this could be a duplicate instance
// use removeMotion(id) to remove all references to a given motion by id.
void LLMotionController::removeMotionInstance(LLMotion::ptr_t &motionp)
{
	if (motionp)
	{
		llassert(findMotion(motionp->getID()) != motionp);
		if (motionp->isActive())
			motionp->deactivate();
		mLoadingMotions.erase(motionp);
		mLoadedMotions.erase(motionp);
		mActiveMotions.remove(motionp);
        motionp.reset();
	}
}

//-----------------------------------------------------------------------------
// createMotion()
//-----------------------------------------------------------------------------
LLMotion::ptr_t LLMotionController::createMotion( const LLUUID &id )
{
	// do we have an instance of this motion for this character?
	LLMotion::ptr_t motion(findMotion(id));

	// if not, we need to create one
	if (!motion)
	{
		// look up constructor and create it
		motion = sRegistry.createMotion(id);
		if (!motion)
		{
			return LLMotion::ptr_t();
		}

		// look up name for default motions
		const char* motion_name = gAnimLibrary.animStateToString(id);
		if (motion_name)
		{
			motion->setName(motion_name);
		}

		// initialize the new instance
		LLMotion::LLMotionInitStatus stat = motion->onInitialize(mCharacter);
		switch(stat)
		{
		case LLMotion::STATUS_FAILURE:
			LL_INFOS() << "Motion " << id << " init failed." << LL_ENDL;
			sRegistry.markBad(id);
			motion.reset();
            return LLMotion::ptr_t();
        case LLMotion::STATUS_HOLD:
			mLoadingMotions.insert(motion);
			break;
		case LLMotion::STATUS_SUCCESS:
		    // add motion to our list
		    mLoadedMotions.insert(motion);
			break;
		default:
			LL_ERRS() << "Invalid initialization status" << LL_ENDL;
			break;
		}

		mAllMotions[id] = motion;
	}
	return motion;
}

//-----------------------------------------------------------------------------
// startMotion()
//-----------------------------------------------------------------------------
BOOL LLMotionController::startMotion(const LLUUID &id, F32 start_offset)
{
	// do we have an instance of this motion for this character?
	LLMotion::ptr_t motion(findMotion(id));

	// motion that is stopping will be allowed to stop but
	// replaced by a new instance of that motion
	if (motion
		&& !mPaused
		&& motion->canDeprecate()
		&& motion->getFadeWeight() > 0.01f // not LOD-ed out
		&& (motion->isBlending() || motion->getStopTime() != 0.f))
	{
		deprecateMotionInstance(motion);
		// force creation of new instance
		motion.reset();
	}

	// create new motion instance
	if (!motion)
	{
		motion = createMotion(id);
	}

	if (!motion)
	{
		return FALSE;
	}
	//if the motion is already active and allows deprecation, then let it keep playing
	else if (motion->canDeprecate() && isMotionActive(motion))
	{
		return TRUE;
	}

//	LL_INFOS() << "Starting motion " << name << LL_ENDL;
	return activateMotionInstance(motion, mAnimTime - start_offset);
}


//-----------------------------------------------------------------------------
// stopMotionLocally()
//-----------------------------------------------------------------------------
BOOL LLMotionController::stopMotionLocally(const LLUUID &id, BOOL stop_immediate)
{
	// if already inactive, return false
	LLMotion::ptr_t motion(findMotion(id));
    // SL-1290: always stop immediate if paused 
	return stopMotionInstance(motion, stop_immediate||mPaused);
}

BOOL LLMotionController::stopMotionInstance(LLMotion::ptr_t &motion, BOOL stop_immediate)
{
	if (!motion)
	{
		return FALSE;
	}

	// If on active list, stop it
	if (isMotionActive(motion) && !motion->isStopped())
	{
		motion->setStopTime(mAnimTime);
		if (stop_immediate)
		{
			deactivateMotionInstance(motion);
		}
		return TRUE;
	}
	else if (isMotionLoading(motion))
	{
		motion->setStopped(TRUE);
		return TRUE;
	}

	return FALSE;
}

//-----------------------------------------------------------------------------
// updateRegularMotions()
//-----------------------------------------------------------------------------
void LLMotionController::updateRegularMotions()
{
	updateMotionsByType(LLMotion::NORMAL_BLEND);
}

//-----------------------------------------------------------------------------
// updateAdditiveMotions()
//-----------------------------------------------------------------------------
void LLMotionController::updateAdditiveMotions()
{
	updateMotionsByType(LLMotion::ADDITIVE_BLEND);
}

//-----------------------------------------------------------------------------
// resetJointSignatures()
//-----------------------------------------------------------------------------
void LLMotionController::resetJointSignatures()
{
	memset(&mJointSignature[0][0], 0, sizeof(U8) * LL_CHARACTER_MAX_ANIMATED_JOINTS);
	memset(&mJointSignature[1][0], 0, sizeof(U8) * LL_CHARACTER_MAX_ANIMATED_JOINTS);
}

//-----------------------------------------------------------------------------
// updateIdleMotion()
// minimal updates for active motions
//-----------------------------------------------------------------------------
void LLMotionController::updateIdleMotion(LLMotion::ptr_t &motionp)
{
    LL_PROFILE_ZONE_SCOPED_CATEGORY_AVATAR;
	if (motionp->isStopped() && mAnimTime > motionp->getStopTime() + motionp->getEaseOutDuration())
	{
		deactivateMotionInstance(motionp);
	}
	else if (motionp->isStopped() && mAnimTime > motionp->getStopTime())
	{
		// is this the first iteration in the ease out phase?
		if (mLastTime <= motionp->getStopTime())
		{
			// store residual weight for this motion
			motionp->mResidualWeight = motionp->getPose()->getWeight();
		}
	}
	else if (mAnimTime > motionp->mSendStopTimestamp)
	{
		// notify character of timed stop event on first iteration past sendstoptimestamp
		// this will only be called when an animation stops itself (runs out of time)
		if (mLastTime <= motionp->mSendStopTimestamp)
		{
			mCharacter->requestStopMotion( motionp );
			stopMotionInstance(motionp, FALSE);
		}
	}
	else if (mAnimTime >= motionp->mActivationTimestamp)
	{
		if (mLastTime < motionp->mActivationTimestamp)
		{
			motionp->mResidualWeight = motionp->getPose()->getWeight();
		}
	}
}

//-----------------------------------------------------------------------------
// updateIdleActiveMotions()
// Call this instead of updateMotionsByType for hidden avatars
//-----------------------------------------------------------------------------
void LLMotionController::updateIdleActiveMotions()
{
    LL_PROFILE_ZONE_SCOPED_CATEGORY_AVATAR;
	for (motion_list_t::iterator iter = mActiveMotions.begin();
		 iter != mActiveMotions.end(); )
	{
		motion_list_t::iterator curiter = iter++;
		LLMotion::ptr_t motionp(*curiter);
		updateIdleMotion(motionp);
	}
}

//-----------------------------------------------------------------------------
// updateMotionsByType()
//-----------------------------------------------------------------------------
void LLMotionController::updateMotionsByType(LLMotion::LLMotionBlendType anim_type)
{
    LL_PROFILE_ZONE_SCOPED_CATEGORY_AVATAR;
	BOOL update_result = TRUE;
	U8 last_joint_signature[LL_CHARACTER_MAX_ANIMATED_JOINTS];

	memset(&last_joint_signature, 0, sizeof(U8) * LL_CHARACTER_MAX_ANIMATED_JOINTS);

	// iterate through active motions in chronological order
	for (motion_list_t::iterator iter = mActiveMotions.begin();
		 iter != mActiveMotions.end(); )
	{
		motion_list_t::iterator curiter = iter++;
		LLMotion::ptr_t motionp(*curiter);
		if (motionp->getBlendType() != anim_type)
		{
			continue;
		}

		if (!motionp->needsUpdate())
		{
			// as far as the motion knows: it doesn't need an update
			// but we still update it if its "joint signature"
			// causes a change to the accumulated signature stored in
			// 2D arraymJointSignature[][] (whatever that means)
			BOOL update_motion = FALSE;
			for (S32 i = 0; i < NUM_JOINT_SIGNATURE_STRIDES; i++)
			{
				// position = 0
		 		U32 *current_signature = (U32*)&(mJointSignature[0][i * 4]);
				U32 test_signature = *(U32*)&(motionp->mJointSignature[0][i * 4]);
				if ((*current_signature | test_signature) > (*current_signature))
				{
					*current_signature |= test_signature;
					update_motion = TRUE;
				}

				// rotation  = 1
				*((U32*)&last_joint_signature[i * 4]) = *(U32*)&(mJointSignature[1][i * 4]);
				current_signature = (U32*)&(mJointSignature[1][i * 4]);
				test_signature = *(U32*)&(motionp->mJointSignature[1][i * 4]);
				if ((*current_signature | test_signature) > (*current_signature))
				{
					*current_signature |= test_signature;
					update_motion = TRUE;
				}
			}

			if (!update_motion)
			{
				updateIdleMotion(motionp);
				continue;
			}
		}

		LLPose *posep = motionp->getPose();

		// only filter by LOD after running every animation at least once (to prime the avatar state)
		if (mHasRunOnce && motionp->getMinPixelArea() > mCharacter->getPixelArea())
		{
			motionp->fadeOut();

			//should we notify the simulator that this motion should be stopped (check even if skipped by LOD logic)
			if (mAnimTime > motionp->mSendStopTimestamp)
			{
				// notify character of timed stop event on first iteration past sendstoptimestamp
				// this will only be called when an animation stops itself (runs out of time)
				if (mLastTime <= motionp->mSendStopTimestamp)
				{
					mCharacter->requestStopMotion( motionp );
					stopMotionInstance(motionp, FALSE);
				}
			}

			if (motionp->getFadeWeight() < 0.01f)
			{
				if (motionp->isStopped() && mAnimTime > motionp->getStopTime() + motionp->getEaseOutDuration())
				{
					posep->setWeight(0.f);
					deactivateMotionInstance(motionp);
				}
				continue;
			}
		}
		else
		{
			motionp->fadeIn();
		}

		//**********************
		// MOTION INACTIVE
		//**********************
		if (motionp->isStopped() && mAnimTime > motionp->getStopTime() + motionp->getEaseOutDuration())
		{
			// this motion has gone on too long, deactivate it
			// did we have a chance to stop it?
			if (mLastTime <= motionp->getStopTime())
			{
				// if not, let's stop it this time through and deactivate it the next
				posep->setWeight(motionp->getFadeWeight());
				motionp->onUpdate(motionp->getStopTime() - motionp->mActivationTimestamp, last_joint_signature);
			}
			else
			{
				posep->setWeight(0.f);
				deactivateMotionInstance(motionp);
				continue;
			}
		}

		//**********************
		// MOTION EASE OUT
		//**********************
		else if (motionp->isStopped() && mAnimTime > motionp->getStopTime())
		{
			// is this the first iteration in the ease out phase?
			if (mLastTime <= motionp->getStopTime())
			{
				// store residual weight for this motion
				motionp->mResidualWeight = motionp->getPose()->getWeight();
			}

			if (motionp->getEaseOutDuration() == 0.f)
			{
				posep->setWeight(0.f);
			}
			else
			{
				posep->setWeight(motionp->getFadeWeight() * motionp->mResidualWeight * cubic_step(1.f - ((mAnimTime - motionp->getStopTime()) / motionp->getEaseOutDuration())));
			}

			// perform motion update
			update_result = motionp->onUpdate(mAnimTime - motionp->mActivationTimestamp, last_joint_signature);
		}

		//**********************
		// MOTION ACTIVE
		//**********************
		else if (mAnimTime > motionp->mActivationTimestamp + motionp->getEaseInDuration())
		{
			posep->setWeight(motionp->getFadeWeight());

			//should we notify the simulator that this motion should be stopped?
			if (mAnimTime > motionp->mSendStopTimestamp)
			{
				// notify character of timed stop event on first iteration past sendstoptimestamp
				// this will only be called when an animation stops itself (runs out of time)
				if (mLastTime <= motionp->mSendStopTimestamp)
				{
					mCharacter->requestStopMotion( motionp );
					stopMotionInstance(motionp, FALSE);
				}
			}

			// perform motion update
			{
//				LL_RECORD_BLOCK_TIME(FTM_MOTION_ON_UPDATE);
				update_result = motionp->onUpdate(mAnimTime - motionp->mActivationTimestamp, last_joint_signature);
			}
		}

		//**********************
		// MOTION EASE IN
		//**********************
		else if (mAnimTime >= motionp->mActivationTimestamp)
		{
			if (mLastTime < motionp->mActivationTimestamp)
			{
				motionp->mResidualWeight = motionp->getPose()->getWeight();
			}
			if (motionp->getEaseInDuration() == 0.f)
			{
				posep->setWeight(motionp->getFadeWeight());
			}
			else
			{
				// perform motion update
				posep->setWeight(motionp->getFadeWeight() * motionp->mResidualWeight + (1.f - motionp->mResidualWeight) * cubic_step((mAnimTime - motionp->mActivationTimestamp) / motionp->getEaseInDuration()));
			}
			// perform motion update
			update_result = motionp->onUpdate(mAnimTime - motionp->mActivationTimestamp, last_joint_signature);
		}
		else
		{
			posep->setWeight(0.f);
			update_result = motionp->onUpdate(0.f, last_joint_signature);
		}
		
		// allow motions to deactivate themselves 
		if (!update_result)
		{
			if (!motionp->isStopped() || motionp->getStopTime() > mAnimTime)
			{
				// animation has stopped itself due to internal logic
				// propagate this to the network
				// as not all viewers are guaranteed to have access to the same logic
				mCharacter->requestStopMotion( motionp );
				stopMotionInstance(motionp, FALSE);
			}

		}

		// even if onupdate returns FALSE, add this motion in to the blend one last time
		mPoseBlender.addMotion(motionp);
	}
}

//-----------------------------------------------------------------------------
// updateLoadingMotions()
//-----------------------------------------------------------------------------
void LLMotionController::updateLoadingMotions()
{
    LL_PROFILE_ZONE_SCOPED_CATEGORY_AVATAR;
	// query pending motions for completion
	for (motion_set_t::iterator iter = mLoadingMotions.begin();
		 iter != mLoadingMotions.end(); )
	{
		motion_set_t::iterator curiter = iter++;
		LLMotion::ptr_t motionp(*curiter);
		if( !motionp)
		{
			continue; // maybe shouldn't happen but i've seen it -MG
		}
		LLMotion::LLMotionInitStatus status = motionp->onInitialize(mCharacter);
		if (status == LLMotion::STATUS_SUCCESS)
		{
			mLoadingMotions.erase(curiter);
			// add motion to our loaded motion list
			mLoadedMotions.insert(motionp);
			// this motion should be playing
			if (!motionp->isStopped())
			{
				activateMotionInstance(motionp, mAnimTime);
			}
		}
		else if (status == LLMotion::STATUS_FAILURE)
		{
			LL_INFOS() << "Motion " << motionp->getID() << " init failed." << LL_ENDL;
			sRegistry.markBad(motionp->getID());
			mLoadingMotions.erase(curiter);
			motion_set_t::iterator found_it = mDeprecatedMotions.find(motionp);
			if (found_it != mDeprecatedMotions.end())
			{
				mDeprecatedMotions.erase(found_it);
			}
			mAllMotions.erase(motionp->getID());
			motionp.reset();
		}
	}
}

//-----------------------------------------------------------------------------
// call updateMotion() or updateMotionsMinimal() every frame
//-----------------------------------------------------------------------------

//-----------------------------------------------------------------------------
// updateMotion()
//-----------------------------------------------------------------------------
void LLMotionController::updateMotions(bool force_update)
{
    LL_PROFILE_ZONE_SCOPED_CATEGORY_AVATAR;
    // SL-763: "Distant animated objects run at super fast speed"
    // The use_quantum optimization or possibly the associated code in setTimeStamp()
    // does not work as implemented.
    // Currently setting mTimeStep to nonzero is disabled elsewhere.
	BOOL use_quantum = (mTimeStep != 0.f);

	// Always update mPrevTimerElapsed
	F32 cur_time = mTimer.getElapsedTimeF32();
	F32 delta_time = cur_time - mPrevTimerElapsed;
	mPrevTimerElapsed = cur_time;
	mLastTime = mAnimTime;

	// Always cap the number of loaded motions
	purgeExcessMotions();
		
	// Update timing info for this time step.
	if (!mPaused)
	{
		F32 update_time = mAnimTime + delta_time * mTimeFactor;
		if (use_quantum)
		{
			F32 time_interval = fmodf(update_time, mTimeStep);

			// always animate *ahead* of actual time
			S32 quantum_count = llmax(0, llfloor((update_time - time_interval) / mTimeStep)) + 1;
			if (quantum_count == mTimeStepCount)
			{
				// we're still in same time quantum as before, so just interpolate and exit
				if (!mPaused)
				{
					F32 interp = time_interval / mTimeStep;
					mPoseBlender.interpolate(interp - mLastInterp);
					mLastInterp = interp;
				}

				updateLoadingMotions();
				
				return;
			}
			
			// is calculating a new keyframe pose, make sure the last one gets applied
			mPoseBlender.interpolate(1.f);
	        mPoseBlender.clearBlenders();

			mTimeStepCount = quantum_count;
			mAnimTime = (F32)quantum_count * mTimeStep;
			mLastInterp = 0.f;
		}
		else
		{
			mAnimTime = update_time;
		}
	}

	updateLoadingMotions();
	
	resetJointSignatures();

	if (mPaused && !force_update)
	{
		updateIdleActiveMotions();
	}
	else
	{
		// update additive motions
		updateAdditiveMotions();
				
		resetJointSignatures();
		
		// update all regular motions
		updateRegularMotions();
		
		if (use_quantum)
		{
			mPoseBlender.blendAndCache(TRUE);
		}
		else
		{
			mPoseBlender.blendAndApply();
		}
	}

	mHasRunOnce = TRUE;
//	LL_INFOS() << "Motion controller time " << motionTimer.getElapsedTimeF32() << LL_ENDL;
}

//-----------------------------------------------------------------------------
// updateMotionsMinimal()
// minimal update (e.g. while hidden)
//-----------------------------------------------------------------------------
void LLMotionController::updateMotionsMinimal()
{
    LL_PROFILE_ZONE_SCOPED_CATEGORY_AVATAR;
	// Always update mPrevTimerElapsed
	mPrevTimerElapsed = mTimer.getElapsedTimeF32();

	purgeExcessMotions();
	updateLoadingMotions();
	resetJointSignatures();

	deactivateStoppedMotions();

	mHasRunOnce = TRUE;
}

//-----------------------------------------------------------------------------
// activateMotionInstance()
//-----------------------------------------------------------------------------
BOOL LLMotionController::activateMotionInstance(const LLMotion::ptr_t &motion, F32 time)
{
    LL_PROFILE_ZONE_SCOPED_CATEGORY_AVATAR;
	// It's not clear why the getWeight() line seems to be crashing this, but
	// hopefully this fixes it.
	if (motion == NULL || motion->getPose() == NULL)
	{
		return FALSE;	
	}

	if (mLoadingMotions.find(motion) != mLoadingMotions.end())
	{
		// we want to start this motion, but we can't yet, so flag it as started
		motion->setStopped(FALSE);
		// report pending animations as activated
		return TRUE;
	}

	motion->mResidualWeight = motion->getPose()->getWeight();

	// set stop time based on given duration and ease out time
	if (motion->getDuration() != 0.f && !motion->getLoop())
	{
		F32 ease_out_time;
		F32 motion_duration;

		// should we stop at the end of motion duration, or a bit earlier 
		// to allow it to ease out while moving?
		ease_out_time = motion->getEaseOutDuration();

		// is the clock running when the motion is easing in?
		// if not (POSTURE_EASE) then we need to wait that much longer before triggering the stop
		motion_duration = llmax(motion->getDuration() - ease_out_time, 0.f);
		motion->mSendStopTimestamp = time + motion_duration;
	} 
	else
	{
		motion->mSendStopTimestamp = F32_MAX;
	}
	
	if (motion->isActive())
	{
		mActiveMotions.remove(motion);
	}
	mActiveMotions.push_front(motion);

	motion->activate(time);
	motion->onUpdate(0.f, mJointSignature[1]);

	if (mAnimTime >= motion->mSendStopTimestamp)
	{
		motion->setStopTime(motion->mSendStopTimestamp);
		if (motion->mResidualWeight == 0.0f)
		{
			// bit of a hack; if newly activating a motion while easing out, weight should = 1
			motion->mResidualWeight = 1.f;
		}
	}
	
	return TRUE;
}

//-----------------------------------------------------------------------------
// deactivateMotionInstance()
//-----------------------------------------------------------------------------
BOOL LLMotionController::deactivateMotionInstance(LLMotion::ptr_t &motion)
{
	motion->deactivate();

	motion_set_t::iterator found_it = mDeprecatedMotions.find(motion);
	if (found_it != mDeprecatedMotions.end())
	{
		// deprecated motions need to be completely excised
		removeMotionInstance(motion);	
		mDeprecatedMotions.erase(found_it);
	}
	else
	{
		// for motions that we are keeping, simply remove from active queue
		mActiveMotions.remove(motion);
	}

	return TRUE;
}

void LLMotionController::deprecateMotionInstance(LLMotion::ptr_t &motion)
{
	llassert(motion);
	mDeprecatedMotions.insert(motion);

	//fade out deprecated motion
	stopMotionInstance(motion, FALSE);
	//no longer canonical
	mAllMotions.erase(motion->getID());
}

//-----------------------------------------------------------------------------
// isMotionActive()
//-----------------------------------------------------------------------------
bool LLMotionController::isMotionActive(const LLMotion::ptr_t &motion)
{
	return (motion && motion->isActive());
}

//-----------------------------------------------------------------------------
// isMotionLoading()
//-----------------------------------------------------------------------------
bool LLMotionController::isMotionLoading(const LLMotion::ptr_t &motion)
{
	return (mLoadingMotions.find(motion) != mLoadingMotions.end());
}


//-----------------------------------------------------------------------------
// findMotion()
//-----------------------------------------------------------------------------
LLMotion::ptr_t LLMotionController::findMotion(const LLUUID& id) const
{
	motion_map_t::const_iterator iter = mAllMotions.find(id);
	if(iter == mAllMotions.end())
	{
		return LLMotion::ptr_t();
	}
	else
	{
		return iter->second;
	}
}

//-----------------------------------------------------------------------------
// dumpMotions()
//-----------------------------------------------------------------------------
void LLMotionController::dumpMotions()
{
	LL_INFOS() << "=====================================" << LL_ENDL;
	for (motion_map_t::value_type& motion_pair : mAllMotions)
	{
		LLUUID id = motion_pair.first;
		std::string state_string;
<<<<<<< HEAD
		LLMotion::ptr_t motion(iter->second);
=======
		LLMotion *motion = motion_pair.second;
>>>>>>> 5a70639b
		if (mLoadingMotions.find(motion) != mLoadingMotions.end())
			state_string += std::string("l");
		if (mLoadedMotions.find(motion) != mLoadedMotions.end())
			state_string += std::string("L");
		if (std::find(mActiveMotions.begin(), mActiveMotions.end(), motion)!=mActiveMotions.end())
			state_string += std::string("A");
		if (mDeprecatedMotions.find(motion) != mDeprecatedMotions.end())
			state_string += std::string("D");
		LL_INFOS() << gAnimLibrary.animationName(id) << " " << state_string << LL_ENDL;
		
	}
}

//-----------------------------------------------------------------------------
// deactivateAllMotions()
//-----------------------------------------------------------------------------
void LLMotionController::deactivateAllMotions()
{
	for (motion_map_t::value_type& motion_pair : mAllMotions)
	{
<<<<<<< HEAD
		LLMotion::ptr_t motionp(iter->second);
=======
		LLMotion* motionp = motion_pair.second;
>>>>>>> 5a70639b
		deactivateMotionInstance(motionp);
	}
}


//-----------------------------------------------------------------------------
// flushAllMotions()
//-----------------------------------------------------------------------------
void LLMotionController::flushAllMotions()
{
	std::vector<std::pair<LLUUID,F32> > active_motions;
	active_motions.reserve(mActiveMotions.size());
	for (motion_list_t::iterator iter = mActiveMotions.begin();
		 iter != mActiveMotions.end(); )
	{
		motion_list_t::iterator curiter = iter++;
		LLMotion::ptr_t motionp(*curiter);
		F32 dtime = mAnimTime - motionp->mActivationTimestamp;
		active_motions.push_back(std::make_pair(motionp->getID(),dtime));
		motionp->deactivate(); // don't call deactivateMotionInstance() because we are going to reactivate it
	}
 	mActiveMotions.clear();
	
	// delete all motion instances
	deleteAllMotions();

	// kill current hand pose that was previously called out by
	// keyframe motion
	mCharacter->removeAnimationData("Hand Pose");

	// restart motions
	for (std::vector<std::pair<LLUUID,F32> >::value_type& motion_pair : active_motions)
	{
		startMotion(motion_pair.first, motion_pair.second);
	}
}

//-----------------------------------------------------------------------------
// pause()
//-----------------------------------------------------------------------------
void LLMotionController::pauseAllMotions()
{
	if (!mPaused)
	{
		//LL_INFOS() << "Pausing animations..." << LL_ENDL;
		mPaused = TRUE;
        mPausedFrame = LLFrameTimer::getFrameCount();
	}
	
}

//-----------------------------------------------------------------------------
// unpause()
//-----------------------------------------------------------------------------
void LLMotionController::unpauseAllMotions()
{
	if (mPaused)
	{
		//LL_INFOS() << "Unpausing animations..." << LL_ENDL;
		mPaused = FALSE;
	}
}
// End<|MERGE_RESOLUTION|>--- conflicted
+++ resolved
@@ -211,10 +211,6 @@
 		mPoseBlender.clearBlenders();
 		for (LLMotion* cur_motionp : mLoadedMotions)
 		{
-<<<<<<< HEAD
-			LLMotion::ptr_t cur_motionp(*loaded_motion_it);
-=======
->>>>>>> 5a70639b
 			// motion isn't playing, delete it
 			if (!isMotionActive(cur_motionp))
 			{
@@ -228,12 +224,7 @@
 	{
 		// look up the motion again by ID to get canonical instance
 		// and kill it only if that one is inactive
-<<<<<<< HEAD
-		LLUUID motion_id = *motion_it;
-		LLMotion::ptr_t motionp(findMotion(motion_id));
-=======
 		LLMotion* motionp = findMotion(motion_id);
->>>>>>> 5a70639b
 		if (motionp && !isMotionActive(motionp))
 		{
 			removeMotion(motion_id);
@@ -1063,11 +1054,7 @@
 	{
 		LLUUID id = motion_pair.first;
 		std::string state_string;
-<<<<<<< HEAD
-		LLMotion::ptr_t motion(iter->second);
-=======
 		LLMotion *motion = motion_pair.second;
->>>>>>> 5a70639b
 		if (mLoadingMotions.find(motion) != mLoadingMotions.end())
 			state_string += std::string("l");
 		if (mLoadedMotions.find(motion) != mLoadedMotions.end())
@@ -1088,11 +1075,7 @@
 {
 	for (motion_map_t::value_type& motion_pair : mAllMotions)
 	{
-<<<<<<< HEAD
-		LLMotion::ptr_t motionp(iter->second);
-=======
 		LLMotion* motionp = motion_pair.second;
->>>>>>> 5a70639b
 		deactivateMotionInstance(motionp);
 	}
 }
