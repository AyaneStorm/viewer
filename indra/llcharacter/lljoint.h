/**
 * @file lljoint.h
 * @brief Implementation of LLJoint class.
 *
 * $LicenseInfo:firstyear=2001&license=viewerlgpl$
 * Second Life Viewer Source Code
 * Copyright (C) 2010, Linden Research, Inc.
 *
 * This library is free software; you can redistribute it and/or
 * modify it under the terms of the GNU Lesser General Public
 * License as published by the Free Software Foundation;
 * version 2.1 of the License only.
 *
 * This library is distributed in the hope that it will be useful,
 * but WITHOUT ANY WARRANTY; without even the implied warranty of
 * MERCHANTABILITY or FITNESS FOR A PARTICULAR PURPOSE.  See the GNU
 * Lesser General Public License for more details.
 *
 * You should have received a copy of the GNU Lesser General Public
 * License along with this library; if not, write to the Free Software
 * Foundation, Inc., 51 Franklin Street, Fifth Floor, Boston, MA  02110-1301  USA
 *
 * Linden Research, Inc., 945 Battery Street, San Francisco, CA  94111  USA
 * $/LicenseInfo$
 */

#ifndef LL_LLJOINT_H
#define LL_LLJOINT_H

//-----------------------------------------------------------------------------
// Header Files
//-----------------------------------------------------------------------------
#include <string>
#include <list>

#include "v3math.h"
#include "v4math.h"
#include "m4math.h"
#include "llquaternion.h"
#include "xform.h"
#include "llmatrix4a.h"

constexpr S32 LL_CHARACTER_MAX_JOINTS_PER_MESH = 15;
// Need to set this to count of animate-able joints,
// currently = #bones + #collision_volumes + #attachments + 2,
// rounded to next multiple of 4.
constexpr U32 LL_CHARACTER_MAX_ANIMATED_JOINTS = 216; // must be divisible by 4!
constexpr U32 LL_MAX_JOINTS_PER_MESH_OBJECT = 110;

// These should be higher than the joint_num of any
// other joint, to avoid conflicts in updateMotionsByType()
constexpr U32 LL_HAND_JOINT_NUM = (LL_CHARACTER_MAX_ANIMATED_JOINTS-1);
constexpr U32 LL_FACE_JOINT_NUM = (LL_CHARACTER_MAX_ANIMATED_JOINTS-2);
constexpr S32 LL_CHARACTER_MAX_PRIORITY = 7;
constexpr F32 LL_MAX_PELVIS_OFFSET = 5.f;

constexpr F32 LL_JOINT_TRESHOLD_POS_OFFSET = 0.0001f; //0.1 mm

class LLVector3OverrideMap
{
public:
    LLVector3OverrideMap() {}
    bool findActiveOverride(LLUUID& mesh_id, LLVector3& pos) const;
    void showJointVector3Overrides(std::ostringstream& os) const;
    U32 count() const;
    void add(const LLUUID& mesh_id, const LLVector3& pos);
    bool remove(const LLUUID& mesh_id);
    void clear();

    typedef std::map<LLUUID,LLVector3> map_type;
    const map_type& getMap() const { return m_map; }
private:
    map_type m_map;
};

inline bool operator==(const LLVector3OverrideMap& a, const LLVector3OverrideMap& b)
{
    return a.getMap() == b.getMap();
}

inline bool operator!=(const LLVector3OverrideMap& a, const LLVector3OverrideMap& b)
{
    return !(a == b);
}

//-----------------------------------------------------------------------------
// class LLJoint
//-----------------------------------------------------------------------------
LL_ALIGN_PREFIX(16)
class LLJoint
{
    LL_ALIGN_NEW
public:
    // priority levels, from highest to lowest
    enum JointPriority
    {
        USE_MOTION_PRIORITY = -1,
        LOW_PRIORITY = 0,
        MEDIUM_PRIORITY,
        HIGH_PRIORITY,
        HIGHER_PRIORITY,
        HIGHEST_PRIORITY,
        ADDITIVE_PRIORITY = LL_CHARACTER_MAX_PRIORITY
    };

    enum DirtyFlags
    {
        MATRIX_DIRTY = 0x1 << 0,
        ROTATION_DIRTY = 0x1 << 1,
        POSITION_DIRTY = 0x1 << 2,
        ALL_DIRTY = 0x7
    };
public:
    enum SupportCategory
    {
        SUPPORT_BASE,
        SUPPORT_EXTENDED
    };
protected:
    // explicit transformation members
    LL_ALIGN_16(LLMatrix4a          mWorldMatrix);
    LLXformMatrix       mXform;

    std::string mName;

    SupportCategory mSupport;

    // parent joint
    LLJoint *mParent;

    LLVector3       mDefaultPosition;
    LLVector3       mDefaultScale;

public:
<<<<<<< HEAD
	U32				mDirtyFlags;
	bool			mUpdateXform;
=======
    U32             mDirtyFlags;
    BOOL            mUpdateXform;
>>>>>>> e7eced3c

    // describes the skin binding pose
    LLVector3       mSkinOffset;

    // Endpoint of the bone, if applicable. This is only relevant for
    // external programs like Blender, and for diagnostic display.
    LLVector3       mEnd;

    S32             mJointNum;

    // child joints
    typedef std::vector<LLJoint*> joints_t;
    joints_t mChildren;

    // debug statics
    static S32      sNumTouches;
    static S32      sNumUpdates;
    typedef std::set<std::string> debug_joint_name_t;
    static debug_joint_name_t s_debugJointNames;
    static void setDebugJointNames(const debug_joint_name_t& names);
    static void setDebugJointNames(const std::string& names_string);

    // Position overrides
    LLVector3OverrideMap m_attachmentPosOverrides;
    LLVector3 m_posBeforeOverrides;

    // Scale overrides
    LLVector3OverrideMap m_attachmentScaleOverrides;
    LLVector3 m_scaleBeforeOverrides;

    void updatePos(const std::string& av_info);
    void updateScale(const std::string& av_info);

public:
    LLJoint();

    // Note: these joint_num constructors are a bad idea because there
    // are only a couple of places in the code where it is useful to
    // have a joint num for a joint (for joints that are used in
    // animations), and including them as part of the constructor then
    // forces us to maintain an alternate path through the entire
    // large-ish class hierarchy of joint types. The only reason they
    // are still here now is to avoid breaking the baking service
    // (appearanceutility) builds; these constructors are not used in
    // the viewer.  Once the appearance utility is updated to remove
    // these joint num references, which it shouldn't ever need, from
    // its own classes, we can also remove all the joint_num
    // constructors from LLJoint, LLViewerJoint, LLAvatarJoint, and
    // createAvatarJoint.
    LLJoint(S32 joint_num);

    // *TODO: Only used for LLVOAvatarSelf::mScreenp.  *DOES NOT INITIALIZE mResetAfterRestoreOldXform*
    LLJoint( const std::string &name, LLJoint *parent=NULL );
    virtual ~LLJoint();

private:
    void init();

public:
    // set name and parent
    void setup( const std::string &name, LLJoint *parent=NULL );

    void touch(U32 flags = ALL_DIRTY);

    // get/set name
    const std::string& getName() const { return mName; }
    void setName( const std::string &name ) { mName = name; }

    // joint num
    S32 getJointNum() const { return mJointNum; }
    void setJointNum(S32 joint_num);

    // get/set support
    SupportCategory getSupport() const { return mSupport; }
    void setSupport( const SupportCategory& support) { mSupport = support; }
    void setSupport( const std::string& support_string);

    // get/set end point
    void setEnd( const LLVector3& end) { mEnd = end; }
    const LLVector3& getEnd() const { return mEnd; }

    // getParent
    LLJoint *getParent() { return mParent; }

    // getRoot
    LLJoint *getRoot();

    // search for child joints by name
    LLJoint *findJoint( const std::string &name );

    // add/remove children
    void addChild( LLJoint *joint );
    void removeChild( LLJoint *joint );
    void removeAllChildren();

    // get/set local position
    const LLVector3& getPosition();
    void setPosition( const LLVector3& pos, bool apply_attachment_overrides = false );

    // Tracks the default position defined by the skeleton
    void setDefaultPosition( const LLVector3& pos );
    const LLVector3& getDefaultPosition() const;

    // Tracks the default scale defined by the skeleton
    void setDefaultScale( const LLVector3& scale );
    const LLVector3& getDefaultScale() const;

    // get/set world position
    LLVector3 getWorldPosition();
    LLVector3 getLastWorldPosition();
    void setWorldPosition( const LLVector3& pos );

    // get/set local rotation
    const LLQuaternion& getRotation();
    void setRotation( const LLQuaternion& rot );

    // get/set world rotation
    LLQuaternion getWorldRotation();
    LLQuaternion getLastWorldRotation();
    void setWorldRotation( const LLQuaternion& rot );

    // get/set local scale
    const LLVector3& getScale();
    void setScale( const LLVector3& scale, bool apply_attachment_overrides = false );

    // get/set world matrix
    const LLMatrix4 &getWorldMatrix();
    void setWorldMatrix( const LLMatrix4& mat );

    const LLMatrix4a& getWorldMatrix4a();

    void updateWorldMatrixChildren();
    void updateWorldMatrixParent();

    void updateWorldPRSParent();

    void updateWorldMatrix();

    // get/set skin offset
    const LLVector3 &getSkinOffset();
    void setSkinOffset( const LLVector3 &offset);

    LLXformMatrix   *getXform() { return &mXform; }

    void clampRotation(LLQuaternion old_rot, LLQuaternion new_rot);

<<<<<<< HEAD
	virtual bool isAnimatable() const { return true; }
=======
    virtual BOOL isAnimatable() const { return TRUE; }
>>>>>>> e7eced3c

    void addAttachmentPosOverride( const LLVector3& pos, const LLUUID& mesh_id, const std::string& av_info, bool& active_override_changed );
    void removeAttachmentPosOverride( const LLUUID& mesh_id, const std::string& av_info, bool& active_override_changed );
    bool hasAttachmentPosOverride( LLVector3& pos, LLUUID& mesh_id ) const;
    void clearAttachmentPosOverrides();
    void showAttachmentPosOverrides(const std::string& av_info) const;

    void addAttachmentScaleOverride( const LLVector3& scale, const LLUUID& mesh_id, const std::string& av_info );
    void removeAttachmentScaleOverride( const LLUUID& mesh_id, const std::string& av_info );
    bool hasAttachmentScaleOverride( LLVector3& scale, LLUUID& mesh_id ) const;
    void clearAttachmentScaleOverrides();
    void showAttachmentScaleOverrides(const std::string& av_info) const;

    void getAllAttachmentPosOverrides(S32& num_pos_overrides,
                                      std::set<LLVector3>& distinct_pos_overrides) const;
    void getAllAttachmentScaleOverrides(S32& num_scale_overrides,
                                        std::set<LLVector3>& distinct_scale_overrides) const;

    // These are used in checks of whether a pos/scale override is considered significant.
    bool aboveJointPosThreshold(const LLVector3& pos) const;
    bool aboveJointScaleThreshold(const LLVector3& scale) const;
} LL_ALIGN_POSTFIX(16);
#endif // LL_LLJOINT_H
<|MERGE_RESOLUTION|>--- conflicted
+++ resolved
@@ -132,13 +132,8 @@
     LLVector3       mDefaultScale;
 
 public:
-<<<<<<< HEAD
-	U32				mDirtyFlags;
-	bool			mUpdateXform;
-=======
     U32             mDirtyFlags;
-    BOOL            mUpdateXform;
->>>>>>> e7eced3c
+    bool            mUpdateXform;
 
     // describes the skin binding pose
     LLVector3       mSkinOffset;
@@ -285,11 +280,7 @@
 
     void clampRotation(LLQuaternion old_rot, LLQuaternion new_rot);
 
-<<<<<<< HEAD
-	virtual bool isAnimatable() const { return true; }
-=======
-    virtual BOOL isAnimatable() const { return TRUE; }
->>>>>>> e7eced3c
+    virtual bool isAnimatable() const { return true; }
 
     void addAttachmentPosOverride( const LLVector3& pos, const LLUUID& mesh_id, const std::string& av_info, bool& active_override_changed );
     void removeAttachmentPosOverride( const LLUUID& mesh_id, const std::string& av_info, bool& active_override_changed );
