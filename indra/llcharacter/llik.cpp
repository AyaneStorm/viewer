/**
 * @file llik.cpp
 * @brief Implementation of LLIK::Solver class and related helpers.
 *
 * $LicenseInfo:firstyear=2021&license=viewerlgpl$
 * Second Life Viewer Source Code
 * Copyright (C) 2021, Linden Research, Inc.
 *
 * This library is free software; you can redistribute it and/or
 * modify it under the terms of the GNU Lesser General Public
 * License as published by the Free Software Foundation;
 * version 2.1 of the License only.
 *
 * This library is distributed in the hope that it will be useful,
 * but WITHOUT ANY WARRANTY; without even the implied warranty of
 * MERCHANTABILITY or FITNESS FOR A PARTICULAR PURPOSE.  See the GNU
 * Lesser General Public License for more details.
 *
 * You should have received a copy of the GNU Lesser General Public
 * License along with this library; if not, write to the Free Software
 * Foundation, Inc., 51 Franklin Street, Fifth Floor, Boston, MA  02110-1301  USA
 *
 * Linden Research, Inc., 945 Battery Street, San Francisco, CA  94111  USA
 * $/LicenseInfo$
 */

//-----------------------------------------------------------------------------
// Header Files
//-----------------------------------------------------------------------------
#include "linden_common.h"
#include <algorithm>
#include <cmath>
#include <sstream>
#include <limits>
#include "boost/algorithm/string.hpp"

#include "llik.h"

#include "lljoint.h"
#include "llmath.h"
#include "v3math.h"
#include "llquaternion.h"
#include "../llfilesystem/lldir.h"
#include "llsdserialize.h"

namespace
{
    constexpr const char *NULL_CONSTRAINT_NAME                  ("NULL_CONSTRAINT");
    constexpr const char *UNKNOWN_CONSTRAINT_NAME               ("UNKNOWN_CONSTRAINT");
    constexpr const char *SIMPLE_CONE_CONSTRAINT_NAME           ("SIMPLE_CONE");
    constexpr const char *TWIST_LIMITED_CONE_CONSTRAINT_NAME    ("TWIST_LIMITED_CONE");
    constexpr const char *SHOULDER_CONSTRAINT_NAME              ("SHOULDER");
    constexpr const char *ELBOW_CONSTRAINT_NAME                 ("ELBOW");
    constexpr const char *KNEE_CONSTRAINT_NAME                  ("KNEE");
    constexpr const char *ACUTE_ELLIPSOIDAL_CONE_CONSTRAINT_NAME("ACUTE_ELLIPSOIDAL_CONE");
    constexpr const char *DOUBLE_LIMITED_HINGE_CONSTRAINT_NAME  ("DOUBLE_LIMITED_HINGE");

    std::string constraint_type_to_name(LLIK::Constraint::ConstraintType type)
    {
        switch (type)
        {
        case LLIK::Constraint::NULL_CONSTRAINT:
            return NULL_CONSTRAINT_NAME;
        case LLIK::Constraint::SIMPLE_CONE_CONSTRAINT:
            return SIMPLE_CONE_CONSTRAINT_NAME;
        case LLIK::Constraint::TWIST_LIMITED_CONE_CONSTRAINT:
            return TWIST_LIMITED_CONE_CONSTRAINT_NAME;
        case LLIK::Constraint::SHOULDER_CONSTRAINT:
            return SHOULDER_CONSTRAINT_NAME;
        case LLIK::Constraint::ELBOW_CONSTRAINT:
            return ELBOW_CONSTRAINT_NAME;
        case LLIK::Constraint::KNEE_CONSTRAINT:
            return KNEE_CONSTRAINT_NAME;
        case LLIK::Constraint::ACUTE_ELLIPSOIDAL_CONE_CONSTRAINT:
            return ACUTE_ELLIPSOIDAL_CONE_CONSTRAINT_NAME;
        case LLIK::Constraint::DOUBLE_LIMITED_HINGE_CONSTRAINT:
            return DOUBLE_LIMITED_HINGE_CONSTRAINT_NAME;
        default:
            return UNKNOWN_CONSTRAINT_NAME;
        }
        return std::string();
    }
}

#ifdef DEBUG_LLIK_UNIT_TESTS
    // If there is a error in the IK Solver logic you will probably not be able
    // to find it by code inspection or by looking at the final output of the
    // Solver.  You won't be able to make sense out of debug printouts of
    // positions and orientations of the various joints: there will just be too
    // much information in an obscure format.  The only reliable way to zero in
    // the error is to write a unit-test that demonstrates the error and then
    // render the skeleton state at each step of the Solver's iterations so you
    // can visually spot the exact moment where the data goes wrong.
    //
    // When DEBUG_LLIK_UNIT_TESTS is defined the macros here will print out the
    // the Joint data at each step in a format that can be pasted into a Python
    // file for visualization of the Solver's process.  For more info about how
    // to debug unit tests please read the instructions in llik_test.cpp.

    // HACK: gDebugEnabled is used to propagate DEBUG status from LLIK::Solver
    // to the LLIK::Joint context.  When debugging is enabled an properly
    // configured LLIK::Solver will print out its solution data into a
    // python-esq variable which can be pasted into a python script to plot the
    // results.  See comments in llik unit test code for instructions about how
    // to plot the data.
    bool gDebugEnabled = false;
    bool gConfigLogged = false;
    std::string gPhase = "";
    std::string gContext = "";

    #define DEBUG_SET_PHASE(PHASE) if (gDebugEnabled && gPhase != #PHASE) { gPhase = #PHASE; }
    #define DEBUG_SET_CONTEXT(CONTEXT) if (gDebugEnabled && gContext != #CONTEXT) { \
        gContext = #CONTEXT; \
        std::cout << "    ('context','" << gPhase << ":" << gContext << "')," << std::endl; }
    #define DEBUG_LOG_EVENT if (gDebugEnabled) { std::cout << "    "; dumpState(); std::cout << "," << std::endl; }
    #define DEBUG_LOG_EVENT_DETAIL(DETAIL) if (gDebugEnabled) { \
        std::cout << "    ('context','" << gPhase << ":" << gContext << ":" << #DETAIL << "'),\n"; \
        std::cout << "    "; dumpState(); std::cout << "," << std::endl; }
#else
    // When DEBUG_LLIK_UNIT_TESTS is NOT enabled the debug macros resolve to
    // no-op code, which a smart compiler can optimize out of the final byte code.
    #define NO_OP_MACRO do {} while(0)
    #define DEBUG_SET_PHASE(PHASE) NO_OP_MACRO
    #define DEBUG_SET_CONTEXT(CONTEXT) NO_OP_MACRO
    #define DEBUG_LOG_EVENT NO_OP_MACRO
    #define DEBUG_LOG_EVENT_DETAIL(DETAIL) NO_OP_MACRO
#endif

constexpr F32 VERY_SMALL_ANGLE = 0.001f * F_PI;

F32 remove_multiples_of_two_pi(F32 angle)
{
    // utility function for truncating angle to range: [0, F_TWO_PI)
    return angle - F_TWO_PI * (S32)(angle / F_TWO_PI);
}

void compute_angle_limits(F32& min_angle, F32& max_angle)
{
    // utility function for clamping angle limits in range [-PI, PI]
    // Note: arguments are passed by reference and modified as side-effect
    max_angle = remove_multiples_of_two_pi(max_angle);
    if (max_angle > F_PI)
    {
        max_angle -= F_TWO_PI;
    }
    min_angle = remove_multiples_of_two_pi(min_angle);
    if (min_angle > F_PI)
    {
        min_angle -= F_TWO_PI;
    }
    if (min_angle > max_angle)
    {
        F32 temp = min_angle;
        min_angle = max_angle;
        max_angle = temp;
    }
}

// returns value of aliased angle clamped to the range [min_angle, max_angle]
// NOTE: all angles are in radians
// and min_angle and max_angle are expected to be aliased to the range [-PI, PI]
F32 compute_clamped_angle(F32 angle, F32 min_angle, F32 max_angle)
{
    // utility function for clamping angle between two limits
    // Consider angle limits: min_angle and max_angle
    // with axis out of the page.  There exists an "invalid bisector"
    // angle which splits the invalid zone between the that which is
    // closest to mMinBend or mMaxBend.
    //
    //                max_angle
    //                  \
    //                   \
    //                    \
    //                    (o)--------> 0
    //                 .-'  \
    //              .-'      \
    //           .-'          \
    // invalid_bisector       min_angle
    //
    if (angle > max_angle || angle < min_angle)
    {
        // compute invalid bisector
        F32 invalid_bisector = max_angle + 0.5 * (F_TWO_PI - (max_angle - min_angle));

        // remove full cycles from angle
        angle = angle - ((S32)(angle / F_TWO_PI)) * F_TWO_PI;

        if ((angle > max_angle && angle < invalid_bisector)
                || angle < invalid_bisector - F_TWO_PI)
        {
            // out of range and closer to max_angle
            angle = max_angle;
        }
        else if (angle < min_angle || angle > invalid_bisector)
        {
            // out of range and closer to min_angle
            angle = min_angle;
        }
    }
    return angle;
}

void LLIK::Joint::Config::setLocalPos(const LLVector3& pos)
{
    mLocalPos = pos;
    mFlags |= CONFIG_FLAG_LOCAL_POS;
}

void LLIK::Joint::Config::setLocalRot(const LLQuaternion& rot)
{
    mLocalRot = rot;
    mLocalRot.normalize();
    mFlags |= CONFIG_FLAG_LOCAL_ROT;
}

void LLIK::Joint::Config::setLocalScale(const LLVector3& scale)
{
    mLocalScale = scale;
    mFlags |= CONFIG_FLAG_LOCAL_SCALE;
}

void LLIK::Joint::Config::setChainLimit(U8 limit)
{
    mChainLimit = limit;
}

void LLIK::Joint::Config::setTargetPos(const LLVector3& pos)
{
    mTargetPos = pos;
    mFlags |= CONFIG_FLAG_TARGET_POS;
}

void LLIK::Joint::Config::setTargetRot(const LLQuaternion& rot)
{
    mTargetRot = rot;
    mTargetRot.normalize();
    mFlags |= CONFIG_FLAG_TARGET_ROT;
}

void LLIK::Joint::Config::updateFrom(const Config& other_config)
{
    if (mFlags == other_config.mFlags)
    {
        // other_config updates everything
        *this = other_config;
    }
    else
    {
        // find and apply all parameters in other_config
        if (other_config.hasLocalPos())
        {
            setLocalPos(other_config.mLocalPos);
        }
        if (other_config.hasLocalRot())
        {
            setLocalRot(other_config.mLocalRot);
        }
        if (other_config.hasTargetPos())
        {
            setTargetPos(other_config.mTargetPos);
        }
        if (other_config.hasTargetRot())
        {
            setTargetRot(other_config.mTargetRot);
        }
        if (other_config.hasLocalScale())
        {
            setLocalScale(other_config.mLocalScale);
        }
        if (other_config.constraintIsDisabled())
        {
            disableConstraint();
        }
    }
}

LLSD LLIK::Constraint::asLLSD() const
{
    LLSD data(LLSD::emptyMap());

    data["forward_axis"] = mForward.getValue();
    data["type"] = constraint_type_to_name(mType);

    return data;
}

size_t LLIK::Constraint::generateHash() const
{
    size_t seed = 0;
    boost::hash_combine(seed, mType);
    boost::hash_combine(seed, mForward);

    return seed;
}

// returns 'true' if joint was adjusted
bool LLIK::Constraint::enforce(Joint& joint) const
{
    // This enforce() method of the base-Constraint provides no back-pressure
    // on joint's parent when adjusting joint's local-frame transform.
    // Override this method as necessary to provide back-pressure for select
    // derived Constraints.
    const LLQuaternion& local_rot = joint.getLocalRot();
    LLQuaternion adjusted_local_rot = computeAdjustedLocalRot(local_rot);
    if (! LLQuaternion::almost_equal(adjusted_local_rot, local_rot))
    {
        // Note: we update joint's local-frame rot, but not its world-frame rot
        // -- that responsibility belongs to external code.
        joint.setLocalRot(adjusted_local_rot);
        joint.applyLocalRot();
        return true;
    }
    return false;
}

std::string LLIK::Constraint::typeToName() const
{
    return constraint_type_to_name(mType);
}

//========================================================================
LLIK::SimpleCone::SimpleCone(const LLVector3& forward, F32 max_angle)
{
    mForward = forward;
    mForward.normalize();
    mMaxAngle = std::abs(max_angle);
    mCosConeAngle = std::cos(mMaxAngle);
    mSinConeAngle = std::sin(mMaxAngle);
    mType = SIMPLE_CONE_CONSTRAINT;
}

LLIK::SimpleCone::SimpleCone(LLSD &parameters):
    LLIK::Constraint(LLIK::Constraint::SIMPLE_CONE_CONSTRAINT, parameters)
{
    mMaxAngle = std::abs(parameters["max_angle"].asReal()) * DEG_TO_RAD;
    mCosConeAngle = std::cos(mMaxAngle);
    mSinConeAngle = std::sin(mMaxAngle);
}

LLSD LLIK::SimpleCone::asLLSD() const
{
    LLSD data = Constraint::asLLSD();
    data["max_angle"] = mMaxAngle * RAD_TO_DEG;

    return data;
}

size_t LLIK::SimpleCone::generateHash() const
{
    size_t seed = Constraint::generateHash();
    boost::hash_combine(seed, mMaxAngle);

    return seed;
}

LLQuaternion LLIK::SimpleCone::computeAdjustedLocalRot(const LLQuaternion& joint_local_rot) const
{
    LLVector3 joint_forward = mForward * joint_local_rot;
    F32 forward_component = joint_forward * mForward;
    if (forward_component < mCosConeAngle)
    {
        // the joint's version of mForward lies outside the cone
        // so we project it onto the surface of the cone...
        //
        // projection               = (forward_part)         + (orthogonal_part)
        LLVector3 perp = joint_forward - forward_component * mForward;
        perp.normalize();
        LLVector3 new_joint_forward = mCosConeAngle * mForward + mSinConeAngle * perp;

        // ... then compute the adjusted rotation
        LLQuaternion adjustment;
        adjustment.shortestArc(joint_forward, new_joint_forward);
        LLQuaternion adjusted_local_rot = joint_local_rot * adjustment;
        adjusted_local_rot.normalize();
        return adjusted_local_rot;
    }
    else
    {
        return joint_local_rot;
    }
}

#ifdef DEBUG_LLIK_UNIT_TESTS
void LLIK::SimpleCone::dumpConfig() const
{
    F32 angle = std::atan2(mSinConeAngle, mCosConeAngle);
    LL_INFOS("debug") << "{'type':'SimpleCone'"
        << ",'forward':(" << mForward.mV[VX] << "," << mForward.mV[VY] << "," << mForward.mV[VZ] << ")"
        << ",'cone_angle':" << angle << ")}" << LL_ENDL;
}
#endif

//========================================================================
LLIK::TwistLimitedCone::TwistLimitedCone(const LLVector3& forward, F32 cone_angle, F32 min_twist, F32 max_twist)
{
    mForward = forward;
    mForward.normalize();
    mConeAngle = cone_angle;
    mCosConeAngle = std::cos(mConeAngle);
    mSinConeAngle = std::sin(mConeAngle);

    mMinTwist = min_twist;
    mMaxTwist = max_twist;
    compute_angle_limits(mMinTwist, mMaxTwist);
    mType = TWIST_LIMITED_CONE_CONSTRAINT;
}

LLIK::TwistLimitedCone::TwistLimitedCone(LLSD &parameters):
    LLIK::Constraint(LLIK::Constraint::TWIST_LIMITED_CONE_CONSTRAINT, parameters)
{
    mConeAngle = parameters["cone_angle"].asReal() * DEG_TO_RAD;
    mCosConeAngle = std::cos(mConeAngle);
    mSinConeAngle = std::sin(mConeAngle);
    mMinTwist = parameters["min_twist"].asReal() * DEG_TO_RAD;
    mMaxTwist = parameters["max_twist"].asReal() * DEG_TO_RAD;

    compute_angle_limits(mMinTwist, mMaxTwist);
}

LLSD LLIK::TwistLimitedCone::asLLSD() const
{
    LLSD data = Constraint::asLLSD();
    data["cone_angle"] = mConeAngle * RAD_TO_DEG;
    data["min_twist"] = mMinTwist * RAD_TO_DEG;
    data["max_twist"] = mMaxTwist * RAD_TO_DEG;

    return data;
}

size_t LLIK::TwistLimitedCone::generateHash() const
{
    size_t seed(Constraint::generateHash());
    boost::hash_combine(seed, mConeAngle);
    boost::hash_combine(seed, mMinTwist);
    boost::hash_combine(seed, mMaxTwist);

    return seed;
}

LLQuaternion LLIK::TwistLimitedCone::computeAdjustedLocalRot(const LLQuaternion& joint_local_rot) const
{
    LLVector3 joint_forward = mForward * joint_local_rot;
    LLQuaternion adjusted_local_rot = joint_local_rot;
    F32 forward_component = joint_forward * mForward;
    if (forward_component < mCosConeAngle)
    {
        // the joint's version of mForward lies outside the cone
        // so we project it onto the surface of the cone...
        //
        // projection               = (forward_part)         + (orthogonal_part)
        LLVector3 perp = joint_forward - forward_component * mForward;
        perp.normalize();
        LLVector3 new_joint_forward = mCosConeAngle * mForward + mSinConeAngle * perp;

        // ... then compute the adjusted rotation
        LLQuaternion adjustment;
        adjustment.shortestArc(joint_forward, new_joint_forward);
        adjusted_local_rot = joint_local_rot * adjustment;
    }

    // rotate mForward by adjusted_local_rot
    joint_forward = mForward * adjusted_local_rot;
    forward_component = joint_forward * mForward;

    // compute two axes perpendicular to joint_forward: perp_x and perp_y
    LLVector3 perp_x = mForward % joint_forward;
    F32 perp_length = perp_x.length();
    constexpr F32 MIN_PERP_LENGTH = 1.0e-4f;
    if (perp_length < MIN_PERP_LENGTH)
    {
        perp_x = LLVector3::y_axis % mForward;
        perp_length = perp_x.length();
        if (perp_length < MIN_PERP_LENGTH)
        {
            perp_x = mForward % LLVector3::x_axis;
        }
    }
    perp_x.normalize();
    LLVector3 perp_y = joint_forward % perp_x;

    // the components of joint_perp on each direction allow us to compute twist angle
    LLVector3 joint_perp = perp_x * adjusted_local_rot;
    F32 twist = std::atan2(joint_perp * perp_y, joint_perp * perp_x);

    // clamp twist within bounds
    F32 new_twist = compute_clamped_angle(twist, mMinTwist, mMaxTwist);
    if (new_twist != twist)
    {
        joint_perp -= (joint_perp * joint_forward) * joint_forward;
        LLVector3 new_joint_perp = std::cos(new_twist) * perp_x + std::sin(new_twist) * perp_y;
        LLQuaternion adjustment;
        adjustment.shortestArc(joint_perp, new_joint_perp);
        adjusted_local_rot = adjusted_local_rot * adjustment;
    }
    adjusted_local_rot.normalize();
    return adjusted_local_rot;
}

#ifdef DEBUG_LLIK_UNIT_TESTS
void LLIK::TwistLimitedCone::dumpConfig() const
{
    LL_INFOS("debug") << "{'type':'TwistLimitedCone'"
        << ",'forward':(" << mForward.mV[VX] << "," << mForward.mV[VY] << "," << mForward.mV[VZ] << ")"
        << ",'cone_angle':" << std::atan2(mSinConeAngle, mCosConeAngle)
        << ",'min_twist':" << mMinTwist
        << ",'max_twist':" << mMaxTwist << "}" << LL_ENDL;
}
#endif

LLIK::ShoulderConstraint::ShoulderConstraint()
{
    mType = LLIK::Constraint::SHOULDER_CONSTRAINT;
}

LLIK::ShoulderConstraint::ShoulderConstraint(LLSD &parameters):
    LLIK::Constraint(LLIK::Constraint::SHOULDER_CONSTRAINT, parameters)
{
    mConeAxis = mForward + LLVector3::x_axis - 1.5f * LLVector3::z_axis;
    mConeAxis.normalize();
}

// ShoulderConstraint is a HACK and is not configurable at runtime.
// It is like a TwistLimitedCone with hard-coded parameters:
//
// cone_axis = mForward + <1,0,-1.5>
// max_bend = PI/4
// max_twist = PI/2
// min_twist = -PI/2
//
// And it supplies the "drop elbow" logic during its enforce() step.
//
bool LLIK::ShoulderConstraint::enforce(Joint& shoulder_joint) const
{
    bool something_changed = dropElbow(shoulder_joint);

    // compute cone_axis in parent-frame
    LLQuaternion joint_local_rot = shoulder_joint.getLocalRot();
    LLVector3 cone_axis = mConeAxis * joint_local_rot;

    // clamp swing to remain inside cone
    LLQuaternion adjusted_local_rot = joint_local_rot;
    F32 axial_component = cone_axis * mConeAxis;
    //constexpr F32 cos_cone_angle = 0.707106781f;
    //constexpr F32 sin_cone_angle = 0.707106781f;
    F32 cos_cone_angle = std::cos(F_PI/10.0f);
    F32 sin_cone_angle = std::sin(F_PI/10.0f);
    if (axial_component < cos_cone_angle)
    {
        // the joint's version of mConeAxis lies outside the cone
        // so we project it onto the surface of the cone...
        //
        // projection               = (forward_part)         + (orthogonal_part)
        LLVector3 perp = cone_axis - axial_component * mConeAxis;
        perp.normalize();
        LLVector3 new_cone_axis = cos_cone_angle * mConeAxis + sin_cone_angle * perp;

        // ... then compute the adjusted rotation
        LLQuaternion adjustment;
        adjustment.shortestArc(cone_axis, new_cone_axis);
        adjusted_local_rot = joint_local_rot * adjustment;
    }

    // rotate mConeAxis by adjusted_local_rot
    cone_axis = mConeAxis * adjusted_local_rot;
    axial_component = cone_axis * mConeAxis;

    // compute two axes perpendicular to cone_axis: perp_x and perp_y
    LLVector3 perp_x = mConeAxis % cone_axis;
    F32 perp_length = perp_x.length();
    constexpr F32 MIN_PERP_LENGTH = 1.0e-4f;
    if (perp_length < MIN_PERP_LENGTH)
    {
        perp_x = LLVector3::y_axis % mConeAxis;
        perp_length = perp_x.length();
        if (perp_length < MIN_PERP_LENGTH)
        {
            perp_x = mConeAxis % LLVector3::x_axis;
        }
    }
    perp_x.normalize();
    LLVector3 perp_y = cone_axis % perp_x;

    // the components of joint_perp on each direction allow us to compute twist angle
    LLVector3 joint_perp = perp_x * adjusted_local_rot;
    F32 twist = std::atan2(joint_perp * perp_y, joint_perp * perp_x);

    // clamp twist within bounds
    constexpr F32 max_twist = 0.5f * F_PI;
    F32 new_twist = compute_clamped_angle(twist, -max_twist, max_twist);
    if (new_twist != twist)
    {
        joint_perp -= (joint_perp * cone_axis) * cone_axis;
        LLVector3 new_joint_perp = std::cos(new_twist) * perp_x + std::sin(new_twist) * perp_y;
        LLQuaternion adjustment;
        adjustment.shortestArc(joint_perp, new_joint_perp);
        adjusted_local_rot = adjusted_local_rot * adjustment;
    }
    adjusted_local_rot.normalize();

    if (!LLQuaternion::almost_equal(adjusted_local_rot, joint_local_rot, VERY_SMALL_ANGLE))
    {
        something_changed = true;
    }
    return something_changed;
}

bool LLIK::ShoulderConstraint::dropElbow(Joint& shoulder_joint) const
{
    Joint::ptr_t elbow_joint;
    shoulder_joint.getSingleActiveChild(elbow_joint);
    if (!elbow_joint)
    {
        return LLIK::Constraint::enforce(shoulder_joint);
    }
    // make sure elbow_joint's world-frame transform is up to date
    elbow_joint->updatePosAndRotFromParent();

    // Experimental HACK: apply the "drop elbow" behavior here where we
    // enforce the shoulder constraint.

    // get some points
    LLVector3 shoulder = shoulder_joint.getWorldTipPos();
    LLVector3 elbow = elbow_joint->getWorldTipPos();
    LLVector3 wrist = elbow_joint->computeWorldEndPos();

    // compute legs of triangle
    LLVector3 reach = wrist - shoulder;
    LLVector3 upper_arm = elbow - shoulder;

    // compute effective shoulder pivot and target_pivot
    LLVector3 pivot = reach % upper_arm;
    pivot.normalize();
    LLVector3 target_pivot = LLVector3::z_axis % reach;
    target_pivot.normalize();

    // compute rotation from one pivot to the other
    LLQuaternion adjustment;
    adjustment.shortestArc(pivot, target_pivot);

    if (!LLQuaternion::almost_equal(adjustment, LLQuaternion::DEFAULT, VERY_SMALL_ANGLE))
    {
        // adjust shoulder's world-frame rot
        adjustment = shoulder_joint.getWorldRot() * adjustment;
        adjustment.normalize();
        shoulder_joint.setWorldRot(adjustment);

        // update shoulder local-frame rot
        const Joint::ptr_t& collar_joint = shoulder_joint.getParent();
        if (collar_joint)
        {
            // compute shoulders's local-frame rot using the two world-frame rots
            //     child_rot = child_local_rot * parent_rot
            // --> child_local_rot = child_rot * parent_rot_inv
            LLQuaternion parent_rot_inv = collar_joint->getWorldRot();
            parent_rot_inv.conjugate();
            adjustment = adjustment * parent_rot_inv;
            adjustment.normalize();
            shoulder_joint.setLocalRot(adjustment);
        }
        else
        {
            shoulder_joint.setLocalRot(shoulder_joint.getWorldRot());
        }
        return true;
    }
    return false;
}

LLQuaternion LLIK::ShoulderConstraint::computeAdjustedLocalRot(const LLQuaternion& joint_local_rot) const
{
    return joint_local_rot;
}

LLSD LLIK::ShoulderConstraint::asLLSD() const
{
    LLSD data = Constraint::asLLSD();
    return data;
}

size_t LLIK::ShoulderConstraint::generateHash() const
{
    size_t seed(Constraint::generateHash());
    return seed;
}

#ifdef DEBUG_LLIK_UNIT_TESTS
void LLIK::ShoulderConstraint::dumpConfig() const
{
    LL_INFOS("debug") << "{'type':'ShoulderConstraint'"
        << ",'forward':(" << mForward.mV[VX] << "," << mForward.mV[VY] << "," << mForward.mV[VZ] << ")"
        << "}" << LL_ENDL;
}
#endif

//========================================================================
LLIK::ElbowConstraint::ElbowConstraint(const LLVector3& forward_axis, const LLVector3& pivot_axis, F32 min_bend, F32 max_bend, F32 min_twist, F32 max_twist)
{
    mForward = forward_axis;
    mForward.normalize();
    mPivotAxis = mForward % (pivot_axis % mForward);
    mPivotAxis.normalize();
    mPivotXForward = mPivotAxis % mForward;

    mMinBend = min_bend;
    mMaxBend = max_bend;
    compute_angle_limits(mMinBend, mMaxBend);

    mMinTwist = min_twist;
    mMaxTwist = max_twist;
    compute_angle_limits(mMinTwist, mMaxTwist);
    mType = ELBOW_CONSTRAINT;
}

LLIK::ElbowConstraint::ElbowConstraint(LLSD &parameters):
    LLIK::Constraint(LLIK::Constraint::ELBOW_CONSTRAINT, parameters)
{
    mPivotAxis = mForward % (LLVector3(parameters["pivot_axis"]) % mForward);
    mPivotAxis.normalize();

    mPivotXForward = mPivotAxis % mForward;

    mMinBend = parameters["min_bend"].asReal() * DEG_TO_RAD;
    mMaxBend = parameters["max_bend"].asReal() * DEG_TO_RAD;
    compute_angle_limits(mMinBend, mMaxBend);

    mMinTwist = parameters["min_twist"].asReal() * DEG_TO_RAD;
    mMaxTwist = parameters["max_twist"].asReal() * DEG_TO_RAD;
    compute_angle_limits(mMinTwist, mMaxTwist);
}

LLSD LLIK::ElbowConstraint::asLLSD() const
{
    LLSD data = Constraint::asLLSD();
    data["pivot_axis"] = mPivotAxis.getValue();
    data["min_bend"] = mMinBend * RAD_TO_DEG;
    data["max_bend"] = mMaxBend * RAD_TO_DEG;
    data["min_twist"] = mMinTwist * RAD_TO_DEG;
    data["max_twist"] = mMaxTwist * RAD_TO_DEG;

    return data;
}

size_t LLIK::ElbowConstraint::generateHash() const
{
    size_t seed(Constraint::generateHash());
    boost::hash_combine(seed, mPivotAxis);
    boost::hash_combine(seed, mMinBend);
    boost::hash_combine(seed, mMaxBend);
    boost::hash_combine(seed, mMinTwist);
    boost::hash_combine(seed, mMaxTwist);
    return seed;
}

bool LLIK::ElbowConstraint::enforce(Joint& elbow_joint) const
{
    // ElbowConstraint overrides the base enforce() algorithm.
    // It tries to twist the lower-arm and backtwist the upper-arm
    // to accomodate the bend angle as much as possible.

    const Joint::ptr_t& shoulder_joint = elbow_joint.getParent();
    if (!shoulder_joint)
    {
        // the elbow has no shoulder --> rely on the base algorithm
        return LLIK::Constraint::enforce(elbow_joint);
    }
    bool something_changed = false;

    // If the elbow is bent, then we twist the upper- and lower-arm bones
    // to align their respective elbow-pivot axes.
    // We do the math in the world-frame.

    // compute the vertices of shoulder-elbow-wrist triangle
    LLVector3 shoulder = shoulder_joint->getWorldTipPos();
    LLVector3 elbow = elbow_joint.getWorldTipPos();
    LLVector3 wrist = elbow_joint.computeWorldEndPos();

    // compute elbow pivot per each joint
    LLQuaternion elbow_rot = elbow_joint.getWorldRot();
    LLVector3 lower_pivot = mPivotAxis * elbow_rot;
    LLVector3 upper_pivot = mPivotAxis * shoulder_joint->getWorldRot();

    // compute the pivot axis per bend at the elbow
    LLVector3 lower_arm = wrist - elbow;
    lower_arm.normalize();
    LLVector3 upper_arm = elbow - shoulder;
    upper_arm.normalize();
    LLVector3 bend_pivot = upper_arm % lower_arm;

    F32 length = bend_pivot.length();
    constexpr F32 MIN_PIVOT_LENGTH = 1.0e-6f;
    if (length < MIN_PIVOT_LENGTH)
    {
        // arm is mostly straight, which means bend_pivot is not well defined
        // so we set it to the upper_pivot
        bend_pivot = upper_pivot;
    }
    else
    {
        // normalize bend_pivot
        bend_pivot /= length;
    }

    // measure forearm twist relative to bend_pivot
    LLQuaternion adjustment;
    adjustment.shortestArc(bend_pivot, lower_pivot);
    F32 angle;
    LLVector3 axis;
    adjustment.getAngleAxis(&angle, axis);
    if (axis * lower_arm < 0.0f)
    {
        angle *= -1.0f;
    }

    // enforce eblow twist
    F32 new_twist = compute_clamped_angle(angle, mMinTwist, mMaxTwist);
    if (new_twist != angle)
    {
        adjustment.setAngleAxis(new_twist - angle, lower_arm);
        elbow_rot = elbow_rot * adjustment;
        elbow_rot.normalize();
        elbow_joint.setWorldRot(elbow_rot);
        something_changed = true;
    }

    LLQuaternion shoulder_rot = shoulder_joint->getWorldRot();

    // At this point the twist of the elbow is within tolerance of the
    // bend_axis.  Now we back-rotate the shoulder to align its notion of
    // pivot_axis to agree with bend_axis
    adjustment.shortestArc(upper_pivot, bend_pivot);
    if (!LLQuaternion::almost_equal(adjustment, LLQuaternion::DEFAULT, VERY_SMALL_ANGLE))
    {
        // rotate shoulder around to align upper_pivot to bend_pivot
        shoulder_rot = shoulder_rot * adjustment;
        shoulder_rot.normalize();
        shoulder_joint->setWorldRot(shoulder_rot);

        const Joint::ptr_t& collar_joint = shoulder_joint->getParent();
        if (collar_joint)
        {
            // compute shoulder's new local-frame rot
            //     child_rot = child_local_rot * parent_rot
            // --> child_local_rot = child_rot * parent_rot_inv
            LLQuaternion parent_rot_inv = collar_joint->getWorldRot();
            parent_rot_inv.conjugate();
            LLQuaternion new_local_rot = shoulder_rot * parent_rot_inv;
            new_local_rot.normalize();
            shoulder_joint->setLocalRot(new_local_rot);
        }
        else
        {
            shoulder_joint->setLocalRot(shoulder_joint->getWorldRot());
        }
        something_changed = true;
    }

    if (something_changed)
    {
        // compute elbow's local-frame rot using the two world-frame rots
        //     child_rot = child_local_rot * parent_rot
        // --> child_local_rot = child_rot * parent_rot_inv
        LLQuaternion parent_rot_inv = shoulder_rot;
        parent_rot_inv.conjugate();
        LLQuaternion new_local_rot = elbow_rot * parent_rot_inv;
        new_local_rot.normalize();
        elbow_joint.setLocalRot(new_local_rot);
    }
    return something_changed;
}

LLQuaternion LLIK::ElbowConstraint::computeAdjustedLocalRot(const LLQuaternion& joint_local_rot) const
{
    // rotate mForward into joint-frame
    LLVector3 joint_forward = mForward * joint_local_rot;

    // compute adjustment required to move joint_forward back into hinge plane
    LLVector3 projected_joint_forward = joint_forward - (joint_forward * mPivotAxis) * mPivotAxis;
    LLQuaternion adjustment;
    adjustment.shortestArc(joint_forward, projected_joint_forward);
    LLQuaternion adjusted_local_rot = joint_local_rot * adjustment;
    LLVector3 new_joint_forward = mForward * adjusted_local_rot;

    // measure twist
    LLVector3 twisted_pivot = mPivotAxis * adjusted_local_rot;
    F32 cos_part = twisted_pivot * mPivotAxis;
    F32 sin_part = (mPivotXForward * adjusted_local_rot) * mPivotAxis;
    F32 twist = std::atan2(sin_part, cos_part);

    F32 new_twist = compute_clamped_angle(twist, mMinTwist, mMaxTwist);
    if (new_twist != twist)
    {
        // adjust twist
        LLVector3 swung_left_axis = mPivotAxis % new_joint_forward;
        LLVector3 new_twisted_pivot = std::cos(new_twist) * mPivotAxis - std::sin(new_twist) * swung_left_axis;
        adjustment.shortestArc(twisted_pivot, new_twisted_pivot);
        adjusted_local_rot = adjusted_local_rot * adjustment;
        new_joint_forward = mForward * adjusted_local_rot;
    }

    // measure bend
    F32 bend = std::atan2(new_joint_forward * mPivotXForward, new_joint_forward * mForward);

    F32 new_bend = compute_clamped_angle(bend, mMinBend, mMaxBend);
    if (new_bend != bend)
    {
        // adjust bend
        new_joint_forward = std::cos(new_bend) * mForward + std::sin(new_bend) * mPivotXForward;
        adjustment.shortestArc(joint_forward, new_joint_forward);
        adjusted_local_rot = adjusted_local_rot * adjustment;
    }
    adjusted_local_rot.normalize();
    return adjusted_local_rot;
}

#ifdef DEBUG_LLIK_UNIT_TESTS
void LLIK::ElbowConstraint::dumpConfig() const
{
    LL_INFOS("debug") << "{'type':'Elbow'"
        << ",'forward':(" << mForward.mV[VX] << "," << mForward.mV[VY] << "," << mForward.mV[VZ] << ")"
        << ",'pivot':(" << mPivotAxis.mV[VX] << "," << mPivotAxis.mV[VY] << "," << mPivotAxis.mV[VZ] << ")"
        << ",'min_bend':" << mMinBend
        << ",'max_bend':" << mMaxBend
        << ",'min_twist':" << mMinTwist
        << ",'max_twist':" << mMaxTwist << "}" << LL_ENDL;
}
#endif

//========================================================================
LLIK::KneeConstraint::KneeConstraint(const LLVector3& forward_axis, const LLVector3& pivot_axis, F32 min_bend, F32 max_bend)
{
    mForward = forward_axis;
    mForward.normalize();
    mPivotAxis = mForward % (pivot_axis % mForward);
    mPivotAxis.normalize();
    mPivotXForward = mPivotAxis % mForward;

    mMinBend = min_bend;
    mMaxBend = max_bend;
    compute_angle_limits(mMinBend, mMaxBend);
    mType = KNEE_CONSTRAINT;
}

LLIK::KneeConstraint::KneeConstraint(LLSD &parameters):
    LLIK::Constraint(LLIK::Constraint::KNEE_CONSTRAINT, parameters)
{
    mPivotAxis = mForward % (LLVector3(parameters["pivot_axis"]) % mForward);
    mPivotAxis.normalize();
    mPivotXForward = mPivotAxis % mForward;

    mMinBend = parameters["min_bend"].asReal() * DEG_TO_RAD;
    mMaxBend = parameters["max_bend"].asReal() * DEG_TO_RAD;
    compute_angle_limits(mMinBend, mMaxBend);
}

LLSD LLIK::KneeConstraint::asLLSD() const
{
    LLSD data = Constraint::asLLSD();
    data["pivot_axis"] = mPivotAxis.getValue();
    data["min_bend"] = mMinBend * RAD_TO_DEG;
    data["max_bend"] = mMaxBend * RAD_TO_DEG;

    return data;
}

size_t LLIK::KneeConstraint::generateHash() const
{
    size_t seed(Constraint::generateHash());

    boost::hash_combine(seed, mPivotAxis);
    boost::hash_combine(seed, mMinBend);
    boost::hash_combine(seed, mMaxBend);

    return seed;
}

bool LLIK::KneeConstraint::enforce(Joint& knee_joint) const
{
    // KneeConstraint overrides the base enforce() algorithm.
    // It tries to twist the lower-leg and backtwist the upper-leg
    // to accomodate the bend angle.

    const Joint::ptr_t& hip_joint = knee_joint.getParent();
    if (!hip_joint)
    {
        // the knee has no thigh --> rely on the base algorithm
        return LLIK::Constraint::enforce(knee_joint);
    }
    bool something_changed = false;

    // If the knee is bent, then we twist the upper- and lower-leg bones
    // to align their respective knee-pivot axes.
    // We do the math in the world-frame.

    // compute the vertices of hip-knee-ankle triangle
    LLVector3 hip = hip_joint->getWorldTipPos();
    LLVector3 knee = knee_joint.getWorldTipPos();
    LLVector3 ankle = knee_joint.computeWorldEndPos();

    // compute knee pivot per each joint
    LLQuaternion knee_rot = knee_joint.getWorldRot();
    LLVector3 lower_pivot = mPivotAxis * knee_rot;
    LLVector3 upper_pivot = mPivotAxis * hip_joint->getWorldRot();

    // compute the pivot axis per bend at the knee
    LLVector3 lower_leg = ankle - knee;
    lower_leg.normalize();
    LLVector3 upper_leg = knee - hip;
    upper_leg.normalize();
    LLVector3 bend_pivot = upper_leg % lower_leg;

    F32 length = bend_pivot.length();
    constexpr F32 MIN_PIVOT_LENGTH = 1.0e-6f;
    if (length < MIN_PIVOT_LENGTH)
    {
        // arm is mostly straight, which means bend_pivot is not well defined
        // so we set it to the upper_pivot
        bend_pivot = upper_pivot;
    }
    else
    {
        // normalize bend_pivot
        bend_pivot /= length;
    }

    // measure forearm twist relative to bend_pivot
    LLQuaternion adjustment;
    adjustment.shortestArc(bend_pivot, lower_pivot);
    F32 angle;
    LLVector3 axis;
    adjustment.getAngleAxis(&angle, axis);
    if (axis * lower_leg < 0.0f)
    {
        angle *= -1.0f;
    }

    constexpr F32 MIN_KNEE_TWIST = 0.1f;
    if (fabsf(angle) > MIN_KNEE_TWIST)
    {
        // compute clamped twist and apply new knee_rot
        adjustment.setAngleAxis(-angle, lower_leg);
        knee_rot = knee_rot * adjustment;
        knee_rot.normalize();
        knee_joint.setWorldRot(knee_rot);
        something_changed = true;
    }

    LLQuaternion hip_rot = hip_joint->getWorldRot();

    // At this point the twist of the knee_joint is within tolerance of the
    // bend_axis.  Now we back-rotate the hip to align its notion of
    // pivot_axis to agree with bend_axis
    adjustment.shortestArc(upper_pivot, bend_pivot);
    if (!LLQuaternion::almost_equal(adjustment, LLQuaternion::DEFAULT, VERY_SMALL_ANGLE))
    {
        // rotate hip around to align upper_pivot to bend_pivot
        hip_rot = hip_rot * adjustment;
        hip_rot.normalize();
        hip_joint->setWorldRot(hip_rot);

        const Joint::ptr_t& pelvis = hip_joint->getParent();
        if (pelvis)
        {
            // compute hip's new local-frame rot
            //     child_rot = child_local_rot * parent_rot
            // --> child_local_rot = child_rot * parent_rot_inv
            LLQuaternion parent_rot_inv = pelvis->getWorldRot();
            parent_rot_inv.conjugate();
            LLQuaternion new_local_rot = hip_rot * parent_rot_inv;
            new_local_rot.normalize();
            hip_joint->setLocalRot(new_local_rot);
        }
        else
        {
            hip_joint->setLocalRot(hip_joint->getWorldRot());
        }
        something_changed = true;
    }
    if (something_changed)
    {
        // compute knee's local-frame rot using the two world-frame rots
        //     child_rot = child_local_rot * parent_rot
        // --> child_local_rot = child_rot * parent_rot_inv
        LLQuaternion parent_rot_inv = hip_rot;
        parent_rot_inv.conjugate();
        LLQuaternion new_local_rot = knee_rot * parent_rot_inv;
        new_local_rot.normalize();
        knee_joint.setLocalRot(new_local_rot);
    }
    return something_changed;
}

LLQuaternion LLIK::KneeConstraint::computeAdjustedLocalRot(const LLQuaternion& joint_local_rot) const
{
    // rotate mPivotAxis into joint-frame
    LLVector3 joint_axis = mPivotAxis * joint_local_rot;
    LLQuaternion adjustment;
    adjustment.shortestArc(joint_axis, mPivotAxis);
    LLQuaternion adjusted_local_rot = joint_local_rot * adjustment;

    // rotate mForward into joint-frame
    LLVector3 joint_forward = mForward * adjusted_local_rot;

    LLVector3 new_joint_forward = joint_forward;

    // compute angle between mForward and new_joint_forward
    F32 bend = std::atan2(new_joint_forward * mPivotXForward, new_joint_forward * mForward);
    F32 new_bend = compute_clamped_angle(bend, mMinBend, mMaxBend);
    if (new_bend != bend)
    {
        new_joint_forward = std::cos(new_bend) * mForward + std::sin(new_bend) * mPivotXForward;
        adjustment.shortestArc(joint_forward, new_joint_forward);
        adjusted_local_rot = adjusted_local_rot * adjustment;
    }

    adjusted_local_rot.normalize();
    return adjusted_local_rot;
}

#ifdef DEBUG_LLIK_UNIT_TESTS
void LLIK::KneeConstraint::dumpConfig() const
{
    LL_INFOS("debug") << "{'type':'Knee'"
        << ",'forward':(" << mForward.mV[VX] << "," << mForward.mV[VY] << "," << mForward.mV[VZ] << ")"
        << ",'pivot':(" << mPivotAxis.mV[VX] << "," << mPivotAxis.mV[VY] << "," << mPivotAxis.mV[VZ] << ")"
        << ",'min_bend':" << mMinBend
        << ",'max_bend':" << mMaxBend << "}" << LL_ENDL;
}
#endif

//========================================================================
LLIK::AcuteEllipsoidalCone::AcuteEllipsoidalCone(
        const LLVector3& forward_axis,
        const LLVector3& up_axis,
        F32 forward,
        F32 up, F32 left, F32 down, F32 right):
    mXForward(forward),
    mXUp     (up),
    mXDown   (down),
    mXLeft   (left),
    mXRight  (right)
{
    mUp = up_axis;
    mUp.normalize();
    mForward = (mUp % forward_axis) % mUp;
    mForward.normalize();
    mLeft = mUp % mForward; // already normalized

    // Divide everything by 'foward' and take make sure they are positive.
    // This normalizes the forward component (adjacent side) of all the
    // triangles to have length=1.0, which is important for our trigonometry
    // math later.
    //
    // up  left            |
    //  | /                | /
    //  |/                 |/
    //  @------------------+
    //         1.0        /|
    //                     |
    up = std::abs(up / forward);
    left = std::abs(left / forward);
    down = std::abs(down / forward);
    right = std::abs(right / forward);

    // These are the indices of the directions and quadrants.
    // With 'forward' pointing into the page.
    //             up
    //              |
    //          1   |   0
    //              |
    //  left ------(x)------ right
    //              |
    //          2   |   3
    //              |
    //            down
    //
    // When projecting vectors onto the ellipsoidal surface we will
    // always scale the left-axis into the frame in which the ellipsoid
    // is circular. We cache the necessary scale coefficients now:
    //
    mQuadrantScales[0] = up / right;
    mQuadrantScales[1] = up / left;
    mQuadrantScales[2] = down / left;
    mQuadrantScales[3] = down / right;

    // When determining whether a direction is inside or outside the
    // ellipsoid we will need the cosine and cotangent of the cone
    // angles in the scaled frames. We cache them now:
    //     cosine = adjacent / hypotenuse
    //     cotangent = adjacent / opposite
    //
    mQuadrantCosAngles[0] = 1.0f / std::sqrt(up * up + 1.0f);
    mQuadrantCotAngles[0] = 1.0f / up;
    mQuadrantCosAngles[1] = mQuadrantCosAngles[0];
    mQuadrantCotAngles[1] = mQuadrantCotAngles[0];
    mQuadrantCosAngles[2] = 1.0f / std::sqrt(down * down + 1.0f);
    mQuadrantCotAngles[2] = 1.0f / down;
    mQuadrantCosAngles[3] = mQuadrantCosAngles[2];
    mQuadrantCotAngles[3] = mQuadrantCotAngles[2];
    mType = ACUTE_ELLIPSOIDAL_CONE_CONSTRAINT;
}

LLIK::AcuteEllipsoidalCone::AcuteEllipsoidalCone(LLSD &parameters):
    LLIK::Constraint(LLIK::Constraint::ACUTE_ELLIPSOIDAL_CONE_CONSTRAINT, parameters)
{
    // See constructor above for detailed comments.
    // This constraint readjusts forward_axis
    mUp = LLVector3(parameters["up_axis"]);
    mUp.normalize();
    mForward = (mUp % mForward) % mUp;
    mForward.normalize();
    mLeft = mUp % mForward; // already normalized

    mXForward = parameters["forward"].asReal();
    mXUp = parameters["up"].asReal();
    mXDown = parameters["down"].asReal();
    mXLeft = parameters["left"].asReal();
    mXRight = parameters["right"].asReal();

    F32 up = std::abs(mXUp / mXForward);
    F32 left = std::abs(mXLeft / mXForward);
    F32 down = std::abs(mXDown / mXForward);
    F32 right = std::abs(mXRight / mXForward);

    mQuadrantScales[0] = up / right;
    mQuadrantScales[1] = up / left;
    mQuadrantScales[2] = down / left;
    mQuadrantScales[3] = down / right;

    // When determining whether a direction is inside or outside the
    // ellipsoid we will need the cosine and cotangent of the cone
    // angles in the scaled frames. We cache them now:
    //     cosine = adjacent / hypotenuse
    //     cotangent = adjacent / opposite
    //
    mQuadrantCosAngles[0] = 1.0f / std::sqrt(up * up + 1.0f);
    mQuadrantCotAngles[0] = 1.0f / up;
    mQuadrantCosAngles[1] = mQuadrantCosAngles[0];
    mQuadrantCotAngles[1] = mQuadrantCotAngles[0];
    mQuadrantCosAngles[2] = 1.0f / std::sqrt(down * down + 1.0f);
    mQuadrantCotAngles[2] = 1.0f / down;
    mQuadrantCosAngles[3] = mQuadrantCosAngles[2];
    mQuadrantCotAngles[3] = mQuadrantCotAngles[2];
}

LLSD LLIK::AcuteEllipsoidalCone::asLLSD() const
{
    LLSD data = Constraint::asLLSD();

    data["up_axis"] = mUp.getValue();
    data["forward"] = mXForward;
    data["up"] = mXUp;
    data["down"] = mXDown;
    data["left"] = mXLeft;
    data["right"] = mXRight;

    return data;
}

size_t LLIK::AcuteEllipsoidalCone::generateHash() const
{
    size_t seed(Constraint::generateHash());

    boost::hash_combine(seed, mUp);
    boost::hash_combine(seed, mXForward);
    boost::hash_combine(seed, mXUp);
    boost::hash_combine(seed, mXDown);
    boost::hash_combine(seed, mLeft);
    boost::hash_combine(seed, mXRight);
    return seed;
}


LLQuaternion LLIK::AcuteEllipsoidalCone::computeAdjustedLocalRot(const LLQuaternion& joint_local_rot) const
{
    // rotate mForward into joint-frame
    LLVector3 joint_forward = mForward * joint_local_rot;
    // joint_forward is normalized

    // determine its quadrant
    F32 up_component = joint_forward * mUp;
    F32 left_component = joint_forward * mLeft;
    U32 q = 0;
    if (up_component < 0.0f)
    {
        if (left_component < 0.0f)
        {
            q = 2;
        }
        else
        {
            q = 3;
        }
    }
    else if (left_component < 0.0f)
    {
        q = 1;
    }

    // scale left axis to frame in which ellipse is a circle
    F32 scaled_left_component = left_component * mQuadrantScales[q];

    // reassemble in scaled frame
    F32 forward_component = joint_forward * mForward;
    LLVector3 new_joint_forward = forward_component * mForward
        + up_component * mUp
        + scaled_left_component * mLeft;
    // new_joint_forward is not normalized
    // which means we must adjust its the forward_component when
    // checking for violation in scaled frame
    if (forward_component / new_joint_forward.length() < mQuadrantCosAngles[q])
    {
        // joint violates constraint --> project onto cone
        //
        // violates      projected
        //       +        +
        //        .      /|
        //         .    / |
        //          .  // |
        //           .//  |
        //            @---+----
        //             \
        //              \
        //
        // Orthogonal components remain unchanged but we need to compute
        // a corrected forward_component (adjacent leg of the right triangle)
        // in the scaled frame. We can use the formula:
        //     adjacent = opposite * cos(angle) / sin(angle)
        //     adjacent = opposite * cot(angle)
        //
        F32 orthogonal_component = std::sqrt(scaled_left_component * scaled_left_component + up_component * up_component);
        forward_component = orthogonal_component * mQuadrantCotAngles[q];

        // re-assemble the projected direction in the non-scaled frame:
        new_joint_forward = forward_component * mForward
            + up_component * mUp
            + left_component * mLeft;
        // new_joint_forward is not normalized, but it doesn't matter

        // compute adjusted_local_rot
        LLQuaternion adjustment;
        adjustment.shortestArc(joint_forward, new_joint_forward);
        LLQuaternion adjusted_local_rot = joint_local_rot * adjustment;
        adjusted_local_rot.normalize();
        return adjusted_local_rot;
    }
    else
    {
        return joint_local_rot;
    }
}

#ifdef DEBUG_LLIK_UNIT_TESTS
void LLIK::AcuteEllipsoidalCone::dumpConfig() const
{
    LL_INFOS("debug") << "{'type':'AcuteEllipsoidalCone'"
        << ",'TODO':'implement this'}" << LL_ENDL;
}
#endif

//========================================================================
LLIK::DoubleLimitedHinge::DoubleLimitedHinge(
        const LLVector3& forward_axis,
        const LLVector3& up_axis,
        F32 min_yaw,
        F32 max_yaw,
        F32 min_pitch,
        F32 max_pitch)
{
    mForward = forward_axis;
    mForward.normalize();
    mUp = mForward % (up_axis % mForward);
    mUp.normalize();
    mLeft = mUp % mForward;

    mMinYaw = min_yaw;
    mMaxYaw = max_yaw;
    compute_angle_limits(mMinYaw, mMaxYaw);

    // keep pitch in range [-PI/2, PI/2]
    F32 HALF_PI = 0.5f * F_PI;
    mMinPitch = remove_multiples_of_two_pi(min_pitch);
    if (mMinPitch > HALF_PI)
    {
        mMinPitch = HALF_PI;
    }
    else if (mMinPitch < -HALF_PI)
    {
        mMinPitch = -HALF_PI;
    }
    mMaxPitch = remove_multiples_of_two_pi(max_pitch);
    if (mMaxPitch > HALF_PI)
    {
        mMaxPitch = HALF_PI;
    }
    else if (mMaxPitch < -HALF_PI)
    {
        mMaxPitch = -HALF_PI;
    }
    if (mMinPitch > mMaxPitch)
    {
        F32 temp = mMinPitch;
        mMinPitch = mMaxPitch;
        mMaxPitch = temp;
    }
    mType = DOUBLE_LIMITED_HINGE_CONSTRAINT;
}

LLIK::DoubleLimitedHinge::DoubleLimitedHinge(LLSD &parameters):
    LLIK::Constraint(LLIK::Constraint::DOUBLE_LIMITED_HINGE_CONSTRAINT, parameters)
{
    mUp = mForward % (LLVector3(parameters["up_axis"]) % mForward);
    mUp.normalize();
    mLeft = mUp % mForward;

    mMinYaw = parameters["min_yaw"].asReal() * DEG_TO_RAD;
    mMaxYaw = parameters["max_yaw"].asReal() * DEG_TO_RAD;
    compute_angle_limits(mMinYaw, mMaxYaw);

    // keep pitch in range [-PI/2, PI/2]
    constexpr F32 HALF_PI = 0.5f * F_PI;
    mMinPitch = remove_multiples_of_two_pi(parameters["min_pitch"].asReal() * DEG_TO_RAD);
    if (mMinPitch > HALF_PI)
    {
        mMinPitch = HALF_PI;
    }
    else if (mMinPitch < -HALF_PI)
    {
        mMinPitch = -HALF_PI;
    }
    mMaxPitch = remove_multiples_of_two_pi(parameters["max_pitch"].asReal() * DEG_TO_RAD);
    if (mMaxPitch > HALF_PI)
    {
        mMaxPitch = HALF_PI;
    }
    else if (mMaxPitch < -HALF_PI)
    {
        mMaxPitch = -HALF_PI;
    }
    if (mMinPitch > mMaxPitch)
    {
        F32 temp = mMinPitch;
        mMinPitch = mMaxPitch;
        mMaxPitch = temp;
    }
}

LLSD LLIK::DoubleLimitedHinge::asLLSD() const
{
    LLSD data = Constraint::asLLSD();

    data["up_axis"] = mUp.getValue();
    data["min_yaw"] = mMinYaw * RAD_TO_DEG;
    data["max_yaw"] = mMaxYaw * RAD_TO_DEG;
    data["min_pitch"] = mMinPitch * RAD_TO_DEG;
    data["max_pitch"] = mMaxPitch * RAD_TO_DEG;

    return data;
}

size_t LLIK::DoubleLimitedHinge::generateHash() const
{
    size_t seed(Constraint::generateHash());
    boost::hash_combine(seed, mUp);
    boost::hash_combine(seed, mMinYaw);
    boost::hash_combine(seed, mMaxYaw);
    boost::hash_combine(seed, mMinPitch);
    boost::hash_combine(seed, mMaxPitch);

    return seed;
}


LLQuaternion LLIK::DoubleLimitedHinge::computeAdjustedLocalRot(const LLQuaternion& joint_local_rot) const
{
    // twist
    // eliminate twist by adjusting the rotated mLeft axis
    // to remain in horizontal plane
    LLVector3 joint_left = mLeft * joint_local_rot;
    LLQuaternion adjustment;
    adjustment.shortestArc(joint_left, joint_left - (joint_left * mUp) * mUp);
    LLQuaternion adjusted_local_rot = joint_local_rot * adjustment;

    LLVector3 joint_forward = mForward * adjusted_local_rot;

    // yaw
    F32 up_component = joint_forward * mUp;
    LLVector3 horizontal_axis = joint_forward - up_component * mUp;
    F32 yaw = std::atan2(horizontal_axis * mLeft, horizontal_axis * mForward);
    F32 new_yaw = compute_clamped_angle(yaw, mMinYaw, mMaxYaw);
    if (new_yaw != yaw)
    {
        horizontal_axis = std::cos(new_yaw) * mForward + std::sin(new_yaw) * mLeft;
    }
    else
    {
        horizontal_axis.normalize();
    }

    // pitch
    // Note: the minus-sign in the "opposite" (sin) term here is because
    // our pitch-axis is mLeft and according to the right-hand-rule positive
    // pitch drops the forward axis down.
    F32 horizontal_component = std::sqrt(std::max(1.0f - up_component * up_component, 0.0f));
    F32 pitch = std::atan2(-up_component, horizontal_component);
    F32 new_pitch = compute_clamped_angle(pitch, mMinPitch, mMaxPitch);
    if (new_pitch != pitch)
    {
        up_component = -std::sin(new_pitch);
        horizontal_component = std::sqrt(std::max(1.0f - up_component * up_component, 0.0f));
    }

    LLVector3 new_joint_forward = horizontal_component * horizontal_axis + up_component * mUp;
    new_joint_forward.normalize();
    if (dist_vec(joint_forward, new_joint_forward) > 1.0e-3f)
    {
        // compute adjusted_local_rot
        adjustment.shortestArc(joint_forward, new_joint_forward);
        adjusted_local_rot = adjusted_local_rot * adjustment;
    }
    adjusted_local_rot.normalize();
    return adjusted_local_rot;
}

#ifdef DEBUG_LLIK_UNIT_TESTS
void LLIK::DoubleLimitedHinge::dumpConfig() const
{
    LL_INFOS("debug") << "{'type':'DoubleLimitedHinge'"
        << ",'forward':(" << mForward.mV[VX] << "," << mForward.mV[VY] << "," << mForward.mV[VZ] << ")"
        << ",'up':(" << mUp.mV[VX] << "," << mUp.mV[VY] << "," << mUp.mV[VZ] << ")"
        << ",'min_yaw':" << mMinYaw
        << ",'max_yaw':" << mMaxYaw
        << ",'min_pitch':" << mMinPitch
        << ",'max_pitch':" << mMaxPitch << "}" << LL_ENDL;
}
#endif

//========================================================================
LLIK::Joint::Joint(LLJoint* info_ptr) : mInfoPtr(info_ptr)
{
    assert(info_ptr != nullptr);
    mID = mInfoPtr->getJointNum();
    resetFromInfo();
}

void LLIK::Joint::resetFromInfo()
{
    LLVector3 scale = mInfoPtr->getScale();
    mLocalPos = mInfoPtr->getPosition().scaledVec(scale);
    mBone = mInfoPtr->getEnd().scaledVec(scale);
    mLocalPosLength = mLocalPos.length();
    // This is Correct: we do NOT store info scale in mLocalScale.
    // mLocalScale represents Puppetry's tweak on  top of whatever is set in the info.
    mLocalScale.set(1.0f, 1.0f, 1.0f);
}

void LLIK::Joint::addChild(const ptr_t& child)
{
    if (child)
    {
        mChildren.push_back(child);
    }
}

void LLIK::Joint::setTargetPos(const LLVector3& pos)
{
    if (hasPosTarget())
    {
        // HACK: cast mConfig to non-const pointer so we can modify it
        Config* config = const_cast<Config*>(mConfig);
        config->setTargetPos(pos);
    }
}

void LLIK::Joint::setParent(const ptr_t& parent)
{
    mParent = parent;
    if (!mParent)
    {
        // The root's local orientation is never updated by the IK algorithm.
        // Whatever orientation it has at the start of IK will be its final,
        // which is why we flag it as "locked".  This also simplifies logic
        // elsewhere: in a few places we assume any non-locked Joint has a parent.
        mIkFlags = IK_FLAG_LOCAL_ROT_LOCKED;
    }
    reset();
}

void LLIK::Joint::reset()
{
    resetFromInfo();
    // Note: we don't bother to enforce localRotLocked() here because any call
    // to reset() is expected to be outside the Solver IK iterations.
    mLocalRot = LLQuaternion::DEFAULT;
    if (mParent)
    {
        mPos = mParent->mPos + mLocalPos * mParent->mRot;
        mRot = mParent->mRot;
    }
    else
    {
        mPos = mLocalPos;
        mRot = mLocalRot;
    }
}

void LLIK::Joint::relaxRot(F32 blend_factor)
{
    if (!localRotLocked())
    {
        mLocalRot = lerp(blend_factor, mLocalRot, LLQuaternion::DEFAULT);
    }
    if (mParent)
    {
        // we always recompute world-frame transform because parent may have relaxed
        mRot = mLocalRot * mParent->mRot;
        mRot.normalize();
        mPos = mParent->mPos + mLocalPos * mParent->mRot;
    }
    else
    {
        mRot = mLocalRot;
        mPos = mLocalPos;
    }
}

void LLIK::Joint::resetRecursively()
{
    reset();
    for (auto& child: mChildren)
    {
        child->resetRecursively();
    }
}

void LLIK::Joint::relaxRotationsRecursively(F32 blend_factor)
{
    blend_factor = std::min(std::max(blend_factor, 0.0f), 1.0f);
    relaxRot(blend_factor);
    for (auto& child: mChildren)
    {
        if (child->isActive())
        {
            child->relaxRotationsRecursively(blend_factor);
        }
    }
}

F32 LLIK::Joint::recursiveComputeLongestChainLength(F32 length) const
{
    length += mLocalPosLength;
    F32 longest_length = length;
    if (mChildren.empty())
    {
        longest_length += mBone.length();
    }
    else
    {
        for (const auto& child : mChildren)
        {
            F32 child_length = child->recursiveComputeLongestChainLength(length);
            if (child_length > longest_length)
            {
                longest_length = child_length;
            }
        }
    }
    return longest_length;
}

LLVector3 LLIK::Joint::computeWorldTipOffset() const
{
    LLVector3 offset = mPos;
    if (mParent)
    {
        offset -= mParent->mPos + mLocalPos * mParent->mRot;
    }
    return offset;
}

void LLIK::Joint::updateEndInward()
{
    // Note: during FABRIK we DO NOT enforce constraints.
    DEBUG_SET_CONTEXT(inward);
    if (hasRotTarget())
    {
        mRot = mConfig->getTargetRot();
        if (hasPosTarget())
        {
            mPos = mConfig->getTargetPos() - mBone * mRot;
        }
    }
    else
    {
        std::vector<LLVector3> local_targets;
        std::vector<LLVector3> world_targets;
        collectTargetPositions(local_targets, world_targets);
        size_t num_targets = local_targets.size();

        if (num_targets == 1)
        {
            // special handling for the most common num_targets=1 case
            // compute mPos
            LLVector3 bone_dir = world_targets[0] - mPos;
            bone_dir.normalize();
            mPos = world_targets[0] - (local_targets[0].length() * bone_dir);

            // compute new mRot
            LLVector3 old_bone = local_targets[0] * mRot;
            LLQuaternion adjustment;
            adjustment.shortestArc(old_bone, bone_dir);
            mRot = mRot * adjustment;
            mRot.normalize();
        }
        else
        {
            LLVector3 new_pos(0.0f, 0.0f, 0.0f);
            LLQuaternion avg_adjustment(0.0f, 0.0f, 0.0f, 0.0f); // origin in quaternion space
            for (size_t i = 0; i < num_targets; ++i)
            {
                // mPos
                LLVector3 new_bone = world_targets[i] - mPos;
                new_bone.normalize();
                new_bone *= local_targets[i].length();
                new_pos += world_targets[i] - new_bone;

                // mRot
                LLVector3 old_bone = local_targets[i] * mRot;
                LLQuaternion adjustment;
                adjustment.shortestArc(old_bone, new_bone);
                if (adjustment.mQ[VW] < 0.0f)
                {
                    // negate to keep all arithmetic on the same hypersphere
                    avg_adjustment = avg_adjustment - adjustment;
                }
                else
                {
                    avg_adjustment = avg_adjustment + adjustment;
                }
            }
            if (mParent && mParent->isActive())
            {
                // compute mPos
                mPos = new_pos / (F32)(num_targets);
            }

            // compute mRot
            avg_adjustment.normalize();
            mRot = mRot * avg_adjustment;
            mRot.normalize();
        }
    }
    DEBUG_LOG_EVENT_DETAIL(outer_end);
    // Note: mLocalRot will be updated later when we know mParent's location

    // now that we know mRot --> update children mLocalRot
    for (auto& child : mChildren)
    {
        if (child->isActive())
        {
            child->updateLocalRot();
        }
    }
}

void LLIK::Joint::updateEndOutward()
{
    // Note: during FABRIK we DO NOT enforce constraints.
    // mParent is expected to be non-null.
    mPos = mParent->mPos + mLocalPos * mParent->mRot;

    // mRot
    if (localRotLocked())
    {
        mRot = mLocalRot * mParent->mRot;
        DEBUG_LOG_EVENT_DETAIL(lock_local);
        return;
    }

    if (hasRotTarget())
    {
        mRot = mConfig->getTargetRot();
        if (hasPosTarget())
        {
            mPos = mConfig->getTargetPos() - mBone * mRot;
        }
    }
    else
    {
        std::vector<LLVector3> local_targets;
        std::vector<LLVector3> world_targets;
        collectTargetPositions(local_targets, world_targets);
        size_t num_targets = local_targets.size();
        if (num_targets == 1)
        {
            // special handling for the most common num_targets=1 case
            LLVector3 new_bone = world_targets[0] - mPos;
            LLVector3 old_bone = local_targets[0] * mRot;
            LLQuaternion adjustment;
            adjustment.shortestArc(old_bone, new_bone);
            mRot = mRot * adjustment;
        }
        else
        {
            LLQuaternion avg_adjustment(0.0f, 0.0f, 0.0f, 0.0f); // origin in quaternion space
            LLQuaternion adjustment;
            for (size_t i = 0; i < num_targets; ++i)
            {
                LLVector3 new_bone = world_targets[i] - mPos;
                LLVector3 old_bone = local_targets[i] * mRot;
                adjustment.shortestArc(old_bone, new_bone);
                if (adjustment.mQ[VW] < 0.0f)
                {
                    // negate to keep all Quaternion arithmetic on one hypersphere
                    avg_adjustment = avg_adjustment - adjustment;
                }
                else
                {
                    avg_adjustment = avg_adjustment + adjustment;
                }
            }
            avg_adjustment.normalize();
            mRot = mRot * avg_adjustment;
        }
        mRot.normalize();
    }
    DEBUG_LOG_EVENT_DETAIL(outer_end);

    updateLocalRot();
}

// this Joint's child is specified in argument
// in case this Joint has multiple children.
void LLIK::Joint::updateInward(const Joint::ptr_t& child)
{
    // Note: during FABRIK we DO NOT enforce constraints.
    // mParent is expected to be non-null.
    // compute mPos
    LLVector3 old_pos = mPos;
    LLVector3 bone_dir = child->mPos - old_pos;
    bone_dir.normalize();
    mPos = child->mPos - child->mLocalPosLength * bone_dir;
    // compute mRot
    LLVector3 old_bone = child->mLocalPos * mRot;
    LLQuaternion adjustment;
    adjustment.shortestArc(old_bone, bone_dir);
    mRot = mRot * adjustment;
    mRot.normalize();
    DEBUG_LOG_EVENT;
    // compute child->mLocalRot
    child->updateLocalRot();
    // this->mLocalRot will be updated later
}

void LLIK::Joint::updatePosAndRotFromParent()
{
    if (mParent)
    {
        mPos = mParent->mPos + mLocalPos * mParent->mRot;
        mRot = mLocalRot * mParent->mRot;
        mRot.normalize();
        DEBUG_LOG_EVENT;
    }
}

void LLIK::Joint::updateOutward()
{
    // Note: during FABRIK we DO NOT enforce constraints.
    // mParent is expected to be non-null.
    LLVector3 old_end_pos = mPos + mBone * mRot;

    // mPos
    mPos = mParent->mPos + mLocalPos * mParent->mRot;

    // mRot
    LLVector3 new_bone = old_end_pos - mPos;
    LLVector3 old_bone = mBone * mRot;
    LLQuaternion dQ;
    dQ.shortestArc(old_bone, new_bone);
    mRot = mRot * dQ;
    mRot.normalize();
    DEBUG_LOG_EVENT;

    updateLocalRot();
}

void LLIK::Joint::applyLocalRot()
{
    if (mParent)
    {
        if (hasRotTarget())
        {
            // apply backpressure by lerping toward new_rot
            LLQuaternion new_rot = mLocalRot * mParent->mRot;
            constexpr F32 WORLD_ROT_TARGET_BACKPRESSURE_COEF = 0.5f;
            mRot = lerp(WORLD_ROT_TARGET_BACKPRESSURE_COEF, mConfig->getTargetRot(), new_rot);

            // recompute mLocalRot
            LLQuaternion inv_parentRot = mParent->mRot;
            inv_parentRot.conjugate();
            mLocalRot = mRot * inv_parentRot;
            mLocalRot.normalize();
        }
        else
        {
            mRot = mLocalRot * mParent->mRot;
            mRot.normalize();
        }
        DEBUG_LOG_EVENT_DETAIL(enforce);
    }
    else
    {
        // for root Joint: local-frame is world-frame
        mRot = mLocalRot;
    }
}

void LLIK::Joint::updateLocalRot()
{
    if (!localRotLocked())
    {
        // mPos and mRot are expected to be correct
        // and mParent is expected to be valid
        LLQuaternion inv_parentRot = mParent->mRot;
        inv_parentRot.conjugate();
        mLocalRot = mRot * inv_parentRot;
        mLocalRot.normalize();
    }
}

LLQuaternion LLIK::Joint::computeParentRot() const
{
    // formula is:
    //     mRot = mLocalRot * mParent->mRot
    // solving for mParent->mRot gives:
    //     mParent->mRot = mLocalRotInv * mRot
    LLQuaternion q = mLocalRot;
    q.conjugate();
    q = q * mRot;
    q.normalize();
    return q;
}

void LLIK::Joint::updateChildLocalRots() const
{
    // now that we know mRot we can update the children's mLocalRot
    for (const Joint::ptr_t& child: mChildren)
    {
        if (child->isActive())
        {
            child->updateLocalRot();
        }
    }
}

LLVector3 LLIK::Joint::computePosFromParent() const
{
    return mParent->mPos + mLocalPos * mParent->mRot;
}

void LLIK::Joint::shiftPos(const LLVector3& shift)
{
    mPos += shift;
    DEBUG_LOG_EVENT;
}

void LLIK::Joint::setConfig(const Config& config)
{
    // we only remember the config here
    // it gets applied later when we build the chains
    mConfig = &config;
    mConfigFlags = mConfig ? mConfig->getFlags() : 0;
}

void LLIK::Joint::resetFlags()
{
    mConfig = nullptr;
    mConfigFlags = 0;
    // root Joint always has IK_FLAG_LOCAL_ROT_LOCKED set
    mIkFlags = mParent ? 0 : IK_FLAG_LOCAL_ROT_LOCKED;
}

void LLIK::Joint::lockLocalRot(const LLQuaternion& local_rot)
{
    mLocalRot = local_rot;
    mIkFlags |= IK_FLAG_LOCAL_ROT_LOCKED;
    activate();
    if (!mParent)
    {
        mRot = local_rot;
    }
}

bool LLIK::Joint::enforceConstraint()
{
    if (!localRotLocked() && mConstraint && !(hasDisabledConstraint()))
    {
        // Note: constraint will reach in and update the local- and world-frame
        // transforms of this Joint and its parent as necessary
        return mConstraint->enforce(*this);
    }
    return false;
}

void LLIK::Joint::updateWorldTransformsRecursively()
{
    updatePosAndRotFromParent();
    for (Joint::ptr_t& child: mChildren)
    {
        if (child->isActive())
        {
            child->updateWorldTransformsRecursively();
        }
    }
}

// takes reference to a null Joint::ptr_t and updates it if it finds only one active child
void LLIK::Joint::getSingleActiveChild(Joint::ptr_t& active_child) const
{
    for (const Joint::ptr_t& child: mChildren)
    {
        if (child->isActive())
        {
            if (active_child)
            {
                active_child.reset();
                break;
            }
            active_child = child;
        }
    }
}

LLVector3 LLIK::Joint::computeWorldEndPos() const
{
    return mPos + mBone * mRot;
}

void LLIK::Joint::setWorldPos(const LLVector3& pos)
{
    mPos = pos;
    DEBUG_LOG_EVENT;
}

// only call this if you know what you're doing
// this should only be called once before starting IK algorithm iterations
void LLIK::Joint::setLocalPos(const LLVector3& pos)
{
    mLocalPos = pos.scaledVec(mLocalScale);
    mLocalPosLength = mLocalPos.length();
    if (!mParent)
    {
        mPos = mLocalPos;
    }
}

void LLIK::Joint::setWorldRot(const LLQuaternion& rot)
{
    mRot = rot;
    DEBUG_LOG_EVENT;
}

void LLIK::Joint::setLocalRot(const LLQuaternion& new_local_rot)
{
    if (!localRotLocked())
    {
        // EXPERIMENTAL/DEBUG blend
        //constexpr F32 BLEND_COEF = 0.25f;
        //mLocalRot = lerp(BLEND_COEF, mLocalRot, new_local_rot);
        mLocalRot = new_local_rot;
    }
}

// only call this if you know what you're doing
// this should only be called once before starting IK algorithm iterations
void LLIK::Joint::setLocalScale(const LLVector3& scale)
{
    // compute final scale adustment to applly to mLocalPos and mBone
    constexpr F32 MIN_INVERTABLE_SCALE = 1.0e-15f;
    LLVector3 re_scale;
    for (S32 i = 0; i < 3; ++i)
    {
        // verify mLocalScale component to avoid introducing NaN
        re_scale[i] = (mLocalScale[i] > MIN_INVERTABLE_SCALE) ?  scale[i] / mLocalScale[i] : 0.0f;
    }
    // We remember the final scale adjustment for later...
    mLocalScale = scale;
    // ...and apply it immediately onto mLocalPos and mBone.
    mBone.scaleVec(re_scale);
    mLocalPos.scaleVec(re_scale);
    mLocalPosLength = mLocalPos.length();
}

// returns local_pos with any non-uniform scale from the "info" removed.
LLVector3 LLIK::Joint::getPreScaledLocalPos() const
{
    LLVector3 pos = mLocalPos;
    // We inverse-scale mLocalPos because we already applied the info's scale
    // to mLocalPos so we could perform IK without constantly recomputing it,
    // and now we're being asked for mLocalPos in the info's pre-scaled frame.

    // Note: mInfoPtr will not be nullptr as per assert() in LLIK::Joint::ctor
    LLVector3 inv_scale = mInfoPtr->getScale();
    constexpr F32 MIN_INVERTABLE_SCALE = 1.0e-15f;
    for (S32 i = 0; i < 3; ++i)
    {
        // verify scale component to avoid introducing NaN
        inv_scale[i] = (inv_scale[i] > MIN_INVERTABLE_SCALE) ?  1.0f / inv_scale[i] : 0.0f;
    }
    pos.scaleVec(inv_scale);
    return pos;
}

void LLIK::Joint::adjustWorldRot(const LLQuaternion& adjustment)
{
    mRot = mRot * adjustment;
    DEBUG_LOG_EVENT;
    updateLocalRot();
    enforceConstraint();
}

void LLIK::Joint::collectTargetPositions(std::vector<LLVector3>& local_targets, std::vector<LLVector3>& world_targets) const
{
    // The "target positions" are points in the Joint local-frame which correspond
    // to points in other frames: either child positions or a target end-effector.
    // We need to know these positions in both local- and world-frame.
    //
    // Note: it is expected this Joint has either: a target,
    // or at least one active child
    //
    if (hasPosTarget())
    {
        local_targets.push_back(mBone);
        world_targets.push_back(mConfig->getTargetPos());
    }
    else
    {
        // TODO: local_centroid and its length are invarient for the lifetime
        // of the Chains so we could pre-compute and cache them and simplify
        // the logic which consumes this info.
        for (const auto& child : mChildren)
        {
            if (child->isActive())
            {
                local_targets.push_back(child->mLocalPos);
                world_targets.push_back(child->mPos);
            }
        }
    }
}

void LLIK::Joint::collectActiveChildrenRecursively(Joint::joint_map_t& joint_map) const
{
    for (auto& child: mChildren)
    {
        if (child->isActive())
        {
            joint_map.insert({child->getID(), child});
            child->collectActiveChildrenRecursively(joint_map);
        }
    }
}

#ifdef DEBUG_LLIK_UNIT_TESTS
void LLIK::Joint::dumpConfig() const
{
    S16 parent_id = mParent ? mParent->mID : -1;
    LL_INFOS("debug") << "{'id':" << mID << ",'parent_id':" << parent_id
        << "'world_pos':(" << mPos.mV[VX] << "," << mPos.mV[VY] << "," << mPos.mV[VZ] << ")"
        << ",'local_pos':(" << mLocalPos.mV[VX] << "," << mLocalPos.mV[VY] << "," << mLocalPos.mV[VZ] << ")"
        << ",'bone':(" << mBone.mV[VX] << "," << mBone.mV[VY] << "," << mBone.mV[VZ] << ")" << LL_ENDL;
    if (mConstraint)
    {
        LL_INFOS("debug") << ",'constraint':" << LL_ENDL;
        mConstraint->dumpConfig();
    }
    LL_INFOS("debug") << "}" << LL_ENDL;
}

void LLIK::Joint::dumpState() const
{
    // Outputs a pytyhon-friendly tuple: (id,(tip),(bone))
    // Use std::cout because we'll be debugging in a stand-alone test app.
    LLVector3 bone = computeWorldEndPos() - mPos;
    std::cout << "(" << mID << ",(" << mPos.mV[VX] << "," << mPos.mV[VY] << "," << mPos.mV[VZ] << "), "
        << "(" << bone.mV[VX] << "," << bone.mV[VY] << "," << bone.mV[VZ] << "))";
}
#endif // DEBUG_LLIK_UNIT_TESTS

void LLIK::Joint::transformTargetsToParentLocal(std::vector<LLVector3>& local_targets) const
{
    if (mParent)
    {
        LLQuaternion world_to_parent = mParent->mRot;
        world_to_parent.conjugate();
        for (auto& target : local_targets)
        {
            LLVector3 world_target = (mPos + target * mRot) - mParent->mPos;
            target = world_target * world_to_parent;
        }
    }
}

bool LLIK::Joint::swingTowardTargets(
        const std::vector<LLVector3>& local_targets,
        const std::vector<LLVector3>& world_targets,
        F32 swing_factor)
{
    if (localRotLocked())
    {
        // nothing to do
        // but we assume targets are not yet reached and return 'true'
        return true;
    }

    bool something_changed = false;
    if (hasRotTarget())
    {
        mRot = mConfig->getTargetRot();
        something_changed = true;
    }
    else
    {
        size_t num_targets = local_targets.size();
        LLQuaternion adjustment;
        if (num_targets == 1)
        {
            LLVector3 old_bone = local_targets[0] * mRot;
            LLVector3 new_bone = world_targets[0] - mPos;
            adjustment.shortestArc(old_bone, new_bone);
        }
        else
        {
            // We will compute an "average" adjustment
            // so we want to start with a zero-value adjustment = <0,0,0,0>.
            // Since adjustment was just initialized to <W,X,Y,Z> = <0,0,0,1>
            // we only need to zero out the W component
            adjustment.mQ[VW] = 0.0f;
            for (size_t i = 0; i < num_targets; ++i)
            {
                LLVector3 old_bone = local_targets[i] * mRot;
                LLVector3 new_bone = world_targets[i] - mPos;
                LLQuaternion adj;
                adj.shortestArc(old_bone, new_bone);
                if (adj.mQ[VW] < 0.0f)
                {
                    // negate to keep all arithmetic on the same hypersphere
                    adjustment = adjustment - adj;
                }
                else
                {
                    adjustment = adjustment + adj;
                }
            }
            adjustment.normalize();
        }

        if (!LLQuaternion::almost_equal(adjustment, LLQuaternion::DEFAULT, VERY_SMALL_ANGLE))
        {
            // lerp the adjustment instead of using the full rotation
            // this allows swing to distribute along the length of the chain
            adjustment = lerp(swing_factor, LLQuaternion::DEFAULT, adjustment);

            // compute mRot
            mRot = mRot * adjustment;
            mRot.normalize();
            something_changed = true;
        }
    }
    if (something_changed)
    {
        DEBUG_LOG_EVENT;

        // compute mLocalRot
        // instead of calling updateLocalRot() which has extra checks
        // unnecessary in this context: we do the math explicitly
        LLQuaternion inv_parentRot = mParent->mRot;
        inv_parentRot.conjugate();
        mLocalRot = mRot * inv_parentRot;
        mLocalRot.normalize();

        enforceConstraint();
    }
    return something_changed;
}

// EXPERIMENTAL
void LLIK::Joint::twistTowardTargets(const std::vector<LLVector3>& local_targets, const std::vector<LLVector3>& world_targets)
{
    if (!mConstraint->allowsTwist())
    {
        return;
    }
    // always twist about mConstraint->mForward axis
    LLVector3 axis = mConstraint->getForwardAxis() * mRot;
    LLQuaternion adjustment;
    size_t num_targets = local_targets.size();
    if (num_targets == 1)
    {
        // transform to the world-frame with mPos as origin
        LLVector3 local_target = local_targets[0] * mRot;
        LLVector3 world_target = world_targets[0] - mPos;
        F32 target_length = local_target.length();
        constexpr F32 MIN_TARGET_LENGTH = 1.0e-2f;
        if (target_length < MIN_TARGET_LENGTH)
        {
            // bone is too short
            return;
        }

        // remove components parallel to axis
        local_target -= (local_target * axis) * axis;
        world_target -= (world_target * axis) * axis;

        if (local_target * world_target < 0.0f)
        {
            // this discrepancy is better served with a swing
            return;
        }

        F32 radius = local_target.length();
        constexpr F32 MIN_RADIUS_FRACTION = 1.0e-2f;
        const F32 MIN_RADIUS = MIN_RADIUS_FRACTION * target_length;
        if (radius < MIN_RADIUS || world_target.length() < MIN_RADIUS)
        {
            // twist movement too small to bother
            return;
        }

        // compute the adjustment
        adjustment.shortestArc(local_target, world_target);
    }
    else
    {
        adjustment.mQ[VW] = 0.0f;
        U32 num_adjustments = 0;
        for (size_t i = 0; i < local_targets.size(); ++i)
        {
            LLQuaternion adj;
            // transform to the world-frame with mPos as origin
            LLVector3 local_target = local_targets[i] * mRot;
            LLVector3 world_target = world_targets[i] - mPos;
            F32 target_length = local_target.length();
            constexpr F32 MIN_TARGET_LENGTH = 1.0e-2f;
            if (target_length < MIN_TARGET_LENGTH)
            {
                // bone is too short
                adjustment = adjustment + adj;
                return;
            }

            // remove components parallel to axis
            local_target -= (local_target * axis) * axis;
            world_target -= (world_target * axis) * axis;

            if (local_target * world_target < 0.0f)
            {
                // this discrepancy is better served with a swing
                adjustment = adjustment + adj;
                return;
            }

            F32 radius = local_target.length();
            constexpr F32 MIN_RADIUS_FRACTION = 1.0e-2f;
            const F32 MIN_RADIUS = MIN_RADIUS_FRACTION * target_length;
            if (radius < MIN_RADIUS || world_target.length() < MIN_RADIUS)
            {
                // twist movement will be too small
                adjustment = adjustment + adj;
                return;
            }

            // compute the adjustment
            adj.shortestArc(local_target, world_target);
            adjustment = adjustment + adj;
            ++num_adjustments;
        }
        if (num_adjustments == 0)
        {
            return;
        }
        adjustment.normalize();
    }

    // lerp the adjustment instead of using the full rotation
    // this allows twist to distribute along the length of the chain
    constexpr F32 TWIST_BLEND = 0.4f;
    adjustment = lerp(TWIST_BLEND, LLQuaternion::DEFAULT, adjustment);

    // compute mRot
    mRot = mRot * adjustment;
    mRot.normalize();
    DEBUG_LOG_EVENT;

    // compute mLocalRot
    // instead of calling updateLocalRot() which has extra checks
    // unnecessary in this context: we do the math explicitly
    LLQuaternion inv_parentRot = mParent->mRot;
    inv_parentRot.conjugate();
    mLocalRot = mRot * inv_parentRot;
    mLocalRot.normalize();

    enforceConstraint();
}

//LLIK::Solver class

void LLIK::Solver::setSubBaseIds(const std::set<S16>& ids)
{
    mSubBaseIds = ids;
}

void LLIK::Solver::setSubRootIds(const std::set<S16>& ids)
{
    mSubRootIds = ids;
}

bool LLIK::Solver::isSubBase(S16 joint_id) const
{
    // Sometimes we can't rely on the skeleton topology to determine
    // whether a Joint is a sub-base or not.  So so we offer this workaround:
    // outside logic can supply a whitelist of sub-base ids.
    //
    return mSubBaseIds.find(joint_id) != mSubBaseIds.end();
}

bool LLIK::Solver::isSubRoot(S16 joint_id) const
{
    return !mSubRootIds.empty() && mSubRootIds.find(joint_id) != mSubRootIds.end();
}

LLIK::Solver::Solver() : mRootID(-1)
{
#ifdef DEBUG_LLIK_UNIT_TESTS
    mDebugEnabled = false;
    gDebugEnabled = mDebugEnabled;
#endif
}

void LLIK::Solver::resetSkeleton()
{
    mSkeleton.begin()->second->resetRecursively();
}

// compute the offset from the "tip" of from_id to the "end" of to_id
// or the negative when from_id > to_id
LLVector3 LLIK::Solver::computeReach(S16 to_id, S16 from_id) const
{
    S16 ancestor = from_id;
    S16 descendent = to_id;
    bool swapped = false;
    if (ancestor > descendent)
    {
        ancestor = to_id;
        descendent = from_id;
        swapped = true;
    }
    LLVector3 reach = LLVector3::zero;

    // start at descendent and traverse up the limb
    // until we find the ancestor
    Joint::joint_map_t::const_iterator itr = mSkeleton.find(descendent);
    if (itr != mSkeleton.end())
    {
        Joint::ptr_t joint = itr->second;
        LLVector3 chain_reach = joint->getBone();
        while (joint)
        {
            chain_reach += joint->getLocalPos();
            joint = joint->getParent();
            if (joint && joint->getID() == ancestor)
            {
                // success!
                reach = chain_reach;
                break;
            }
        }
    }
    if (swapped)
    {
        reach = - reach;
    }
    return reach;
}

void LLIK::Solver::addJoint(
        S16 joint_id,
        S16 parent_id,
        LLJoint* joint_info,
        const Constraint::ptr_t& constraint)
{
    llassert(joint_info);
    // Note: parent Joints must be added BEFORE their children.
    if (joint_id < 0)
    {
        LL_WARNS("Puppet") << "failed to add invalid joint_id=" << joint_id << LL_ENDL;
        return;
    }
    Joint::joint_map_t::iterator itr = mSkeleton.find(joint_id);
    if (itr != mSkeleton.end())
    {
        LL_WARNS("Puppet") << "failed to add joint_id=" << joint_id << ": already exists" << LL_ENDL;
        return;
    }

    Joint::ptr_t parent;
    itr = mSkeleton.find(parent_id);
    if (itr == mSkeleton.end())
    {
        if (parent_id >= mRootID)
        {
            LL_WARNS("Puppet") << "failed to add joint_id=" << joint_id << ": could not find parent_id=" << parent_id << LL_ENDL;
            return;
        }
    }
    else
    {
        parent = itr->second;
    }
    Joint::ptr_t joint = std::make_shared<Joint>(joint_info);
    joint->setParent(parent);
    if (parent)
    {
        parent->addChild(joint);
    }
    mSkeleton.insert({joint_id, joint});

    joint->setConstraint(constraint);
}

void LLIK::Solver::addWristID(S16 wrist_id)
{
    auto joint_itr = mSkeleton.find(wrist_id);
    if (joint_itr == mSkeleton.end())
    {
        LL_INFOS("LLIK") << "failed to find wrist_id=" << wrist_id << LL_ENDL;
        return;
    }
    mWristJoints.push_back(joint_itr->second);
}

/*
// EXPERIMENTAL: keep this
void LLIK::Solver::adjustTargets(joint_config_map_t& targets)
{
    // When an end-effector has both target_position and target_orientation
    // the IK problem can be reduced by giving the parent a target_position.
    // We scan targets for such conditions and when found: add/update the
    // parent's Target with target_position.
    for (auto& data_pair : targets)
    {
        Joint::Config& target = data_pair.second;
        Flag mask = target.getFlags();
        if (!target.hasWorldPos() || target.hasLocalRot() || !target.hasWorldRot())
        {
            // target does not match our needs
            continue;
        }

        S16 id = data_pair.first;
        auto joint_itr = mSkeleton.find(id);
        if (joint_itr == mSkeleton.end())
        {
            // joint doesn't exist
            continue;
        }

        Joint::ptr_t& joint = joint_itr->second;
        const Joint::ptr_t& parent = joint->getParent();
        if (!parent)
        {
            // no parent
            continue;
        }

        // compute parent's target pos
        // Note: we assume joint->mLocalPos == parent_joint->mBone
        // (e.g. parent's end is same position as joint's tip)
        // which is not true in general, but is true for elbow->wrist.
        LLVector3 parent_target_pos = target.getPos() - joint->getBone() * target.getRot();

        auto parent_target_itr = targets.find(parent->getID());
        if (parent_target_itr != targets.end())
        {
            // parent already has a target --> modify it
            parent_target_itr->second.setPos(parent_target_pos);
        }
        else
        {
            // parent doesn't have a target yet --> give it one
            Joint::Config parent_target;
            parent_target.setPos(parent_target_pos);
            targets.insert({parent->getID(), parent_target});
        }
        // delegate joint's target but set the joint active
        // The joint's world transform will be updated during the IK iterations
        // after all chains have been processed.
        target.delegate();
        joint->activate();
    }
}
*/

// The Skeleton relaxes toward the T-pose and the IK solution will tend to put
// the elbows higher than normal for a humanoid character.  The dropElbow()
// method tries to orient the elbows lower to achieve a more natural pose.
//
void LLIK::Solver::dropElbow(const Joint::ptr_t& wrist_joint)
{
    const Joint::ptr_t& elbow_joint = wrist_joint->getParent();
    const Joint::ptr_t& shoulder_joint = elbow_joint->getParent();
    if (shoulder_joint->hasPosTarget())
    {
        // remember: end-of-shoulder is tip-of-elbow
        // Assume whoever is setting the shoulder's target position
        // knows what they are doing.
        return;
    }

    DEBUG_SET_PHASE(drop_elbow);
    // compute some geometry
    LLVector3 shoulder_tip = shoulder_joint->getWorldTipPos();
    LLVector3 elbow_tip = elbow_joint->getWorldTipPos();
    LLVector3 elbow_end = elbow_joint->computeWorldEndPos();
    LLVector3 axis = elbow_end - shoulder_tip;
    axis.normalize();

    // compute rotation of shoulder to bring upper-arm down
    LLVector3 down = (LLVector3::z_axis % axis) % axis;
    LLVector3 shoulder_bone = elbow_tip - shoulder_tip;
    LLVector3 projection = shoulder_bone - (shoulder_bone * axis) * axis;
    LLQuaternion adjustment;
    adjustment.shortestArc(projection, down);

    // adjust shoulder to bring upper-arm down
    DEBUG_SET_CONTEXT(shoulder);
    shoulder_joint->adjustWorldRot(adjustment);

    // elbow_joint's mLocalRot remains unchanged,
    // but we need to update its world-frame transforms
    DEBUG_SET_CONTEXT(elbow);
    elbow_joint->updatePosAndRotFromParent();

    if (wrist_joint->isActive())
    {
        // in theory: only wrist_joint's mLocalRot has changed,
        // not its world-frame transform
        wrist_joint->updateLocalRot();

        // TODO?: enforce twist of wrist's Constraint
        // and back-rotate the elbow-drop to compensate
    }
}

bool LLIK::Solver::updateJointConfigs(const joint_config_map_t& configs)
{
    bool something_changed = false;
    //Check to see if configs changed since last iteration.
    if (configs.size() == mJointConfigs.size())
    {
        for (const auto& data_pair : mJointConfigs)
        {
            joint_config_map_t::const_iterator itr = configs.find(data_pair.first);
            if (itr != configs.end())
            { //Found old target in current configs.
                const Joint::Config& old_target = data_pair.second;
                const Joint::Config& new_target = itr->second;
                Flag mask = old_target.getFlags();
                if (mask != new_target.getFlags())
                {
                    something_changed = true;
                    break;
                }
                if ((mask & CONFIG_FLAG_TARGET_POS) > 0
                        && std::abs(dist_vec(old_target.getTargetPos(), new_target.getTargetPos())) > mAcceptableError)
                {
                    something_changed = true;
                    break;
                }
                if ((mask & CONFIG_FLAG_TARGET_ROT) > 0
                            && !LLQuaternion::almost_equal(old_target.getTargetRot(), new_target.getTargetRot()))
                {
                    something_changed = true;
                    break;
                }
                if ((mask & CONFIG_FLAG_LOCAL_POS) > 0
                        && std::abs(dist_vec(old_target.getLocalPos(), new_target.getLocalPos())) > mAcceptableError)
                {
                    something_changed = true;
                    break;
                }
                if ((mask & CONFIG_FLAG_LOCAL_ROT) > 0
                            && !LLQuaternion::almost_equal(old_target.getLocalRot(), new_target.getLocalRot()))
                {
                    something_changed = true;
                    break;
                }
            }
            else
            {
                something_changed = true;
                break;
            }
        }
    }
    else
    {
        something_changed = true;
    }
    if (something_changed)
    {
        mJointConfigs = configs;
    }
    return something_changed;
}

void LLIK::Solver::rebuildAllChains()
{
    // before recompute chains: clear active status on old chains
    for (const auto& data_pair : mChainMap)
    {
        const Joint::joint_vec_t& chain = data_pair.second;
        for (const Joint::ptr_t& joint : chain)
        {
            joint->resetFlags();
        }
    }
    mChainMap.clear();
    mActiveRoots.clear();

    // makeChains
    //
    // Consider the following hypothetical skeleton, where each Joint tip
    // has a numerical ID and each end-effector tip is denoted with
    // bracketed [ID]:
    //                     8             [11]
    //                    /              /
    //                   7---14--[15]   10
    //                  /              /
    //                 6---12---13    9
    //                /              /
    //      0----1---2----3----4---[5]--16---17--[18]
    //                \
    //                 19
    //                  \
    //                  [20]
    //
    // The target ID list is: [5,11,15,18,20].
    // IK would need to solve all joints except for [8,12,13].
    // In other words: all Joints are "active" except [8,12,13].
    //
    // We divide the Skeleton into "chain segments" that start at a targeted
    // Joint and continue up until: root (0), end-effector ([ID]), or
    // sub-base (Joint with multiple children).
    //
    // Inward passes operate on the Chains in order such that when it is time
    // to update a sub-base all of its active children will have already been
    // updated: it will be able to compute the centroid of its mWorldEndPos.
    //
    // Outward passes also only operate on the Chains.  This simplifies
    // the logic because there will be no need to check for target or sub-base
    // until the end of a Chain is reached.  Any Joint not on a Chain (e.g.
    // non-active) will keep its parent-relative rotation.
    //
    // The initial chain list would be:
    //     {  5:[5,4,3,2]
    //       11:[11,10,9,5]
    //       15:[15,14,7]
    //       18:[18,17,16,5]
    //       20:[20,19,2] }
    // Where all chains include their end_point and also sub-base.
    // The remaining active non-targeted sub_base_map would be:
    //     { 2:[2,1,0]
    //       7:[7,6]
    //       6:[6,2] }
    // In this scenario Joints (6) and (7) are "false" sub-bases: they
    // don't have targets and have multiple children but only one of them is "active".
    // We can condense the chains to be:
    //     {  5:[5,4,3,2]
    //       11:[11,10,9,5]
    //       15:[15,14,7,6,2]
    //       18:[18,17,16,5]
    //       20:[20,19,2] }
    // and:
    //     { 2:[2,1,0] }
    //

    std::set<S16> sub_bases;
    // mJointConfigs is sorted by joint_id low-to-high
    // and we rely on this in buildChain().
    for (auto& data_pair : mJointConfigs)
    {
        // make sure joint_id is valid
        S16 joint_id = data_pair.first;
        Joint::joint_map_t::iterator itr = mSkeleton.find(joint_id);
        if (itr == mSkeleton.end())
        {
            continue;
        }
        Joint::ptr_t joint = itr->second;

        // Joint caches a pointer to the Target.
        // This is OK because both Joint and Target are managed by this Solver
        // and the Joint::Config will remain valid for the duration of the IK iterations.
        Joint::Config& config = data_pair.second;
        joint->setConfig(config);

        if (joint->getID() == mRootID)
        {
            // for root: world-frame == local-frame
            Flag flags = joint->getConfigFlags();
            if (flags & MASK_ROT)
            {
                LLQuaternion q;
                if (flags & CONFIG_FLAG_LOCAL_ROT)
                {
                    q = config.getLocalRot();
                }
                else
                {
                    q = config.getTargetRot();
                }
                joint->lockLocalRot(q);
                joint->activate();
                mActiveRoots.insert(joint);
            }
            if (flags & MASK_POS)
            {
                LLVector3 p;
                if (flags & CONFIG_FLAG_LOCAL_POS)
                {
                    p = config.getLocalPos();
                }
                else
                {
                    p = config.getTargetPos();
                }
                joint->setLocalPos(p);
                joint->activate();
            }
            if (flags & CONFIG_FLAG_LOCAL_SCALE)
            {
                joint->setLocalScale(config.getLocalScale());
            }
            continue;
        }

        if (config.hasLocalRot())
        {
            joint->lockLocalRot(config.getLocalRot());
        }

        // EXPERIMENTAL: keep this
        if (config.hasDelegated())
        {
            // don't build chain for delegated Target
            continue;
        }

        if (config.hasTargetPos())
        {
            // add and build chain
<<<<<<< HEAD
            mChainMap[joint_id] = joint_list_t();
            buildChain(joint, mChainMap[joint_id], sub_bases, config.getChainLimit());
=======
            mChainMap[joint_id] = Joint::joint_vec_t();
            buildChain(joint, mChainMap[joint_id], sub_bases);
>>>>>>> e8d89a4a

            //HACK or FIX?  If we have sequential end effectors, we are not guaranteed the expression
            //module has sent us positions that can be solved.  We will instead assume that the child's
            //position is higher priority than the parent, get direction from child to parent and move the
            //parent's target to the exact bone length.
            //TODO:  Will not work correctly for a parent with multiple direct children with effector targets.
            //Because we create the targets form low to high we will know if the parent is an end-effector.
            Joint::ptr_t parent = joint->getParent();
            if (parent->hasPosTarget())
            { //Sequential targets detected
                LLVector3 child_target_pos = config.getTargetPos();
                LLVector3 parent_target_pos = parent->getTargetPos();
                LLVector3 direction = parent_target_pos - child_target_pos;
                direction.normalize();
                direction *= joint->getLocalPosLength();
                parent_target_pos = child_target_pos + direction;
                parent->setTargetPos(parent_target_pos);
            }
        }
        else if (config.hasTargetRot())
        {
            // add and build chain
            mChainMap[joint_id] = joint_list_t();
            buildChain(joint, mChainMap[joint_id], sub_bases, config.getChainLimit());
        }

        if (config.hasLocalPos())
        {
            joint->setLocalPos(config.getLocalPos());
            joint->activate();
        }
        if (config.hasLocalScale())
        {
            joint->setLocalScale(config.getLocalScale());
            joint->activate();
        }
    }

    // each sub_base gets its own Chain
    while (sub_bases.size() > 0)
    {
        std::set<S16> new_sub_bases;
        for (S16 joint_id : sub_bases)
        {
            // add and build chain
            Joint::ptr_t joint = mSkeleton[joint_id];
<<<<<<< HEAD
            mChainMap[joint_id] = joint_list_t();
            buildChain(joint, mChainMap[joint_id], new_sub_bases, 255);
=======
            mChainMap[joint_id] = Joint::joint_vec_t();
            buildChain(joint, mChainMap[joint_id], new_sub_bases);
>>>>>>> e8d89a4a
        }
        sub_bases = std::move(new_sub_bases);
    }

    // eliminate "false" sub-bases and condense the Chains
    // search for Chain-joins
    std::vector<U16> joins;
    for (const auto& data_pair : mChainMap)
    {
        const Joint::ptr_t& outer_end = data_pair.second[0];
        if (!outer_end->hasPosTarget()
                && !isSubBase(outer_end->getID()))
        {
            Joint::ptr_t active_child;
            outer_end->getSingleActiveChild(active_child);
            if (active_child)
            {
                // outer_end doesn't have a target, isn't flagged as subbase,
                // and has only one active_child
                // --> it is a "false" sub-base and we will try to "join"
                // this Chain to another
                joins.push_back(outer_end->getID());
            }
        }
    }
    // make the joins
    for (U16 id : joins)
    {
        // hunt for recipient chain
        for (auto& data_pair : mChainMap)
        {
            auto& recipient = data_pair.second;
            const Joint::ptr_t& inner_end = recipient[recipient.size() - 1];
            if (inner_end->getID() == id)
            {
                // copy donor to recipient
                const auto& donor = mChainMap[id];
                recipient.insert(recipient.end(), ++(donor.begin()), donor.end());
                // erase donor
                mChainMap.erase(id);
                break;
            }
        }
    }

    // cache the set of active branch roots
    for (auto& data_pair : mChainMap)
    {
        auto& chain = data_pair.second;
        size_t last_index = chain.size() - 1;
        Joint::ptr_t chain_base = chain[last_index];
        Joint::ptr_t parent = chain_base->getParent();
        if (!parent || !parent->isActive())
        {
            mActiveRoots.insert(chain_base);
        }
    }

#ifdef DEBUG_LLIK_UNIT_TESTS
    if (mDebugEnabled)
    {
        std::stringstream s;
        s << "joint_configs=[" << std::endl;
        for (const auto& data_pair : mJointConfigs)
        {
            const Joint::Config& config = data_pair.second;
            s << "    {";
            s << "'id':" << data_pair.first;
            if (config.hasTargetPos())
            {
                const LLVector3& p = config.getTargetPos();
                s << ",'p':(" << p.mV[VX] << "," << p.mV[VY] << "," << p.mV[VZ] << ")";
            }
            else if (config.hasLocalPos())
            {
                const LLVector3& p = config.getLocalPos();
                s << ",'P':(" << p.mV[VX] << "," << p.mV[VY] << "," << p.mV[VZ] << ")";
            }
            if (config.hasTargetRot())
            {
                const LLQuaternion& q = config.getTargetRot();
                s << ",'q':(" << q.mQ[VX] << "," << q.mQ[VY] << "," << q.mQ[VZ] << "," << q.mQ[VW] << ")";
            }
            else if (config.hasLocalRot())
            {
                const LLQuaternion& q = config.getLocalRot();
                s << ",'Q':(" << q.mQ[VX] << "," << q.mQ[VY] << "," << q.mQ[VZ] << "," << q.mQ[VW] << ")";
            }
            s << "},\n";
        }
        s << "]" << std::endl;
        std::cout << s.str() << std::endl;
    }
#endif

    // cache the list of all active joints
    mActiveJoints.clear();
    for (auto& data_pair : mSkeleton)
    {
        if (data_pair.second->isActive())
        {
            mActiveJoints.push_back(data_pair.second);
            data_pair.second->flagForHarvest();
        }
    }
}

////////////////////////////////////LLIK::Solver/////////////////////////////
//////////////////////////////////// Solvers /////////////////////////////

F32 LLIK::Solver::solve()
{
    rebuildAllChains();

    // Before each solve: we relax a fraction toward the reset pose.
    // This provides return pressure that removes floating-point drift that would
    // otherwise wander around within the valid zones of the constraints.
    constexpr F32 INITIAL_RELAXATION_FACTOR = 0.25f;
    for (auto& root : mActiveRoots)
    {
        root->relaxRotationsRecursively(INITIAL_RELAXATION_FACTOR);
    }

#ifdef DEBUG_LLIK_UNIT_TESTS
    if (mDebugEnabled)
    {
        if (!gConfigLogged)
        {
            dumpConfig();
            gConfigLogged = true;
        }
        std::cout << "initial_data = [" << std::endl;
        dumpActiveState();
        std::cout << "]" << std::endl;
        std::cout << "solution_data = [" << std::endl;

        // when plotting the results it helps to know the bounds of the data
        F32 A = std::numeric_limits<F32>::min();
        F32 Z = std::numeric_limits<F32>::max();
        mMinPos= LLVector3(Z, Z, Z);
        mMaxPos = LLVector3(A, A, A);
        for (const auto& data_pair : mJointConfigs)
        {
            const Joint::Config& target = data_pair.second;
            if (target.hasTargetPos())
            {
                updateBounds(target.getTargetPos());
            }
        }
        for (const auto& data_pair : mSkeleton)
        {
            const Joint::ptr_t& joint = data_pair.second;
            updateBounds(joint->getWorldTipPos());
            updateBounds(joint->computeWorldEndPos());
        }
    }
#endif

    constexpr U32 MAX_SOLVER_ITERATIONS = 16;
    constexpr U32 MIN_SOLVER_ITERATIONS = 4;
    F32 max_error = std::numeric_limits<F32>::max();
    for (U32 loop = 0; loop < MIN_SOLVER_ITERATIONS || (loop < MAX_SOLVER_ITERATIONS && max_error > mAcceptableError); ++loop)
    {
#ifdef DEBUG_LLIK_UNIT_TESTS
        if (mDebugEnabled) { std::cout << "    ('loop'," << loop << ")," << std::endl; }
#endif
        max_error = solveOnce();
    }
    mLastError = max_error;

#ifdef DEBUG_LLIK_UNIT_TESTS
    if (mDebugEnabled)
    {
        std::cout << "]\n";
        // we're using Python's matplotlib for visualizing the data
        // and it helps to supply the min/max limits for automatic boxing
        std::cout << "xlim = [" << mMinPos.mV[VX] << "," << mMaxPos.mV[VX] << "]\n";
        std::cout << "ylim = [" << mMinPos.mV[VY] << "," << mMaxPos.mV[VY] << "]\n";
        std::cout << "zlim = [" << mMinPos.mV[VZ] << "," << mMaxPos.mV[VZ] << "]" << std::endl;
    }
#endif
    return mLastError;
}

F32 LLIK::Solver::solveOnce()
{
    // uncomment the selected IK algorithm below:

    // CCD - experimental
    //executeCcdPass();

    // FABRIK
    executeFabrikPass();

    return measureMaxError();
}

LLVector3 LLIK::Solver::getJointLocalPos(S16 joint_id) const
{
    LLVector3 pos;
    auto itr = mSkeleton.find(joint_id);
    if (itr != mSkeleton.end())
    {
        pos = itr->second->getLocalPos();
    }
    return pos;
}

bool LLIK::Solver::getJointLocalTransform(S16 joint_id, LLVector3& pos, LLQuaternion& rot) const
{
    auto itr = mSkeleton.find(joint_id);
    if (itr != mSkeleton.end())
    {
        pos = itr->second->getLocalPos();
        rot = itr->second->getLocalRot();
        return true;
    }
    return false;
}

LLVector3 LLIK::Solver::getJointWorldEndPos(S16 joint_id) const
{
    LLVector3 pos;
    Joint::joint_map_t::const_iterator itr = mSkeleton.find(joint_id);
    if (itr != mSkeleton.end())
    {
        pos = itr->second->computeWorldEndPos();
    }
    return pos;
}

LLQuaternion LLIK::Solver::getJointWorldRot(S16 joint_id) const
{
    LLQuaternion rot;
    Joint::joint_map_t::const_iterator itr = mSkeleton.find(joint_id);
    if (itr != mSkeleton.end())
    {
        rot = itr->second->getWorldRot();
    }
    return rot;
}

void LLIK::Solver::resetJointGeometry(S16 joint_id, const Constraint::ptr_t& constraint)
{
    Joint::joint_map_t::iterator itr = mSkeleton.find(joint_id);
    if (itr == mSkeleton.end())
    {
        LL_WARNS("Puppet") << "failed update unknown joint_id=" << joint_id << LL_ENDL;
        return;
    }
    const Joint::ptr_t& joint = itr->second;
    joint->resetFromInfo();
    joint->setConstraint(constraint);
    // Note: will need to call computeReach() after all Joint geometries are reset.
}

<<<<<<< HEAD
void LLIK::Solver::buildChain(Joint::ptr_t joint, joint_list_t& chain, std::set<S16>& sub_bases, size_t chain_length)
=======
void LLIK::Solver::buildChain(Joint::ptr_t joint, Joint::joint_vec_t& chain, std::set<S16>& sub_bases)
>>>>>>> e8d89a4a
{
    // Builds a Chain in descending order (inward) from end-effector or
    // sub-base.  Stops at next end-effector (has target), sub-base (more than
    // one active child), or root.
    // Side effect: sets each Joint on chain "active".
    chain.push_back(joint);
    joint->activate();
    // Walk up the chain of ancestors and add to chain but stop at: end-effector,
    // sub-base, or root.  When a sub-base is encountered push its id
    // onto sub_bases.
    joint = joint->getParent();

    while(joint && (chain.size() < chain_length))
    {
        chain.push_back(joint);
        joint->activate();
        S16 joint_id = joint->getID();
        // Yes, add the joint to the chain before the break checks below
        // because we want to include the final joint (e.g. root, sub-base,
        // or previously targeted joint) at the end of the chain.
        if (isSubRoot(joint_id))
        {
            //AURA hack to deal with lack of constraints in spine
            break;
        }
        if (joint_id == mRootID)
        {
            break;
        }
        if (joint->hasPosTarget())
        {
            // truncate this chain at targeted ancestor joint
            break;
        }
        if ((mSubBaseIds.empty() && joint->getNumChildren() > 1)
            || isSubBase(joint_id))
        {
            sub_bases.insert(joint_id);
            break;
        }
        joint = joint->getParent();
    }
}

void LLIK::Solver::executeFabrikInward(const Joint::joint_vec_t& chain)
{
    DEBUG_SET_CONTEXT(inward);
    // chain starts at end-effector or sub-base.
    // Don't forget: chain is organized in descending order:
    // for inward pass we traverse the chain forward.

    // outer end of chain is special: it either has a target
    // or is a sub-base with active children
    chain[0]->updateEndInward();

    // traverse Chain forward
    // Skip first Joint in chain (the "outer end"): we just handled it.
    // Also skip last Joint in chain (the "inner end"): it is either
    // the outer end of another chain (and will be updated then) or
    // it is one of the "active roots" and will be handled after all chains.
    S32 last_index = (S32)(chain.size()) - 1;
    for (S32 i = 1; i < last_index; ++i)
    {
        chain[i]->updateInward(chain[i-1]);
    }
}

void LLIK::Solver::executeFabrikOutward(const Joint::joint_vec_t& chain)
{
    DEBUG_SET_CONTEXT(outward);
    // chain starts at a end-effector or sub-base.
    // Don't forget: chain is organized in descending order:
    // for outward pass we traverse the chain in reverse.
    S32 last_index = (S32)(chain.size()) - 1;

    // skip the Joint at last_index:
    // chain's inner-end doesn't move at this stage.
    //
    // traverse the middle of chain in reverse
    for (S32 i = last_index - 1; i > 0; --i)
    {
        chain[i]->updateOutward();
    }

    // outer end of chain is special: it either has a target
    // or is a sub-base with active children
    chain[0]->updateEndOutward();
}

void LLIK::Solver::shiftChainToBase(const Joint::joint_vec_t& chain)
{
    S32 last_index = (S32)(chain.size()) - 1;
    const Joint::ptr_t& inner_end_child = chain[last_index - 1];
    LLVector3 offset = inner_end_child->computeWorldTipOffset();
    if (offset.lengthSquared() > mAcceptableError * mAcceptableError)
    {
        for (size_t i = 0; i < last_index; ++i)
        {
            chain[i]->shiftPos(-offset);
        }
    }
}

void LLIK::Solver::executeFabrikPass()
{
    // FABRIK = Forward And Backward Reaching Inverse Kinematics
    // http://andreasaristidou.com/FABRIK.html

    DEBUG_SET_PHASE(FABRIK);
    // mChainMap is sorted by outer_end joint_id, low-to-high so for the inward pass
    // we traverse the chains in reverse order.
    for (chain_map_t::const_reverse_iterator itr = mChainMap.rbegin(); itr != mChainMap.rend(); ++itr)
    {
        executeFabrikInward(itr->second);
    }

    // executeFabrikInward() doesn't update child mLocalRots for the inner_end
    // so we must do it manually for each active root
    for (auto& root : mActiveRoots)
    {
        root->updateChildLocalRots();
    }

    // The outward pass must solve the combined set of chains from-low-to-high
    // so we process them in forward order.
    DEBUG_SET_CONTEXT(outward);
    for (const auto& data_pair : mChainMap)
    {
        const Joint::joint_vec_t& chain = data_pair.second;
        executeFabrikOutward(chain);
    }
    // Note: at the end of all this: both local- and world-frame Joint transforms are correct.

    enforceConstraints();
}

void LLIK::Solver::enforceConstraints()
{
    DEBUG_SET_CONTEXT(enforce_constraints);
    // enforce the constraints from outside-->in
    // this is important because some constraints will also adjust the parent joint
    // and we need the parent joint's world-frame transform to be correct when that happens
    std::vector<S16> adjusted_joint_ids;
    for (chain_map_t::const_reverse_iterator itr = mChainMap.rbegin(); itr != mChainMap.rend(); ++itr)
    {
        S16 joint_id = enforceConstraintsInward(itr->second);
        if (joint_id > -1)
        {
            // as we proceed we remember the smallest joint_id that was updated on that chain
            adjusted_joint_ids.push_back(joint_id);
        }
    }

    // recompute world-frame transforms from inside-->out
    if (adjusted_joint_ids.size() > 0)
    {
        // As the constraints were enforced the local-frame transform of Joints
        // may have been updated but the world-frame transforms will tend to be
        // invalidated.  So we identify all possibly stale Joints and then update
        // them from inside-->out (from low joint_id --> high).

        // collect the set of active joints to be updated
        Joint::joint_map_t joint_map;
        for (size_t i = 0; i < adjusted_joint_ids.size(); ++i)
        {
            S32 joint_id = adjusted_joint_ids[i];
            Joint::ptr_t joint = mSkeleton[joint_id];
            joint_map.insert({joint_id, joint});
            joint->collectActiveChildrenRecursively(joint_map);
        }

        // now we update the joints outward by index: low to high
        for (const auto& data_pair : joint_map)
        {
            const Joint::ptr_t& joint = data_pair.second;
            joint->updatePosAndRotFromParent();
        }
    }
}

// returns lowest id of joint adjusted by its constraint,
// else returns -1 if none were adjusted
S16 LLIK::Solver::enforceConstraintsInward(const Joint::joint_vec_t& chain)
{
    // Don't forget chain is organized in descending order:
    // for inward pass we traverse the chain forward.
    S16 lowest_joint_id = false;
    size_t num_joints = chain.size() - 1; // subtract one because we don't enforce inner-end
    for (S32 i = 0; i < num_joints; ++i)
    {
        const Joint::ptr_t& joint = chain[i];
        if (joint->enforceConstraint())
        {
            lowest_joint_id = joint->getID();
        }
    }
    return lowest_joint_id;
}

// Cyclic Coordinate Descend (CCD) is an alternative IK algorithm.
// http://rodolphe-vaillant.fr/entry/114/cyclic-coordonate-descent-inverse-kynematic-ccd-ik
//
// It converges well however is more susceptible than FABRIK to solution
// instability when Constraints are being enforced. We keep it around just in
// case we want to try it, or for when we figure out how to enforce Constraints
// without making CCD unstable.
void LLIK::Solver::executeCcdPass()
{
    DEBUG_SET_PHASE(CCD);
    // mChainMap is sorted by outer_end joint_id, low-to-high
    // and CCD is an inward pass, so we traverse the map in reverse
    for (chain_map_t::const_reverse_iterator itr = mChainMap.rbegin(); itr != mChainMap.rend(); ++itr)
    {
        executeCcdInward(itr->second);
    }

    // executeCcdInward(chain) recomputes world-frame transform of all Joints in chain
    // ... except the child of the chain's inner_end.  Now that all chains are solved
    // we shift each chain to connect with its sub-base
    DEBUG_SET_CONTEXT(shift_to_base);
    for (auto& data_pair: mChainMap)
    {
        shiftChainToBase(data_pair.second);
    }
}

void LLIK::Solver::executeCcdInward(const Joint::joint_vec_t& chain)
{
    // 'chain' starts at a end-effector or sub-base.
    // Don't forget: 'chain' is organized in descending order:
    // for inward pass we traverse the Chain forward.
    const Joint::ptr_t& outer_end = chain[0];

    // outer_end has one or more targets known in both local- and world- frame.
    // For CCD we'll be swinging each joint of the Chain as we traverse inward
    // in attempts to get the local-frame targets to align with their world-frame counterparts.
    std::vector<LLVector3> local_targets;
    std::vector<LLVector3> world_targets;
    outer_end->collectTargetPositions(local_targets, world_targets);

    DEBUG_SET_CONTEXT(swing);
    F32 swing_factor = IK_DEFAULT_CCD_SWING_FACTOR;
    if (!outer_end->swingTowardTargets(local_targets, world_targets, swing_factor))
    {
        // targets are close enough
        return;
    }

    // traverse Chain forward (inward toward root) and swing each part
    // Skip first Joint in 'chain' (the "outer end"): we just handled it.
    // Also skip last Joint in 'chain' (the "inner end"): it is either
    // the outer end of another Chain (and will be updated as part of a
    // subsequent Chain) or it is one of the "active roots" and is not
    // moved.
    S32 last_index = (S32)(chain.size()) - 1;
    S32 last_swung_index = 0;
    for (S32 i = 1; i < last_index; ++i)
    {
        chain[i-1]->transformTargetsToParentLocal(local_targets);
        if (!chain[i]->swingTowardTargets(local_targets, world_targets, swing_factor))
        {
            break;
        }
        last_swung_index = i;
    }

    // update the world-frame transforms of swung Joints
    DEBUG_SET_CONTEXT(update_world_xforms);
    for (S32 i = last_swung_index - 1; i > -1; --i)
    {
        chain[i]->updatePosAndRotFromParent();
    }

    // finally: make sure to update outer_end's children's mLocalRots
    // Note: we don't bother to enforce constraints in this step
    outer_end->updateChildLocalRots();
}

F32 LLIK::Solver::measureMaxError()
{
    F32 max_error = 0.0f;
    for (auto& data_pair : mJointConfigs)
    {
        S16 joint_id = data_pair.first;
        if (joint_id == mRootID)
        {
            // skip error measure of root joint: should always be zero
            continue;
        }
        Joint::Config& target = data_pair.second;
        if (target.hasTargetPos() && !target.hasDelegated())
        {
            LLVector3 end_pos = mSkeleton[joint_id]->computeWorldEndPos();
            F32 dist = dist_vec(end_pos, target.getTargetPos());
            if (dist > max_error)
            {
                max_error = dist;
            }
        }
    }
#ifdef DEBUG_LLIK_UNIT_TESTS
    // when plotting the results it helps to know the bounds of the data
    if (mDebugEnabled) {
        std::cout << "    ('max_error'," << max_error << ")," << std::endl;
        for (auto data_pair : mSkeleton)
        {
            const Joint::ptr_t& joint = data_pair.second;
            updateBounds(joint->getWorldTipPos());
            updateBounds(joint->computeWorldEndPos());
        }
    }
#endif
    return max_error;
}

void LLIK::Solver::enableDebugIfPossible()
{
#ifdef DEBUG_LLIK_UNIT_TESTS
    mDebugEnabled = true;
    gDebugEnabled = true;
#endif
}

#ifdef DEBUG_LLIK_UNIT_TESTS
void LLIK::Solver::dumpConfig() const
{
    for (auto joint : mActiveJoints)
    {
        joint->dumpConfig();
    }
}

void LLIK::Solver::dumpActiveState() const
{
    // Use std::cout because we'll debug using stand-alone test app.
    for (const auto& data_pair : mSkeleton)
    {
        const Joint::ptr_t& joint = data_pair.second;
        if (joint->isActive())
        {
            std::cout << "    "; data_pair.second->dumpState(); std::cout << ",\n";
        }
    }
}

void LLIK::Solver::updateBounds(const LLVector3& point)
{
    mMinPos.mV[VX] = std::min(mMinPos.mV[VX], point.mV[VX]);
    mMinPos.mV[VY] = std::min(mMinPos.mV[VY], point.mV[VY]);
    mMinPos.mV[VZ] = std::min(mMinPos.mV[VZ], point.mV[VZ]);
    mMaxPos.mV[VX] = std::max(mMaxPos.mV[VX], point.mV[VX]);
    mMaxPos.mV[VY] = std::max(mMaxPos.mV[VY], point.mV[VY]);
    mMaxPos.mV[VZ] = std::max(mMaxPos.mV[VZ], point.mV[VZ]);
}
#endif // DEBUG_LLIK_UNIT_TESTS

void LLIKConstraintFactory::initSingleton()
{
    // For unit tests no need to attempt to load the constraints config file from disk.  Attempting to do
    // so introduces an unnecessary dependency on LLDir into the unit tests.
#ifndef LL_TEST
    // Load the default constraints and mappings from config file.
    constexpr const char *constraint_file_base("avatar_constraint.llsd");

    std::string constraint_file (gDirUtilp->getExpandedFilename(LL_PATH_CHARACTER, constraint_file_base));
    if (constraint_file.empty())
    {
        return;
    }

    LLSD constraint_data;
    {
        std::ifstream file(constraint_file);

        constexpr llssize MAX_EXPECTED_LINE_LENGTH = 256;
        if (!LLSDSerialize::deserialize(constraint_data, file, MAX_EXPECTED_LINE_LENGTH))
        {
            LL_WARNS("IK") << "Unable to load and parse IK constraints from " << constraint_file << LL_ENDL;
            return;
        }
    }
    processConstraintMappings(constraint_data);
#endif // !LL_TEST
}

LLIK::Constraint::ptr_t LLIKConstraintFactory::getConstraintByName(const std::string &joint_name) const
{
    auto it = mJointMapping.find(joint_name);
    if (it == mJointMapping.end())
    {
        return LLIK::Constraint::ptr_t();
    }

    return (*it).second;
}


void LLIKConstraintFactory::processConstraintMappings(LLSD mappings)
{
    for (auto it = mappings.beginMap(); it != mappings.endMap(); ++it)
    {
        std::string joint_name = (*it).first;
        LLSD constr_def = (*it).second;

        LLIK::Constraint::ptr_t constraint = getConstraint(constr_def);
        if (constraint)
        {
            mJointMapping.insert({joint_name, constraint});
        }
    }
}

LLIK::Constraint::ptr_t LLIKConstraintFactory::getConstraint(LLSD constraint_def)
{
    LLIK::Constraint::ptr_t ptr = create(constraint_def);
    if (!ptr)
    {
        return LLIK::Constraint::ptr_t();
    }

    size_t id = ptr->generateHash();
    auto it = mConstraints.find(id);
    if (it == mConstraints.end())
    {
        mConstraints[id] = ptr;
    }
    else
    {
        ptr = (*it).second;
    }

    return ptr;
}

// static
std::shared_ptr<LLIK::Constraint> LLIKConstraintFactory::create(LLSD &data)
{
    std::string type = data["type"].asString();
    boost::to_upper(type);

    LLIK::Constraint::ptr_t ptr;
    if (type == SIMPLE_CONE_CONSTRAINT_NAME)
    {
        ptr = std::make_shared<LLIK::SimpleCone>(data);
    }
    else if (type == TWIST_LIMITED_CONE_CONSTRAINT_NAME)
    {
        ptr = std::make_shared<LLIK::TwistLimitedCone>(data);
    }
    else if (type == SHOULDER_CONSTRAINT_NAME)
    {
        ptr = std::make_shared<LLIK::ShoulderConstraint>(data);
    }
    else if (type == ELBOW_CONSTRAINT_NAME)
    {
        ptr = std::make_shared<LLIK::ElbowConstraint>(data);
    }
    else if (type == KNEE_CONSTRAINT_NAME)
    {
        ptr = std::make_shared<LLIK::KneeConstraint>(data);
    }
    else if (type == ACUTE_ELLIPSOIDAL_CONE_CONSTRAINT_NAME)
    {
        ptr = std::make_shared<LLIK::AcuteEllipsoidalCone>(data);
    }
    else if (type == DOUBLE_LIMITED_HINGE_CONSTRAINT_NAME)
    {
        ptr = std::make_shared<LLIK::DoubleLimitedHinge>(data);
    }

    return ptr;
}
<|MERGE_RESOLUTION|>--- conflicted
+++ resolved
@@ -2859,13 +2859,8 @@
         if (config.hasTargetPos())
         {
             // add and build chain
-<<<<<<< HEAD
-            mChainMap[joint_id] = joint_list_t();
+            mChainMap[joint_id] = Joint::joint_vec_t();
             buildChain(joint, mChainMap[joint_id], sub_bases, config.getChainLimit());
-=======
-            mChainMap[joint_id] = Joint::joint_vec_t();
-            buildChain(joint, mChainMap[joint_id], sub_bases);
->>>>>>> e8d89a4a
 
             //HACK or FIX?  If we have sequential end effectors, we are not guaranteed the expression
             //module has sent us positions that can be solved.  We will instead assume that the child's
@@ -2888,7 +2883,7 @@
         else if (config.hasTargetRot())
         {
             // add and build chain
-            mChainMap[joint_id] = joint_list_t();
+            mChainMap[joint_id] = Joint::joint_vec_t();
             buildChain(joint, mChainMap[joint_id], sub_bases, config.getChainLimit());
         }
 
@@ -2912,13 +2907,8 @@
         {
             // add and build chain
             Joint::ptr_t joint = mSkeleton[joint_id];
-<<<<<<< HEAD
-            mChainMap[joint_id] = joint_list_t();
+            mChainMap[joint_id] = Joint::joint_vec_t();
             buildChain(joint, mChainMap[joint_id], new_sub_bases, 255);
-=======
-            mChainMap[joint_id] = Joint::joint_vec_t();
-            buildChain(joint, mChainMap[joint_id], new_sub_bases);
->>>>>>> e8d89a4a
         }
         sub_bases = std::move(new_sub_bases);
     }
@@ -3175,11 +3165,7 @@
     // Note: will need to call computeReach() after all Joint geometries are reset.
 }
 
-<<<<<<< HEAD
-void LLIK::Solver::buildChain(Joint::ptr_t joint, joint_list_t& chain, std::set<S16>& sub_bases, size_t chain_length)
-=======
-void LLIK::Solver::buildChain(Joint::ptr_t joint, Joint::joint_vec_t& chain, std::set<S16>& sub_bases)
->>>>>>> e8d89a4a
+void LLIK::Solver::buildChain(Joint::ptr_t joint, Joint::joint_vec_t& chain, std::set<S16>& sub_bases, size_t chain_length)
 {
     // Builds a Chain in descending order (inward) from end-effector or
     // sub-base.  Stops at next end-effector (has target), sub-base (more than
