--- conflicted
+++ resolved
@@ -1,217 +1,174 @@
-/**
- * @file llkeyframewalkmotion.h
- * @brief Implementation of LLKeframeWalkMotion class.
- *
- * $LicenseInfo:firstyear=2001&license=viewerlgpl$
- * Second Life Viewer Source Code
- * Copyright (C) 2010, Linden Research, Inc.
- *
- * This library is free software; you can redistribute it and/or
- * modify it under the terms of the GNU Lesser General Public
- * License as published by the Free Software Foundation;
- * version 2.1 of the License only.
- *
- * This library is distributed in the hope that it will be useful,
- * but WITHOUT ANY WARRANTY; without even the implied warranty of
- * MERCHANTABILITY or FITNESS FOR A PARTICULAR PURPOSE.  See the GNU
- * Lesser General Public License for more details.
- *
- * You should have received a copy of the GNU Lesser General Public
- * License along with this library; if not, write to the Free Software
- * Foundation, Inc., 51 Franklin Street, Fifth Floor, Boston, MA  02110-1301  USA
- *
- * Linden Research, Inc., 945 Battery Street, San Francisco, CA  94111  USA
- * $/LicenseInfo$
- */
-
-#ifndef LL_LLKEYFRAMEWALKMOTION_H
-#define LL_LLKEYFRAMEWALKMOTION_H
-
-//-----------------------------------------------------------------------------
-// Header files
-//-----------------------------------------------------------------------------
-#include "llkeyframemotion.h"
-#include "llcharacter.h"
-#include "v3dmath.h"
-
-#define MIN_REQUIRED_PIXEL_AREA_WALK_ADJUST (20.f)
-#define MIN_REQUIRED_PIXEL_AREA_FLY_ADJUST (20.f)
-
-//-----------------------------------------------------------------------------
-// class LLKeyframeWalkMotion
-//-----------------------------------------------------------------------------
-class LLKeyframeWalkMotion :
-    public LLKeyframeMotion
-{
-    friend class LLWalkAdjustMotion;
-public:
-    // Constructor
-    LLKeyframeWalkMotion(const LLUUID &id);
-
-    // Destructor
-    virtual ~LLKeyframeWalkMotion();
-
-public:
-    //-------------------------------------------------------------------------
-    // functions to support MotionController and MotionRegistry
-    //-------------------------------------------------------------------------
-
-    // static constructor
-    // all subclasses must implement such a function and register it
-    static LLMotion *create(const LLUUID &id) { return new LLKeyframeWalkMotion(id); }
-
-public:
-<<<<<<< HEAD
-	//-------------------------------------------------------------------------
-	// animation callbacks to be implemented by subclasses
-	//-------------------------------------------------------------------------
-	virtual LLMotionInitStatus onInitialize(LLCharacter *character);
-	virtual bool onActivate();
-	virtual void onDeactivate();
-	virtual bool onUpdate(F32 time, U8* joint_mask);
-=======
-    //-------------------------------------------------------------------------
-    // animation callbacks to be implemented by subclasses
-    //-------------------------------------------------------------------------
-    virtual LLMotionInitStatus onInitialize(LLCharacter *character);
-    virtual BOOL onActivate();
-    virtual void onDeactivate();
-    virtual BOOL onUpdate(F32 time, U8* joint_mask);
->>>>>>> e1623bb2
-
-public:
-    //-------------------------------------------------------------------------
-    // Member Data
-    //-------------------------------------------------------------------------
-    LLCharacter *mCharacter;
-    F32         mCyclePhase;
-    F32         mRealTimeLast;
-    F32         mAdjTimeLast;
-    S32         mDownFoot;
-};
-
-class LLWalkAdjustMotion : public LLMotion
-{
-public:
-    // Constructor
-    LLWalkAdjustMotion(const LLUUID &id);
-
-public:
-    //-------------------------------------------------------------------------
-    // functions to support MotionController and MotionRegistry
-    //-------------------------------------------------------------------------
-
-    // static constructor
-    // all subclasses must implement such a function and register it
-    static LLMotion *create(const LLUUID &id) { return new LLWalkAdjustMotion(id); }
-
-public:
-<<<<<<< HEAD
-	//-------------------------------------------------------------------------
-	// animation callbacks to be implemented by subclasses
-	//-------------------------------------------------------------------------
-	virtual LLMotionInitStatus onInitialize(LLCharacter *character);
-	virtual bool onActivate();
-	virtual void onDeactivate();
-	virtual bool onUpdate(F32 time, U8* joint_mask);
-	virtual LLJoint::JointPriority getPriority(){return LLJoint::HIGH_PRIORITY;}
-	virtual bool getLoop() { return true; }
-	virtual F32 getDuration() { return 0.f; }
-	virtual F32 getEaseInDuration() { return 0.f; }
-	virtual F32 getEaseOutDuration() { return 0.f; }
-	virtual F32 getMinPixelArea() { return MIN_REQUIRED_PIXEL_AREA_WALK_ADJUST; }
-	virtual LLMotionBlendType getBlendType() { return ADDITIVE_BLEND; }
-=======
-    //-------------------------------------------------------------------------
-    // animation callbacks to be implemented by subclasses
-    //-------------------------------------------------------------------------
-    virtual LLMotionInitStatus onInitialize(LLCharacter *character);
-    virtual BOOL onActivate();
-    virtual void onDeactivate();
-    virtual BOOL onUpdate(F32 time, U8* joint_mask);
-    virtual LLJoint::JointPriority getPriority(){return LLJoint::HIGH_PRIORITY;}
-    virtual BOOL getLoop() { return TRUE; }
-    virtual F32 getDuration() { return 0.f; }
-    virtual F32 getEaseInDuration() { return 0.f; }
-    virtual F32 getEaseOutDuration() { return 0.f; }
-    virtual F32 getMinPixelArea() { return MIN_REQUIRED_PIXEL_AREA_WALK_ADJUST; }
-    virtual LLMotionBlendType getBlendType() { return ADDITIVE_BLEND; }
->>>>>>> e1623bb2
-
-public:
-    //-------------------------------------------------------------------------
-    // Member Data
-    //-------------------------------------------------------------------------
-    LLCharacter     *mCharacter;
-    LLJoint*        mLeftAnkleJoint;
-    LLJoint*        mRightAnkleJoint;
-    LLPointer<LLJointState> mPelvisState;
-    LLJoint*        mPelvisJoint;
-    LLVector3d      mLastLeftFootGlobalPos;
-    LLVector3d      mLastRightFootGlobalPos;
-    F32             mLastTime;
-    F32             mAdjustedSpeed;
-    F32             mAnimSpeed;
-    F32             mRelativeDir;
-    LLVector3       mPelvisOffset;
-    F32             mAnkleOffset;
-};
-
-class LLFlyAdjustMotion : public LLMotion
-{
-public:
-    // Constructor
-    LLFlyAdjustMotion(const LLUUID &id);
-
-public:
-    //-------------------------------------------------------------------------
-    // functions to support MotionController and MotionRegistry
-    //-------------------------------------------------------------------------
-
-    // static constructor
-    // all subclasses must implement such a function and register it
-    static LLMotion *create(const LLUUID &id) { return new LLFlyAdjustMotion(id); }
-
-public:
-<<<<<<< HEAD
-	//-------------------------------------------------------------------------
-	// animation callbacks to be implemented by subclasses
-	//-------------------------------------------------------------------------
-	virtual LLMotionInitStatus onInitialize(LLCharacter *character);
-	virtual bool onActivate();
-	virtual void onDeactivate() {};
-	virtual bool onUpdate(F32 time, U8* joint_mask);
-	virtual LLJoint::JointPriority getPriority(){return LLJoint::HIGHER_PRIORITY;}
-	virtual bool getLoop() { return true; }
-	virtual F32 getDuration() { return 0.f; }
-	virtual F32 getEaseInDuration() { return 0.f; }
-	virtual F32 getEaseOutDuration() { return 0.f; }
-	virtual F32 getMinPixelArea() { return MIN_REQUIRED_PIXEL_AREA_FLY_ADJUST; }
-	virtual LLMotionBlendType getBlendType() { return ADDITIVE_BLEND; }
-=======
-    //-------------------------------------------------------------------------
-    // animation callbacks to be implemented by subclasses
-    //-------------------------------------------------------------------------
-    virtual LLMotionInitStatus onInitialize(LLCharacter *character);
-    virtual BOOL onActivate();
-    virtual void onDeactivate() {};
-    virtual BOOL onUpdate(F32 time, U8* joint_mask);
-    virtual LLJoint::JointPriority getPriority(){return LLJoint::HIGHER_PRIORITY;}
-    virtual BOOL getLoop() { return TRUE; }
-    virtual F32 getDuration() { return 0.f; }
-    virtual F32 getEaseInDuration() { return 0.f; }
-    virtual F32 getEaseOutDuration() { return 0.f; }
-    virtual F32 getMinPixelArea() { return MIN_REQUIRED_PIXEL_AREA_FLY_ADJUST; }
-    virtual LLMotionBlendType getBlendType() { return ADDITIVE_BLEND; }
->>>>>>> e1623bb2
-
-protected:
-    //-------------------------------------------------------------------------
-    // Member Data
-    //-------------------------------------------------------------------------
-    LLCharacter     *mCharacter;
-    LLPointer<LLJointState> mPelvisState;
-    F32             mRoll;
-};
-
-#endif // LL_LLKeyframeWalkMotion_H
+/**
+ * @file llkeyframewalkmotion.h
+ * @brief Implementation of LLKeframeWalkMotion class.
+ *
+ * $LicenseInfo:firstyear=2001&license=viewerlgpl$
+ * Second Life Viewer Source Code
+ * Copyright (C) 2010, Linden Research, Inc.
+ *
+ * This library is free software; you can redistribute it and/or
+ * modify it under the terms of the GNU Lesser General Public
+ * License as published by the Free Software Foundation;
+ * version 2.1 of the License only.
+ *
+ * This library is distributed in the hope that it will be useful,
+ * but WITHOUT ANY WARRANTY; without even the implied warranty of
+ * MERCHANTABILITY or FITNESS FOR A PARTICULAR PURPOSE.  See the GNU
+ * Lesser General Public License for more details.
+ *
+ * You should have received a copy of the GNU Lesser General Public
+ * License along with this library; if not, write to the Free Software
+ * Foundation, Inc., 51 Franklin Street, Fifth Floor, Boston, MA  02110-1301  USA
+ *
+ * Linden Research, Inc., 945 Battery Street, San Francisco, CA  94111  USA
+ * $/LicenseInfo$
+ */
+
+#ifndef LL_LLKEYFRAMEWALKMOTION_H
+#define LL_LLKEYFRAMEWALKMOTION_H
+
+//-----------------------------------------------------------------------------
+// Header files
+//-----------------------------------------------------------------------------
+#include "llkeyframemotion.h"
+#include "llcharacter.h"
+#include "v3dmath.h"
+
+#define MIN_REQUIRED_PIXEL_AREA_WALK_ADJUST (20.f)
+#define MIN_REQUIRED_PIXEL_AREA_FLY_ADJUST (20.f)
+
+//-----------------------------------------------------------------------------
+// class LLKeyframeWalkMotion
+//-----------------------------------------------------------------------------
+class LLKeyframeWalkMotion :
+    public LLKeyframeMotion
+{
+    friend class LLWalkAdjustMotion;
+public:
+    // Constructor
+    LLKeyframeWalkMotion(const LLUUID &id);
+
+    // Destructor
+    virtual ~LLKeyframeWalkMotion();
+
+public:
+    //-------------------------------------------------------------------------
+    // functions to support MotionController and MotionRegistry
+    //-------------------------------------------------------------------------
+
+    // static constructor
+    // all subclasses must implement such a function and register it
+    static LLMotion *create(const LLUUID &id) { return new LLKeyframeWalkMotion(id); }
+
+public:
+    //-------------------------------------------------------------------------
+    // animation callbacks to be implemented by subclasses
+    //-------------------------------------------------------------------------
+    virtual LLMotionInitStatus onInitialize(LLCharacter *character);
+    virtual bool onActivate();
+    virtual void onDeactivate();
+    virtual bool onUpdate(F32 time, U8* joint_mask);
+
+public:
+    //-------------------------------------------------------------------------
+    // Member Data
+    //-------------------------------------------------------------------------
+    LLCharacter *mCharacter;
+    F32         mCyclePhase;
+    F32         mRealTimeLast;
+    F32         mAdjTimeLast;
+    S32         mDownFoot;
+};
+
+class LLWalkAdjustMotion : public LLMotion
+{
+public:
+    // Constructor
+    LLWalkAdjustMotion(const LLUUID &id);
+
+public:
+    //-------------------------------------------------------------------------
+    // functions to support MotionController and MotionRegistry
+    //-------------------------------------------------------------------------
+
+    // static constructor
+    // all subclasses must implement such a function and register it
+    static LLMotion *create(const LLUUID &id) { return new LLWalkAdjustMotion(id); }
+
+public:
+    //-------------------------------------------------------------------------
+    // animation callbacks to be implemented by subclasses
+    //-------------------------------------------------------------------------
+    virtual LLMotionInitStatus onInitialize(LLCharacter *character);
+    virtual bool onActivate();
+    virtual void onDeactivate();
+    virtual bool onUpdate(F32 time, U8* joint_mask);
+    virtual LLJoint::JointPriority getPriority(){return LLJoint::HIGH_PRIORITY;}
+    virtual bool getLoop() { return true; }
+    virtual F32 getDuration() { return 0.f; }
+    virtual F32 getEaseInDuration() { return 0.f; }
+    virtual F32 getEaseOutDuration() { return 0.f; }
+    virtual F32 getMinPixelArea() { return MIN_REQUIRED_PIXEL_AREA_WALK_ADJUST; }
+    virtual LLMotionBlendType getBlendType() { return ADDITIVE_BLEND; }
+
+public:
+    //-------------------------------------------------------------------------
+    // Member Data
+    //-------------------------------------------------------------------------
+    LLCharacter     *mCharacter;
+    LLJoint*        mLeftAnkleJoint;
+    LLJoint*        mRightAnkleJoint;
+    LLPointer<LLJointState> mPelvisState;
+    LLJoint*        mPelvisJoint;
+    LLVector3d      mLastLeftFootGlobalPos;
+    LLVector3d      mLastRightFootGlobalPos;
+    F32             mLastTime;
+    F32             mAdjustedSpeed;
+    F32             mAnimSpeed;
+    F32             mRelativeDir;
+    LLVector3       mPelvisOffset;
+    F32             mAnkleOffset;
+};
+
+class LLFlyAdjustMotion : public LLMotion
+{
+public:
+    // Constructor
+    LLFlyAdjustMotion(const LLUUID &id);
+
+public:
+    //-------------------------------------------------------------------------
+    // functions to support MotionController and MotionRegistry
+    //-------------------------------------------------------------------------
+
+    // static constructor
+    // all subclasses must implement such a function and register it
+    static LLMotion *create(const LLUUID &id) { return new LLFlyAdjustMotion(id); }
+
+public:
+    //-------------------------------------------------------------------------
+    // animation callbacks to be implemented by subclasses
+    //-------------------------------------------------------------------------
+    virtual LLMotionInitStatus onInitialize(LLCharacter *character);
+    virtual bool onActivate();
+    virtual void onDeactivate() {};
+    virtual bool onUpdate(F32 time, U8* joint_mask);
+    virtual LLJoint::JointPriority getPriority(){return LLJoint::HIGHER_PRIORITY;}
+    virtual bool getLoop() { return true; }
+    virtual F32 getDuration() { return 0.f; }
+    virtual F32 getEaseInDuration() { return 0.f; }
+    virtual F32 getEaseOutDuration() { return 0.f; }
+    virtual F32 getMinPixelArea() { return MIN_REQUIRED_PIXEL_AREA_FLY_ADJUST; }
+    virtual LLMotionBlendType getBlendType() { return ADDITIVE_BLEND; }
+
+protected:
+    //-------------------------------------------------------------------------
+    // Member Data
+    //-------------------------------------------------------------------------
+    LLCharacter     *mCharacter;
+    LLPointer<LLJointState> mPelvisState;
+    F32             mRoll;
+};
+
+#endif // LL_LLKeyframeWalkMotion_H
+