--- conflicted
+++ resolved
@@ -1,87 +1,78 @@
-/**
- * @file llkeyframefallmotion.h
- * @brief Implementation of LLKeframeWalkMotion class.
- *
- * $LicenseInfo:firstyear=2001&license=viewerlgpl$
- * Second Life Viewer Source Code
- * Copyright (C) 2010, Linden Research, Inc.
- *
- * This library is free software; you can redistribute it and/or
- * modify it under the terms of the GNU Lesser General Public
- * License as published by the Free Software Foundation;
- * version 2.1 of the License only.
- *
- * This library is distributed in the hope that it will be useful,
- * but WITHOUT ANY WARRANTY; without even the implied warranty of
- * MERCHANTABILITY or FITNESS FOR A PARTICULAR PURPOSE.  See the GNU
- * Lesser General Public License for more details.
- *
- * You should have received a copy of the GNU Lesser General Public
- * License along with this library; if not, write to the Free Software
- * Foundation, Inc., 51 Franklin Street, Fifth Floor, Boston, MA  02110-1301  USA
- *
- * Linden Research, Inc., 945 Battery Street, San Francisco, CA  94111  USA
- * $/LicenseInfo$
- */
-
-#ifndef LL_LLKeyframeFallMotion_H
-#define LL_LLKeyframeFallMotion_H
-
-//-----------------------------------------------------------------------------
-// Header files
-//-----------------------------------------------------------------------------
-#include "llkeyframemotion.h"
-#include "llcharacter.h"
-
-//-----------------------------------------------------------------------------
-// class LLKeyframeFallMotion
-//-----------------------------------------------------------------------------
-class LLKeyframeFallMotion :
-    public LLKeyframeMotion
-{
-public:
-    // Constructor
-    LLKeyframeFallMotion(const LLUUID &id);
-
-    // Destructor
-    virtual ~LLKeyframeFallMotion();
-
-public:
-    //-------------------------------------------------------------------------
-    // functions to support MotionController and MotionRegistry
-    //-------------------------------------------------------------------------
-
-    // static constructor
-    // all subclasses must implement such a function and register it
-    static LLMotion *create(const LLUUID &id) { return new LLKeyframeFallMotion(id); }
-
-public:
-<<<<<<< HEAD
-	//-------------------------------------------------------------------------
-	// animation callbacks to be implemented by subclasses
-	//-------------------------------------------------------------------------
-	virtual LLMotionInitStatus onInitialize(LLCharacter *character);
-	virtual bool onActivate();
-	virtual F32 getEaseInDuration();
-	virtual bool onUpdate(F32 activeTime, U8* joint_mask);
-=======
-    //-------------------------------------------------------------------------
-    // animation callbacks to be implemented by subclasses
-    //-------------------------------------------------------------------------
-    virtual LLMotionInitStatus onInitialize(LLCharacter *character);
-    virtual BOOL onActivate();
-    virtual F32 getEaseInDuration();
-    virtual BOOL onUpdate(F32 activeTime, U8* joint_mask);
->>>>>>> e1623bb2
-
-protected:
-    //-------------------------------------------------------------------------
-    // Member Data
-    //-------------------------------------------------------------------------
-    LLCharacter*    mCharacter;
-    F32             mVelocityZ;
-    LLPointer<LLJointState> mPelvisState;
-    LLQuaternion    mRotationToGroundNormal;
-};
-
-#endif // LL_LLKeyframeFallMotion_H
+/**
+ * @file llkeyframefallmotion.h
+ * @brief Implementation of LLKeframeWalkMotion class.
+ *
+ * $LicenseInfo:firstyear=2001&license=viewerlgpl$
+ * Second Life Viewer Source Code
+ * Copyright (C) 2010, Linden Research, Inc.
+ *
+ * This library is free software; you can redistribute it and/or
+ * modify it under the terms of the GNU Lesser General Public
+ * License as published by the Free Software Foundation;
+ * version 2.1 of the License only.
+ *
+ * This library is distributed in the hope that it will be useful,
+ * but WITHOUT ANY WARRANTY; without even the implied warranty of
+ * MERCHANTABILITY or FITNESS FOR A PARTICULAR PURPOSE.  See the GNU
+ * Lesser General Public License for more details.
+ *
+ * You should have received a copy of the GNU Lesser General Public
+ * License along with this library; if not, write to the Free Software
+ * Foundation, Inc., 51 Franklin Street, Fifth Floor, Boston, MA  02110-1301  USA
+ *
+ * Linden Research, Inc., 945 Battery Street, San Francisco, CA  94111  USA
+ * $/LicenseInfo$
+ */
+
+#ifndef LL_LLKeyframeFallMotion_H
+#define LL_LLKeyframeFallMotion_H
+
+//-----------------------------------------------------------------------------
+// Header files
+//-----------------------------------------------------------------------------
+#include "llkeyframemotion.h"
+#include "llcharacter.h"
+
+//-----------------------------------------------------------------------------
+// class LLKeyframeFallMotion
+//-----------------------------------------------------------------------------
+class LLKeyframeFallMotion :
+    public LLKeyframeMotion
+{
+public:
+    // Constructor
+    LLKeyframeFallMotion(const LLUUID &id);
+
+    // Destructor
+    virtual ~LLKeyframeFallMotion();
+
+public:
+    //-------------------------------------------------------------------------
+    // functions to support MotionController and MotionRegistry
+    //-------------------------------------------------------------------------
+
+    // static constructor
+    // all subclasses must implement such a function and register it
+    static LLMotion *create(const LLUUID &id) { return new LLKeyframeFallMotion(id); }
+
+public:
+    //-------------------------------------------------------------------------
+    // animation callbacks to be implemented by subclasses
+    //-------------------------------------------------------------------------
+    virtual LLMotionInitStatus onInitialize(LLCharacter *character);
+    virtual bool onActivate();
+    virtual F32 getEaseInDuration();
+    virtual bool onUpdate(F32 activeTime, U8* joint_mask);
+
+protected:
+    //-------------------------------------------------------------------------
+    // Member Data
+    //-------------------------------------------------------------------------
+    LLCharacter*    mCharacter;
+    F32             mVelocityZ;
+    LLPointer<LLJointState> mPelvisState;
+    LLQuaternion    mRotationToGroundNormal;
+};
+
+#endif // LL_LLKeyframeFallMotion_H
+