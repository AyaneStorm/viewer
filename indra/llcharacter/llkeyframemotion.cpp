--- conflicted
+++ resolved
@@ -1905,15 +1905,7 @@
 				return FALSE;
 			}
 
-<<<<<<< HEAD
-			LLJoint* joint = mCharacter->findCollisionVolume(constraintp->mSourceConstraintVolume);
-=======
-			mJointMotionList->mConstraints.push_front(constraintp);
-
-			constraintp->mJointStateIndices = new S32[constraintp->mChainLength + 1]; // note: mChainLength is size-limited - comes from a byte
-			
 			LLJoint* joint = mCharacter->findCollisionVolume(constraintp->mSourceConstraintVolumeID);
->>>>>>> 260d2c7b
 			// get joint to which this collision volume is attached
 			if (!joint)
 			{
