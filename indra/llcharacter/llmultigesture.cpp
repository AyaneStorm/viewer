/**
 * @file llmultigesture.cpp
 * @brief Gestures that are asset-based and can have multiple steps.
 *
 * $LicenseInfo:firstyear=2004&license=viewerlgpl$
 * Second Life Viewer Source Code
 * Copyright (C) 2010, Linden Research, Inc.
 *
 * This library is free software; you can redistribute it and/or
 * modify it under the terms of the GNU Lesser General Public
 * License as published by the Free Software Foundation;
 * version 2.1 of the License only.
 *
 * This library is distributed in the hope that it will be useful,
 * but WITHOUT ANY WARRANTY; without even the implied warranty of
 * MERCHANTABILITY or FITNESS FOR A PARTICULAR PURPOSE.  See the GNU
 * Lesser General Public License for more details.
 *
 * You should have received a copy of the GNU Lesser General Public
 * License along with this library; if not, write to the Free Software
 * Foundation, Inc., 51 Franklin Street, Fifth Floor, Boston, MA  02110-1301  USA
 *
 * Linden Research, Inc., 945 Battery Street, San Francisco, CA  94111  USA
 * $/LicenseInfo$
 */

#include "linden_common.h"

#include <algorithm>

#include "stdio.h"

#include "llmultigesture.h"

#include "llerror.h"
#include "lldatapacker.h"
#include "llstl.h"

const S32 GESTURE_VERSION = 2;

//---------------------------------------------------------------------------
// LLMultiGesture
//---------------------------------------------------------------------------
LLMultiGesture::LLMultiGesture()
<<<<<<< HEAD
:   mKey(),
    mMask(),
    mName(),
    mTrigger(),
    mReplaceText(),
    mSteps(),
    mPlaying(FALSE),
    mCurrentStep(0),
    mDoneCallback(NULL),
    mCallbackData(NULL)
=======
>>>>>>> b1098308
{
    reset();
}

LLMultiGesture::~LLMultiGesture()
{
    std::for_each(mSteps.begin(), mSteps.end(), DeletePointer());
    mSteps.clear();
}

void LLMultiGesture::reset()
{
    mPlaying = FALSE;
    mCurrentStep = 0;
    mWaitTimer.reset();
<<<<<<< HEAD
    mWaitingTimer = FALSE;
    mWaitingAnimations = FALSE;
=======
    mWaitingAnimations = FALSE;
    mWaitingKeyRelease = FALSE;
    mWaitingTimer = FALSE;
    mTriggeredByKey = FALSE;
    mKeyReleased = FALSE;
>>>>>>> b1098308
    mWaitingAtEnd = FALSE;
    mRequestedAnimIDs.clear();
    mPlayingAnimIDs.clear();
}

S32 LLMultiGesture::getMaxSerialSize() const
{
    S32 max_size = 0;

    // ascii format, being very conservative about possible
    // label lengths.
    max_size += 64;     // version S32
    max_size += 64;     // key U8
    max_size += 64;     // mask U32
    max_size += 256;    // trigger string
    max_size += 256;    // replace string

    max_size += 64;     // step count S32

    for (LLGestureStep* step : mSteps)
    {
        max_size += 64; // type S32
        max_size += step->getMaxSerialSize();
    }

    /* binary format
    max_size += sizeof(S32);    // version
    max_size += sizeof(mKey);
    max_size += sizeof(mMask);
    max_size += mTrigger.length() + 1;  // for null

    max_size += sizeof(S32);    // step count

    std::vector<LLGestureStep*>::const_iterator it;
    for (it = mSteps.begin(); it != mSteps.end(); ++it)
    {
        LLGestureStep* step = *it;
        max_size += sizeof(S32);    // type
        max_size += step->getMaxSerialSize();
    }
    */

    return max_size;
}

BOOL LLMultiGesture::serialize(LLDataPacker& dp) const
{
    dp.packS32(GESTURE_VERSION, "version");
    dp.packU8(mKey, "key");
    dp.packU32(mMask, "mask");
    dp.packString(mTrigger, "trigger");
    dp.packString(mReplaceText, "replace");

    S32 count = (S32)mSteps.size();
    dp.packS32(count, "step_count");
    S32 i;
    for (i = 0; i < count; ++i)
    {
        LLGestureStep* step = mSteps[i];

        dp.packS32(step->getType(), "step_type");
        BOOL ok = step->serialize(dp);
        if (!ok)
        {
            return FALSE;
        }
    }
    return TRUE;
}

BOOL LLMultiGesture::deserialize(LLDataPacker& dp)
{
    S32 version;
    dp.unpackS32(version, "version");
    if (version != GESTURE_VERSION)
    {
        LL_WARNS() << "Bad LLMultiGesture version " << version
            << " should be " << GESTURE_VERSION
            << LL_ENDL;
        return FALSE;
    }

    dp.unpackU8(mKey, "key");
    dp.unpackU32(mMask, "mask");


    dp.unpackString(mTrigger, "trigger");

    dp.unpackString(mReplaceText, "replace");

    S32 count;
    dp.unpackS32(count, "step_count");
    if (count < 0)
    {
        LL_WARNS() << "Bad LLMultiGesture step count " << count << LL_ENDL;
        return FALSE;
    }

    S32 i;
    for (i = 0; i < count; ++i)
    {
        S32 type;
        dp.unpackS32(type, "step_type");

        EStepType step_type = (EStepType)type;
        switch(step_type)
        {
        case STEP_ANIMATION:
            {
                LLGestureStepAnimation* step = new LLGestureStepAnimation();
                BOOL ok = step->deserialize(dp);
                if (!ok) return FALSE;
                mSteps.push_back(step);
                break;
            }
        case STEP_SOUND:
            {
                LLGestureStepSound* step = new LLGestureStepSound();
                BOOL ok = step->deserialize(dp);
                if (!ok) return FALSE;
                mSteps.push_back(step);
                break;
            }
        case STEP_CHAT:
            {
                LLGestureStepChat* step = new LLGestureStepChat();
                BOOL ok = step->deserialize(dp);
                if (!ok) return FALSE;
                mSteps.push_back(step);
                break;
            }
        case STEP_WAIT:
            {
                LLGestureStepWait* step = new LLGestureStepWait();
                BOOL ok = step->deserialize(dp);
                if (!ok) return FALSE;
                mSteps.push_back(step);
                break;
            }
        default:
            {
                LL_WARNS() << "Bad LLMultiGesture step type " << type << LL_ENDL;
                return FALSE;
            }
        }
    }
    return TRUE;
}

void LLMultiGesture::dump()
{
    LL_INFOS() << "key " << S32(mKey) << " mask " << U32(mMask)
        << " trigger " << mTrigger
        << " replace " << mReplaceText
        << LL_ENDL;
    U32 i;
    for (i = 0; i < mSteps.size(); ++i)
    {
        LLGestureStep* step = mSteps[i];
        step->dump();
    }
}

//---------------------------------------------------------------------------
// LLGestureStepAnimation
//---------------------------------------------------------------------------
LLGestureStepAnimation::LLGestureStepAnimation()
:   LLGestureStep(),
    mAnimName("None"),
    mAnimAssetID(),
    mFlags(0x0)
{ }

LLGestureStepAnimation::~LLGestureStepAnimation()
{ }

S32 LLGestureStepAnimation::getMaxSerialSize() const
{
    S32 max_size = 0;

    // ascii
    max_size += 256;    // anim name
    max_size += 64;     // anim asset id
    max_size += 64;     // flags

    /* binary
    max_size += mAnimName.length() + 1;
    max_size += sizeof(mAnimAssetID);
    max_size += sizeof(mFlags);
    */
    return max_size;
}

BOOL LLGestureStepAnimation::serialize(LLDataPacker& dp) const
{
    dp.packString(mAnimName, "anim_name");
    dp.packUUID(mAnimAssetID, "asset_id");
    dp.packU32(mFlags, "flags");
    return TRUE;
}

BOOL LLGestureStepAnimation::deserialize(LLDataPacker& dp)
{
    dp.unpackString(mAnimName, "anim_name");

    // Apparently an earlier version of the gesture code added \r to the end
    // of the animation names.  Get rid of it.  JC
    if (!mAnimName.empty() && mAnimName[mAnimName.length() - 1] == '\r')
    {
        // chop the last character
        mAnimName.resize(mAnimName.length() - 1);
    }

    dp.unpackUUID(mAnimAssetID, "asset_id");
    dp.unpackU32(mFlags, "flags");
    return TRUE;
}
// *NOTE: result is translated in LLPreviewGesture::getLabel()
std::vector<std::string> LLGestureStepAnimation::getLabel() const
{
    std::vector<std::string> strings;

//  std::string label;
    if (mFlags & ANIM_FLAG_STOP)
    {
        strings.push_back( "AnimFlagStop");

//      label = "Stop Animation: ";
    }
    else
    {
        strings.push_back( "AnimFlagStart");

//      label = "Start Animation: ";
    }
    strings.push_back( mAnimName);
//  label += mAnimName;
    return strings;
}

void LLGestureStepAnimation::dump()
{
    LL_INFOS() << "step animation " << mAnimName
        << " id " << mAnimAssetID
        << " flags " << mFlags
        << LL_ENDL;
}

//---------------------------------------------------------------------------
// LLGestureStepSound
//---------------------------------------------------------------------------
LLGestureStepSound::LLGestureStepSound()
:   LLGestureStep(),
    mSoundName("None"),
    mSoundAssetID(),
    mFlags(0x0)
{ }

LLGestureStepSound::~LLGestureStepSound()
{ }

S32 LLGestureStepSound::getMaxSerialSize() const
{
    S32 max_size = 0;
    max_size += 256;    // sound name
    max_size += 64;     // sound asset id
    max_size += 64;     // flags
    /* binary
    max_size += mSoundName.length() + 1;
    max_size += sizeof(mSoundAssetID);
    max_size += sizeof(mFlags);
    */
    return max_size;
}

BOOL LLGestureStepSound::serialize(LLDataPacker& dp) const
{
    dp.packString(mSoundName, "sound_name");
    dp.packUUID(mSoundAssetID, "asset_id");
    dp.packU32(mFlags, "flags");
    return TRUE;
}

BOOL LLGestureStepSound::deserialize(LLDataPacker& dp)
{
    dp.unpackString(mSoundName, "sound_name");

    dp.unpackUUID(mSoundAssetID, "asset_id");
    dp.unpackU32(mFlags, "flags");
    return TRUE;
}
// *NOTE: result is translated in LLPreviewGesture::getLabel()
std::vector<std::string> LLGestureStepSound::getLabel() const
{
    std::vector<std::string> strings;
    strings.push_back( "Sound");
    strings.push_back( mSoundName);
//  std::string label("Sound: ");
//  label += mSoundName;
    return strings;
}

void LLGestureStepSound::dump()
{
    LL_INFOS() << "step sound " << mSoundName
        << " id " << mSoundAssetID
        << " flags " << mFlags
        << LL_ENDL;
}


//---------------------------------------------------------------------------
// LLGestureStepChat
//---------------------------------------------------------------------------
LLGestureStepChat::LLGestureStepChat()
:   LLGestureStep(),
    mChatText(),
    mFlags(0x0)
{ }

LLGestureStepChat::~LLGestureStepChat()
{ }

S32 LLGestureStepChat::getMaxSerialSize() const
{
    S32 max_size = 0;
    max_size += 256;    // chat text
    max_size += 64;     // flags
    /* binary
    max_size += mChatText.length() + 1;
    max_size += sizeof(mFlags);
    */
    return max_size;
}

BOOL LLGestureStepChat::serialize(LLDataPacker& dp) const
{
    dp.packString(mChatText, "chat_text");
    dp.packU32(mFlags, "flags");
    return TRUE;
}

BOOL LLGestureStepChat::deserialize(LLDataPacker& dp)
{
    dp.unpackString(mChatText, "chat_text");

    dp.unpackU32(mFlags, "flags");
    return TRUE;
}
// *NOTE: result is translated in LLPreviewGesture::getLabel()
std::vector<std::string> LLGestureStepChat::getLabel() const
{
    std::vector<std::string> strings;
    strings.push_back("Chat");
    strings.push_back(mChatText);
    return strings;
}

void LLGestureStepChat::dump()
{
    LL_INFOS() << "step chat " << mChatText
        << " flags " << mFlags
        << LL_ENDL;
}


//---------------------------------------------------------------------------
// LLGestureStepWait
//---------------------------------------------------------------------------
LLGestureStepWait::LLGestureStepWait()
:   LLGestureStep(),
    mWaitSeconds(0.f),
    mFlags(0x0)
{ }

LLGestureStepWait::~LLGestureStepWait()
{ }

S32 LLGestureStepWait::getMaxSerialSize() const
{
    S32 max_size = 0;
    max_size += 64;     // wait seconds
    max_size += 64;     // flags
    /* binary
    max_size += sizeof(mWaitSeconds);
    max_size += sizeof(mFlags);
    */
    return max_size;
}

BOOL LLGestureStepWait::serialize(LLDataPacker& dp) const
{
    dp.packF32(mWaitSeconds, "wait_seconds");
    dp.packU32(mFlags, "flags");
    return TRUE;
}

BOOL LLGestureStepWait::deserialize(LLDataPacker& dp)
{
    dp.unpackF32(mWaitSeconds, "wait_seconds");
    dp.unpackU32(mFlags, "flags");
    return TRUE;
}
// *NOTE: result is translated in LLPreviewGesture::getLabel()
std::vector<std::string> LLGestureStepWait::getLabel() const
{
    std::vector<std::string> strings;
    strings.push_back( "Wait" );

//  std::string label("--- Wait: ");
    if (mFlags & WAIT_FLAG_TIME)
    {
        char buffer[64];        /* Flawfinder: ignore */
        snprintf(buffer, sizeof(buffer), "%.1f seconds", (double)mWaitSeconds); /* Flawfinder: ignore */
        strings.push_back(buffer);
//      label += buffer;
    }
    else if (mFlags & WAIT_FLAG_ALL_ANIM)
    {
        strings.push_back("until animations are done");
    //  label += "until animations are done";
    }
    else
    {
        strings.push_back("");
    }

    return strings;
}


void LLGestureStepWait::dump()
{
    LL_INFOS() << "step wait " << mWaitSeconds
        << " flags " << mFlags
        << LL_ENDL;
}<|MERGE_RESOLUTION|>--- conflicted
+++ resolved
@@ -42,19 +42,6 @@
 // LLMultiGesture
 //---------------------------------------------------------------------------
 LLMultiGesture::LLMultiGesture()
-<<<<<<< HEAD
-:   mKey(),
-    mMask(),
-    mName(),
-    mTrigger(),
-    mReplaceText(),
-    mSteps(),
-    mPlaying(FALSE),
-    mCurrentStep(0),
-    mDoneCallback(NULL),
-    mCallbackData(NULL)
-=======
->>>>>>> b1098308
 {
     reset();
 }
@@ -70,16 +57,11 @@
     mPlaying = FALSE;
     mCurrentStep = 0;
     mWaitTimer.reset();
-<<<<<<< HEAD
-    mWaitingTimer = FALSE;
-    mWaitingAnimations = FALSE;
-=======
     mWaitingAnimations = FALSE;
     mWaitingKeyRelease = FALSE;
     mWaitingTimer = FALSE;
     mTriggeredByKey = FALSE;
     mKeyReleased = FALSE;
->>>>>>> b1098308
     mWaitingAtEnd = FALSE;
     mRequestedAnimIDs.clear();
     mPlayingAnimIDs.clear();
