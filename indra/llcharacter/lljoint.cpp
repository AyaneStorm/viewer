--- conflicted
+++ resolved
@@ -258,12 +258,7 @@
 	if (name == getName())
 		return this;
 
-<<<<<<< HEAD
-	for (joints_t::const_iterator iter = mChildren.begin();
-		 iter != mChildren.end(); ++iter)
-=======
 	for (LLJoint* joint : mChildren)
->>>>>>> 5a70639b
 	{
 		LLJoint *found = joint->findJoint(name);
 		if (found)
@@ -1042,9 +1037,6 @@
 	mSkinOffset = offset;
 }
 
-<<<<<<< HEAD
-=======
-
 //-----------------------------------------------------------------------------
 // clampRotation()
 //-----------------------------------------------------------------------------
@@ -1064,5 +1056,4 @@
 	}
 }
 
->>>>>>> 5a70639b
 // End
