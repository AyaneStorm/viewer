/**
 * @file lljoint.cpp
 * @brief Implementation of LLJoint class.
 *
 * $LicenseInfo:firstyear=2001&license=viewerlgpl$
 * Second Life Viewer Source Code
 * Copyright (C) 2010, Linden Research, Inc.
 *
 * This library is free software; you can redistribute it and/or
 * modify it under the terms of the GNU Lesser General Public
 * License as published by the Free Software Foundation;
 * version 2.1 of the License only.
 *
 * This library is distributed in the hope that it will be useful,
 * but WITHOUT ANY WARRANTY; without even the implied warranty of
 * MERCHANTABILITY or FITNESS FOR A PARTICULAR PURPOSE.  See the GNU
 * Lesser General Public License for more details.
 *
 * You should have received a copy of the GNU Lesser General Public
 * License along with this library; if not, write to the Free Software
 * Foundation, Inc., 51 Franklin Street, Fifth Floor, Boston, MA  02110-1301  USA
 *
 * Linden Research, Inc., 945 Battery Street, San Francisco, CA  94111  USA
 * $/LicenseInfo$
 */

//-----------------------------------------------------------------------------
// Header Files
//-----------------------------------------------------------------------------
#include "linden_common.h"

#include "lljoint.h"

#include "llmath.h"
#include "llcallstack.h"
#include <boost/algorithm/string.hpp>

S32 LLJoint::sNumUpdates = 0;
S32 LLJoint::sNumTouches = 0;

template <class T>
bool attachment_map_iter_compare_key(const T& a, const T& b)
{
    return a.first < b.first;
}

bool LLVector3OverrideMap::findActiveOverride(LLUUID& mesh_id, LLVector3& pos) const
{
    pos = LLVector3(0,0,0);
    mesh_id = LLUUID();
    bool found = false;

    map_type::const_iterator it = std::max_element(m_map.begin(),
                                                   m_map.end(),
                                                   attachment_map_iter_compare_key<map_type::value_type>);
    if (it != m_map.end())
    {
        found = true;
        pos = it->second;
        mesh_id = it->first;
    }
    return found;
}

void LLVector3OverrideMap::showJointVector3Overrides( std::ostringstream& os ) const
{
    map_type::const_iterator max_it = std::max_element(m_map.begin(),
                                                       m_map.end(),
                                                       attachment_map_iter_compare_key<map_type::value_type>);
    for (const map_type::value_type& pos_pair : m_map)
    {
        const LLVector3& pos = pos_pair.second;
        os << " " << "[" << pos_pair.first <<": " << pos << "]" << ((pos_pair==(*max_it)) ? "*" : "");
    }
}

U32 LLVector3OverrideMap::count() const
{
    return m_map.size();
}

void LLVector3OverrideMap::add(const LLUUID& mesh_id, const LLVector3& pos)
{
    m_map[mesh_id] = pos;
}

bool LLVector3OverrideMap::remove(const LLUUID& mesh_id)
{
    U32 remove_count = m_map.erase(mesh_id);
    return (remove_count > 0);
}

void LLVector3OverrideMap::clear()
{
    m_map.clear();
}

//-----------------------------------------------------------------------------
// LLJoint()
// Class Constructor
//-----------------------------------------------------------------------------


void LLJoint::init()
{
<<<<<<< HEAD
	mName = "unnamed";
	mParent = NULL;
	mXform.setScaleChildOffset(true);
	mXform.setScale(LLVector3(1.0f, 1.0f, 1.0f));
	mDirtyFlags = MATRIX_DIRTY | ROTATION_DIRTY | POSITION_DIRTY;
	mUpdateXform = true;
=======
    mName = "unnamed";
    mParent = NULL;
    mXform.setScaleChildOffset(TRUE);
    mXform.setScale(LLVector3(1.0f, 1.0f, 1.0f));
    mDirtyFlags = MATRIX_DIRTY | ROTATION_DIRTY | POSITION_DIRTY;
    mUpdateXform = TRUE;
>>>>>>> e7eced3c
    mSupport = SUPPORT_BASE;
    mEnd = LLVector3(0.0f, 0.0f, 0.0f);
}

LLJoint::LLJoint() :
    mJointNum(-1)
{
    init();
    touch();
}

LLJoint::LLJoint(S32 joint_num) :
    mJointNum(joint_num)
{
    init();
    touch();
}

//-----------------------------------------------------------------------------
// LLJoint()
// Class Constructor
//-----------------------------------------------------------------------------
LLJoint::LLJoint(const std::string &name, LLJoint *parent) :
    mJointNum(-2)
{
<<<<<<< HEAD
	init();
	mUpdateXform = false;
=======
    init();
    mUpdateXform = FALSE;
>>>>>>> e7eced3c

    setName(name);
    if (parent)
    {
        parent->addChild( this );
    }
    touch();
}

//-----------------------------------------------------------------------------
// ~LLJoint()
// Class Destructor
//-----------------------------------------------------------------------------
LLJoint::~LLJoint()
{
    if (mParent)
    {
        mParent->removeChild( this );
    }
    removeAllChildren();
}


//-----------------------------------------------------------------------------
// setup()
//-----------------------------------------------------------------------------
void LLJoint::setup(const std::string &name, LLJoint *parent)
{
    setName(name);
    if (parent)
    {
        parent->addChild( this );
    }
}

//-----------------------------------------------------------------------------
// setSupport()
//-----------------------------------------------------------------------------
void LLJoint::setSupport(const std::string& support_name)
{
    if (support_name == "extended")
    {
        setSupport(SUPPORT_EXTENDED);
    }
    else if (support_name == "base")
    {
        setSupport(SUPPORT_BASE);
    }
    else
    {
        LL_WARNS() << "unknown support string " << support_name << LL_ENDL;
        setSupport(SUPPORT_BASE);
    }
}


//-----------------------------------------------------------------------------
// touch()
// Sets all dirty flags for all children, recursively.
//-----------------------------------------------------------------------------
void LLJoint::touch(U32 flags)
{
    if ((flags | mDirtyFlags) != mDirtyFlags)
    {
        sNumTouches++;
        mDirtyFlags |= flags;
        U32 child_flags = flags;
        if (flags & ROTATION_DIRTY)
        {
            child_flags |= POSITION_DIRTY;
        }

        for (LLJoint* joint : mChildren)
        {
            joint->touch(child_flags);
        }
    }
}

//-----------------------------------------------------------------------------
// setJointNum()
//-----------------------------------------------------------------------------
void LLJoint::setJointNum(S32 joint_num)
{
    mJointNum = joint_num;
    if (mJointNum + 2 >= LL_CHARACTER_MAX_ANIMATED_JOINTS)
    {
        LL_INFOS() << "LL_CHARACTER_MAX_ANIMATED_JOINTS needs to be increased" << LL_ENDL;
        LL_ERRS() << "joint_num " << joint_num << " + 2 is too large for " << LL_CHARACTER_MAX_ANIMATED_JOINTS << LL_ENDL;
    }
}
//-----------------------------------------------------------------------------
// getRoot()
//-----------------------------------------------------------------------------
LLJoint *LLJoint::getRoot()
{
    if ( getParent() == NULL )
    {
        return this;
    }
    return getParent()->getRoot();
}


//-----------------------------------------------------------------------------
// findJoint()
//-----------------------------------------------------------------------------
LLJoint *LLJoint::findJoint( const std::string &name )
{
    if (name == getName())
        return this;

    for (LLJoint* joint : mChildren)
    {
        LLJoint *found = joint->findJoint(name);
        if (found)
        {
            return found;
        }
    }

    return NULL;
}


//--------------------------------------------------------------------
// addChild()
//--------------------------------------------------------------------
void LLJoint::addChild(LLJoint* joint)
{
    if (joint->mParent)
        joint->mParent->removeChild(joint);

    mChildren.push_back(joint);
    joint->mXform.setParent(&mXform);
    joint->mParent = this;
    joint->touch();
}


//--------------------------------------------------------------------
// removeChild()
//--------------------------------------------------------------------
void LLJoint::removeChild(LLJoint* joint)
{
    joints_t::iterator iter = std::find(mChildren.begin(), mChildren.end(), joint);
    if (iter != mChildren.end())
    {
        mChildren.erase(iter);

        joint->mXform.setParent(NULL);
        joint->mParent = NULL;
        joint->touch();
    }
}


//--------------------------------------------------------------------
// removeAllChildren()
//--------------------------------------------------------------------
void LLJoint::removeAllChildren()
{
    for (LLJoint* joint : mChildren)
    {
        if (joint)
        {
            joint->mXform.setParent(NULL);
            joint->mParent = NULL;
            joint->touch();
            //delete joint;
        }
    }
    mChildren.clear();
}


//--------------------------------------------------------------------
// getPosition()
//--------------------------------------------------------------------
const LLVector3& LLJoint::getPosition()
{
    return mXform.getPosition();
}

bool do_debug_joint(const std::string& name)
{
    if (std::find(LLJoint::s_debugJointNames.begin(), LLJoint::s_debugJointNames.end(),name) != LLJoint::s_debugJointNames.end())
    {
        return true;
    }
    return false;
}

//--------------------------------------------------------------------
// setPosition()
//--------------------------------------------------------------------
void LLJoint::setPosition( const LLVector3& requested_pos, bool apply_attachment_overrides )
{
    LLVector3 pos(requested_pos);

    LLVector3 active_override;
    LLUUID mesh_id;
    if (apply_attachment_overrides && m_attachmentPosOverrides.findActiveOverride(mesh_id,active_override))
    {
        if (pos != active_override && do_debug_joint(getName()))
        {
            LLScopedContextString str("setPosition");
            LL_DEBUGS("Avatar") << " joint " << getName() << " requested_pos " << requested_pos
                                << " overriden by attachment " << active_override << LL_ENDL;
        }
        pos = active_override;
    }
    if ((pos != getPosition()) && do_debug_joint(getName()))
    {
        LLScopedContextString str("setPosition");
        LLCallStack cs;
        LLContextStatus con_status;
        LL_DEBUGS("Avatar") << " joint " << getName() << " set pos " << pos << LL_ENDL;
        LL_DEBUGS("Avatar") << "CONTEXT:\n" << "====================\n" << con_status << "====================" << LL_ENDL;
        LL_DEBUGS("Avatar") << "STACK:\n" << "====================\n" << cs << "====================" << LL_ENDL;
    }
    if (pos != getPosition())
    {
        mXform.setPosition(pos);
        touch(MATRIX_DIRTY | POSITION_DIRTY);
    }
}

void LLJoint::setDefaultPosition( const LLVector3& pos )
{
    mDefaultPosition = pos;
}

const LLVector3& LLJoint::getDefaultPosition() const
{
    return mDefaultPosition;
}

void LLJoint::setDefaultScale( const LLVector3& scale )
{
    mDefaultScale = scale;
}

const LLVector3& LLJoint::getDefaultScale() const
{
    return mDefaultScale;
}

void showJointPosOverrides( const LLJoint& joint, const std::string& note, const std::string& av_info )
{
        std::ostringstream os;
        os << joint.m_posBeforeOverrides;
        joint.m_attachmentPosOverrides.showJointVector3Overrides(os);
        LL_DEBUGS("Avatar") << av_info << " joint " << joint.getName() << " " << note << " " << os.str() << LL_ENDL;
}

void showJointScaleOverrides( const LLJoint& joint, const std::string& note, const std::string& av_info )
{
        std::ostringstream os;
        os << joint.m_scaleBeforeOverrides;
        joint.m_attachmentScaleOverrides.showJointVector3Overrides(os);
        LL_DEBUGS("Avatar") << av_info << " joint " << joint.getName() << " " << note << " " << os.str() << LL_ENDL;
}

bool LLJoint::aboveJointPosThreshold(const LLVector3& pos) const
{
    LLVector3 diff = pos - getDefaultPosition();
    const F32 max_joint_pos_offset = LL_JOINT_TRESHOLD_POS_OFFSET; // 0.1 mm
    return diff.lengthSquared() > max_joint_pos_offset * max_joint_pos_offset;
}

bool LLJoint::aboveJointScaleThreshold(const LLVector3& scale) const
{
    LLVector3 diff = scale - getDefaultScale();
    const F32 max_joint_scale_offset = 0.0001f; // 0.1 mm
    return diff.lengthSquared() > max_joint_scale_offset * max_joint_scale_offset;
}

//--------------------------------------------------------------------
// addAttachmentPosOverride()
//--------------------------------------------------------------------
void LLJoint::addAttachmentPosOverride( const LLVector3& pos, const LLUUID& mesh_id, const std::string& av_info, bool& active_override_changed )
{
    active_override_changed = false;
    if (mesh_id.isNull())
    {
        return;
    }
    LLVector3 before_pos;
    LLUUID before_mesh_id;
    bool has_active_override_before = hasAttachmentPosOverride( before_pos, before_mesh_id );
    if (!m_attachmentPosOverrides.count())
    {
        if (do_debug_joint(getName()))
        {
            LL_DEBUGS("Avatar") << "av " << av_info << " joint " << getName() << " saving m_posBeforeOverrides " << getPosition() << LL_ENDL;
        }
        m_posBeforeOverrides = getPosition();
    }
    m_attachmentPosOverrides.add(mesh_id,pos);
    LLVector3 after_pos;
    LLUUID after_mesh_id;
    hasAttachmentPosOverride(after_pos, after_mesh_id);
    if (!has_active_override_before || (after_pos != before_pos))
    {
        active_override_changed = true;
        if (do_debug_joint(getName()))
        {
            LL_DEBUGS("Avatar") << "av " << av_info << " joint " << getName() << " addAttachmentPosOverride for mesh " << mesh_id << " pos " << pos << LL_ENDL;
        }
        updatePos(av_info);
    }
}

//--------------------------------------------------------------------
// removeAttachmentPosOverride()
//--------------------------------------------------------------------
void LLJoint::removeAttachmentPosOverride( const LLUUID& mesh_id, const std::string& av_info, bool& active_override_changed )
{
    active_override_changed = false;
    if (mesh_id.isNull())
    {
        return;
    }
    LLVector3 before_pos;
    LLUUID before_mesh_id;
    hasAttachmentPosOverride( before_pos, before_mesh_id );
    if (m_attachmentPosOverrides.remove(mesh_id))
    {
        LLVector3 after_pos;
        LLUUID after_mesh_id;
        bool has_active_override_after = hasAttachmentPosOverride(after_pos, after_mesh_id);
        if (!has_active_override_after || (after_pos != before_pos))
        {
            active_override_changed = true;
            if (do_debug_joint(getName()))
            {
                LL_DEBUGS("Avatar") << "av " << av_info << " joint " << getName()
                                    << " removeAttachmentPosOverride for " << mesh_id << LL_ENDL;
                showJointPosOverrides(*this, "remove", av_info);
            }
            updatePos(av_info);
        }
    }
}

//--------------------------------------------------------------------
 // hasAttachmentPosOverride()
 //--------------------------------------------------------------------
bool LLJoint::hasAttachmentPosOverride( LLVector3& pos, LLUUID& mesh_id ) const
{
    return m_attachmentPosOverrides.findActiveOverride(mesh_id,pos);
}

//--------------------------------------------------------------------
// clearAttachmentPosOverrides()
//--------------------------------------------------------------------
void LLJoint::clearAttachmentPosOverrides()
{
    if (m_attachmentPosOverrides.count())
    {
        m_attachmentPosOverrides.clear();
        setPosition(m_posBeforeOverrides);
    }
}

//--------------------------------------------------------------------
// getAllAttachmentPosOverrides()
//--------------------------------------------------------------------
void LLJoint::getAllAttachmentPosOverrides(S32& num_pos_overrides,
                                           std::set<LLVector3>& distinct_pos_overrides) const
{
    num_pos_overrides = m_attachmentPosOverrides.count();
    for (const LLVector3OverrideMap::map_type::value_type& pos_override_pair : m_attachmentPosOverrides.getMap())
    {
        distinct_pos_overrides.insert(pos_override_pair.second);
    }
}

//--------------------------------------------------------------------
// getAllAttachmentScaleOverrides()
//--------------------------------------------------------------------
void LLJoint::getAllAttachmentScaleOverrides(S32& num_scale_overrides,
                                             std::set<LLVector3>& distinct_scale_overrides) const
{
    num_scale_overrides = m_attachmentScaleOverrides.count();
    for (const LLVector3OverrideMap::map_type::value_type& scale_override_pair : m_attachmentScaleOverrides.getMap())
    {
        distinct_scale_overrides.insert(scale_override_pair.second);
    }
}

//--------------------------------------------------------------------
// showAttachmentPosOverrides()
//--------------------------------------------------------------------
void LLJoint::showAttachmentPosOverrides(const std::string& av_info) const
{
    LLVector3 active_override;
    bool has_active_override;
    LLUUID mesh_id;
    has_active_override = m_attachmentPosOverrides.findActiveOverride(mesh_id,active_override);
    U32 count = m_attachmentPosOverrides.count();
    if (count==1)
    {
        LLVector3OverrideMap::map_type::const_iterator it = m_attachmentPosOverrides.getMap().begin();
        std::string highlight = (has_active_override && (it->second == active_override)) ? "*" : "";
        LL_DEBUGS("Avatar") << "av " << av_info << " joint " << getName()
                            << " has single attachment pos override " << highlight << "" << it->second << " default " << mDefaultPosition << LL_ENDL;
    }
    else if (count>1)
    {
        LL_DEBUGS("Avatar") << "av " << av_info << " joint " << getName() << " has " << count << " attachment pos overrides" << LL_ENDL;
        std::set<LLVector3> distinct_offsets;
        for (const LLVector3OverrideMap::map_type::value_type& pos_override_pair : m_attachmentPosOverrides.getMap())
        {
            distinct_offsets.insert(pos_override_pair.second);
        }
        if (distinct_offsets.size()>1)
        {
            LL_DEBUGS("Avatar") << "CONFLICTS, " << distinct_offsets.size() << " different values" << LL_ENDL;
        }
        else
        {
            LL_DEBUGS("Avatar") << "no conflicts" << LL_ENDL;
        }
        for (const LLVector3& offset : distinct_offsets)
        {
            std::string highlight = (has_active_override && offset == active_override) ? "*" : "";
            LL_DEBUGS("Avatar") << "  POS " << highlight << "" << offset << " default " << mDefaultPosition << LL_ENDL;
        }
    }
}

//--------------------------------------------------------------------
// updatePos()
//--------------------------------------------------------------------
void LLJoint::updatePos(const std::string& av_info)
{
    LLVector3 pos, found_pos;
    LLUUID mesh_id;
    if (m_attachmentPosOverrides.findActiveOverride(mesh_id,found_pos))
    {
        if (do_debug_joint(getName()))
        {
            LL_DEBUGS("Avatar") << "av " << av_info << " joint " << getName() << " updatePos, winner of " << m_attachmentPosOverrides.count() << " is mesh " << mesh_id << " pos " << found_pos << LL_ENDL;
        }
        pos = found_pos;
    }
    else
    {
        if (do_debug_joint(getName()))
        {
            LL_DEBUGS("Avatar") << "av " << av_info << " joint " << getName() << " updatePos, winner is posBeforeOverrides " << m_posBeforeOverrides << LL_ENDL;
        }
        pos = m_posBeforeOverrides;
    }
    setPosition(pos);
}

//--------------------------------------------------------------------
// updateScale()
//--------------------------------------------------------------------
void LLJoint::updateScale(const std::string& av_info)
{
    LLVector3 scale, found_scale;
    LLUUID mesh_id;
    if (m_attachmentScaleOverrides.findActiveOverride(mesh_id,found_scale))
    {
        if (do_debug_joint(getName()))
        {
            LL_DEBUGS("Avatar") << "av " << av_info << " joint " << getName() << " updateScale, winner of " << m_attachmentScaleOverrides.count() << " is mesh " << mesh_id << " scale " << found_scale << LL_ENDL;
        }
        scale = found_scale;
    }
    else
    {
        if (do_debug_joint(getName()))
        {
            LL_DEBUGS("Avatar") << "av " << av_info << " joint " << getName() << " updateScale, winner is scaleBeforeOverrides " << m_scaleBeforeOverrides << LL_ENDL;
        }
        scale = m_scaleBeforeOverrides;
    }
    setScale(scale);
}

//--------------------------------------------------------------------
// addAttachmentScaleOverride()
//--------------------------------------------------------------------
void LLJoint::addAttachmentScaleOverride( const LLVector3& scale, const LLUUID& mesh_id, const std::string& av_info )
{
    if (mesh_id.isNull())
    {
        return;
    }
    if (!m_attachmentScaleOverrides.count())
    {
        if (do_debug_joint(getName()))
        {
            LL_DEBUGS("Avatar") << "av " << av_info << " joint " << getName() << " saving m_scaleBeforeOverrides " << getScale() << LL_ENDL;
        }
        m_scaleBeforeOverrides = getScale();
    }
    m_attachmentScaleOverrides.add(mesh_id,scale);
    if (do_debug_joint(getName()))
    {
        LL_DEBUGS("Avatar") << "av " << av_info << " joint " << getName() << " addAttachmentScaleOverride for mesh " << mesh_id << " scale " << scale << LL_ENDL;
    }
    updateScale(av_info);
}

//--------------------------------------------------------------------
// removeAttachmentScaleOverride()
//--------------------------------------------------------------------
void LLJoint::removeAttachmentScaleOverride( const LLUUID& mesh_id, const std::string& av_info )
{
    if (mesh_id.isNull())
    {
        return;
    }
    if (m_attachmentScaleOverrides.remove(mesh_id))
    {
        if (do_debug_joint(getName()))
        {
            LL_DEBUGS("Avatar") << "av " << av_info << " joint " << getName()
                                << " removeAttachmentScaleOverride for " << mesh_id << LL_ENDL;
            showJointScaleOverrides(*this, "remove", av_info);
        }
        updateScale(av_info);
    }
}

//--------------------------------------------------------------------
 // hasAttachmentScaleOverride()
 //--------------------------------------------------------------------
bool LLJoint::hasAttachmentScaleOverride( LLVector3& scale, LLUUID& mesh_id ) const
{
    return m_attachmentScaleOverrides.findActiveOverride(mesh_id,scale);
}

//--------------------------------------------------------------------
// clearAttachmentScaleOverrides()
//--------------------------------------------------------------------
void LLJoint::clearAttachmentScaleOverrides()
{
    if (m_attachmentScaleOverrides.count())
    {
        m_attachmentScaleOverrides.clear();
        setScale(m_scaleBeforeOverrides);
    }
}

//--------------------------------------------------------------------
// showAttachmentScaleOverrides()
//--------------------------------------------------------------------
void LLJoint::showAttachmentScaleOverrides(const std::string& av_info) const
{
    LLVector3 active_override;
    bool has_active_override;
    LLUUID mesh_id;
    has_active_override = m_attachmentScaleOverrides.findActiveOverride(mesh_id,active_override);
    U32 count = m_attachmentScaleOverrides.count();
    if (count==1)
    {
        LLVector3OverrideMap::map_type::const_iterator it = m_attachmentScaleOverrides.getMap().begin();
        std::string highlight = (has_active_override && (it->second == active_override)) ? "*" : "";
        LL_DEBUGS("Avatar") << "av " << av_info << " joint " << getName()
                            << " has single attachment scale override " << highlight << "" << it->second << " default " << mDefaultScale << LL_ENDL;
    }
    else if (count>1)
    {
        LL_DEBUGS("Avatar") << "av " << av_info << " joint " << getName() << " has " << count << " attachment scale overrides" << LL_ENDL;
        std::set<LLVector3> distinct_offsets;
        for (const LLVector3OverrideMap::map_type::value_type& scale_override_pair : m_attachmentScaleOverrides.getMap())
        {
            distinct_offsets.insert(scale_override_pair.second);
        }
        if (distinct_offsets.size()>1)
        {
            LL_DEBUGS("Avatar") << "CONFLICTS, " << distinct_offsets.size() << " different values" << LL_ENDL;
        }
        else
        {
            LL_DEBUGS("Avatar") << "no conflicts" << LL_ENDL;
        }
        for (const LLVector3& offset : distinct_offsets)
        {
            std::string highlight = (has_active_override && offset == active_override) ? "*" : "";
            LL_DEBUGS("Avatar") << "  POS " << highlight << "" << offset << " default " << mDefaultScale << LL_ENDL;
        }
    }
}

// init static
LLJoint::debug_joint_name_t LLJoint::s_debugJointNames = debug_joint_name_t();

//--------------------------------------------------------------------
// setDebugJointNames
//--------------------------------------------------------------------
void LLJoint::setDebugJointNames(const debug_joint_name_t& names)
{
    s_debugJointNames = names;
}
void LLJoint::setDebugJointNames(const std::string& names_string)
{
    debug_joint_name_t names;
    boost::split(names, names_string, boost::is_any_of(" :,"));
    setDebugJointNames(names);
}

//--------------------------------------------------------------------
// getWorldPosition()
//--------------------------------------------------------------------
LLVector3 LLJoint::getWorldPosition()
{
    updateWorldPRSParent();
    return mXform.getWorldPosition();
}

//-----------------------------------------------------------------------------
// getLastWorldPosition()
//-----------------------------------------------------------------------------
LLVector3 LLJoint::getLastWorldPosition()
{
    return mXform.getWorldPosition();
}
//--------------------------------------------------------------------
// setWorldPosition()
//--------------------------------------------------------------------
void LLJoint::setWorldPosition( const LLVector3& pos )
{
    if (mParent == NULL)
    {
        this->setPosition( pos );
        return;
    }

    LLMatrix4 temp_matrix = getWorldMatrix();
    temp_matrix.mMatrix[VW][VX] = pos.mV[VX];
    temp_matrix.mMatrix[VW][VY] = pos.mV[VY];
    temp_matrix.mMatrix[VW][VZ] = pos.mV[VZ];

    LLMatrix4 parentWorldMatrix = mParent->getWorldMatrix();
    LLMatrix4 invParentWorldMatrix = parentWorldMatrix.invert();

    temp_matrix *= invParentWorldMatrix;

    LLVector3 localPos( temp_matrix.mMatrix[VW][VX],
                        temp_matrix.mMatrix[VW][VY],
                        temp_matrix.mMatrix[VW][VZ] );

    setPosition( localPos );
}


//--------------------------------------------------------------------
// getRotation()
//--------------------------------------------------------------------
const LLQuaternion& LLJoint::getRotation()
{
    return mXform.getRotation();
}


//--------------------------------------------------------------------
// setRotation()
//--------------------------------------------------------------------
void LLJoint::setRotation( const LLQuaternion& rot )
{
    if (rot.isFinite())
    {
    //  if (mXform.getRotation() != rot)
        {
            mXform.setRotation(rot);
            touch(MATRIX_DIRTY | ROTATION_DIRTY);
        }
    }
}


//--------------------------------------------------------------------
// getWorldRotation()
//--------------------------------------------------------------------
LLQuaternion LLJoint::getWorldRotation()
{
    updateWorldPRSParent();

    return mXform.getWorldRotation();
}

//-----------------------------------------------------------------------------
// getLastWorldRotation()
//-----------------------------------------------------------------------------
LLQuaternion LLJoint::getLastWorldRotation()
{
    return mXform.getWorldRotation();
}

//--------------------------------------------------------------------
// setWorldRotation()
//--------------------------------------------------------------------
void LLJoint::setWorldRotation( const LLQuaternion& rot )
{
    if (mParent == NULL)
    {
        this->setRotation( rot );
        return;
    }

    LLMatrix4 temp_mat(rot);

    LLMatrix4 parentWorldMatrix = mParent->getWorldMatrix();
    parentWorldMatrix.mMatrix[VW][VX] = 0;
    parentWorldMatrix.mMatrix[VW][VY] = 0;
    parentWorldMatrix.mMatrix[VW][VZ] = 0;

    LLMatrix4 invParentWorldMatrix = parentWorldMatrix.invert();

    temp_mat *= invParentWorldMatrix;

    setRotation(LLQuaternion(temp_mat));
}


//--------------------------------------------------------------------
// getScale()
//--------------------------------------------------------------------
const LLVector3& LLJoint::getScale()
{
    return mXform.getScale();
}

//--------------------------------------------------------------------
// setScale()
//--------------------------------------------------------------------
void LLJoint::setScale( const LLVector3& requested_scale, bool apply_attachment_overrides )
{
    LLVector3 scale(requested_scale);
    LLUUID mesh_id;
    LLVector3 active_override;
    if (apply_attachment_overrides && m_attachmentScaleOverrides.findActiveOverride(mesh_id,active_override))
    {
        if (scale != active_override && do_debug_joint(getName()))
        {
            LLScopedContextString str("setScale");
            LL_DEBUGS("Avatar") << " joint " << getName() << " requested_scale " << requested_scale
                                << " overriden by attachment " << active_override << LL_ENDL;
        }
        scale = active_override;
    }
    if ((mXform.getScale() != scale) && do_debug_joint(getName()))
    {
        LLScopedContextString str("setScale");
        LLCallStack cs;
        LLContextStatus con_status;
        LL_DEBUGS("Avatar") << " joint " << getName() << " set scale " << scale << LL_ENDL;
        LL_DEBUGS("Avatar") << "CONTEXT:\n" << "====================\n" << con_status << LL_ENDL;
        LL_DEBUGS("Avatar") << "STACK:\n" << "====================\n" << cs << "====================" << LL_ENDL;
    }
    mXform.setScale(scale);
    touch();

}



//--------------------------------------------------------------------
// getWorldMatrix()
//--------------------------------------------------------------------
const LLMatrix4 &LLJoint::getWorldMatrix()
{
    updateWorldMatrixParent();

    return mXform.getWorldMatrix();
}

const LLMatrix4a& LLJoint::getWorldMatrix4a()
{
    updateWorldMatrixParent();

    return mWorldMatrix;
}


//--------------------------------------------------------------------
// setWorldMatrix()
//--------------------------------------------------------------------
void LLJoint::setWorldMatrix( const LLMatrix4& mat )
{
    LL_INFOS() << "WARNING: LLJoint::setWorldMatrix() not correctly implemented yet" << LL_ENDL;
    // extract global translation
    LLVector3 trans(    mat.mMatrix[VW][VX],
                        mat.mMatrix[VW][VY],
                        mat.mMatrix[VW][VZ] );

    // extract global rotation
    LLQuaternion rot( mat );

    setWorldPosition( trans );
    setWorldRotation( rot );
}

//-----------------------------------------------------------------------------
// updateWorldMatrixParent()
//-----------------------------------------------------------------------------
void LLJoint::updateWorldMatrixParent()
{
    if (mDirtyFlags & MATRIX_DIRTY)
    {
        LLJoint *parent = getParent();
        if (parent)
        {
            parent->updateWorldMatrixParent();
        }
        updateWorldMatrix();
    }
}

//-----------------------------------------------------------------------------
// updateWorldPRSParent()
//-----------------------------------------------------------------------------
void LLJoint::updateWorldPRSParent()
{
    if (mDirtyFlags & (ROTATION_DIRTY | POSITION_DIRTY))
    {
        LLJoint *parent = getParent();
        if (parent)
        {
            parent->updateWorldPRSParent();
        }

        mXform.update();
        mDirtyFlags &= ~(ROTATION_DIRTY | POSITION_DIRTY);
    }
}

//-----------------------------------------------------------------------------
// updateWorldMatrixChildren()
//-----------------------------------------------------------------------------
void LLJoint::updateWorldMatrixChildren()
{
    if (!this->mUpdateXform) return;

    if (mDirtyFlags & MATRIX_DIRTY)
    {
        updateWorldMatrix();
    }
    for (LLJoint* joint : mChildren)
    {
        joint->updateWorldMatrixChildren();
    }
}

//-----------------------------------------------------------------------------
// updateWorldMatrix()
//-----------------------------------------------------------------------------
void LLJoint::updateWorldMatrix()
{
<<<<<<< HEAD
	if (mDirtyFlags & MATRIX_DIRTY)
	{
		sNumUpdates++;
		mXform.updateMatrix(false);
=======
    if (mDirtyFlags & MATRIX_DIRTY)
    {
        sNumUpdates++;
        mXform.updateMatrix(FALSE);
>>>>>>> e7eced3c
        mWorldMatrix.loadu(mXform.getWorldMatrix());
        mDirtyFlags = 0x0;
    }
}

//--------------------------------------------------------------------
// getSkinOffset()
//--------------------------------------------------------------------
const LLVector3 &LLJoint::getSkinOffset()
{
    return mSkinOffset;
}


//--------------------------------------------------------------------
// setSkinOffset()
//--------------------------------------------------------------------
void LLJoint::setSkinOffset( const LLVector3& offset )
{
    mSkinOffset = offset;
}


//-----------------------------------------------------------------------------
// clampRotation()
//-----------------------------------------------------------------------------
void LLJoint::clampRotation(LLQuaternion old_rot, LLQuaternion new_rot)
{
    LLVector3 main_axis(1.f, 0.f, 0.f);

    for (LLJoint* joint : mChildren)
    {
        if (joint->isAnimatable())
        {
            main_axis = joint->getPosition();
            main_axis.normVec();
            // only care about first animatable child
            break;
        }
    }
}

// End
<|MERGE_RESOLUTION|>--- conflicted
+++ resolved
@@ -103,21 +103,12 @@
 
 void LLJoint::init()
 {
-<<<<<<< HEAD
-	mName = "unnamed";
-	mParent = NULL;
-	mXform.setScaleChildOffset(true);
-	mXform.setScale(LLVector3(1.0f, 1.0f, 1.0f));
-	mDirtyFlags = MATRIX_DIRTY | ROTATION_DIRTY | POSITION_DIRTY;
-	mUpdateXform = true;
-=======
     mName = "unnamed";
     mParent = NULL;
-    mXform.setScaleChildOffset(TRUE);
+    mXform.setScaleChildOffset(true);
     mXform.setScale(LLVector3(1.0f, 1.0f, 1.0f));
     mDirtyFlags = MATRIX_DIRTY | ROTATION_DIRTY | POSITION_DIRTY;
-    mUpdateXform = TRUE;
->>>>>>> e7eced3c
+    mUpdateXform = true;
     mSupport = SUPPORT_BASE;
     mEnd = LLVector3(0.0f, 0.0f, 0.0f);
 }
@@ -143,13 +134,8 @@
 LLJoint::LLJoint(const std::string &name, LLJoint *parent) :
     mJointNum(-2)
 {
-<<<<<<< HEAD
-	init();
-	mUpdateXform = false;
-=======
     init();
-    mUpdateXform = FALSE;
->>>>>>> e7eced3c
+    mUpdateXform = false;
 
     setName(name);
     if (parent)
@@ -1007,17 +993,10 @@
 //-----------------------------------------------------------------------------
 void LLJoint::updateWorldMatrix()
 {
-<<<<<<< HEAD
-	if (mDirtyFlags & MATRIX_DIRTY)
-	{
-		sNumUpdates++;
-		mXform.updateMatrix(false);
-=======
     if (mDirtyFlags & MATRIX_DIRTY)
     {
         sNumUpdates++;
-        mXform.updateMatrix(FALSE);
->>>>>>> e7eced3c
+        mXform.updateMatrix(false);
         mWorldMatrix.loadu(mXform.getWorldMatrix());
         mDirtyFlags = 0x0;
     }
