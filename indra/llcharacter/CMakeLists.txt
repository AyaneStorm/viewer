--- conflicted
+++ resolved
@@ -65,13 +65,12 @@
 target_include_directories( llcharacter  INTERFACE   ${CMAKE_CURRENT_SOURCE_DIR})
 
 target_link_libraries(
-<<<<<<< HEAD
-    llcharacter
-    ${LLCOMMON_LIBRARIES}
-    ${LLMATH_LIBRARIES}
-    ${LLMESSAGE_LIBRARIES}
-    ${LLFILESYSTEM_LIBRARIES}
-    ${LLXML_LIBRARIES}
+        llcharacter
+        llcommon
+        llmath
+        llmessage
+        llfilesystem
+        llxml
     )
 
 # Add tests
@@ -94,12 +93,3 @@
   )
   LL_ADD_PROJECT_UNIT_TESTS(llcharacter "${llcharacter_TEST_SOURCE_FILES}")
 endif (LL_TESTS)
-=======
-        llcharacter
-        llcommon
-        llmath
-        llmessage
-        llfilesystem
-        llxml
-    )
->>>>>>> 2e713ea5
