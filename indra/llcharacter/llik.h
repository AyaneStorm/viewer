--- conflicted
+++ resolved
@@ -523,12 +523,8 @@
         LLVector3 mLocalScale;
         LLVector3 mTargetPos;
         LLQuaternion mTargetRot;
-<<<<<<< HEAD
         U8 mChainLimit = 0;
-        U8 mFlags = 0; // per-feature bits
-=======
         Flag mFlags = 0; // per-feature bits
->>>>>>> e8d89a4a
     };
 
     using ptr_t = std::shared_ptr<Joint>;
@@ -759,24 +755,12 @@
     //void adjustTargets(joint_config_map_t& targets); // EXPERIMENTAL: keep this
     void dropElbow(const Joint::ptr_t& wrist_joint);
     void rebuildAllChains();
-<<<<<<< HEAD
-    void buildChain(Joint::ptr_t joint, joint_list_t& chain, std::set<S16>& sub_bases, size_t chain_length);
-    void executeFabrikInward(const joint_list_t& chain);
-    void executeFabrikOutward(const joint_list_t& chain);
-    void shiftChainToBase(const joint_list_t& chain);
-    void executeFabrikPass();
-    void enforceConstraintsOutward();
-    void executeCcdPass(bool enforce_constraints); // EXPERIMENTAL
-    void executeCcdInward(const joint_list_t& chain, bool enforce_constraints);
-    void untwistChain(const joint_list_t& chain);
-=======
-    void buildChain(Joint::ptr_t joint, Joint::joint_vec_t& chain, std::set<S16>& sub_bases);
+    void buildChain(Joint::ptr_t joint, Joint::joint_vec_t &chain, std::set<S16> &sub_bases, size_t chain_length);
     void executeFabrikInward(const Joint::joint_vec_t& chain);
     void executeFabrikOutward(const Joint::joint_vec_t& chain);
     void shiftChainToBase(const Joint::joint_vec_t& chain);
     S16 enforceConstraintsInward(const Joint::joint_vec_t& chain);
     void executeCcdInward(const Joint::joint_vec_t& chain);
->>>>>>> e8d89a4a
     F32 measureMaxError();
 
 private:
