/**
 * @file llheadrotmotion.h
 * @brief Implementation of LLHeadRotMotion class.
 *
 * $LicenseInfo:firstyear=2001&license=viewerlgpl$
 * Second Life Viewer Source Code
 * Copyright (C) 2010, Linden Research, Inc.
 *
 * This library is free software; you can redistribute it and/or
 * modify it under the terms of the GNU Lesser General Public
 * License as published by the Free Software Foundation;
 * version 2.1 of the License only.
 *
 * This library is distributed in the hope that it will be useful,
 * but WITHOUT ANY WARRANTY; without even the implied warranty of
 * MERCHANTABILITY or FITNESS FOR A PARTICULAR PURPOSE.  See the GNU
 * Lesser General Public License for more details.
 *
 * You should have received a copy of the GNU Lesser General Public
 * License along with this library; if not, write to the Free Software
 * Foundation, Inc., 51 Franklin Street, Fifth Floor, Boston, MA  02110-1301  USA
 *
 * Linden Research, Inc., 945 Battery Street, San Francisco, CA  94111  USA
 * $/LicenseInfo$
 */

#ifndef LL_LLHEADROTMOTION_H
#define LL_LLHEADROTMOTION_H

//-----------------------------------------------------------------------------
// Header files
//-----------------------------------------------------------------------------
#include "llmotion.h"
#include "llframetimer.h"

#define MIN_REQUIRED_PIXEL_AREA_HEAD_ROT 500.f;
#define MIN_REQUIRED_PIXEL_AREA_EYE 25000.f;

//-----------------------------------------------------------------------------
// class LLHeadRotMotion
//-----------------------------------------------------------------------------
class LLHeadRotMotion :
    public LLMotion
{
public:
    // Constructor
    LLHeadRotMotion(const LLUUID &id);

    // Destructor
    virtual ~LLHeadRotMotion();

public:
    //-------------------------------------------------------------------------
    // functions to support MotionController and MotionRegistry
    //-------------------------------------------------------------------------

    // static constructor
    // all subclasses must implement such a function and register it
    static LLMotion *create(const LLUUID &id) { return new LLHeadRotMotion(id); }

public:
    //-------------------------------------------------------------------------
    // animation callbacks to be implemented by subclasses
    //-------------------------------------------------------------------------

<<<<<<< HEAD
	// motions must specify whether or not they loop
	virtual bool getLoop() { return true; }
=======
    // motions must specify whether or not they loop
    virtual BOOL getLoop() { return TRUE; }
>>>>>>> e7eced3c

    // motions must report their total duration
    virtual F32 getDuration() { return 0.0; }

    // motions must report their "ease in" duration
    virtual F32 getEaseInDuration() { return 1.f; }

    // motions must report their "ease out" duration.
    virtual F32 getEaseOutDuration() { return 1.f; }

    // called to determine when a motion should be activated/deactivated based on avatar pixel coverage
    virtual F32 getMinPixelArea() { return MIN_REQUIRED_PIXEL_AREA_HEAD_ROT; }

    // motions must report their priority
    virtual LLJoint::JointPriority getPriority() { return LLJoint::MEDIUM_PRIORITY; }

    virtual LLMotionBlendType getBlendType() { return NORMAL_BLEND; }

    // run-time (post constructor) initialization,
    // called after parameters have been set
    // must return true to indicate success and be available for activation
    virtual LLMotionInitStatus onInitialize(LLCharacter *character);

<<<<<<< HEAD
	// called when a motion is activated
	// must return true to indicate success, or else
	// it will be deactivated
	virtual bool onActivate();

	// called per time step
	// must return true while it is active, and
	// must return false when the motion is completed.
	virtual bool onUpdate(F32 time, U8* joint_mask);
=======
    // called when a motion is activated
    // must return TRUE to indicate success, or else
    // it will be deactivated
    virtual BOOL onActivate();

    // called per time step
    // must return TRUE while it is active, and
    // must return FALSE when the motion is completed.
    virtual BOOL onUpdate(F32 time, U8* joint_mask);
>>>>>>> e7eced3c

    // called when a motion is deactivated
    virtual void onDeactivate();

public:
    //-------------------------------------------------------------------------
    // joint states to be animated
    //-------------------------------------------------------------------------
    LLCharacter         *mCharacter;

    LLJoint             *mTorsoJoint;
    LLJoint             *mHeadJoint;
    LLJoint             *mRootJoint;
    LLJoint             *mPelvisJoint;

    LLPointer<LLJointState> mTorsoState;
    LLPointer<LLJointState> mNeckState;
    LLPointer<LLJointState> mHeadState;

    LLQuaternion        mLastHeadRot;
};

//-----------------------------------------------------------------------------
// class LLEyeMotion
//-----------------------------------------------------------------------------
class LLEyeMotion :
    public LLMotion
{
public:
    // Constructor
    LLEyeMotion(const LLUUID &id);

    // Destructor
    virtual ~LLEyeMotion();

public:
    //-------------------------------------------------------------------------
    // functions to support MotionController and MotionRegistry
    //-------------------------------------------------------------------------

    // static constructor
    // all subclasses must implement such a function and register it
    static LLMotion *create( const LLUUID &id) { return new LLEyeMotion(id); }

public:
    //-------------------------------------------------------------------------
    // animation callbacks to be implemented by subclasses
    //-------------------------------------------------------------------------

<<<<<<< HEAD
	// motions must specify whether or not they loop
	virtual bool getLoop() { return true; }
=======
    // motions must specify whether or not they loop
    virtual BOOL getLoop() { return TRUE; }
>>>>>>> e7eced3c

    // motions must report their total duration
    virtual F32 getDuration() { return 0.0; }

    // motions must report their "ease in" duration
    virtual F32 getEaseInDuration() { return 0.5f; }

    // motions must report their "ease out" duration.
    virtual F32 getEaseOutDuration() { return 0.5f; }

    // called to determine when a motion should be activated/deactivated based on avatar pixel coverage
    virtual F32 getMinPixelArea() { return MIN_REQUIRED_PIXEL_AREA_EYE; }

    // motions must report their priority
    virtual LLJoint::JointPriority getPriority() { return LLJoint::MEDIUM_PRIORITY; }

    virtual LLMotionBlendType getBlendType() { return NORMAL_BLEND; }

    // run-time (post constructor) initialization,
    // called after parameters have been set
    // must return true to indicate success and be available for activation
    virtual LLMotionInitStatus onInitialize(LLCharacter *character);

<<<<<<< HEAD
	// called when a motion is activated
	// must return true to indicate success, or else
	// it will be deactivated
	virtual bool onActivate();

    void adjustEyeTarget(LLVector3* targetPos, LLJointState& left_eye_state, LLJointState& right_eye_state);

	// called per time step
	// must return true while it is active, and
	// must return false when the motion is completed.
	virtual bool onUpdate(F32 time, U8* joint_mask);
=======
    // called when a motion is activated
    // must return TRUE to indicate success, or else
    // it will be deactivated
    virtual BOOL onActivate();

    void adjustEyeTarget(LLVector3* targetPos, LLJointState& left_eye_state, LLJointState& right_eye_state);

    // called per time step
    // must return TRUE while it is active, and
    // must return FALSE when the motion is completed.
    virtual BOOL onUpdate(F32 time, U8* joint_mask);
>>>>>>> e7eced3c

    // called when a motion is deactivated
    virtual void onDeactivate();

public:
<<<<<<< HEAD
	//-------------------------------------------------------------------------
	// joint states to be animated
	//-------------------------------------------------------------------------
	LLCharacter			*mCharacter;

	LLJoint				*mHeadJoint;
	LLPointer<LLJointState> mLeftEyeState;
	LLPointer<LLJointState> mRightEyeState;
	LLPointer<LLJointState> mAltLeftEyeState;
	LLPointer<LLJointState> mAltRightEyeState;

	LLFrameTimer		mEyeJitterTimer;
	F32					mEyeJitterTime;
	F32					mEyeJitterYaw;
	F32					mEyeJitterPitch;
	F32					mEyeLookAwayTime;
	F32					mEyeLookAwayYaw;
	F32					mEyeLookAwayPitch;

	// eye blinking
	LLFrameTimer		mEyeBlinkTimer;
	F32					mEyeBlinkTime;
	bool				mEyesClosed;
=======
    //-------------------------------------------------------------------------
    // joint states to be animated
    //-------------------------------------------------------------------------
    LLCharacter         *mCharacter;

    LLJoint             *mHeadJoint;
    LLPointer<LLJointState> mLeftEyeState;
    LLPointer<LLJointState> mRightEyeState;
    LLPointer<LLJointState> mAltLeftEyeState;
    LLPointer<LLJointState> mAltRightEyeState;

    LLFrameTimer        mEyeJitterTimer;
    F32                 mEyeJitterTime;
    F32                 mEyeJitterYaw;
    F32                 mEyeJitterPitch;
    F32                 mEyeLookAwayTime;
    F32                 mEyeLookAwayYaw;
    F32                 mEyeLookAwayPitch;

    // eye blinking
    LLFrameTimer        mEyeBlinkTimer;
    F32                 mEyeBlinkTime;
    BOOL                mEyesClosed;
>>>>>>> e7eced3c
};

#endif // LL_LLHEADROTMOTION_H
<|MERGE_RESOLUTION|>--- conflicted
+++ resolved
@@ -63,13 +63,8 @@
     // animation callbacks to be implemented by subclasses
     //-------------------------------------------------------------------------
 
-<<<<<<< HEAD
-	// motions must specify whether or not they loop
-	virtual bool getLoop() { return true; }
-=======
     // motions must specify whether or not they loop
-    virtual BOOL getLoop() { return TRUE; }
->>>>>>> e7eced3c
+    virtual bool getLoop() { return true; }
 
     // motions must report their total duration
     virtual F32 getDuration() { return 0.0; }
@@ -93,27 +88,15 @@
     // must return true to indicate success and be available for activation
     virtual LLMotionInitStatus onInitialize(LLCharacter *character);
 
-<<<<<<< HEAD
-	// called when a motion is activated
-	// must return true to indicate success, or else
-	// it will be deactivated
-	virtual bool onActivate();
-
-	// called per time step
-	// must return true while it is active, and
-	// must return false when the motion is completed.
-	virtual bool onUpdate(F32 time, U8* joint_mask);
-=======
     // called when a motion is activated
-    // must return TRUE to indicate success, or else
+    // must return true to indicate success, or else
     // it will be deactivated
-    virtual BOOL onActivate();
+    virtual bool onActivate();
 
     // called per time step
-    // must return TRUE while it is active, and
-    // must return FALSE when the motion is completed.
-    virtual BOOL onUpdate(F32 time, U8* joint_mask);
->>>>>>> e7eced3c
+    // must return true while it is active, and
+    // must return false when the motion is completed.
+    virtual bool onUpdate(F32 time, U8* joint_mask);
 
     // called when a motion is deactivated
     virtual void onDeactivate();
@@ -163,13 +146,8 @@
     // animation callbacks to be implemented by subclasses
     //-------------------------------------------------------------------------
 
-<<<<<<< HEAD
-	// motions must specify whether or not they loop
-	virtual bool getLoop() { return true; }
-=======
     // motions must specify whether or not they loop
-    virtual BOOL getLoop() { return TRUE; }
->>>>>>> e7eced3c
+    virtual bool getLoop() { return true; }
 
     // motions must report their total duration
     virtual F32 getDuration() { return 0.0; }
@@ -193,61 +171,22 @@
     // must return true to indicate success and be available for activation
     virtual LLMotionInitStatus onInitialize(LLCharacter *character);
 
-<<<<<<< HEAD
-	// called when a motion is activated
-	// must return true to indicate success, or else
-	// it will be deactivated
-	virtual bool onActivate();
+    // called when a motion is activated
+    // must return true to indicate success, or else
+    // it will be deactivated
+    virtual bool onActivate();
 
     void adjustEyeTarget(LLVector3* targetPos, LLJointState& left_eye_state, LLJointState& right_eye_state);
 
-	// called per time step
-	// must return true while it is active, and
-	// must return false when the motion is completed.
-	virtual bool onUpdate(F32 time, U8* joint_mask);
-=======
-    // called when a motion is activated
-    // must return TRUE to indicate success, or else
-    // it will be deactivated
-    virtual BOOL onActivate();
-
-    void adjustEyeTarget(LLVector3* targetPos, LLJointState& left_eye_state, LLJointState& right_eye_state);
-
     // called per time step
-    // must return TRUE while it is active, and
-    // must return FALSE when the motion is completed.
-    virtual BOOL onUpdate(F32 time, U8* joint_mask);
->>>>>>> e7eced3c
+    // must return true while it is active, and
+    // must return false when the motion is completed.
+    virtual bool onUpdate(F32 time, U8* joint_mask);
 
     // called when a motion is deactivated
     virtual void onDeactivate();
 
 public:
-<<<<<<< HEAD
-	//-------------------------------------------------------------------------
-	// joint states to be animated
-	//-------------------------------------------------------------------------
-	LLCharacter			*mCharacter;
-
-	LLJoint				*mHeadJoint;
-	LLPointer<LLJointState> mLeftEyeState;
-	LLPointer<LLJointState> mRightEyeState;
-	LLPointer<LLJointState> mAltLeftEyeState;
-	LLPointer<LLJointState> mAltRightEyeState;
-
-	LLFrameTimer		mEyeJitterTimer;
-	F32					mEyeJitterTime;
-	F32					mEyeJitterYaw;
-	F32					mEyeJitterPitch;
-	F32					mEyeLookAwayTime;
-	F32					mEyeLookAwayYaw;
-	F32					mEyeLookAwayPitch;
-
-	// eye blinking
-	LLFrameTimer		mEyeBlinkTimer;
-	F32					mEyeBlinkTime;
-	bool				mEyesClosed;
-=======
     //-------------------------------------------------------------------------
     // joint states to be animated
     //-------------------------------------------------------------------------
@@ -270,8 +209,7 @@
     // eye blinking
     LLFrameTimer        mEyeBlinkTimer;
     F32                 mEyeBlinkTime;
-    BOOL                mEyesClosed;
->>>>>>> e7eced3c
+    bool                mEyesClosed;
 };
 
 #endif // LL_LLHEADROTMOTION_H
