/**
 * @file llvolumemessage.cpp
 * @brief LLVolumeMessage base class
 *
 * $LicenseInfo:firstyear=2001&license=viewerlgpl$
 * Second Life Viewer Source Code
 * Copyright (C) 2010, Linden Research, Inc.
 *
 * This library is free software; you can redistribute it and/or
 * modify it under the terms of the GNU Lesser General Public
 * License as published by the Free Software Foundation;
 * version 2.1 of the License only.
 *
 * This library is distributed in the hope that it will be useful,
 * but WITHOUT ANY WARRANTY; without even the implied warranty of
 * MERCHANTABILITY or FITNESS FOR A PARTICULAR PURPOSE.  See the GNU
 * Lesser General Public License for more details.
 *
 * You should have received a copy of the GNU Lesser General Public
 * License along with this library; if not, write to the Free Software
 * Foundation, Inc., 51 Franklin Street, Fifth Floor, Boston, MA  02110-1301  USA
 *
 * Linden Research, Inc., 945 Battery Street, San Francisco, CA  94111  USA
 * $/LicenseInfo$
 */

#include "linden_common.h"

#include "message.h"
#include "llvolumemessage.h"
#include "lldatapacker.h"

//============================================================================

// LLVolumeMessage is just a wrapper class; all members are static

//============================================================================

bool LLVolumeMessage::packProfileParams(
    const LLProfileParams* params,
    LLMessageSystem *mesgsys)
{
    // Default to cylinder
    static LLProfileParams defaultparams(LL_PCODE_PROFILE_CIRCLE, U16(0), U16(0), U16(0));

    if (!params)
        params = &defaultparams;

    U8 tempU8;
    U16 tempU16;

    tempU8 = params->getCurveType();
    mesgsys->addU8Fast(_PREHASH_ProfileCurve, tempU8);

    tempU16 = (U16) ll_round( params->getBegin() / CUT_QUANTA);
    mesgsys->addU16Fast(_PREHASH_ProfileBegin, tempU16);

    tempU16 = 50000 - (U16) ll_round(params->getEnd() / CUT_QUANTA);
    mesgsys->addU16Fast(_PREHASH_ProfileEnd, tempU16);

    tempU16 = (U16) ll_round(params->getHollow() / HOLLOW_QUANTA);
    mesgsys->addU16Fast(_PREHASH_ProfileHollow, tempU16);

    return true;
}

bool LLVolumeMessage::packProfileParams(
    const LLProfileParams* params,
    LLDataPacker &dp)
{
    // Default to cylinder
    static LLProfileParams defaultparams(LL_PCODE_PROFILE_CIRCLE, U16(0), U16(0), U16(0));

    if (!params)
        params = &defaultparams;

    U8 tempU8;
    U16 tempU16;

    tempU8 = params->getCurveType();
    dp.packU8(tempU8, "Curve");

    tempU16 = (U16) ll_round( params->getBegin() / CUT_QUANTA);
    dp.packU16(tempU16, "Begin");

    tempU16 = 50000 - (U16) ll_round(params->getEnd() / CUT_QUANTA);
    dp.packU16(tempU16, "End");

    tempU16 = (U16) ll_round(params->getHollow() / HOLLOW_QUANTA);
    dp.packU16(tempU16, "Hollow");
    return true;
}

bool LLVolumeMessage::unpackProfileParams(
    LLProfileParams* params,
    LLMessageSystem* mesgsys,
    char const* block_name,
    S32 block_num)
{
    bool ok = true;
    U8 temp_u8;
    U16 temp_u16;
    F32 temp_f32;

    mesgsys->getU8Fast(block_name, _PREHASH_ProfileCurve, temp_u8, block_num);
    params->setCurveType(temp_u8);

    mesgsys->getU16Fast(block_name, _PREHASH_ProfileBegin, temp_u16, block_num);
    temp_f32 = temp_u16 * CUT_QUANTA;
    if (temp_f32 > 1.f)
    {
        LL_WARNS() << "Profile begin out of range: " << temp_f32
            << ". Clamping to 0.0." << LL_ENDL;
        temp_f32 = 0.f;
        ok = false;
    }
    params->setBegin(temp_f32);

    mesgsys->getU16Fast(block_name, _PREHASH_ProfileEnd, temp_u16, block_num);
    temp_f32 = temp_u16 * CUT_QUANTA;
    if (temp_f32 > 1.f)
    {
        LL_WARNS() << "Profile end out of range: " << 1.f - temp_f32
            << ". Clamping to 1.0." << LL_ENDL;
        temp_f32 = 1.f;
        ok = false;
    }
    params->setEnd(1.f - temp_f32);

    mesgsys->getU16Fast(block_name, _PREHASH_ProfileHollow, temp_u16, block_num);
    temp_f32 = temp_u16 * HOLLOW_QUANTA;
    if (temp_f32 > 1.f)
    {
        LL_WARNS() << "Profile hollow out of range: " << temp_f32
            << ". Clamping to 0.0." << LL_ENDL;
        temp_f32 = 0.f;
        ok = false;
    }
    params->setHollow(temp_f32);

    /*
    LL_INFOS() << "Unpacking Profile Block " << block_num << LL_ENDL;
    LL_INFOS() << "Curve:     " << (U32)getCurve() << LL_ENDL;
    LL_INFOS() << "Begin:     " << getBegin() << LL_ENDL;
    LL_INFOS() << "End:     " << getEnd() << LL_ENDL;
    LL_INFOS() << "Hollow:     " << getHollow() << LL_ENDL;
    */
    return ok;

}

bool LLVolumeMessage::unpackProfileParams(
    LLProfileParams* params,
    LLDataPacker &dp)
{
    bool ok = true;
    U8 temp_u8;
    U16 temp_u16;
    F32 temp_f32;

    dp.unpackU8(temp_u8, "Curve");
    params->setCurveType(temp_u8);

    dp.unpackU16(temp_u16, "Begin");
    temp_f32 = temp_u16 * CUT_QUANTA;
    if (temp_f32 > 1.f)
    {
        LL_WARNS() << "Profile begin out of range: " << temp_f32 << LL_ENDL;
        LL_WARNS() << "Clamping to 0.0" << LL_ENDL;
        temp_f32 = 0.f;
        ok = false;
    }
    params->setBegin(temp_f32);

    dp.unpackU16(temp_u16, "End");
    temp_f32 = temp_u16 * CUT_QUANTA;
    if (temp_f32 > 1.f)
    {
        LL_WARNS() << "Profile end out of range: " << 1.f - temp_f32 << LL_ENDL;
        LL_WARNS() << "Clamping to 1.0" << LL_ENDL;
        temp_f32 = 1.f;
        ok = false;
    }
    params->setEnd(1.f - temp_f32);

    dp.unpackU16(temp_u16, "Hollow");
    temp_f32 = temp_u16 * HOLLOW_QUANTA;
    if (temp_f32 > 1.f)
    {
        LL_WARNS() << "Profile hollow out of range: " << temp_f32 << LL_ENDL;
        LL_WARNS() << "Clamping to 0.0" << LL_ENDL;
        temp_f32 = 0.f;
        ok = false;
    }
    params->setHollow(temp_f32);

    return ok;
}

//============================================================================

// Quantization:
// For cut begin, range is 0 to 1, quanta is 0.005, 0 maps to 0
// For cut end, range is 0 to 1, quanta is 0.005, 1 maps to 0
// For scale, range is 0 to 1, quanta is 0.01, 0 maps to 0, 1 maps to 100
// For shear, range is -0.5 to 0.5, quanta is 0.01, 0 maps to 0
// For taper, range is -1 to 1, quanta is 0.01, 0 maps to 0
bool LLVolumeMessage::packPathParams(
    const LLPathParams* params,
    LLMessageSystem *mesgsys)
{
    // Default to cylinder with no cut, top same size as bottom, no shear, no twist
    static LLPathParams defaultparams(LL_PCODE_PATH_LINE, U8(0), U8(0), U8(0), U8(0), U8(0), U8(0), U8(0), U8(0), U8(0), U8(0), U8(0), U8(0), 0);
    if (!params)
        params = &defaultparams;

    U8 curve = params->getCurveType();
    mesgsys->addU8Fast(_PREHASH_PathCurve, curve);

    U16 begin = (U16) ll_round(params->getBegin() / CUT_QUANTA);
    mesgsys->addU16Fast(_PREHASH_PathBegin, begin);

    U16 end = 50000 - (U16) ll_round(params->getEnd() / CUT_QUANTA);
    mesgsys->addU16Fast(_PREHASH_PathEnd, end);

    // Avoid truncation problem with direct F32->U8 cast.
    // (e.g., (U8) (0.50 / 0.01) = (U8) 49.9999999 = 49 not 50.

    U8 pack_scale_x = 200 - (U8) ll_round(params->getScaleX() / SCALE_QUANTA);
    mesgsys->addU8Fast(_PREHASH_PathScaleX, pack_scale_x );

    U8 pack_scale_y = 200 - (U8) ll_round(params->getScaleY() / SCALE_QUANTA);
    mesgsys->addU8Fast(_PREHASH_PathScaleY, pack_scale_y );

    U8 pack_shear_x = (U8) ll_round(params->getShearX() / SHEAR_QUANTA);
    mesgsys->addU8Fast(_PREHASH_PathShearX, pack_shear_x );

    U8 pack_shear_y = (U8) ll_round(params->getShearY() / SHEAR_QUANTA);
    mesgsys->addU8Fast(_PREHASH_PathShearY, pack_shear_y );

    S8 twist = (S8) ll_round(params->getTwist() / SCALE_QUANTA);
    mesgsys->addS8Fast(_PREHASH_PathTwist, twist);

    S8 twist_begin = (S8) ll_round(params->getTwistBegin() / SCALE_QUANTA);
    mesgsys->addS8Fast(_PREHASH_PathTwistBegin, twist_begin);

    S8 radius_offset = (S8) ll_round(params->getRadiusOffset() / SCALE_QUANTA);
    mesgsys->addS8Fast(_PREHASH_PathRadiusOffset, radius_offset);

    S8 taper_x = (S8) ll_round(params->getTaperX() / TAPER_QUANTA);
    mesgsys->addS8Fast(_PREHASH_PathTaperX, taper_x);

    S8 taper_y = (S8) ll_round(params->getTaperY() / TAPER_QUANTA);
    mesgsys->addS8Fast(_PREHASH_PathTaperY, taper_y);

    U8 revolutions = (U8) ll_round( (params->getRevolutions() - 1.0f) / REV_QUANTA);
    mesgsys->addU8Fast(_PREHASH_PathRevolutions, revolutions);

    S8 skew = (S8) ll_round(params->getSkew() / SCALE_QUANTA);
    mesgsys->addS8Fast(_PREHASH_PathSkew, skew);

    return true;
}

bool LLVolumeMessage::packPathParams(
    const LLPathParams* params,
    LLDataPacker &dp)
{
    // Default to cylinder with no cut, top same size as bottom, no shear, no twist
    static LLPathParams defaultparams(LL_PCODE_PATH_LINE, U8(0), U8(0), U8(0), U8(0), U8(0), U8(0), U8(0), U8(0), U8(0), U8(0), U8(0), U8(0), 0);
    if (!params)
        params = &defaultparams;

    U8 curve = params->getCurveType();
    dp.packU8(curve, "Curve");

    U16 begin = (U16) ll_round(params->getBegin() / CUT_QUANTA);
    dp.packU16(begin, "Begin");

    U16 end = 50000 - (U16) ll_round(params->getEnd() / CUT_QUANTA);
    dp.packU16(end, "End");

    // Avoid truncation problem with direct F32->U8 cast.
    // (e.g., (U8) (0.50 / 0.01) = (U8) 49.9999999 = 49 not 50.

    U8 pack_scale_x = 200 - (U8) ll_round(params->getScaleX() / SCALE_QUANTA);
    dp.packU8(pack_scale_x, "ScaleX");

    U8 pack_scale_y = 200 - (U8) ll_round(params->getScaleY() / SCALE_QUANTA);
    dp.packU8(pack_scale_y, "ScaleY");

    S8 pack_shear_x = (S8) ll_round(params->getShearX() / SHEAR_QUANTA);
    dp.packU8(*(U8 *)&pack_shear_x, "ShearX");

    S8 pack_shear_y = (S8) ll_round(params->getShearY() / SHEAR_QUANTA);
    dp.packU8(*(U8 *)&pack_shear_y, "ShearY");

    S8 twist = (S8) ll_round(params->getTwist() / SCALE_QUANTA);
    dp.packU8(*(U8 *)&twist, "Twist");

    S8 twist_begin = (S8) ll_round(params->getTwistBegin() / SCALE_QUANTA);
    dp.packU8(*(U8 *)&twist_begin, "TwistBegin");

    S8 radius_offset = (S8) ll_round(params->getRadiusOffset() / SCALE_QUANTA);
    dp.packU8(*(U8 *)&radius_offset, "RadiusOffset");

    S8 taper_x = (S8) ll_round(params->getTaperX() / TAPER_QUANTA);
    dp.packU8(*(U8 *)&taper_x, "TaperX");

    S8 taper_y = (S8) ll_round(params->getTaperY() / TAPER_QUANTA);
    dp.packU8(*(U8 *)&taper_y, "TaperY");

    U8 revolutions = (U8) ll_round( (params->getRevolutions() - 1.0f) / REV_QUANTA);
    dp.packU8(*(U8 *)&revolutions, "Revolutions");

    S8 skew = (S8) ll_round(params->getSkew() / SCALE_QUANTA);
    dp.packU8(*(U8 *)&skew, "Skew");

    return true;
}

bool LLVolumeMessage::unpackPathParams(
    LLPathParams* params,
    LLMessageSystem* mesgsys,
    char const* block_name,
    S32 block_num)
{
    U8 curve;
    mesgsys->getU8Fast(block_name, _PREHASH_PathCurve, curve, block_num);
    params->setCurveType(curve);

    U16 begin;
    mesgsys->getU16Fast(block_name, _PREHASH_PathBegin, begin, block_num);
    params->setBegin((F32)(begin * CUT_QUANTA));

    U16 end;
    mesgsys->getU16Fast(block_name, _PREHASH_PathEnd, end, block_num);
    params->setEnd((F32)((50000 - end) * CUT_QUANTA));

    U8 pack_scale_x, pack_scale_y;
    mesgsys->getU8Fast(block_name, _PREHASH_PathScaleX, pack_scale_x, block_num);
    mesgsys->getU8Fast(block_name, _PREHASH_PathScaleY, pack_scale_y, block_num);
    F32 x = (F32) (200 - pack_scale_x) * SCALE_QUANTA;
    F32 y = (F32) (200 - pack_scale_y) * SCALE_QUANTA;
    params->setScale( x, y );

    S8 shear_x_quant, shear_y_quant;
    mesgsys->getS8Fast(block_name, _PREHASH_PathShearX, shear_x_quant, block_num);
    mesgsys->getS8Fast(block_name, _PREHASH_PathShearY, shear_y_quant, block_num);
    F32 shear_x = (F32) shear_x_quant * SHEAR_QUANTA;
    F32 shear_y = (F32) shear_y_quant * SHEAR_QUANTA;
    params->setShear( shear_x, shear_y );

    S8 twist;
    mesgsys->getS8Fast(block_name, _PREHASH_PathTwist, twist, block_num );
    params->setTwist((F32)(twist * SCALE_QUANTA));

    S8 twist_begin;
    mesgsys->getS8Fast(block_name, _PREHASH_PathTwistBegin, twist_begin, block_num );
    params->setTwistBegin((F32)(twist_begin * SCALE_QUANTA));

    S8 radius_offset;
    mesgsys->getS8Fast(block_name, _PREHASH_PathRadiusOffset, radius_offset, block_num );
    params->setRadiusOffset((F32)(radius_offset * SCALE_QUANTA));

    S8 taper_x_quant, taper_y_quant;
    mesgsys->getS8Fast(block_name, _PREHASH_PathTaperX, taper_x_quant, block_num );
    mesgsys->getS8Fast(block_name, _PREHASH_PathTaperY, taper_y_quant, block_num );
    F32 taper_x = (F32)(taper_x_quant * TAPER_QUANTA);
    F32 taper_y = (F32)(taper_y_quant * TAPER_QUANTA);
    params->setTaper( taper_x, taper_y );

    U8 revolutions;
    mesgsys->getU8Fast(block_name, _PREHASH_PathRevolutions, revolutions, block_num );
    params->setRevolutions((F32)(revolutions * REV_QUANTA + 1.0f));

    S8 skew;
    mesgsys->getS8Fast(block_name, _PREHASH_PathSkew, skew, block_num );
    params->setSkew((F32)(skew * SCALE_QUANTA));

/*
    LL_INFOS() << "Unpacking Path Block " << block_num << LL_ENDL;
    LL_INFOS() << "Curve:     " << (U32)params->getCurve() << LL_ENDL;
    LL_INFOS() << "Begin:     " << params->getBegin() << LL_ENDL;
    LL_INFOS() << "End:     " << params->getEnd() << LL_ENDL;
    LL_INFOS() << "Scale:     " << params->getScale() << LL_ENDL;
    LL_INFOS() << "Twist:     " << params->getTwist() << LL_ENDL;
*/

    return true;

}

bool LLVolumeMessage::unpackPathParams(LLPathParams* params, LLDataPacker &dp)
{
    U8 value;
    S8 svalue;
    U16 temp_u16;

    dp.unpackU8(value, "Curve");
    params->setCurveType( value );

    dp.unpackU16(temp_u16, "Begin");
    params->setBegin((F32)(temp_u16 * CUT_QUANTA));

    dp.unpackU16(temp_u16, "End");
    params->setEnd((F32)((50000 - temp_u16) * CUT_QUANTA));

    dp.unpackU8(value, "ScaleX");
    F32 x = (F32) (200 - value) * SCALE_QUANTA;
    dp.unpackU8(value, "ScaleY");
    F32 y = (F32) (200 - value) * SCALE_QUANTA;
    params->setScale( x, y );

    dp.unpackU8(value, "ShearX");
    svalue = *(S8 *)&value;
    F32 shear_x = (F32) svalue * SHEAR_QUANTA;
    dp.unpackU8(value, "ShearY");
    svalue = *(S8 *)&value;
    F32 shear_y = (F32) svalue * SHEAR_QUANTA;
    params->setShear( shear_x, shear_y );

    dp.unpackU8(value, "Twist");
    svalue = *(S8 *)&value;
    params->setTwist((F32)(svalue * SCALE_QUANTA));

    dp.unpackU8(value, "TwistBegin");
    svalue = *(S8 *)&value;
    params->setTwistBegin((F32)(svalue * SCALE_QUANTA));

    dp.unpackU8(value, "RadiusOffset");
    svalue = *(S8 *)&value;
    params->setRadiusOffset((F32)(svalue * SCALE_QUANTA));

    dp.unpackU8(value, "TaperX");
    svalue = *(S8 *)&value;
    params->setTaperX((F32)(svalue * TAPER_QUANTA));

    dp.unpackU8(value, "TaperY");
    svalue = *(S8 *)&value;
    params->setTaperY((F32)(svalue * TAPER_QUANTA));

    dp.unpackU8(value, "Revolutions");
    params->setRevolutions((F32)(value * REV_QUANTA + 1.0f));

    dp.unpackU8(value, "Skew");
    svalue = *(S8 *)&value;
    params->setSkew((F32)(svalue * SCALE_QUANTA));

    return true;
}

//============================================================================

// static
bool LLVolumeMessage::constrainVolumeParams(LLVolumeParams& params)
{
<<<<<<< HEAD
	U32 bad = 0;

	// This is called immediately after an unpack. feed the raw data
	// through the checked setters to constraint it to a valid set of
	// volume params.
	bad |= params.setType(params.getProfileParams().getCurveType(),
						 params.getPathParams().getCurveType()) ? 0 : 1;
	bad |= params.setBeginAndEndS(params.getProfileParams().getBegin(),
								  params.getProfileParams().getEnd()) ? 0 : 2;
	bad |= params.setBeginAndEndT(params.getPathParams().getBegin(),
								  params.getPathParams().getEnd()) ? 0 : 4;
	bad |= params.setHollow(params.getProfileParams().getHollow()) ? 0 : 8;
	bad |= params.setTwistBegin(params.getPathParams().getTwistBegin()) ? 0 : 0x10;
	bad |= params.setTwistEnd(params.getPathParams().getTwistEnd()) ? 0 : 0x20;
	bad |= params.setRatio(params.getPathParams().getScaleX(),
						   params.getPathParams().getScaleY()) ? 0 : 0x40;
	bad |= params.setShear(params.getPathParams().getShearX(),
						   params.getPathParams().getShearY()) ? 0 : 0x80;
	bad |= params.setTaper(params.getPathParams().getTaperX(),
						   params.getPathParams().getTaperY()) ? 0 : 0x100;
	bad |= params.setRevolutions(params.getPathParams().getRevolutions()) ? 0 : 0x200;
	bad |= params.setRadiusOffset(params.getPathParams().getRadiusOffset()) ? 0 : 0x400;
	bad |= params.setSkew(params.getPathParams().getSkew()) ? 0 : 0x800;

	if (bad)
	{
		LL_WARNS() << "LLVolumeMessage::constrainVolumeParams() - "
				<< "forced to constrain incoming volume params: "
				<< llformat("0x%04x", bad) << LL_ENDL;
	}

	return bad == 0;
=======
    U32 bad = 0;

    // This is called immediately after an unpack. feed the raw data
    // through the checked setters to constraint it to a valid set of
    // volume params.
    bad |= params.setType(params.getProfileParams().getCurveType(),
                         params.getPathParams().getCurveType()) ? 0 : 1;
    bad |= params.setBeginAndEndS(params.getProfileParams().getBegin(),
                                  params.getProfileParams().getEnd()) ? 0 : 2;
    bad |= params.setBeginAndEndT(params.getPathParams().getBegin(),
                                  params.getPathParams().getEnd()) ? 0 : 4;
    bad |= params.setHollow(params.getProfileParams().getHollow()) ? 0 : 8;
    bad |= params.setTwistBegin(params.getPathParams().getTwistBegin()) ? 0 : 0x10;
    bad |= params.setTwistEnd(params.getPathParams().getTwistEnd()) ? 0 : 0x20;
    bad |= params.setRatio(params.getPathParams().getScaleX(),
                           params.getPathParams().getScaleY()) ? 0 : 0x40;
    bad |= params.setShear(params.getPathParams().getShearX(),
                           params.getPathParams().getShearY()) ? 0 : 0x80;
    bad |= params.setTaper(params.getPathParams().getTaperX(),
                           params.getPathParams().getTaperY()) ? 0 : 0x100;
    bad |= params.setRevolutions(params.getPathParams().getRevolutions()) ? 0 : 0x200;
    bad |= params.setRadiusOffset(params.getPathParams().getRadiusOffset()) ? 0 : 0x400;
    bad |= params.setSkew(params.getPathParams().getSkew()) ? 0 : 0x800;
    if(bad)
    {
        LL_WARNS() << "LLVolumeMessage::constrainVolumeParams() - "
                << "forced to constrain incoming volume params: "
                << llformat("0x%04x",bad) << LL_ENDL;
    }
    return bad ? false : true;
>>>>>>> e1623bb2
}

bool LLVolumeMessage::packVolumeParams(const LLVolumeParams* params, LLMessageSystem *mesgsys)
{
    // LL_INFOS() << "pack volume" << LL_ENDL;
    if (params)
    {
        packPathParams(&params->getPathParams(), mesgsys);
        packProfileParams(&params->getProfileParams(), mesgsys);
    }
    else
    {
        packPathParams(0, mesgsys);
        packProfileParams(0, mesgsys);
    }
    return true;
}

bool LLVolumeMessage::packVolumeParams(const LLVolumeParams* params, LLDataPacker &dp)
{
    // LL_INFOS() << "pack volume" << LL_ENDL;
    if (params)
    {
        packPathParams(&params->getPathParams(), dp);
        packProfileParams(&params->getProfileParams(), dp);
    }
    else
    {
        packPathParams(0, dp);
        packProfileParams(0, dp);
    }
    return true;
}

bool LLVolumeMessage::unpackVolumeParams(
    LLVolumeParams* params,
    LLMessageSystem* mesgsys,
    char const* block_name,
    S32 block_num)
{
    bool ok = true;
    ok &= unpackPathParams(
        &params->getPathParams(),
        mesgsys,
        block_name,
        block_num);
    ok &= unpackProfileParams(
        &params->getProfileParams(),
        mesgsys,
        block_name,
        block_num);
    ok &= constrainVolumeParams(*params);

    return ok;
}

bool LLVolumeMessage::unpackVolumeParams(
    LLVolumeParams* params,
    LLDataPacker &dp)
{
    bool ok = true;
    ok &= unpackPathParams(&params->getPathParams(), dp);
    ok &= unpackProfileParams(&params->getProfileParams(), dp);
    ok &= constrainVolumeParams(*params);
    return ok;
}

//============================================================================<|MERGE_RESOLUTION|>--- conflicted
+++ resolved
@@ -1,590 +1,557 @@
-/**
- * @file llvolumemessage.cpp
- * @brief LLVolumeMessage base class
- *
- * $LicenseInfo:firstyear=2001&license=viewerlgpl$
- * Second Life Viewer Source Code
- * Copyright (C) 2010, Linden Research, Inc.
- *
- * This library is free software; you can redistribute it and/or
- * modify it under the terms of the GNU Lesser General Public
- * License as published by the Free Software Foundation;
- * version 2.1 of the License only.
- *
- * This library is distributed in the hope that it will be useful,
- * but WITHOUT ANY WARRANTY; without even the implied warranty of
- * MERCHANTABILITY or FITNESS FOR A PARTICULAR PURPOSE.  See the GNU
- * Lesser General Public License for more details.
- *
- * You should have received a copy of the GNU Lesser General Public
- * License along with this library; if not, write to the Free Software
- * Foundation, Inc., 51 Franklin Street, Fifth Floor, Boston, MA  02110-1301  USA
- *
- * Linden Research, Inc., 945 Battery Street, San Francisco, CA  94111  USA
- * $/LicenseInfo$
- */
-
-#include "linden_common.h"
-
-#include "message.h"
-#include "llvolumemessage.h"
-#include "lldatapacker.h"
-
-//============================================================================
-
-// LLVolumeMessage is just a wrapper class; all members are static
-
-//============================================================================
-
-bool LLVolumeMessage::packProfileParams(
-    const LLProfileParams* params,
-    LLMessageSystem *mesgsys)
-{
-    // Default to cylinder
-    static LLProfileParams defaultparams(LL_PCODE_PROFILE_CIRCLE, U16(0), U16(0), U16(0));
-
-    if (!params)
-        params = &defaultparams;
-
-    U8 tempU8;
-    U16 tempU16;
-
-    tempU8 = params->getCurveType();
-    mesgsys->addU8Fast(_PREHASH_ProfileCurve, tempU8);
-
-    tempU16 = (U16) ll_round( params->getBegin() / CUT_QUANTA);
-    mesgsys->addU16Fast(_PREHASH_ProfileBegin, tempU16);
-
-    tempU16 = 50000 - (U16) ll_round(params->getEnd() / CUT_QUANTA);
-    mesgsys->addU16Fast(_PREHASH_ProfileEnd, tempU16);
-
-    tempU16 = (U16) ll_round(params->getHollow() / HOLLOW_QUANTA);
-    mesgsys->addU16Fast(_PREHASH_ProfileHollow, tempU16);
-
-    return true;
-}
-
-bool LLVolumeMessage::packProfileParams(
-    const LLProfileParams* params,
-    LLDataPacker &dp)
-{
-    // Default to cylinder
-    static LLProfileParams defaultparams(LL_PCODE_PROFILE_CIRCLE, U16(0), U16(0), U16(0));
-
-    if (!params)
-        params = &defaultparams;
-
-    U8 tempU8;
-    U16 tempU16;
-
-    tempU8 = params->getCurveType();
-    dp.packU8(tempU8, "Curve");
-
-    tempU16 = (U16) ll_round( params->getBegin() / CUT_QUANTA);
-    dp.packU16(tempU16, "Begin");
-
-    tempU16 = 50000 - (U16) ll_round(params->getEnd() / CUT_QUANTA);
-    dp.packU16(tempU16, "End");
-
-    tempU16 = (U16) ll_round(params->getHollow() / HOLLOW_QUANTA);
-    dp.packU16(tempU16, "Hollow");
-    return true;
-}
-
-bool LLVolumeMessage::unpackProfileParams(
-    LLProfileParams* params,
-    LLMessageSystem* mesgsys,
-    char const* block_name,
-    S32 block_num)
-{
-    bool ok = true;
-    U8 temp_u8;
-    U16 temp_u16;
-    F32 temp_f32;
-
-    mesgsys->getU8Fast(block_name, _PREHASH_ProfileCurve, temp_u8, block_num);
-    params->setCurveType(temp_u8);
-
-    mesgsys->getU16Fast(block_name, _PREHASH_ProfileBegin, temp_u16, block_num);
-    temp_f32 = temp_u16 * CUT_QUANTA;
-    if (temp_f32 > 1.f)
-    {
-        LL_WARNS() << "Profile begin out of range: " << temp_f32
-            << ". Clamping to 0.0." << LL_ENDL;
-        temp_f32 = 0.f;
-        ok = false;
-    }
-    params->setBegin(temp_f32);
-
-    mesgsys->getU16Fast(block_name, _PREHASH_ProfileEnd, temp_u16, block_num);
-    temp_f32 = temp_u16 * CUT_QUANTA;
-    if (temp_f32 > 1.f)
-    {
-        LL_WARNS() << "Profile end out of range: " << 1.f - temp_f32
-            << ". Clamping to 1.0." << LL_ENDL;
-        temp_f32 = 1.f;
-        ok = false;
-    }
-    params->setEnd(1.f - temp_f32);
-
-    mesgsys->getU16Fast(block_name, _PREHASH_ProfileHollow, temp_u16, block_num);
-    temp_f32 = temp_u16 * HOLLOW_QUANTA;
-    if (temp_f32 > 1.f)
-    {
-        LL_WARNS() << "Profile hollow out of range: " << temp_f32
-            << ". Clamping to 0.0." << LL_ENDL;
-        temp_f32 = 0.f;
-        ok = false;
-    }
-    params->setHollow(temp_f32);
-
-    /*
-    LL_INFOS() << "Unpacking Profile Block " << block_num << LL_ENDL;
-    LL_INFOS() << "Curve:     " << (U32)getCurve() << LL_ENDL;
-    LL_INFOS() << "Begin:     " << getBegin() << LL_ENDL;
-    LL_INFOS() << "End:     " << getEnd() << LL_ENDL;
-    LL_INFOS() << "Hollow:     " << getHollow() << LL_ENDL;
-    */
-    return ok;
-
-}
-
-bool LLVolumeMessage::unpackProfileParams(
-    LLProfileParams* params,
-    LLDataPacker &dp)
-{
-    bool ok = true;
-    U8 temp_u8;
-    U16 temp_u16;
-    F32 temp_f32;
-
-    dp.unpackU8(temp_u8, "Curve");
-    params->setCurveType(temp_u8);
-
-    dp.unpackU16(temp_u16, "Begin");
-    temp_f32 = temp_u16 * CUT_QUANTA;
-    if (temp_f32 > 1.f)
-    {
-        LL_WARNS() << "Profile begin out of range: " << temp_f32 << LL_ENDL;
-        LL_WARNS() << "Clamping to 0.0" << LL_ENDL;
-        temp_f32 = 0.f;
-        ok = false;
-    }
-    params->setBegin(temp_f32);
-
-    dp.unpackU16(temp_u16, "End");
-    temp_f32 = temp_u16 * CUT_QUANTA;
-    if (temp_f32 > 1.f)
-    {
-        LL_WARNS() << "Profile end out of range: " << 1.f - temp_f32 << LL_ENDL;
-        LL_WARNS() << "Clamping to 1.0" << LL_ENDL;
-        temp_f32 = 1.f;
-        ok = false;
-    }
-    params->setEnd(1.f - temp_f32);
-
-    dp.unpackU16(temp_u16, "Hollow");
-    temp_f32 = temp_u16 * HOLLOW_QUANTA;
-    if (temp_f32 > 1.f)
-    {
-        LL_WARNS() << "Profile hollow out of range: " << temp_f32 << LL_ENDL;
-        LL_WARNS() << "Clamping to 0.0" << LL_ENDL;
-        temp_f32 = 0.f;
-        ok = false;
-    }
-    params->setHollow(temp_f32);
-
-    return ok;
-}
-
-//============================================================================
-
-// Quantization:
-// For cut begin, range is 0 to 1, quanta is 0.005, 0 maps to 0
-// For cut end, range is 0 to 1, quanta is 0.005, 1 maps to 0
-// For scale, range is 0 to 1, quanta is 0.01, 0 maps to 0, 1 maps to 100
-// For shear, range is -0.5 to 0.5, quanta is 0.01, 0 maps to 0
-// For taper, range is -1 to 1, quanta is 0.01, 0 maps to 0
-bool LLVolumeMessage::packPathParams(
-    const LLPathParams* params,
-    LLMessageSystem *mesgsys)
-{
-    // Default to cylinder with no cut, top same size as bottom, no shear, no twist
-    static LLPathParams defaultparams(LL_PCODE_PATH_LINE, U8(0), U8(0), U8(0), U8(0), U8(0), U8(0), U8(0), U8(0), U8(0), U8(0), U8(0), U8(0), 0);
-    if (!params)
-        params = &defaultparams;
-
-    U8 curve = params->getCurveType();
-    mesgsys->addU8Fast(_PREHASH_PathCurve, curve);
-
-    U16 begin = (U16) ll_round(params->getBegin() / CUT_QUANTA);
-    mesgsys->addU16Fast(_PREHASH_PathBegin, begin);
-
-    U16 end = 50000 - (U16) ll_round(params->getEnd() / CUT_QUANTA);
-    mesgsys->addU16Fast(_PREHASH_PathEnd, end);
-
-    // Avoid truncation problem with direct F32->U8 cast.
-    // (e.g., (U8) (0.50 / 0.01) = (U8) 49.9999999 = 49 not 50.
-
-    U8 pack_scale_x = 200 - (U8) ll_round(params->getScaleX() / SCALE_QUANTA);
-    mesgsys->addU8Fast(_PREHASH_PathScaleX, pack_scale_x );
-
-    U8 pack_scale_y = 200 - (U8) ll_round(params->getScaleY() / SCALE_QUANTA);
-    mesgsys->addU8Fast(_PREHASH_PathScaleY, pack_scale_y );
-
-    U8 pack_shear_x = (U8) ll_round(params->getShearX() / SHEAR_QUANTA);
-    mesgsys->addU8Fast(_PREHASH_PathShearX, pack_shear_x );
-
-    U8 pack_shear_y = (U8) ll_round(params->getShearY() / SHEAR_QUANTA);
-    mesgsys->addU8Fast(_PREHASH_PathShearY, pack_shear_y );
-
-    S8 twist = (S8) ll_round(params->getTwist() / SCALE_QUANTA);
-    mesgsys->addS8Fast(_PREHASH_PathTwist, twist);
-
-    S8 twist_begin = (S8) ll_round(params->getTwistBegin() / SCALE_QUANTA);
-    mesgsys->addS8Fast(_PREHASH_PathTwistBegin, twist_begin);
-
-    S8 radius_offset = (S8) ll_round(params->getRadiusOffset() / SCALE_QUANTA);
-    mesgsys->addS8Fast(_PREHASH_PathRadiusOffset, radius_offset);
-
-    S8 taper_x = (S8) ll_round(params->getTaperX() / TAPER_QUANTA);
-    mesgsys->addS8Fast(_PREHASH_PathTaperX, taper_x);
-
-    S8 taper_y = (S8) ll_round(params->getTaperY() / TAPER_QUANTA);
-    mesgsys->addS8Fast(_PREHASH_PathTaperY, taper_y);
-
-    U8 revolutions = (U8) ll_round( (params->getRevolutions() - 1.0f) / REV_QUANTA);
-    mesgsys->addU8Fast(_PREHASH_PathRevolutions, revolutions);
-
-    S8 skew = (S8) ll_round(params->getSkew() / SCALE_QUANTA);
-    mesgsys->addS8Fast(_PREHASH_PathSkew, skew);
-
-    return true;
-}
-
-bool LLVolumeMessage::packPathParams(
-    const LLPathParams* params,
-    LLDataPacker &dp)
-{
-    // Default to cylinder with no cut, top same size as bottom, no shear, no twist
-    static LLPathParams defaultparams(LL_PCODE_PATH_LINE, U8(0), U8(0), U8(0), U8(0), U8(0), U8(0), U8(0), U8(0), U8(0), U8(0), U8(0), U8(0), 0);
-    if (!params)
-        params = &defaultparams;
-
-    U8 curve = params->getCurveType();
-    dp.packU8(curve, "Curve");
-
-    U16 begin = (U16) ll_round(params->getBegin() / CUT_QUANTA);
-    dp.packU16(begin, "Begin");
-
-    U16 end = 50000 - (U16) ll_round(params->getEnd() / CUT_QUANTA);
-    dp.packU16(end, "End");
-
-    // Avoid truncation problem with direct F32->U8 cast.
-    // (e.g., (U8) (0.50 / 0.01) = (U8) 49.9999999 = 49 not 50.
-
-    U8 pack_scale_x = 200 - (U8) ll_round(params->getScaleX() / SCALE_QUANTA);
-    dp.packU8(pack_scale_x, "ScaleX");
-
-    U8 pack_scale_y = 200 - (U8) ll_round(params->getScaleY() / SCALE_QUANTA);
-    dp.packU8(pack_scale_y, "ScaleY");
-
-    S8 pack_shear_x = (S8) ll_round(params->getShearX() / SHEAR_QUANTA);
-    dp.packU8(*(U8 *)&pack_shear_x, "ShearX");
-
-    S8 pack_shear_y = (S8) ll_round(params->getShearY() / SHEAR_QUANTA);
-    dp.packU8(*(U8 *)&pack_shear_y, "ShearY");
-
-    S8 twist = (S8) ll_round(params->getTwist() / SCALE_QUANTA);
-    dp.packU8(*(U8 *)&twist, "Twist");
-
-    S8 twist_begin = (S8) ll_round(params->getTwistBegin() / SCALE_QUANTA);
-    dp.packU8(*(U8 *)&twist_begin, "TwistBegin");
-
-    S8 radius_offset = (S8) ll_round(params->getRadiusOffset() / SCALE_QUANTA);
-    dp.packU8(*(U8 *)&radius_offset, "RadiusOffset");
-
-    S8 taper_x = (S8) ll_round(params->getTaperX() / TAPER_QUANTA);
-    dp.packU8(*(U8 *)&taper_x, "TaperX");
-
-    S8 taper_y = (S8) ll_round(params->getTaperY() / TAPER_QUANTA);
-    dp.packU8(*(U8 *)&taper_y, "TaperY");
-
-    U8 revolutions = (U8) ll_round( (params->getRevolutions() - 1.0f) / REV_QUANTA);
-    dp.packU8(*(U8 *)&revolutions, "Revolutions");
-
-    S8 skew = (S8) ll_round(params->getSkew() / SCALE_QUANTA);
-    dp.packU8(*(U8 *)&skew, "Skew");
-
-    return true;
-}
-
-bool LLVolumeMessage::unpackPathParams(
-    LLPathParams* params,
-    LLMessageSystem* mesgsys,
-    char const* block_name,
-    S32 block_num)
-{
-    U8 curve;
-    mesgsys->getU8Fast(block_name, _PREHASH_PathCurve, curve, block_num);
-    params->setCurveType(curve);
-
-    U16 begin;
-    mesgsys->getU16Fast(block_name, _PREHASH_PathBegin, begin, block_num);
-    params->setBegin((F32)(begin * CUT_QUANTA));
-
-    U16 end;
-    mesgsys->getU16Fast(block_name, _PREHASH_PathEnd, end, block_num);
-    params->setEnd((F32)((50000 - end) * CUT_QUANTA));
-
-    U8 pack_scale_x, pack_scale_y;
-    mesgsys->getU8Fast(block_name, _PREHASH_PathScaleX, pack_scale_x, block_num);
-    mesgsys->getU8Fast(block_name, _PREHASH_PathScaleY, pack_scale_y, block_num);
-    F32 x = (F32) (200 - pack_scale_x) * SCALE_QUANTA;
-    F32 y = (F32) (200 - pack_scale_y) * SCALE_QUANTA;
-    params->setScale( x, y );
-
-    S8 shear_x_quant, shear_y_quant;
-    mesgsys->getS8Fast(block_name, _PREHASH_PathShearX, shear_x_quant, block_num);
-    mesgsys->getS8Fast(block_name, _PREHASH_PathShearY, shear_y_quant, block_num);
-    F32 shear_x = (F32) shear_x_quant * SHEAR_QUANTA;
-    F32 shear_y = (F32) shear_y_quant * SHEAR_QUANTA;
-    params->setShear( shear_x, shear_y );
-
-    S8 twist;
-    mesgsys->getS8Fast(block_name, _PREHASH_PathTwist, twist, block_num );
-    params->setTwist((F32)(twist * SCALE_QUANTA));
-
-    S8 twist_begin;
-    mesgsys->getS8Fast(block_name, _PREHASH_PathTwistBegin, twist_begin, block_num );
-    params->setTwistBegin((F32)(twist_begin * SCALE_QUANTA));
-
-    S8 radius_offset;
-    mesgsys->getS8Fast(block_name, _PREHASH_PathRadiusOffset, radius_offset, block_num );
-    params->setRadiusOffset((F32)(radius_offset * SCALE_QUANTA));
-
-    S8 taper_x_quant, taper_y_quant;
-    mesgsys->getS8Fast(block_name, _PREHASH_PathTaperX, taper_x_quant, block_num );
-    mesgsys->getS8Fast(block_name, _PREHASH_PathTaperY, taper_y_quant, block_num );
-    F32 taper_x = (F32)(taper_x_quant * TAPER_QUANTA);
-    F32 taper_y = (F32)(taper_y_quant * TAPER_QUANTA);
-    params->setTaper( taper_x, taper_y );
-
-    U8 revolutions;
-    mesgsys->getU8Fast(block_name, _PREHASH_PathRevolutions, revolutions, block_num );
-    params->setRevolutions((F32)(revolutions * REV_QUANTA + 1.0f));
-
-    S8 skew;
-    mesgsys->getS8Fast(block_name, _PREHASH_PathSkew, skew, block_num );
-    params->setSkew((F32)(skew * SCALE_QUANTA));
-
-/*
-    LL_INFOS() << "Unpacking Path Block " << block_num << LL_ENDL;
-    LL_INFOS() << "Curve:     " << (U32)params->getCurve() << LL_ENDL;
-    LL_INFOS() << "Begin:     " << params->getBegin() << LL_ENDL;
-    LL_INFOS() << "End:     " << params->getEnd() << LL_ENDL;
-    LL_INFOS() << "Scale:     " << params->getScale() << LL_ENDL;
-    LL_INFOS() << "Twist:     " << params->getTwist() << LL_ENDL;
-*/
-
-    return true;
-
-}
-
-bool LLVolumeMessage::unpackPathParams(LLPathParams* params, LLDataPacker &dp)
-{
-    U8 value;
-    S8 svalue;
-    U16 temp_u16;
-
-    dp.unpackU8(value, "Curve");
-    params->setCurveType( value );
-
-    dp.unpackU16(temp_u16, "Begin");
-    params->setBegin((F32)(temp_u16 * CUT_QUANTA));
-
-    dp.unpackU16(temp_u16, "End");
-    params->setEnd((F32)((50000 - temp_u16) * CUT_QUANTA));
-
-    dp.unpackU8(value, "ScaleX");
-    F32 x = (F32) (200 - value) * SCALE_QUANTA;
-    dp.unpackU8(value, "ScaleY");
-    F32 y = (F32) (200 - value) * SCALE_QUANTA;
-    params->setScale( x, y );
-
-    dp.unpackU8(value, "ShearX");
-    svalue = *(S8 *)&value;
-    F32 shear_x = (F32) svalue * SHEAR_QUANTA;
-    dp.unpackU8(value, "ShearY");
-    svalue = *(S8 *)&value;
-    F32 shear_y = (F32) svalue * SHEAR_QUANTA;
-    params->setShear( shear_x, shear_y );
-
-    dp.unpackU8(value, "Twist");
-    svalue = *(S8 *)&value;
-    params->setTwist((F32)(svalue * SCALE_QUANTA));
-
-    dp.unpackU8(value, "TwistBegin");
-    svalue = *(S8 *)&value;
-    params->setTwistBegin((F32)(svalue * SCALE_QUANTA));
-
-    dp.unpackU8(value, "RadiusOffset");
-    svalue = *(S8 *)&value;
-    params->setRadiusOffset((F32)(svalue * SCALE_QUANTA));
-
-    dp.unpackU8(value, "TaperX");
-    svalue = *(S8 *)&value;
-    params->setTaperX((F32)(svalue * TAPER_QUANTA));
-
-    dp.unpackU8(value, "TaperY");
-    svalue = *(S8 *)&value;
-    params->setTaperY((F32)(svalue * TAPER_QUANTA));
-
-    dp.unpackU8(value, "Revolutions");
-    params->setRevolutions((F32)(value * REV_QUANTA + 1.0f));
-
-    dp.unpackU8(value, "Skew");
-    svalue = *(S8 *)&value;
-    params->setSkew((F32)(svalue * SCALE_QUANTA));
-
-    return true;
-}
-
-//============================================================================
-
-// static
-bool LLVolumeMessage::constrainVolumeParams(LLVolumeParams& params)
-{
-<<<<<<< HEAD
-	U32 bad = 0;
-
-	// This is called immediately after an unpack. feed the raw data
-	// through the checked setters to constraint it to a valid set of
-	// volume params.
-	bad |= params.setType(params.getProfileParams().getCurveType(),
-						 params.getPathParams().getCurveType()) ? 0 : 1;
-	bad |= params.setBeginAndEndS(params.getProfileParams().getBegin(),
-								  params.getProfileParams().getEnd()) ? 0 : 2;
-	bad |= params.setBeginAndEndT(params.getPathParams().getBegin(),
-								  params.getPathParams().getEnd()) ? 0 : 4;
-	bad |= params.setHollow(params.getProfileParams().getHollow()) ? 0 : 8;
-	bad |= params.setTwistBegin(params.getPathParams().getTwistBegin()) ? 0 : 0x10;
-	bad |= params.setTwistEnd(params.getPathParams().getTwistEnd()) ? 0 : 0x20;
-	bad |= params.setRatio(params.getPathParams().getScaleX(),
-						   params.getPathParams().getScaleY()) ? 0 : 0x40;
-	bad |= params.setShear(params.getPathParams().getShearX(),
-						   params.getPathParams().getShearY()) ? 0 : 0x80;
-	bad |= params.setTaper(params.getPathParams().getTaperX(),
-						   params.getPathParams().getTaperY()) ? 0 : 0x100;
-	bad |= params.setRevolutions(params.getPathParams().getRevolutions()) ? 0 : 0x200;
-	bad |= params.setRadiusOffset(params.getPathParams().getRadiusOffset()) ? 0 : 0x400;
-	bad |= params.setSkew(params.getPathParams().getSkew()) ? 0 : 0x800;
-
-	if (bad)
-	{
-		LL_WARNS() << "LLVolumeMessage::constrainVolumeParams() - "
-				<< "forced to constrain incoming volume params: "
-				<< llformat("0x%04x", bad) << LL_ENDL;
-	}
-
-	return bad == 0;
-=======
-    U32 bad = 0;
-
-    // This is called immediately after an unpack. feed the raw data
-    // through the checked setters to constraint it to a valid set of
-    // volume params.
-    bad |= params.setType(params.getProfileParams().getCurveType(),
-                         params.getPathParams().getCurveType()) ? 0 : 1;
-    bad |= params.setBeginAndEndS(params.getProfileParams().getBegin(),
-                                  params.getProfileParams().getEnd()) ? 0 : 2;
-    bad |= params.setBeginAndEndT(params.getPathParams().getBegin(),
-                                  params.getPathParams().getEnd()) ? 0 : 4;
-    bad |= params.setHollow(params.getProfileParams().getHollow()) ? 0 : 8;
-    bad |= params.setTwistBegin(params.getPathParams().getTwistBegin()) ? 0 : 0x10;
-    bad |= params.setTwistEnd(params.getPathParams().getTwistEnd()) ? 0 : 0x20;
-    bad |= params.setRatio(params.getPathParams().getScaleX(),
-                           params.getPathParams().getScaleY()) ? 0 : 0x40;
-    bad |= params.setShear(params.getPathParams().getShearX(),
-                           params.getPathParams().getShearY()) ? 0 : 0x80;
-    bad |= params.setTaper(params.getPathParams().getTaperX(),
-                           params.getPathParams().getTaperY()) ? 0 : 0x100;
-    bad |= params.setRevolutions(params.getPathParams().getRevolutions()) ? 0 : 0x200;
-    bad |= params.setRadiusOffset(params.getPathParams().getRadiusOffset()) ? 0 : 0x400;
-    bad |= params.setSkew(params.getPathParams().getSkew()) ? 0 : 0x800;
-    if(bad)
-    {
-        LL_WARNS() << "LLVolumeMessage::constrainVolumeParams() - "
-                << "forced to constrain incoming volume params: "
-                << llformat("0x%04x",bad) << LL_ENDL;
-    }
-    return bad ? false : true;
->>>>>>> e1623bb2
-}
-
-bool LLVolumeMessage::packVolumeParams(const LLVolumeParams* params, LLMessageSystem *mesgsys)
-{
-    // LL_INFOS() << "pack volume" << LL_ENDL;
-    if (params)
-    {
-        packPathParams(&params->getPathParams(), mesgsys);
-        packProfileParams(&params->getProfileParams(), mesgsys);
-    }
-    else
-    {
-        packPathParams(0, mesgsys);
-        packProfileParams(0, mesgsys);
-    }
-    return true;
-}
-
-bool LLVolumeMessage::packVolumeParams(const LLVolumeParams* params, LLDataPacker &dp)
-{
-    // LL_INFOS() << "pack volume" << LL_ENDL;
-    if (params)
-    {
-        packPathParams(&params->getPathParams(), dp);
-        packProfileParams(&params->getProfileParams(), dp);
-    }
-    else
-    {
-        packPathParams(0, dp);
-        packProfileParams(0, dp);
-    }
-    return true;
-}
-
-bool LLVolumeMessage::unpackVolumeParams(
-    LLVolumeParams* params,
-    LLMessageSystem* mesgsys,
-    char const* block_name,
-    S32 block_num)
-{
-    bool ok = true;
-    ok &= unpackPathParams(
-        &params->getPathParams(),
-        mesgsys,
-        block_name,
-        block_num);
-    ok &= unpackProfileParams(
-        &params->getProfileParams(),
-        mesgsys,
-        block_name,
-        block_num);
-    ok &= constrainVolumeParams(*params);
-
-    return ok;
-}
-
-bool LLVolumeMessage::unpackVolumeParams(
-    LLVolumeParams* params,
-    LLDataPacker &dp)
-{
-    bool ok = true;
-    ok &= unpackPathParams(&params->getPathParams(), dp);
-    ok &= unpackProfileParams(&params->getProfileParams(), dp);
-    ok &= constrainVolumeParams(*params);
-    return ok;
-}
-
-//============================================================================+/**
+ * @file llvolumemessage.cpp
+ * @brief LLVolumeMessage base class
+ *
+ * $LicenseInfo:firstyear=2001&license=viewerlgpl$
+ * Second Life Viewer Source Code
+ * Copyright (C) 2010, Linden Research, Inc.
+ *
+ * This library is free software; you can redistribute it and/or
+ * modify it under the terms of the GNU Lesser General Public
+ * License as published by the Free Software Foundation;
+ * version 2.1 of the License only.
+ *
+ * This library is distributed in the hope that it will be useful,
+ * but WITHOUT ANY WARRANTY; without even the implied warranty of
+ * MERCHANTABILITY or FITNESS FOR A PARTICULAR PURPOSE.  See the GNU
+ * Lesser General Public License for more details.
+ *
+ * You should have received a copy of the GNU Lesser General Public
+ * License along with this library; if not, write to the Free Software
+ * Foundation, Inc., 51 Franklin Street, Fifth Floor, Boston, MA  02110-1301  USA
+ *
+ * Linden Research, Inc., 945 Battery Street, San Francisco, CA  94111  USA
+ * $/LicenseInfo$
+ */
+
+#include "linden_common.h"
+
+#include "message.h"
+#include "llvolumemessage.h"
+#include "lldatapacker.h"
+
+//============================================================================
+
+// LLVolumeMessage is just a wrapper class; all members are static
+
+//============================================================================
+
+bool LLVolumeMessage::packProfileParams(
+    const LLProfileParams* params,
+    LLMessageSystem *mesgsys)
+{
+    // Default to cylinder
+    static LLProfileParams defaultparams(LL_PCODE_PROFILE_CIRCLE, U16(0), U16(0), U16(0));
+
+    if (!params)
+        params = &defaultparams;
+
+    U8 tempU8;
+    U16 tempU16;
+
+    tempU8 = params->getCurveType();
+    mesgsys->addU8Fast(_PREHASH_ProfileCurve, tempU8);
+
+    tempU16 = (U16) ll_round( params->getBegin() / CUT_QUANTA);
+    mesgsys->addU16Fast(_PREHASH_ProfileBegin, tempU16);
+
+    tempU16 = 50000 - (U16) ll_round(params->getEnd() / CUT_QUANTA);
+    mesgsys->addU16Fast(_PREHASH_ProfileEnd, tempU16);
+
+    tempU16 = (U16) ll_round(params->getHollow() / HOLLOW_QUANTA);
+    mesgsys->addU16Fast(_PREHASH_ProfileHollow, tempU16);
+
+    return true;
+}
+
+bool LLVolumeMessage::packProfileParams(
+    const LLProfileParams* params,
+    LLDataPacker &dp)
+{
+    // Default to cylinder
+    static LLProfileParams defaultparams(LL_PCODE_PROFILE_CIRCLE, U16(0), U16(0), U16(0));
+
+    if (!params)
+        params = &defaultparams;
+
+    U8 tempU8;
+    U16 tempU16;
+
+    tempU8 = params->getCurveType();
+    dp.packU8(tempU8, "Curve");
+
+    tempU16 = (U16) ll_round( params->getBegin() / CUT_QUANTA);
+    dp.packU16(tempU16, "Begin");
+
+    tempU16 = 50000 - (U16) ll_round(params->getEnd() / CUT_QUANTA);
+    dp.packU16(tempU16, "End");
+
+    tempU16 = (U16) ll_round(params->getHollow() / HOLLOW_QUANTA);
+    dp.packU16(tempU16, "Hollow");
+    return true;
+}
+
+bool LLVolumeMessage::unpackProfileParams(
+    LLProfileParams* params,
+    LLMessageSystem* mesgsys,
+    char const* block_name,
+    S32 block_num)
+{
+    bool ok = true;
+    U8 temp_u8;
+    U16 temp_u16;
+    F32 temp_f32;
+
+    mesgsys->getU8Fast(block_name, _PREHASH_ProfileCurve, temp_u8, block_num);
+    params->setCurveType(temp_u8);
+
+    mesgsys->getU16Fast(block_name, _PREHASH_ProfileBegin, temp_u16, block_num);
+    temp_f32 = temp_u16 * CUT_QUANTA;
+    if (temp_f32 > 1.f)
+    {
+        LL_WARNS() << "Profile begin out of range: " << temp_f32
+            << ". Clamping to 0.0." << LL_ENDL;
+        temp_f32 = 0.f;
+        ok = false;
+    }
+    params->setBegin(temp_f32);
+
+    mesgsys->getU16Fast(block_name, _PREHASH_ProfileEnd, temp_u16, block_num);
+    temp_f32 = temp_u16 * CUT_QUANTA;
+    if (temp_f32 > 1.f)
+    {
+        LL_WARNS() << "Profile end out of range: " << 1.f - temp_f32
+            << ". Clamping to 1.0." << LL_ENDL;
+        temp_f32 = 1.f;
+        ok = false;
+    }
+    params->setEnd(1.f - temp_f32);
+
+    mesgsys->getU16Fast(block_name, _PREHASH_ProfileHollow, temp_u16, block_num);
+    temp_f32 = temp_u16 * HOLLOW_QUANTA;
+    if (temp_f32 > 1.f)
+    {
+        LL_WARNS() << "Profile hollow out of range: " << temp_f32
+            << ". Clamping to 0.0." << LL_ENDL;
+        temp_f32 = 0.f;
+        ok = false;
+    }
+    params->setHollow(temp_f32);
+
+    /*
+    LL_INFOS() << "Unpacking Profile Block " << block_num << LL_ENDL;
+    LL_INFOS() << "Curve:     " << (U32)getCurve() << LL_ENDL;
+    LL_INFOS() << "Begin:     " << getBegin() << LL_ENDL;
+    LL_INFOS() << "End:     " << getEnd() << LL_ENDL;
+    LL_INFOS() << "Hollow:     " << getHollow() << LL_ENDL;
+    */
+    return ok;
+
+}
+
+bool LLVolumeMessage::unpackProfileParams(
+    LLProfileParams* params,
+    LLDataPacker &dp)
+{
+    bool ok = true;
+    U8 temp_u8;
+    U16 temp_u16;
+    F32 temp_f32;
+
+    dp.unpackU8(temp_u8, "Curve");
+    params->setCurveType(temp_u8);
+
+    dp.unpackU16(temp_u16, "Begin");
+    temp_f32 = temp_u16 * CUT_QUANTA;
+    if (temp_f32 > 1.f)
+    {
+        LL_WARNS() << "Profile begin out of range: " << temp_f32 << LL_ENDL;
+        LL_WARNS() << "Clamping to 0.0" << LL_ENDL;
+        temp_f32 = 0.f;
+        ok = false;
+    }
+    params->setBegin(temp_f32);
+
+    dp.unpackU16(temp_u16, "End");
+    temp_f32 = temp_u16 * CUT_QUANTA;
+    if (temp_f32 > 1.f)
+    {
+        LL_WARNS() << "Profile end out of range: " << 1.f - temp_f32 << LL_ENDL;
+        LL_WARNS() << "Clamping to 1.0" << LL_ENDL;
+        temp_f32 = 1.f;
+        ok = false;
+    }
+    params->setEnd(1.f - temp_f32);
+
+    dp.unpackU16(temp_u16, "Hollow");
+    temp_f32 = temp_u16 * HOLLOW_QUANTA;
+    if (temp_f32 > 1.f)
+    {
+        LL_WARNS() << "Profile hollow out of range: " << temp_f32 << LL_ENDL;
+        LL_WARNS() << "Clamping to 0.0" << LL_ENDL;
+        temp_f32 = 0.f;
+        ok = false;
+    }
+    params->setHollow(temp_f32);
+
+    return ok;
+}
+
+//============================================================================
+
+// Quantization:
+// For cut begin, range is 0 to 1, quanta is 0.005, 0 maps to 0
+// For cut end, range is 0 to 1, quanta is 0.005, 1 maps to 0
+// For scale, range is 0 to 1, quanta is 0.01, 0 maps to 0, 1 maps to 100
+// For shear, range is -0.5 to 0.5, quanta is 0.01, 0 maps to 0
+// For taper, range is -1 to 1, quanta is 0.01, 0 maps to 0
+bool LLVolumeMessage::packPathParams(
+    const LLPathParams* params,
+    LLMessageSystem *mesgsys)
+{
+    // Default to cylinder with no cut, top same size as bottom, no shear, no twist
+    static LLPathParams defaultparams(LL_PCODE_PATH_LINE, U8(0), U8(0), U8(0), U8(0), U8(0), U8(0), U8(0), U8(0), U8(0), U8(0), U8(0), U8(0), 0);
+    if (!params)
+        params = &defaultparams;
+
+    U8 curve = params->getCurveType();
+    mesgsys->addU8Fast(_PREHASH_PathCurve, curve);
+
+    U16 begin = (U16) ll_round(params->getBegin() / CUT_QUANTA);
+    mesgsys->addU16Fast(_PREHASH_PathBegin, begin);
+
+    U16 end = 50000 - (U16) ll_round(params->getEnd() / CUT_QUANTA);
+    mesgsys->addU16Fast(_PREHASH_PathEnd, end);
+
+    // Avoid truncation problem with direct F32->U8 cast.
+    // (e.g., (U8) (0.50 / 0.01) = (U8) 49.9999999 = 49 not 50.
+
+    U8 pack_scale_x = 200 - (U8) ll_round(params->getScaleX() / SCALE_QUANTA);
+    mesgsys->addU8Fast(_PREHASH_PathScaleX, pack_scale_x );
+
+    U8 pack_scale_y = 200 - (U8) ll_round(params->getScaleY() / SCALE_QUANTA);
+    mesgsys->addU8Fast(_PREHASH_PathScaleY, pack_scale_y );
+
+    U8 pack_shear_x = (U8) ll_round(params->getShearX() / SHEAR_QUANTA);
+    mesgsys->addU8Fast(_PREHASH_PathShearX, pack_shear_x );
+
+    U8 pack_shear_y = (U8) ll_round(params->getShearY() / SHEAR_QUANTA);
+    mesgsys->addU8Fast(_PREHASH_PathShearY, pack_shear_y );
+
+    S8 twist = (S8) ll_round(params->getTwist() / SCALE_QUANTA);
+    mesgsys->addS8Fast(_PREHASH_PathTwist, twist);
+
+    S8 twist_begin = (S8) ll_round(params->getTwistBegin() / SCALE_QUANTA);
+    mesgsys->addS8Fast(_PREHASH_PathTwistBegin, twist_begin);
+
+    S8 radius_offset = (S8) ll_round(params->getRadiusOffset() / SCALE_QUANTA);
+    mesgsys->addS8Fast(_PREHASH_PathRadiusOffset, radius_offset);
+
+    S8 taper_x = (S8) ll_round(params->getTaperX() / TAPER_QUANTA);
+    mesgsys->addS8Fast(_PREHASH_PathTaperX, taper_x);
+
+    S8 taper_y = (S8) ll_round(params->getTaperY() / TAPER_QUANTA);
+    mesgsys->addS8Fast(_PREHASH_PathTaperY, taper_y);
+
+    U8 revolutions = (U8) ll_round( (params->getRevolutions() - 1.0f) / REV_QUANTA);
+    mesgsys->addU8Fast(_PREHASH_PathRevolutions, revolutions);
+
+    S8 skew = (S8) ll_round(params->getSkew() / SCALE_QUANTA);
+    mesgsys->addS8Fast(_PREHASH_PathSkew, skew);
+
+    return true;
+}
+
+bool LLVolumeMessage::packPathParams(
+    const LLPathParams* params,
+    LLDataPacker &dp)
+{
+    // Default to cylinder with no cut, top same size as bottom, no shear, no twist
+    static LLPathParams defaultparams(LL_PCODE_PATH_LINE, U8(0), U8(0), U8(0), U8(0), U8(0), U8(0), U8(0), U8(0), U8(0), U8(0), U8(0), U8(0), 0);
+    if (!params)
+        params = &defaultparams;
+
+    U8 curve = params->getCurveType();
+    dp.packU8(curve, "Curve");
+
+    U16 begin = (U16) ll_round(params->getBegin() / CUT_QUANTA);
+    dp.packU16(begin, "Begin");
+
+    U16 end = 50000 - (U16) ll_round(params->getEnd() / CUT_QUANTA);
+    dp.packU16(end, "End");
+
+    // Avoid truncation problem with direct F32->U8 cast.
+    // (e.g., (U8) (0.50 / 0.01) = (U8) 49.9999999 = 49 not 50.
+
+    U8 pack_scale_x = 200 - (U8) ll_round(params->getScaleX() / SCALE_QUANTA);
+    dp.packU8(pack_scale_x, "ScaleX");
+
+    U8 pack_scale_y = 200 - (U8) ll_round(params->getScaleY() / SCALE_QUANTA);
+    dp.packU8(pack_scale_y, "ScaleY");
+
+    S8 pack_shear_x = (S8) ll_round(params->getShearX() / SHEAR_QUANTA);
+    dp.packU8(*(U8 *)&pack_shear_x, "ShearX");
+
+    S8 pack_shear_y = (S8) ll_round(params->getShearY() / SHEAR_QUANTA);
+    dp.packU8(*(U8 *)&pack_shear_y, "ShearY");
+
+    S8 twist = (S8) ll_round(params->getTwist() / SCALE_QUANTA);
+    dp.packU8(*(U8 *)&twist, "Twist");
+
+    S8 twist_begin = (S8) ll_round(params->getTwistBegin() / SCALE_QUANTA);
+    dp.packU8(*(U8 *)&twist_begin, "TwistBegin");
+
+    S8 radius_offset = (S8) ll_round(params->getRadiusOffset() / SCALE_QUANTA);
+    dp.packU8(*(U8 *)&radius_offset, "RadiusOffset");
+
+    S8 taper_x = (S8) ll_round(params->getTaperX() / TAPER_QUANTA);
+    dp.packU8(*(U8 *)&taper_x, "TaperX");
+
+    S8 taper_y = (S8) ll_round(params->getTaperY() / TAPER_QUANTA);
+    dp.packU8(*(U8 *)&taper_y, "TaperY");
+
+    U8 revolutions = (U8) ll_round( (params->getRevolutions() - 1.0f) / REV_QUANTA);
+    dp.packU8(*(U8 *)&revolutions, "Revolutions");
+
+    S8 skew = (S8) ll_round(params->getSkew() / SCALE_QUANTA);
+    dp.packU8(*(U8 *)&skew, "Skew");
+
+    return true;
+}
+
+bool LLVolumeMessage::unpackPathParams(
+    LLPathParams* params,
+    LLMessageSystem* mesgsys,
+    char const* block_name,
+    S32 block_num)
+{
+    U8 curve;
+    mesgsys->getU8Fast(block_name, _PREHASH_PathCurve, curve, block_num);
+    params->setCurveType(curve);
+
+    U16 begin;
+    mesgsys->getU16Fast(block_name, _PREHASH_PathBegin, begin, block_num);
+    params->setBegin((F32)(begin * CUT_QUANTA));
+
+    U16 end;
+    mesgsys->getU16Fast(block_name, _PREHASH_PathEnd, end, block_num);
+    params->setEnd((F32)((50000 - end) * CUT_QUANTA));
+
+    U8 pack_scale_x, pack_scale_y;
+    mesgsys->getU8Fast(block_name, _PREHASH_PathScaleX, pack_scale_x, block_num);
+    mesgsys->getU8Fast(block_name, _PREHASH_PathScaleY, pack_scale_y, block_num);
+    F32 x = (F32) (200 - pack_scale_x) * SCALE_QUANTA;
+    F32 y = (F32) (200 - pack_scale_y) * SCALE_QUANTA;
+    params->setScale( x, y );
+
+    S8 shear_x_quant, shear_y_quant;
+    mesgsys->getS8Fast(block_name, _PREHASH_PathShearX, shear_x_quant, block_num);
+    mesgsys->getS8Fast(block_name, _PREHASH_PathShearY, shear_y_quant, block_num);
+    F32 shear_x = (F32) shear_x_quant * SHEAR_QUANTA;
+    F32 shear_y = (F32) shear_y_quant * SHEAR_QUANTA;
+    params->setShear( shear_x, shear_y );
+
+    S8 twist;
+    mesgsys->getS8Fast(block_name, _PREHASH_PathTwist, twist, block_num );
+    params->setTwist((F32)(twist * SCALE_QUANTA));
+
+    S8 twist_begin;
+    mesgsys->getS8Fast(block_name, _PREHASH_PathTwistBegin, twist_begin, block_num );
+    params->setTwistBegin((F32)(twist_begin * SCALE_QUANTA));
+
+    S8 radius_offset;
+    mesgsys->getS8Fast(block_name, _PREHASH_PathRadiusOffset, radius_offset, block_num );
+    params->setRadiusOffset((F32)(radius_offset * SCALE_QUANTA));
+
+    S8 taper_x_quant, taper_y_quant;
+    mesgsys->getS8Fast(block_name, _PREHASH_PathTaperX, taper_x_quant, block_num );
+    mesgsys->getS8Fast(block_name, _PREHASH_PathTaperY, taper_y_quant, block_num );
+    F32 taper_x = (F32)(taper_x_quant * TAPER_QUANTA);
+    F32 taper_y = (F32)(taper_y_quant * TAPER_QUANTA);
+    params->setTaper( taper_x, taper_y );
+
+    U8 revolutions;
+    mesgsys->getU8Fast(block_name, _PREHASH_PathRevolutions, revolutions, block_num );
+    params->setRevolutions((F32)(revolutions * REV_QUANTA + 1.0f));
+
+    S8 skew;
+    mesgsys->getS8Fast(block_name, _PREHASH_PathSkew, skew, block_num );
+    params->setSkew((F32)(skew * SCALE_QUANTA));
+
+/*
+    LL_INFOS() << "Unpacking Path Block " << block_num << LL_ENDL;
+    LL_INFOS() << "Curve:     " << (U32)params->getCurve() << LL_ENDL;
+    LL_INFOS() << "Begin:     " << params->getBegin() << LL_ENDL;
+    LL_INFOS() << "End:     " << params->getEnd() << LL_ENDL;
+    LL_INFOS() << "Scale:     " << params->getScale() << LL_ENDL;
+    LL_INFOS() << "Twist:     " << params->getTwist() << LL_ENDL;
+*/
+
+    return true;
+
+}
+
+bool LLVolumeMessage::unpackPathParams(LLPathParams* params, LLDataPacker &dp)
+{
+    U8 value;
+    S8 svalue;
+    U16 temp_u16;
+
+    dp.unpackU8(value, "Curve");
+    params->setCurveType( value );
+
+    dp.unpackU16(temp_u16, "Begin");
+    params->setBegin((F32)(temp_u16 * CUT_QUANTA));
+
+    dp.unpackU16(temp_u16, "End");
+    params->setEnd((F32)((50000 - temp_u16) * CUT_QUANTA));
+
+    dp.unpackU8(value, "ScaleX");
+    F32 x = (F32) (200 - value) * SCALE_QUANTA;
+    dp.unpackU8(value, "ScaleY");
+    F32 y = (F32) (200 - value) * SCALE_QUANTA;
+    params->setScale( x, y );
+
+    dp.unpackU8(value, "ShearX");
+    svalue = *(S8 *)&value;
+    F32 shear_x = (F32) svalue * SHEAR_QUANTA;
+    dp.unpackU8(value, "ShearY");
+    svalue = *(S8 *)&value;
+    F32 shear_y = (F32) svalue * SHEAR_QUANTA;
+    params->setShear( shear_x, shear_y );
+
+    dp.unpackU8(value, "Twist");
+    svalue = *(S8 *)&value;
+    params->setTwist((F32)(svalue * SCALE_QUANTA));
+
+    dp.unpackU8(value, "TwistBegin");
+    svalue = *(S8 *)&value;
+    params->setTwistBegin((F32)(svalue * SCALE_QUANTA));
+
+    dp.unpackU8(value, "RadiusOffset");
+    svalue = *(S8 *)&value;
+    params->setRadiusOffset((F32)(svalue * SCALE_QUANTA));
+
+    dp.unpackU8(value, "TaperX");
+    svalue = *(S8 *)&value;
+    params->setTaperX((F32)(svalue * TAPER_QUANTA));
+
+    dp.unpackU8(value, "TaperY");
+    svalue = *(S8 *)&value;
+    params->setTaperY((F32)(svalue * TAPER_QUANTA));
+
+    dp.unpackU8(value, "Revolutions");
+    params->setRevolutions((F32)(value * REV_QUANTA + 1.0f));
+
+    dp.unpackU8(value, "Skew");
+    svalue = *(S8 *)&value;
+    params->setSkew((F32)(svalue * SCALE_QUANTA));
+
+    return true;
+}
+
+//============================================================================
+
+// static
+bool LLVolumeMessage::constrainVolumeParams(LLVolumeParams& params)
+{
+    U32 bad = 0;
+
+    // This is called immediately after an unpack. feed the raw data
+    // through the checked setters to constraint it to a valid set of
+    // volume params.
+    bad |= params.setType(params.getProfileParams().getCurveType(),
+                         params.getPathParams().getCurveType()) ? 0 : 1;
+    bad |= params.setBeginAndEndS(params.getProfileParams().getBegin(),
+                                  params.getProfileParams().getEnd()) ? 0 : 2;
+    bad |= params.setBeginAndEndT(params.getPathParams().getBegin(),
+                                  params.getPathParams().getEnd()) ? 0 : 4;
+    bad |= params.setHollow(params.getProfileParams().getHollow()) ? 0 : 8;
+    bad |= params.setTwistBegin(params.getPathParams().getTwistBegin()) ? 0 : 0x10;
+    bad |= params.setTwistEnd(params.getPathParams().getTwistEnd()) ? 0 : 0x20;
+    bad |= params.setRatio(params.getPathParams().getScaleX(),
+                           params.getPathParams().getScaleY()) ? 0 : 0x40;
+    bad |= params.setShear(params.getPathParams().getShearX(),
+                           params.getPathParams().getShearY()) ? 0 : 0x80;
+    bad |= params.setTaper(params.getPathParams().getTaperX(),
+                           params.getPathParams().getTaperY()) ? 0 : 0x100;
+    bad |= params.setRevolutions(params.getPathParams().getRevolutions()) ? 0 : 0x200;
+    bad |= params.setRadiusOffset(params.getPathParams().getRadiusOffset()) ? 0 : 0x400;
+    bad |= params.setSkew(params.getPathParams().getSkew()) ? 0 : 0x800;
+
+    if (bad)
+    {
+        LL_WARNS() << "LLVolumeMessage::constrainVolumeParams() - "
+                << "forced to constrain incoming volume params: "
+                << llformat("0x%04x", bad) << LL_ENDL;
+    }
+
+    return bad == 0;
+}
+
+bool LLVolumeMessage::packVolumeParams(const LLVolumeParams* params, LLMessageSystem *mesgsys)
+{
+    // LL_INFOS() << "pack volume" << LL_ENDL;
+    if (params)
+    {
+        packPathParams(&params->getPathParams(), mesgsys);
+        packProfileParams(&params->getProfileParams(), mesgsys);
+    }
+    else
+    {
+        packPathParams(0, mesgsys);
+        packProfileParams(0, mesgsys);
+    }
+    return true;
+}
+
+bool LLVolumeMessage::packVolumeParams(const LLVolumeParams* params, LLDataPacker &dp)
+{
+    // LL_INFOS() << "pack volume" << LL_ENDL;
+    if (params)
+    {
+        packPathParams(&params->getPathParams(), dp);
+        packProfileParams(&params->getProfileParams(), dp);
+    }
+    else
+    {
+        packPathParams(0, dp);
+        packProfileParams(0, dp);
+    }
+    return true;
+}
+
+bool LLVolumeMessage::unpackVolumeParams(
+    LLVolumeParams* params,
+    LLMessageSystem* mesgsys,
+    char const* block_name,
+    S32 block_num)
+{
+    bool ok = true;
+    ok &= unpackPathParams(
+        &params->getPathParams(),
+        mesgsys,
+        block_name,
+        block_num);
+    ok &= unpackProfileParams(
+        &params->getProfileParams(),
+        mesgsys,
+        block_name,
+        block_num);
+    ok &= constrainVolumeParams(*params);
+
+    return ok;
+}
+
+bool LLVolumeMessage::unpackVolumeParams(
+    LLVolumeParams* params,
+    LLDataPacker &dp)
+{
+    bool ok = true;
+    ok &= unpackPathParams(&params->getPathParams(), dp);
+    ok &= unpackProfileParams(&params->getProfileParams(), dp);
+    ok &= constrainVolumeParams(*params);
+    return ok;
+}
+
+//============================================================================