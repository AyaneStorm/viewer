--- conflicted
+++ resolved
@@ -812,22 +812,14 @@
 	load_callback_t		load_cb,
 	joint_lookup_func_t	joint_lookup_func,
 	texture_load_func_t	texture_load_func,
-<<<<<<< HEAD
 	state_callback_t	state_cb,
 	void*				opaque_userdata,
 	JointTransformMap&	jointTransformMap,
 	JointNameSet&		jointsFromNodes,
     std::map<std::string, std::string>&		jointAliasMap,
     U32					maxJointsPerMesh,
-	U32					modelLimit)
-=======
-	state_callback_t		state_cb,
-	void*						opaque_userdata,
-	JointTransformMap&	jointMap,
-	JointSet&				jointsFromNodes,
 	U32					modelLimit,
-	bool					preprocess)
->>>>>>> 4aae7b51
+    bool				preprocess)
 : LLModelLoader(
 		filename,
 		lod,
@@ -836,19 +828,12 @@
 		texture_load_func,
 		state_cb,
 		opaque_userdata,
-<<<<<<< HEAD
 		jointTransformMap,
 		jointsFromNodes,
         jointAliasMap,
         maxJointsPerMesh),
   mGeneratedModelLimit(modelLimit),
-  mForceIdNaming(false)
-=======
-		jointMap,
-		jointsFromNodes),
-mGeneratedModelLimit(modelLimit),
-mPreprocessDAE(preprocess)
->>>>>>> 4aae7b51
+  mPreprocessDAE(preprocess)
 {
 }
 
